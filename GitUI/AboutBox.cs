--- conflicted
+++ resolved
@@ -62,15 +62,9 @@
             "Arkadiy Shapkin, Alexander Mueller, marcinmagier, Alexander Puzynia, ferow2k, lynxstv, nitoyon, iamxail, " +
             "Basewq, Edward Brey, Sergey, Nils Fenner, Burim Kameri, Phillip Cohen, Andy Royle, Masanori Tanaka, Alex Ford, Arne Janbu, " +
             "Dan Rigby, pravic, Linquize, Clinton Daniel, Reto Schoening, mabako, Tal952, Aviad Pineles, Markus Stein, Marcus Bauer, " +
-<<<<<<< HEAD
-            "Nay, Joe Phillips";
+            "Nay, Joe Phillips, Cameron Will, Donatas Mačiūnas, Jesse Bartley, Dave Brotherstone, Pieter van Ginkel ";
         private const string translators = "Gianni Rosa Gallina, Cheng Huang, Floyd Hung, superlongman, rferriz, gor, " +
             "xaro, bleis-tift, Ralph Haußmann, Jasper Chien, Arkadiy Shapkin, ferow2k, Thibault D'Archivio";
-=======
-            "Nay, Joe Phillips, Cameron Will, Donatas Mačiūnas, Jesse Bartley, Dave Brotherstone, Pieter van Ginkel ";
-        private const string translators = "Gianni Rosa Gallina, Cheng Huang, Floyd Hung, superlongman, rferriz, gor, " + 
-            "xaro, bleis-tift, Ralph Haußmann, Jasper Chien, Arkadiy Shapkin, ferow2k";
->>>>>>> 27552b0a
         private const string designers = "Andréj Telle, Oliver Friedrich";
         private const string other = "";
 
