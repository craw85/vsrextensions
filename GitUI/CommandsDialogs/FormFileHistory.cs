--- conflicted
+++ resolved
@@ -429,7 +429,6 @@
             }
         }
 
-<<<<<<< HEAD
         private void DiffContextMenu_Opening(object sender, System.ComponentModel.CancelEventArgs e)
         {
 
@@ -445,7 +444,8 @@
             AppSettings.FollowRenamesInFileHistoryExactOnly = !AppSettings.FollowRenamesInFileHistoryExactOnly;
             UpdateFollowHistoryMenuItems();
             LoadFileHistory();
-=======
+        }
+
         /// <summary>
         /// Clean up any resources being used.
         /// </summary>
@@ -463,7 +463,6 @@
                     components.Dispose();
             }
             base.Dispose(disposing);
->>>>>>> 231be1e3
         }
     }
 }