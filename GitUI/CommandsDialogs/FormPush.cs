--- conflicted
+++ resolved
@@ -424,7 +424,6 @@
                         return false;
                 }
 
-<<<<<<< HEAD
                 if (forcePush)
                 {
                     if (!form.ProcessArguments.Contains(" -f "))
@@ -433,10 +432,7 @@
                     return true;
                 }
 
-                if (Settings.AutoPullOnPushRejectedAction == Settings.PullAction.None)
-=======
                 if (AppSettings.AutoPullOnPushRejectedAction == AppSettings.PullAction.None)
->>>>>>> 1273cddb
                     return false;
 
                 if (AppSettings.FormPullAction == AppSettings.PullAction.Fetch)
