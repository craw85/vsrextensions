--- conflicted
+++ resolved
@@ -35,16 +35,14 @@
         private readonly TranslationString _clearRecentCategoryQuestion = new TranslationString(
             "Do you want to clear the list of recent repositories?\n\nThe action cannot be undone.");
 
-<<<<<<< HEAD
         private readonly TranslationString _cannotOpenTheFolder = new TranslationString("Cannot open the folder");
         private readonly TranslationString _notAValidRepository = new TranslationString("Not a valid git repository");
-=======
+
         private class SelectedRepositoryItem
         {
             public bool IsFavourite;
             public Repository Repository;
         }
->>>>>>> 23b6f519
 
         private readonly Font _secondaryFont;
         private static readonly Color DefaultFavouriteColor = Color.DarkGoldenrod;
