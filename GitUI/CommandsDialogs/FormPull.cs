--- conflicted
+++ resolved
@@ -538,12 +538,7 @@
 
             if (_branch == localBranch.Text)
             {
-<<<<<<< HEAD
-                if (remote.Equals(currentBranchRemote.Value))
-=======
-                var currentBranchRemote = Module.GetSetting(string.Format("branch.{0}.remote", localBranch.Text));
-                if (remote.Equals(currentBranchRemote) || currentBranchRemote.IsNullOrEmpty())
->>>>>>> 2c24ffa2
+                if (remote.Equals(currentBranchRemote.Value) || currentBranchRemote.Value.IsNullOrEmpty())
                 {
                     curLocalBranch = Branches.Text.IsNullOrEmpty() ? null : _branch;
                 }
