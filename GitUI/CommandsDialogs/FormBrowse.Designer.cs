--- conflicted
+++ resolved
@@ -146,12 +146,8 @@
             this.editgitignoreToolStripMenuItem1 = new System.Windows.Forms.ToolStripMenuItem();
             this.editgitattributesToolStripMenuItem = new System.Windows.Forms.ToolStripMenuItem();
             this.editmailmapToolStripMenuItem = new System.Windows.Forms.ToolStripMenuItem();
-<<<<<<< HEAD
             this.menuitemSparse = new System.Windows.Forms.ToolStripMenuItem();
-=======
-            this.toolStripSeparator10 = new System.Windows.Forms.ToolStripSeparator();
             this.editgitinfoexcludeToolStripMenuItem = new System.Windows.Forms.ToolStripMenuItem();
->>>>>>> 8e0c8a4e
             this.toolStripSeparator4 = new System.Windows.Forms.ToolStripSeparator();
             this.gitMaintenanceToolStripMenuItem = new System.Windows.Forms.ToolStripMenuItem();
             this.compressGitDatabaseToolStripMenuItem = new System.Windows.Forms.ToolStripMenuItem();
@@ -1323,11 +1319,10 @@
             this.toolStripMenuItemWorktrees,
             this.toolStripSeparator44,
             this.editgitignoreToolStripMenuItem1,
+            this.editgitinfoexcludeToolStripMenuItem,
             this.editgitattributesToolStripMenuItem,
             this.editmailmapToolStripMenuItem,
             this.menuitemSparse,
-            this.toolStripSeparator10,
-            this.editgitinfoexcludeToolStripMenuItem,
             this.toolStripSeparator4,
             this.gitMaintenanceToolStripMenuItem,
             this.repoSettingsToolStripMenuItem,
@@ -1431,18 +1426,12 @@
             this.editmailmapToolStripMenuItem.Text = "Edit .mailmap";
             this.editmailmapToolStripMenuItem.Click += new System.EventHandler(this.EditMailMapToolStripMenuItemClick);
             // 
-<<<<<<< HEAD
             // menuitemSparse
             // 
             this.menuitemSparse.Name = "menuitemSparse";
             this.menuitemSparse.Size = new System.Drawing.Size(221, 22);
             this.menuitemSparse.Text = "Sparse Working Copy";
             this.menuitemSparse.Click += new System.EventHandler(this.menuitemSparseWorkingCopy_Click);
-=======
-            // toolStripSeparator10
-            // 
-            this.toolStripSeparator10.Name = "toolStripSeparator10";
-            this.toolStripSeparator10.Size = new System.Drawing.Size(258, 6);
             // 
             // editgitinfoexcludeToolStripMenuItem
             // 
@@ -1450,7 +1439,6 @@
             this.editgitinfoexcludeToolStripMenuItem.Size = new System.Drawing.Size(261, 24);
             this.editgitinfoexcludeToolStripMenuItem.Text = "Edit .git/info/exclude";
             this.editgitinfoexcludeToolStripMenuItem.Click += new System.EventHandler(this.EditGitInfoExcludeToolStripMenuItemClick);
->>>>>>> 8e0c8a4e
             // 
             // toolStripSeparator4
             // 
@@ -2293,17 +2281,13 @@
         private ToolStripSeparator toolStripSeparator7;
         private ToolStripMenuItem cherryPickSelectedDiffFileToolStripMenuItem;
         private ToolStripMenuItem menuitemSparse;
-<<<<<<< HEAD
         private ToolStripButton ShowFirstParent;
         private ToolTip FilterToolTip;
+        private ToolStripSeparator toolStripSeparator10;
+        private ToolStripMenuItem editgitinfoexcludeToolStripMenuItem;
         private ToolStripMenuItem toolStripMenuItemReflog;
-        private ToolStripSeparator toolStripSeparator10;
         private ToolStripMenuItem manageWorktreeToolStripMenuItem;
         private ToolStripMenuItem createWorktreeToolStripMenuItem;
         private ToolStripMenuItem toolStripMenuItemWorktrees;
-=======
-        private ToolStripSeparator toolStripSeparator10;
-        private ToolStripMenuItem editgitinfoexcludeToolStripMenuItem;
->>>>>>> 8e0c8a4e
     }
 }