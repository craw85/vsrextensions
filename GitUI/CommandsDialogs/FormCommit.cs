using System;
using System.Collections.Generic;
using System.Collections.ObjectModel;
using System.Diagnostics;
using System.Diagnostics.Eventing.Reader;
using System.Drawing;
using System.IO;
using System.Linq;
using System.Text;
using System.Text.RegularExpressions;
using System.Threading;
using System.Threading.Tasks;
using System.Windows.Forms;
using GitCommands;
using GitCommands.Config;
using GitCommands.Utils;
using GitUI.AutoCompletion;
using GitUI.CommandsDialogs.CommitDialog;
using GitUI.HelperDialogs;
using GitUI.Hotkey;
using GitUI.Script;
using PatchApply;
using ResourceManager;
using Timer = System.Windows.Forms.Timer;

namespace GitUI.CommandsDialogs
{
    public sealed partial class FormCommit : GitModuleForm //, IHotkeyable
    {
        #region Translation
        private readonly TranslationString _amendCommit =
            new TranslationString("You are about to rewrite history." + Environment.NewLine +
                                  "Only use amend if the commit is not published yet!" + Environment.NewLine +
                                  Environment.NewLine + "Do you want to continue?");

        private readonly TranslationString _amendCommitCaption = new TranslationString("Amend commit");

        private readonly TranslationString _deleteFailed = new TranslationString("Delete file failed");

        private readonly TranslationString _deleteSelectedFiles =
            new TranslationString("Are you sure you want delete the selected file(s)?");

        private readonly TranslationString _deleteSelectedFilesCaption = new TranslationString("Delete");

        private readonly TranslationString _deleteUntrackedFiles =
            new TranslationString("Are you sure you want to delete all untracked files?");

        private readonly TranslationString _deleteUntrackedFilesCaption =
            new TranslationString("Delete untracked files.");

        private readonly TranslationString _enterCommitMessage = new TranslationString("Please enter commit message");
        private readonly TranslationString _enterCommitMessageCaption = new TranslationString("Commit message");
        private readonly TranslationString _commitMessageDisabled = new TranslationString("Commit Message is requested during commit");

        private readonly TranslationString _enterCommitMessageHint = new TranslationString("Enter commit message");

        private readonly TranslationString _mergeConflicts =
            new TranslationString("There are unresolved mergeconflicts, solve mergeconflicts before committing.");

        private readonly TranslationString _mergeConflictsCaption = new TranslationString("Merge conflicts");

        private readonly TranslationString _noFilesStagedAndNothingToCommit =
            new TranslationString("There are no files staged for this commit.");
        private readonly TranslationString _noFilesStagedButSuggestToCommitAllUnstaged =
            new TranslationString("There are no files staged for this commit. Stage and commit all unstaged files?");
        private readonly TranslationString _noFilesStagedAndConfirmAnEmptyMergeCommit =
            new TranslationString("There are no files staged for this commit.\nAre you sure you want to commit?");

        private readonly TranslationString _noStagedChanges = new TranslationString("There are no staged changes");
        private readonly TranslationString _noUnstagedChanges = new TranslationString("There are no unstaged changes");

        private readonly TranslationString _notOnBranchMainInstruction = new TranslationString("You are not working on a branch");
        private readonly TranslationString _notOnBranch =
            new TranslationString("This commit will be unreferenced when switching to another branch and can be lost." +
                                  Environment.NewLine + "" + Environment.NewLine + "Do you want to continue?");
        private readonly TranslationString _notOnBranchButtons = new TranslationString("Checkout branch|Create branch|Continue");
        private readonly TranslationString _notOnBranchCaption = new TranslationString("Not on a branch");

        private readonly TranslationString _onlyStageChunkOfSingleFileError =
            new TranslationString("You can only use this option when selecting a single file");

        private readonly TranslationString _resetChangesCaption = new TranslationString("Reset changes");

        private readonly TranslationString _resetSelectedChangesText =
            new TranslationString("Are you sure you want to reset all selected files?");

        private readonly TranslationString _resetStageChunkOfFileCaption = new TranslationString("Unstage chunk of file");
        private readonly TranslationString _stageDetails = new TranslationString("Stage Details");
        private readonly TranslationString _stageFiles = new TranslationString("Stage {0} files");
        private readonly TranslationString _selectOnlyOneFile = new TranslationString("You must have only one file selected.");
        private readonly TranslationString _selectOnlyOneFileCaption = new TranslationString("Error");

        private readonly TranslationString _stageSelectedLines = new TranslationString("Stage selected line(s)");
        private readonly TranslationString _unstageSelectedLines = new TranslationString("Unstage selected line(s)");
        private readonly TranslationString _resetSelectedLines = new TranslationString("Reset selected line(s)");
        private readonly TranslationString _resetSelectedLinesConfirmation = new TranslationString("Are you sure you want to reset the changes to the selected lines?");

        private readonly TranslationString _formTitle = new TranslationString("Commit to {0} ({1})");

        private readonly TranslationString _selectionFilterToolTip = new TranslationString("Enter a regular expression to select unstaged files.");
        private readonly TranslationString _selectionFilterErrorToolTip = new TranslationString("Error {0}");

        private readonly TranslationString _commitMsgFirstLineInvalid = new TranslationString("First line of commit message contains too many characters."
            + Environment.NewLine + "Do you want to continue?");

        private readonly TranslationString _commitMsgLineInvalid = new TranslationString("The following line of commit message contains too many characters:"
            + Environment.NewLine + Environment.NewLine + "{0}" + Environment.NewLine + Environment.NewLine + "Do you want to continue?");

        private readonly TranslationString _commitMsgSecondLineNotEmpty = new TranslationString("Second line of commit message is not empty." + Environment.NewLine + "Do you want to continue?");

        private readonly TranslationString _commitMsgRegExNotMatched = new TranslationString("Commit message does not match RegEx." + Environment.NewLine + "Do you want to continue?");

        private readonly TranslationString _commitValidationCaption = new TranslationString("Commit validation");

        private readonly TranslationString _commitTemplateSettings = new TranslationString("Settings");

        private readonly TranslationString _commitAuthorInfo = new TranslationString("Author");
        private readonly TranslationString _commitCommitterInfo = new TranslationString("Committer");
        private readonly TranslationString _commitCommitterToolTip = new TranslationString("Click to change committer information.");
        #endregion

        private FileStatusList _currentFilesList;
        private bool _skipUpdate;
        private readonly TaskScheduler _taskScheduler;
        private GitItemStatus _currentItem;
        private bool _currentItemStaged;
        private readonly CommitKind _commitKind;
        private readonly GitRevision _editedCommit;
        private readonly ToolStripMenuItem _stageSelectedLinesToolStripMenuItem;
        private readonly ToolStripMenuItem _resetSelectedLinesToolStripMenuItem;
        private string _commitTemplate;
        private bool IsMergeCommit { get; set; }
        private bool _shouldRescanChanges = true;
        private bool _shouldReloadCommitTemplates = true;
        private readonly AsyncLoader _unstagedLoader;
        private readonly bool _useFormCommitMessage;
        private CancellationTokenSource _interactiveAddBashCloseWaitCts = new CancellationTokenSource();
        private string _userName = "";
        private string _userEmail = "";
        /// <summary>
        /// For VS designer
        /// </summary>
        private FormCommit()
            : this(null)
        {
        }

        public FormCommit(GitUICommands aCommands)
            : this(aCommands, CommitKind.Normal, null)
        { }

        public FormCommit(GitUICommands aCommands, CommitKind commitKind, GitRevision editedCommit)
            : base(true, aCommands)
        {
            _taskScheduler = TaskScheduler.FromCurrentSynchronizationContext();

            _unstagedLoader = new AsyncLoader(_taskScheduler);

            _useFormCommitMessage = AppSettings.UseFormCommitMessage;

            InitializeComponent();
            Message.TextChanged += Message_TextChanged;
            Message.TextAssigned += Message_TextAssigned;

            if (Module != null)
                Message.AddAutoCompleteProvider(new CommitAutoCompleteProvider(Module));

            Loading.Image = Properties.Resources.loadingpanel;

            Translate();

            SolveMergeconflicts.Font = new Font(SystemFonts.MessageBoxFont, FontStyle.Bold);

            SelectedDiff.ExtraDiffArgumentsChanged += SelectedDiffExtraDiffArgumentsChanged;

            if (IsUICommandsInitialized)
                StageInSuperproject.Visible = Module.SuperprojectModule != null;
            StageInSuperproject.Checked = AppSettings.StageInSuperprojectAfterCommit;
            closeDialogAfterEachCommitToolStripMenuItem.Checked = AppSettings.CloseCommitDialogAfterCommit;
            closeDialogAfterAllFilesCommittedToolStripMenuItem.Checked = AppSettings.CloseCommitDialogAfterLastCommit;
            refreshDialogOnFormFocusToolStripMenuItem.Checked = AppSettings.RefreshCommitDialogOnFormFocus;

            Unstaged.SetNoFilesText(_noUnstagedChanges.Text);
            Staged.SetNoFilesText(_noStagedChanges.Text);

            Message.Enabled = _useFormCommitMessage;

            commitMessageToolStripMenuItem.Enabled = _useFormCommitMessage;
            commitTemplatesToolStripMenuItem.Enabled = _useFormCommitMessage;

            Message.WatermarkText = _useFormCommitMessage
                ? _enterCommitMessageHint.Text
                : _commitMessageDisabled.Text;

            _commitKind = commitKind;
            _editedCommit = editedCommit;

            HotkeysEnabled = true;
            Hotkeys = HotkeySettingsManager.LoadHotkeys(HotkeySettingsName);

            SelectedDiff.AddContextMenuSeparator();
            _stageSelectedLinesToolStripMenuItem = SelectedDiff.AddContextMenuEntry(_stageSelectedLines.Text, StageSelectedLinesToolStripMenuItemClick);
            _stageSelectedLinesToolStripMenuItem.ShortcutKeyDisplayString = GetShortcutKeys((int)Commands.StageSelectedFile).ToShortcutKeyDisplayString();
            _resetSelectedLinesToolStripMenuItem = SelectedDiff.AddContextMenuEntry(_resetSelectedLines.Text, ResetSelectedLinesToolStripMenuItemClick);
            _resetSelectedLinesToolStripMenuItem.ShortcutKeyDisplayString = GetShortcutKeys((int)Commands.ResetSelectedFiles).ToShortcutKeyDisplayString();
            _resetSelectedLinesToolStripMenuItem.Image = Reset.Image;
            resetChanges.ShortcutKeyDisplayString = _resetSelectedLinesToolStripMenuItem.ShortcutKeyDisplayString;
            stagedResetChanges.ShortcutKeyDisplayString = _resetSelectedLinesToolStripMenuItem.ShortcutKeyDisplayString;
            deleteFileToolStripMenuItem.ShortcutKeyDisplayString = GetShortcutKeys((int)Commands.DeleteSelectedFiles).ToShortcutKeyDisplayString();
            viewFileHistoryToolStripItem.ShortcutKeyDisplayString = GetShortcutKeys((int)Commands.ShowHistory).ToShortcutKeyDisplayString();
            toolStripMenuItem6.ShortcutKeyDisplayString = GetShortcutKeys((int)Commands.ShowHistory).ToShortcutKeyDisplayString();
            commitAuthorStatus.ToolTipText = _commitCommitterToolTip.Text;
            toolAuthor.Control.PreviewKeyDown += ToolAuthor_PreviewKeyDown;
        }

        void ToolAuthor_PreviewKeyDown(object sender, PreviewKeyDownEventArgs e)
        {
            if (e.Alt)
                e.IsInputKey = true;
        }

        private void FormCommit_Load(object sender, EventArgs e)
        {
            if (AppSettings.CommitDialogSplitter != -1)
                splitMain.SplitterDistance = AppSettings.CommitDialogSplitter;
            if (AppSettings.CommitDialogRightSplitter != -1)
                splitRight.SplitterDistance = AppSettings.CommitDialogRightSplitter;

<<<<<<< HEAD
            SetVisibilityOfSelectionFilter(AppSettings.CommitDialogSelectionFilter);
=======
>>>>>>> a251b0f9
            Reset.Visible = AppSettings.ShowResetAllChanges;
            ResetUnStaged.Visible = AppSettings.ShowResetUnstagedChanges;
            CommitAndPush.Visible = AppSettings.ShowCommitAndPush;
            AdjustCommitButtonPanelHeight();
        }

        private void AdjustCommitButtonPanelHeight()
        {
            splitRight.Panel2MinSize = Math.Max(splitRight.Panel2MinSize, flowCommitButtons.PreferredSize.Height);
            splitRight.SplitterDistance = Math.Min(splitRight.SplitterDistance, splitRight.Height - splitRight.Panel2MinSize);
        }

        private void FormCommitFormClosing(object sender, FormClosingEventArgs e)
        {
            Message.CancelAutoComplete();

            // Do not remember commit message of fixup or squash commits, since they have
            // a special meaning, and can be dangerous if used inappropriately.
            if (CommitKind.Normal == _commitKind)
                GitCommands.CommitHelper.SetCommitMessage(Module, Message.Text);

            AppSettings.CommitDialogSplitter = splitMain.SplitterDistance;
            AppSettings.CommitDialogRightSplitter = splitRight.SplitterDistance;
            AppSettings.CommitDialogSelectionFilter = toolbarSelectionFilter.Visible;
        }

        void SelectedDiff_ContextMenuOpening(object sender, System.ComponentModel.CancelEventArgs e)
        {
            _stageSelectedLinesToolStripMenuItem.Enabled = SelectedDiff.HasAnyPatches() || _currentItem != null && _currentItem.IsNew;
            _resetSelectedLinesToolStripMenuItem.Enabled = _stageSelectedLinesToolStripMenuItem.Enabled;
        }

        #region Hotkey commands

        public const string HotkeySettingsName = "Commit";

        internal enum Commands
        {
            AddToGitIgnore,
            DeleteSelectedFiles,
            FocusUnstagedFiles,
            FocusSelectedDiff,
            FocusStagedFiles,
            FocusCommitMessage,
            ResetSelectedFiles,
            StageSelectedFile,
            UnStageSelectedFile,
            ShowHistory,
            ToggleSelectionFilter
        }

        private bool AddToGitIgnore()
        {
            if (Unstaged.Focused)
            {
                AddFileTogitignoreToolStripMenuItemClick(this, null);
                return true;
            }
            return false;
        }

        private bool DeleteSelectedFiles()
        {
            if (Unstaged.Focused)
            {
                DeleteFileToolStripMenuItemClick(this, null);
                return true;
            }
            return false;
        }

        private bool FocusStagedFiles()
        {
            Staged.Focus();
            return true;
        }

        private bool FocusUnstagedFiles()
        {
            Unstaged.Focus();
            return true;
        }

        private bool FocusSelectedDiff()
        {
            SelectedDiff.Focus();
            return true;
        }

        private bool FocusCommitMessage()
        {
            Message.Focus();
            return true;
        }

        private bool ResetSelectedFiles()
        {
            if (Unstaged.Focused || Staged.Focused)
            {
                ResetSoftClick(this, null);
                return true;
            }
            else if (SelectedDiff.ContainsFocus && _resetSelectedLinesToolStripMenuItem.Enabled)
            {
                ResetSelectedLinesToolStripMenuItemClick(this, null);
                return true;
            }

            return false;
        }

        private bool StageSelectedFile()
        {
            if (Unstaged.Focused)
            {
                StageClick(this, null);
                return true;
            }
            else if (SelectedDiff.ContainsFocus && !_currentItemStaged && _stageSelectedLinesToolStripMenuItem.Enabled)
            {
                StageSelectedLinesToolStripMenuItemClick(this, null);
                return true;
            }

            return false;
        }

        private bool UnStageSelectedFile()
        {
            if (Staged.Focused)
            {
                UnstageFilesClick(this, null);
                return true;
            }
            else if (SelectedDiff.ContainsFocus && _currentItemStaged && _stageSelectedLinesToolStripMenuItem.Enabled)
            {
                StageSelectedLinesToolStripMenuItemClick(this, null);
                return true;
            }
            return false;
        }

        private bool StartFileHistoryDialog()
        {
            if (Staged.Focused || Unstaged.Focused)
            {
                if (_currentFilesList.SelectedItem != null)
                {
                    if ((!_currentFilesList.SelectedItem.IsNew) && (!_currentFilesList.SelectedItem.IsRenamed))
                    {
                        UICommands.StartFileHistoryDialog(this, _currentFilesList.SelectedItem.Name, null);
                    }
                }
                return true;
            }
            return false;
        }


        private bool ToggleSelectionFilter()
        {
            var visible = !selectionFilterToolStripMenuItem.Checked;
            SetVisibilityOfSelectionFilter(visible);
            if (visible)
                selectionFilter.Focus();
            else if (selectionFilter.Focused)
                Unstaged.Focus();
            return true;
        }

        private void SetVisibilityOfSelectionFilter(bool visible)
        {
            selectionFilterToolStripMenuItem.Checked = visible;
            toolbarSelectionFilter.Visible = visible;
        }

        protected override bool ExecuteCommand(int cmd)
        {
            switch ((Commands)cmd)
            {
                case Commands.AddToGitIgnore: return AddToGitIgnore();
                case Commands.DeleteSelectedFiles: return DeleteSelectedFiles();
                case Commands.FocusStagedFiles: return FocusStagedFiles();
                case Commands.FocusUnstagedFiles: return FocusUnstagedFiles();
                case Commands.FocusSelectedDiff: return FocusSelectedDiff();
                case Commands.FocusCommitMessage: return FocusCommitMessage();
                case Commands.ResetSelectedFiles: return ResetSelectedFiles();
                case Commands.StageSelectedFile: return StageSelectedFile();
                case Commands.UnStageSelectedFile: return UnStageSelectedFile();
                case Commands.ShowHistory: return StartFileHistoryDialog();
                case Commands.ToggleSelectionFilter: return ToggleSelectionFilter();
                default: return base.ExecuteCommand(cmd);
            }
        }

        #endregion

        public void ShowDialogWhenChanges()
        {
            ShowDialogWhenChanges(null);
        }

        private void ComputeUnstagedFiles(Action<IList<GitItemStatus>> onComputed, bool DoAsync)
        {
            Func<IList<GitItemStatus>> getAllChangedFilesWithSubmodulesStatus = () => Module.GetAllChangedFilesWithSubmodulesStatus(
                    !showIgnoredFilesToolStripMenuItem.Checked,
                    !showAssumeUnchangedFilesToolStripMenuItem.Checked,
                    showUntrackedFilesToolStripMenuItem.Checked ? UntrackedFilesMode.Default : UntrackedFilesMode.No);

            if (DoAsync)
                _unstagedLoader.Load(getAllChangedFilesWithSubmodulesStatus, onComputed);
            else
            {
                _unstagedLoader.Cancel();
                onComputed(getAllChangedFilesWithSubmodulesStatus());
            }
        }


        public void ShowDialogWhenChanges(IWin32Window owner)
        {
            ComputeUnstagedFiles((allChangedFiles) =>
                {
                    if (allChangedFiles.Count > 0)
                    {
                        LoadUnstagedOutput(allChangedFiles);
                        Initialize(false);
                        ShowDialog(owner);
                    }
                    else
                        Close();
#if !__MonoCS__ // animated GIFs are not supported in Mono/Linux
                    //trying to properly dispose loading image issue #1037
                    Loading.Image.Dispose();
#endif
                }, false
            );
        }

        private bool _selectedDiffReloaded = true;

        private void StageSelectedLinesToolStripMenuItemClick(object sender, EventArgs e)
        {
            //to prevent multiple clicks
            if (!_selectedDiffReloaded)
                return;

            Debug.Assert(_currentItem != null);
            // Prepare git command
            string args = "apply --cached --whitespace=nowarn";

            if (_currentItemStaged) //staged
                args += " --reverse";
            byte[] patch;
            if (!_currentItemStaged && _currentItem.IsNew)
                patch = PatchManager.GetSelectedLinesAsNewPatch(Module, _currentItem.Name,
                    SelectedDiff.GetText(), SelectedDiff.GetSelectionPosition(),
                    SelectedDiff.GetSelectionLength(), SelectedDiff.Encoding, false, SelectedDiff.FilePreabmle);
            else
                patch = PatchManager.GetSelectedLinesAsPatch(Module, SelectedDiff.GetText(),
                    SelectedDiff.GetSelectionPosition(), SelectedDiff.GetSelectionLength(),
                    _currentItemStaged, SelectedDiff.Encoding, _currentItem.IsNew);

            if (patch != null && patch.Length > 0)
            {
                string output = Module.RunGitCmd(args, null, patch);
                ProcessApplyOutput(output, patch);
            }
        }

        private void ProcessApplyOutput(string output, byte[] patch)
        {
            if (!string.IsNullOrEmpty(output))
            {
                MessageBox.Show(this, output + "\n\n" + SelectedDiff.Encoding.GetString(patch));
            }
            if (_currentItemStaged)
                Staged.StoreNextIndexToSelect();
            else
                Unstaged.StoreNextIndexToSelect();
            ScheduleGoToLine();
            _selectedDiffReloaded = false;
            RescanChanges();
        }

        private void ScheduleGoToLine()
        {
            int selectedDifflineToSelect = SelectedDiff.GetText().Substring(0, SelectedDiff.GetSelectionPosition()).Count(c => c == '\n');
            int scrollPosition = SelectedDiff.ScrollPos;
            string selectedFileName = _currentItem.Name;
            Action stageAreaLoaded = null;
            stageAreaLoaded = () =>
            {
                EventHandler textLoaded = null;
                textLoaded = (a, b) =>
                    {
                        if (_currentItem != null && _currentItem.Name.Equals(selectedFileName))
                        {
                            SelectedDiff.GoToLine(selectedDifflineToSelect);
                            SelectedDiff.ScrollPos = scrollPosition;
                        }
                        SelectedDiff.TextLoaded -= textLoaded;
                        _selectedDiffReloaded = true;
                    };
                SelectedDiff.TextLoaded += textLoaded;
                OnStageAreaLoaded -= stageAreaLoaded;
            };

            OnStageAreaLoaded += stageAreaLoaded;
        }

        private void ResetSelectedLinesToolStripMenuItemClick(object sender, EventArgs e)
        {
            //to prevent multiple clicks
            if (!_selectedDiffReloaded)
                return;

            if (MessageBox.Show(this, _resetSelectedLinesConfirmation.Text, _resetChangesCaption.Text,
                MessageBoxButtons.YesNo, MessageBoxIcon.Question) == DialogResult.No)
                return;

            Debug.Assert(_currentItem != null);
            // Prepare git command
            string args = "apply --whitespace=nowarn";

            if (_currentItemStaged) //staged
                args += " --reverse --index";

            byte[] patch;

            if (_currentItemStaged)
                patch = PatchManager.GetSelectedLinesAsPatch(Module, SelectedDiff.GetText(),
                    SelectedDiff.GetSelectionPosition(), SelectedDiff.GetSelectionLength(),
                    _currentItemStaged, SelectedDiff.Encoding, _currentItem.IsNew);
            else if (_currentItem.IsNew)
                patch = PatchManager.GetSelectedLinesAsNewPatch(Module, _currentItem.Name,
                    SelectedDiff.GetText(), SelectedDiff.GetSelectionPosition(), SelectedDiff.GetSelectionLength(),
                    SelectedDiff.Encoding, true, SelectedDiff.FilePreabmle);
            else
                patch = PatchManager.GetResetUnstagedLinesAsPatch(Module, SelectedDiff.GetText(),
                    SelectedDiff.GetSelectionPosition(), SelectedDiff.GetSelectionLength(),
                    _currentItemStaged, SelectedDiff.Encoding);

            if (patch != null && patch.Length > 0)
            {
                string output = Module.RunGitCmd(args, null, patch);
                if (EnvUtils.RunningOnWindows())
                {
                    //remove file mode warnings on windows
                    Regex regEx = new Regex("warning: .*has type .* expected .*", RegexOptions.Compiled);
                    output = output.RemoveLines(regEx.IsMatch);
                }
                ProcessApplyOutput(output, patch);
            }
        }

        private void EnableStageButtons(bool enable)
        {
            toolUnstageItem.Enabled = enable;
            toolUnstageAllItem.Enabled = enable;
            toolStageItem.Enabled = enable;
            toolStageAllItem.Enabled = enable;
            workingToolStripMenuItem.Enabled = enable;
            ResetUnStaged.Enabled = Unstaged.AllItems.Any();
        }

        private bool _initialized;

        private void Initialize(bool loadUnstaged)
        {
            _initialized = true;

            Task.Factory.StartNew(() => string.Format(_formTitle.Text, Module.GetSelectedBranch(),
                                      Module.WorkingDir))
                .ContinueWith(task => Text = task.Result, _taskScheduler);

            Cursor.Current = Cursors.WaitCursor;

            if (loadUnstaged)
            {
                Loading.Visible = true;
                LoadingStaged.Visible = true;

                Commit.Enabled = false;
                CommitAndPush.Enabled = false;
                Amend.Enabled = false;
                Reset.Enabled = false;
                ResetUnStaged.Enabled = false;
                EnableStageButtons(false);

                ComputeUnstagedFiles(LoadUnstagedOutput, true);
            }

            UpdateMergeHead();

            Message.TextBoxFont = AppSettings.CommitFont;

            // Check if commit.template is used
            string fileName = Module.GetEffectivePathSetting("commit.template");
            if (!string.IsNullOrEmpty(fileName))
            {
                using (var commitReader = new StreamReader(fileName))
                {
                    _commitTemplate = commitReader.ReadToEnd().Replace("\r", "");
                }
                Message.Text = _commitTemplate;
            }

            Cursor.Current = Cursors.Default;
        }

        private void Initialize()
        {
            Initialize(true);
        }

        private void UpdateMergeHead()
        {
            var mergeHead = Module.RevParse("MERGE_HEAD");
            IsMergeCommit = Regex.IsMatch(mergeHead, GitRevision.Sha1HashPattern);
        }

        private void InitializedStaged()
        {
            Cursor.Current = Cursors.WaitCursor;
            SolveMergeconflicts.Visible = Module.InTheMiddleOfConflictedMerge();
            Staged.GitItemStatuses = Module.GetStagedFilesWithSubmodulesStatus();
            Cursor.Current = Cursors.Default;
        }

        private event Action OnStageAreaLoaded;

        private bool _loadUnstagedOutputFirstTime = true;

        /// <summary>
        ///   Loads the unstaged output.
        ///   This method is passed in to the SetTextCallBack delegate
        ///   to set the Text property of textBox1.
        /// </summary>
        private void LoadUnstagedOutput(IList<GitItemStatus> allChangedFiles)
        {
            var lastSelection = new List<GitItemStatus>();
            if (_currentFilesList != null)
                lastSelection = _currentSelection;

            var unStagedFiles = new List<GitItemStatus>();
            var stagedFiles = new List<GitItemStatus>();

            foreach (var fileStatus in allChangedFiles)
            {
                if (fileStatus.IsStaged)
                    stagedFiles.Add(fileStatus);
                else
                    unStagedFiles.Add(fileStatus);
            }
            Unstaged.GitItemStatuses = unStagedFiles;
            Staged.GitItemStatuses = stagedFiles;

            Loading.Visible = false;
            LoadingStaged.Visible = false;
            Commit.Enabled = true;
            CommitAndPush.Enabled = true;
            Amend.Enabled = true;
            Reset.Enabled = DoChangesExist();

            EnableStageButtons(true);
            workingToolStripMenuItem.Enabled = true;

            var inTheMiddleOfConflictedMerge = Module.InTheMiddleOfConflictedMerge();
            SolveMergeconflicts.Visible = inTheMiddleOfConflictedMerge;

            if (Staged.IsEmpty)
            {
                _currentFilesList = Unstaged;
                if (Staged.ContainsFocus)
                    Unstaged.Focus();
            }
            else if (Unstaged.IsEmpty)
            {
                _currentFilesList = Staged;
                if (Unstaged.ContainsFocus)
                    Staged.Focus();
            }

            RestoreSelectedFiles(unStagedFiles, stagedFiles, lastSelection);

            if (OnStageAreaLoaded != null)
                OnStageAreaLoaded();

            if (_loadUnstagedOutputFirstTime)
            {
                var fc = this.FindFocusedControl();

                if (fc == this.Ok)
                {
                    if (Unstaged.GitItemStatuses.Any())
                        Unstaged.Focus();
                    else if (Staged.GitItemStatuses.Any())
                        Message.Focus();
                    else
                        Amend.Focus();
                }

                _loadUnstagedOutputFirstTime = false;
            }
        }

        private void SelectStoredNextIndex()
        {
            Unstaged.SelectStoredNextIndex(0);
            if (Unstaged.GitItemStatuses.Any())
            {
                Staged.SelectStoredNextIndex();
            }
            else
            {
                Staged.SelectStoredNextIndex(0);
            }
        }

        private void RestoreSelectedFiles(IList<GitItemStatus> unStagedFiles, IList<GitItemStatus> stagedFiles, IList<GitItemStatus> lastSelection)
        {
            if (_currentFilesList == null || _currentFilesList.IsEmpty)
            {
                SelectStoredNextIndex();
                return;
            }

            var newItems = _currentFilesList == Staged ? stagedFiles : unStagedFiles;
            var names = lastSelection.ToHashSet(x => x.Name);
            var newSelection = newItems.Where(x => names.Contains(x.Name)).ToList();

            if (newSelection.Any())
                _currentFilesList.SelectedItems = newSelection;
            else
                SelectStoredNextIndex();
        }

        /// <summary>Returns if there are any changes at all, staged or unstaged.</summary>
        private bool DoChangesExist()
        {
            return Unstaged.AllItems.Any() || Staged.AllItems.Any();
        }

        private void ShowChanges(GitItemStatus item, bool staged)
        {
            _currentItem = item;
            _currentItemStaged = staged;

            if (item == null)
                return;

            long length = GetItemLength(item.Name);
            if (length < 5 * 1024 * 1024) // 5Mb
                SetSelectedDiff(item, staged);
            else
            {
                SelectedDiff.Clear();
                SelectedDiff.Refresh();
                llShowPreview.Show();
            }

            _stageSelectedLinesToolStripMenuItem.Text = staged ? _unstageSelectedLines.Text : _stageSelectedLines.Text;
            _stageSelectedLinesToolStripMenuItem.Image = staged ? toolUnstageItem.Image : toolStageItem.Image;
            _stageSelectedLinesToolStripMenuItem.ShortcutKeyDisplayString =
                GetShortcutKeys((int)(staged ? Commands.UnStageSelectedFile : Commands.StageSelectedFile)).ToShortcutKeyDisplayString();
        }

        private long GetItemLength(string fileName)
        {
            long length = -1;
            string path = fileName;
            if (!File.Exists(fileName))
                path = Path.Combine(Module.WorkingDir, fileName);
            if (File.Exists(path))
            {
                FileInfo fi = new FileInfo(path);
                length = fi.Length;
            }
            return length;
        }

        private void llShowPreview_LinkClicked(object sender, LinkLabelLinkClickedEventArgs e)
        {
            llShowPreview.Hide();
            SetSelectedDiff(_currentItem, _currentItemStaged);
        }

        private void SetSelectedDiff(GitItemStatus item, bool staged)
        {
            if (item.Name.EndsWith(".png"))
            {
                SelectedDiff.ViewFile(item.Name);
            }
            else if (item.IsTracked)
            {
                SelectedDiff.ViewCurrentChanges(item, staged);
            }
            else
            {
                SelectedDiff.ViewFile(item.Name);
            }
        }

        private List<GitItemStatus> _currentSelection;
        private void ClearDiffViewIfNoFilesLeft()
        {
            llShowPreview.Hide();
            if ((Staged.IsEmpty && Unstaged.IsEmpty) || (!Unstaged.SelectedItems.Any() && !Staged.SelectedItems.Any()))
                SelectedDiff.Clear();
        }

        private void CommitClick(object sender, EventArgs e)
        {
            ExecuteCommitCommand();
        }

        private void CheckForStagedAndCommit(bool amend, bool push)
        {
            if (amend)
            {
                // This is an amend commit.  Confirm the user understands the implications.  We don't want to prompt for an empty
                // commit, because amend may be used just to change the commit message or timestamp.
                if (!AppSettings.DontConfirmAmend)
                    if (MessageBox.Show(this, _amendCommit.Text, _amendCommitCaption.Text, MessageBoxButtons.YesNo) != DialogResult.Yes)
                        return;
            }
            else if (Staged.IsEmpty)
            {
                if (IsMergeCommit)
                {
                    // it is a merge commit, so user can commit just for merging two branches even the changeset is empty,
                    // but also user may forget to add files, so only ask for confirmation that user really wants to commit an empty changeset
                    if (MessageBox.Show(this, _noFilesStagedAndConfirmAnEmptyMergeCommit.Text, _noStagedChanges.Text, MessageBoxButtons.YesNo, MessageBoxIcon.Question) != DialogResult.Yes)
                        return;
                }
                else
                {
                    if (Unstaged.IsEmpty)
                    {
                        MessageBox.Show(this, _noFilesStagedAndNothingToCommit.Text, _noStagedChanges.Text, MessageBoxButtons.OK, MessageBoxIcon.Exclamation);
                        return;
                    }

                    // there are no staged files, but there are unstaged files. Most probably user forgot to stage them.
                    if (MessageBox.Show(this, _noFilesStagedButSuggestToCommitAllUnstaged.Text, _noStagedChanges.Text, MessageBoxButtons.YesNo, MessageBoxIcon.Question) != DialogResult.Yes)
                        return;
                    StageAll();
                    // if staging failed (i.e. line endings conflict), user already got error message, don't try to commit empty changeset.
                    if (Staged.IsEmpty)
                        return;
                }
            }

            DoCommit(amend, push);
        }

        private void DoCommit(bool amend, bool push)
        {
            if (Module.InTheMiddleOfConflictedMerge())
            {
                MessageBox.Show(this, _mergeConflicts.Text, _mergeConflictsCaption.Text, MessageBoxButtons.OK, MessageBoxIcon.Error);
                return;
            }
            if (_useFormCommitMessage && (string.IsNullOrEmpty(Message.Text) || Message.Text == _commitTemplate))
            {
                MessageBox.Show(this, _enterCommitMessage.Text, _enterCommitMessageCaption.Text, MessageBoxButtons.OK, MessageBoxIcon.Asterisk);
                return;
            }

            if (_useFormCommitMessage && !ValidCommitMessage())
                return;

            if (Module.IsDetachedHead())
            {
                int idx = PSTaskDialog.cTaskDialog.ShowCommandBox(this,
                                                        _notOnBranchCaption.Text,
                                                        _notOnBranchMainInstruction.Text,
                                                        _notOnBranch.Text,
                                                        _notOnBranchButtons.Text,
                                                        true);
                switch (idx)
                {
                    case 0:
                        string revision = _editedCommit != null ? _editedCommit.Guid : "";
                        if (!UICommands.StartCheckoutBranch(this, new[] {revision}))
                            return;
                        break;
                    case 1:
                        if (!UICommands.StartCreateBranchDialog(this, _editedCommit))
                            return;
                        break;
                    case -1:
                        return;
                }
            }

            try
            {
                if (_useFormCommitMessage)
                {
                    SetCommitMessageFromTextBox(Message.Text);
                }

                ScriptManager.RunEventScripts(this, ScriptEvent.BeforeCommit);

                var errorOccurred = !FormProcess.ShowDialog(this, Module.CommitCmd(amend, signOffToolStripMenuItem.Checked, toolAuthor.Text, _useFormCommitMessage));

                UICommands.RepoChangedNotifier.Notify();

                if (errorOccurred)
                    return;

                Amend.Checked = false;

                ScriptManager.RunEventScripts(this, ScriptEvent.AfterCommit);

                Message.Text = string.Empty;
                CommitHelper.SetCommitMessage(Module, string.Empty);

                bool pushCompleted = true;
                if (push)
                {
                    UICommands.StartPushDialog(this, true, out pushCompleted);
                }

                if (pushCompleted && Module.SuperprojectModule != null && AppSettings.StageInSuperprojectAfterCommit)
                    Module.SuperprojectModule.StageFile(Module.SubmodulePath);

                if (AppSettings.CloseCommitDialogAfterCommit)
                {
                    Close();
                    return;
                }

                if (Unstaged.GitItemStatuses.Any())
                {
                    InitializedStaged();
                    return;
                }

                if (AppSettings.CloseCommitDialogAfterLastCommit)
                    Close();
                else
                    InitializedStaged();
            }
            catch (Exception e)
            {
                MessageBox.Show(this, string.Format("Exception: {0}", e.Message));
            }
        }

        private bool ValidCommitMessage()
        {
            if (AppSettings.CommitValidationMaxCntCharsFirstLine > 0)
            {
                var firstLine = Message.Text.Split(new string[] { "\r\n", "\n" }, StringSplitOptions.RemoveEmptyEntries)[0];
                if (firstLine.Length > AppSettings.CommitValidationMaxCntCharsFirstLine)
                {
                    if (DialogResult.No == MessageBox.Show(this, _commitMsgFirstLineInvalid.Text, _commitValidationCaption.Text, MessageBoxButtons.YesNo, MessageBoxIcon.Asterisk))
                        return false;
                }
            }

            if (AppSettings.CommitValidationMaxCntCharsPerLine > 0)
            {
                var lines = Message.Text.Split(new string[] { "\r\n", "\n" }, StringSplitOptions.RemoveEmptyEntries);
                foreach (var line in lines)
                {
                    if (line.Length > AppSettings.CommitValidationMaxCntCharsPerLine)
                    {
                        if (DialogResult.No == MessageBox.Show(this, String.Format(_commitMsgLineInvalid.Text, line), _commitValidationCaption.Text, MessageBoxButtons.YesNo, MessageBoxIcon.Asterisk))
                            return false;
                    }
                }
            }

            if (AppSettings.CommitValidationSecondLineMustBeEmpty)
            {
                var lines = Message.Text.Split(new string[] { "\r\n", "\n" }, StringSplitOptions.None);
                if (lines.Length > 2)
                {
                    if (lines[1].Length != 0)
                    {
                        if (DialogResult.No == MessageBox.Show(this, _commitMsgSecondLineNotEmpty.Text, _commitValidationCaption.Text, MessageBoxButtons.YesNo, MessageBoxIcon.Asterisk))
                            return false;
                    }
                }
            }

            if (!AppSettings.CommitValidationRegEx.IsNullOrEmpty())
            {
                try
                {
                    if (!Regex.IsMatch(Message.Text, AppSettings.CommitValidationRegEx))
                    {
                        if (DialogResult.No == MessageBox.Show(this, _commitMsgRegExNotMatched.Text, _commitValidationCaption.Text, MessageBoxButtons.YesNo, MessageBoxIcon.Asterisk))
                            return false;

                    }
                }
                catch
                {
                }
            }

            return true;
        }

        private void RescanChanges()
        {
            if (_shouldRescanChanges)
            {
                toolRefreshItem.Enabled = false;
                Initialize();
                toolRefreshItem.Enabled = true;
            }
        }

        private void UnstageFilesClick(object sender, EventArgs e)
        {
            if (_currentFilesList != Staged)
                return;
            Unstage();
        }

        void Staged_DoubleClick(object sender, EventArgs e)
        {
            _currentFilesList = Staged;
            Unstage();
        }

        private void UnstageAllToolStripMenuItemClick(object sender, EventArgs e)
        {
            var lastSelection = new List<GitItemStatus>();
            if (_currentFilesList != null)
                lastSelection = _currentSelection;

            Action stageAreaLoaded = null;
            stageAreaLoaded = () =>
            {
                _currentFilesList = Unstaged;
                RestoreSelectedFiles(Unstaged.GitItemStatuses, Staged.GitItemStatuses, lastSelection);
                Unstaged.Focus();

                OnStageAreaLoaded -= stageAreaLoaded;
            };

            OnStageAreaLoaded += stageAreaLoaded;

            Module.ResetMixed("HEAD");
            Initialize();
        }

        private void UnstagedSelectionChanged(object sender, EventArgs e)
        {
            if (_currentFilesList != Unstaged || _skipUpdate)
                return;

            ClearDiffViewIfNoFilesLeft();

            Unstaged.ContextMenuStrip = null;

            if (!Unstaged.SelectedItems.Any())
                return;

            Staged.ClearSelected();

            _currentSelection = Unstaged.SelectedItems.ToList();
            GitItemStatus item = _currentSelection.FirstOrDefault();
            ShowChanges(item, false);

            if (!item.IsSubmodule)
                Unstaged.ContextMenuStrip = UnstagedFileContext;
            else
                Unstaged.ContextMenuStrip = UnstagedSubmoduleContext;
        }

        private void Unstaged_Enter(object sender, EventArgs e)
        {
            if (_currentFilesList != Unstaged)
            {
                _currentFilesList = Unstaged;
                _skipUpdate = false;
                UnstagedSelectionChanged(Unstaged, null);
            }
        }

        private void Unstage()
        {
            if (Staged.GitItemStatuses.Count() > 10 && Staged.SelectedItems.Count() == Staged.GitItemStatuses.Count())
            {
                UnstageAllToolStripMenuItemClick(null, null);
                return;
            }

            Cursor.Current = Cursors.WaitCursor;
            EnableStageButtons(false);
            try
            {
                var lastSelection = new List<GitItemStatus>();
                if (_currentFilesList != null)
                    lastSelection = _currentSelection;

                    toolStripProgressBar1.Visible = true;
                    toolStripProgressBar1.Maximum = Staged.SelectedItems.Count() * 2;
                    toolStripProgressBar1.Value = 0;
                    Staged.StoreNextIndexToSelect();

                    var files = new List<GitItemStatus>();
                    var allFiles = new List<GitItemStatus>();

                    foreach (var item in Staged.SelectedItems)
                    {
                        toolStripProgressBar1.Value = Math.Min(toolStripProgressBar1.Maximum - 1, toolStripProgressBar1.Value + 1);
                        if (!item.IsNew)
                        {
                            toolStripProgressBar1.Value = Math.Min(toolStripProgressBar1.Maximum - 1, toolStripProgressBar1.Value + 1);
                            Module.UnstageFileToRemove(item.Name);

                            if (item.IsRenamed)
                                Module.UnstageFileToRemove(item.OldName);
                        }
                        else
                        {
                            files.Add(item);
                        }
                        allFiles.Add(item);
                    }

                    Module.UnstageFiles(files);

                    _skipUpdate = true;
                    InitializedStaged();
                    var stagedFiles = Staged.GitItemStatuses.ToList();
                    var unStagedFiles = Unstaged.GitItemStatuses.ToList();
                    foreach (var item in allFiles)
                    {
                        var item1 = item;
                        if (stagedFiles.Exists(i => i.Name == item1.Name))
                            continue;

                        var item2 = item;
                        if (unStagedFiles.Exists(i => i.Name == item2.Name))
                            continue;

                        if (item.IsNew && !item.IsChanged && !item.IsDeleted)
                            item.IsTracked = false;
                        else
                            item.IsTracked = true;

                        if (item.IsRenamed)
                        {
                            var clone = new GitItemStatus
                            {
                                Name = item.OldName,
                                IsDeleted = true,
                                IsTracked = true,
                                IsStaged = false
                            };
                            unStagedFiles.Add(clone);

                            item.IsRenamed = false;
                            item.IsNew = true;
                            item.IsTracked = false;
                            item.OldName = string.Empty;
                        }

                        item.IsStaged = false;
                        unStagedFiles.Add(item);
                    }
                    Staged.GitItemStatuses = stagedFiles;
                    Unstaged.GitItemStatuses = unStagedFiles;
                    _skipUpdate = false;
                    Staged.SelectStoredNextIndex();

                    toolStripProgressBar1.Value = toolStripProgressBar1.Maximum;

                toolStripProgressBar1.Visible = false;

                if (Staged.IsEmpty)
                {
                    _currentFilesList = Unstaged;
                    RestoreSelectedFiles(Unstaged.GitItemStatuses, Staged.GitItemStatuses, lastSelection);
                    Unstaged.Focus();
                }
            }
            catch (Exception ex)
            {
                Trace.WriteLine(ex.Message);
            }
            EnableStageButtons(true);
            Cursor.Current = Cursors.Default;

            if (AppSettings.RevisionGraphShowWorkingDirChanges)
                UICommands.RepoChangedNotifier.Notify();
        }

        private void StageClick(object sender, EventArgs e)
        {
            if (_currentFilesList != Unstaged)
                return;
            Stage(Unstaged.SelectedItems.ToList());
            if (Unstaged.IsEmpty)
                Staged.Focus();
        }

        void Unstaged_DoubleClick(object sender, EventArgs e)
        {
            _currentFilesList = Unstaged;
            Stage(Unstaged.SelectedItems.ToList());
            if (Unstaged.IsEmpty)
                Staged.Focus();
        }

        private void StageAll()
        {
            Stage(Unstaged.GitItemStatuses);
            Staged.Focus();
        }

        private void StageAllToolStripMenuItemClick(object sender, EventArgs e)
        {
            StageAll();
        }

        private void StagedSelectionChanged(object sender, EventArgs e)
        {
            if (_currentFilesList != Staged || _skipUpdate)
                return;

            ClearDiffViewIfNoFilesLeft();

            if (!Staged.SelectedItems.Any())
                return;

            Unstaged.ClearSelected();
            _currentSelection = Staged.SelectedItems.ToList();
            GitItemStatus item = _currentSelection.FirstOrDefault();
            ShowChanges(item, true);
        }

        private void Staged_Enter(object sender, EventArgs e)
        {
            if (_currentFilesList != Staged)
            {
                _currentFilesList = Staged;
                _skipUpdate = false;
                StagedSelectionChanged(Staged, null);
            }
        }

        private void Stage(IList<GitItemStatus> gitItemStatusses)
        {
            EnableStageButtons(false);
            try
            {
                var lastSelection = new List<GitItemStatus>();
                if (_currentFilesList != null)
                    lastSelection = _currentSelection;

                Cursor.Current = Cursors.WaitCursor;
                Unstaged.StoreNextIndexToSelect();
                toolStripProgressBar1.Visible = true;
                toolStripProgressBar1.Maximum = gitItemStatusses.Count() * 2;
                toolStripProgressBar1.Value = 0;

                var files = new List<GitItemStatus>();

                foreach (var gitItemStatus in gitItemStatusses)
                {
                    toolStripProgressBar1.Value = Math.Min(toolStripProgressBar1.Maximum - 1, toolStripProgressBar1.Value + 1);
                    if (gitItemStatus.Name.EndsWith("/"))
                        gitItemStatus.Name = gitItemStatus.Name.TrimEnd('/');
                    files.Add(gitItemStatus);
                }

                bool wereErrors = false;
                if (AppSettings.ShowErrorsWhenStagingFiles)
                {
                    FormStatus.ProcessStart processStart =
                        form =>
                        {
                            form.AppendMessageCrossThread(string.Format(_stageFiles.Text + "\n",
                                                         files.Count));
                            var output = Module.StageFiles(files, out wereErrors);
                            form.AppendMessageCrossThread(output);
                            form.Done(string.IsNullOrEmpty(output));
                        };
                    using (var process = new FormStatus(processStart, null) { Text = _stageDetails.Text })
                        process.ShowDialogOnError(this);
                }
                else
                {
                    Module.StageFiles(files, out wereErrors);
                }
                if (wereErrors)
                    RescanChanges();
                else
                {
                    InitializedStaged();
                    var unStagedFiles = Unstaged.GitItemStatuses.ToList();
                    _skipUpdate = true;
                    var names = new HashSet<string>();
                    foreach (var item in files)
                    {
                        names.Add(item.Name);
                        names.Add(item.OldName);
                    }
                    var unstagedItems = new HashSet<GitItemStatus>();
                    foreach (var item in unStagedFiles)
                    {
                        if (names.Contains(item.Name))
                            unstagedItems.Add(item);
                    }
                    unStagedFiles.RemoveAll(item => !item.IsSubmodule && unstagedItems.Contains(item));
                    unStagedFiles.RemoveAll(item => item.IsSubmodule && item.SubmoduleStatus.IsCompleted &&
                        !item.SubmoduleStatus.Result.IsDirty && unstagedItems.Contains(item));
                    foreach (var item in unstagedItems.Where(item => item.IsSubmodule &&
                        item.SubmoduleStatus.IsCompleted && item.SubmoduleStatus.Result.IsDirty))
                    {
                        item.SubmoduleStatus.Result.Status = SubmoduleStatus.Unknown;
                    }
                    Unstaged.GitItemStatuses = unStagedFiles;
                    Unstaged.ClearSelected();
                    _skipUpdate = false;
                    Unstaged.SelectStoredNextIndex();
                }

                toolStripProgressBar1.Value = toolStripProgressBar1.Maximum;

                toolStripProgressBar1.Visible = false;

                if (Unstaged.IsEmpty)
                {
                    _currentFilesList = Staged;
                    RestoreSelectedFiles(Unstaged.GitItemStatuses, Staged.GitItemStatuses, lastSelection);
                }
            }
            catch (Exception ex)
            {
                Trace.WriteLine(ex.Message);
            }

            EnableStageButtons(true);

            Commit.Enabled = true;
            Amend.Enabled = true;
            AcceptButton = Commit;
            Cursor.Current = Cursors.Default;

            if (AppSettings.RevisionGraphShowWorkingDirChanges)
                UICommands.RepoChangedNotifier.Notify();
        }

        private void ResetSoftClick(object sender, EventArgs e)
        {
            _shouldRescanChanges = false;
            try
            {
                if (_currentFilesList == null || _currentFilesList.SelectedItems.Count() == 0)
                {
                    return;
                }

                // Show a form asking the user if they want to reset the changes.
                FormResetChanges.ActionEnum resetType = FormResetChanges.ShowResetDialog(this, _currentFilesList.SelectedItems.Any(item => !item.IsNew), _currentFilesList.SelectedItems.Any(item => item.IsNew));
                if (resetType == FormResetChanges.ActionEnum.Cancel)
                    return;

                // Unstage file first, then reset
                var files = new List<GitItemStatus>();

                foreach (var item in Staged.SelectedItems)
                {
                    toolStripProgressBar1.Value = Math.Min(toolStripProgressBar1.Maximum - 1, toolStripProgressBar1.Value + 1);
                    if (!item.IsNew)
                    {
                        toolStripProgressBar1.Value = Math.Min(toolStripProgressBar1.Maximum - 1, toolStripProgressBar1.Value + 1);
                        Module.UnstageFileToRemove(item.Name);

                        if (item.IsRenamed)
                            Module.UnstageFileToRemove(item.OldName);
                    }
                    else
                    {
                        files.Add(item);
                    }
                }

                Module.UnstageFiles(files);

                //remember max selected index
                _currentFilesList.StoreNextIndexToSelect();

                var deleteNewFiles = _currentFilesList.SelectedItems.Any(item => item.IsNew) && (resetType == FormResetChanges.ActionEnum.ResetAndDelete);
                var filesInUse = new List<string>();
                var output = new StringBuilder();
                foreach (var item in _currentFilesList.SelectedItems)
                {
                    if (item.IsNew)
                    {
                        if (deleteNewFiles)
                        {
                            try
                            {
                                string path = Path.Combine(Module.WorkingDir, item.Name);
                                if (File.Exists(path))
                                    File.Delete(path);
                                else
                                    Directory.Delete(path, true);
                            }
                            catch (System.IO.IOException)
                            {
                                filesInUse.Add(item.Name);
                            }
                            catch (System.UnauthorizedAccessException)
                            {
                            }
                        }
                    }
                    else
                    {
                        output.Append(Module.ResetFile(item.Name));
                    }
                }

                if (AppSettings.RevisionGraphShowWorkingDirChanges)
                    UICommands.RepoChangedNotifier.Notify();

                if (filesInUse.Count > 0)
                    MessageBox.Show(this, "The following files are currently in use and will not be reset:" + Environment.NewLine + "\u2022 " + string.Join(Environment.NewLine + "\u2022 ", filesInUse), "Files In Use");

                if (!string.IsNullOrEmpty(output.ToString()))
                    MessageBox.Show(this, output.ToString(), _resetChangesCaption.Text);
            }
            finally
            {
                _shouldRescanChanges = true;
            }
            Initialize();
        }

        private void DeleteFileToolStripMenuItemClick(object sender, EventArgs e)
        {
            try
            {
                SelectedDiff.Clear();
                if (Unstaged.SelectedItem == null ||
                    MessageBox.Show(this, _deleteSelectedFiles.Text, _deleteSelectedFilesCaption.Text, MessageBoxButtons.YesNo) !=
                    DialogResult.Yes)
                    return;
                Unstaged.StoreNextIndexToSelect();
                foreach (var item in Unstaged.SelectedItems)
                    File.Delete(Path.Combine(Module.WorkingDir, item.Name));

                Initialize();
            }
            catch (Exception ex)
            {
                MessageBox.Show(this, _deleteFailed.Text + Environment.NewLine + ex.Message);
            }
        }

        private void SolveMergeConflictsClick(object sender, EventArgs e)
        {
            if (UICommands.StartResolveConflictsDialog(this, false))
                Initialize();
        }

        private void DeleteSelectedFilesToolStripMenuItemClick(object sender, EventArgs e)
        {
            if (MessageBox.Show(this, _deleteSelectedFiles.Text, _deleteSelectedFilesCaption.Text, MessageBoxButtons.YesNo) !=
                DialogResult.Yes)
                return;

            try
            {
                foreach (var gitItemStatus in Unstaged.SelectedItems)
                    File.Delete(Path.Combine(Module.WorkingDir, gitItemStatus.Name));
            }
            catch (Exception ex)
            {
                MessageBox.Show(this, _deleteFailed.Text + Environment.NewLine + ex);
            }
            Initialize();
        }

        private void ResetSelectedFilesToolStripMenuItemClick(object sender, EventArgs e)
        {
            if (MessageBox.Show(this, _resetSelectedChangesText.Text, _resetChangesCaption.Text, MessageBoxButtons.YesNo) !=
                DialogResult.Yes)
                return;

            foreach (var gitItemStatus in Unstaged.SelectedItems)
            {
                Module.ResetFile(gitItemStatus.Name);
            }
            Initialize();
        }

        private void ResetAlltrackedChangesToolStripMenuItemClick(object sender, EventArgs e)
        {
            ResetClick(null, null);
        }

        private void resetUnstagedChangesToolStripMenuItem_Click(object sender, EventArgs e)
        {
          ResetUnStagedClick(null, null);
        }

        private void EditGitIgnoreToolStripMenuItemClick(object sender, EventArgs e)
        {
            UICommands.StartEditGitIgnoreDialog(this);
            Initialize();
        }

        private void FormCommitShown(object sender, EventArgs e)
        {
            if (!_initialized)
                Initialize();

            AcceptButton = Commit;

            string message;

            switch (_commitKind)
            {
                case CommitKind.Fixup:
                    message = string.Format("fixup! {0}", _editedCommit.Subject);
                    break;
                case CommitKind.Squash:
                    message = string.Format("squash! {0}", _editedCommit.Subject);
                    break;
                default:
                    message = Module.GetMergeMessage();

                    if (string.IsNullOrEmpty(message) && File.Exists(GitCommands.CommitHelper.GetCommitMessagePath(Module)))
                        message = File.ReadAllText(GitCommands.CommitHelper.GetCommitMessagePath(Module), Module.CommitEncoding);
                    break;
            }

            if (_useFormCommitMessage && !string.IsNullOrEmpty(message))
                Message.Text = message;
        }

        private void SetCommitMessageFromTextBox(string commitMessageText)
        {
            //Save last commit message in settings. This way it can be used in multiple repositories.
            AppSettings.LastCommitMessage = commitMessageText;

            var path = Path.Combine(Module.GetGitDirectory(), "COMMITMESSAGE");

            //Commit messages are UTF-8 by default unless otherwise in the config file.
            //The git manual states:
            //  git commit and git commit-tree issues a warning if the commit log message
            //  given to it does not look like a valid UTF-8 string, unless you
            //  explicitly say your project uses a legacy encoding. The way to say
            //  this is to have i18n.commitencoding in .git/config file, like this:...
            Encoding encoding = Module.CommitEncoding;

            using (var textWriter = new StreamWriter(path, false, encoding))
            {
                var addNewlineToCommitMessageWhenMissing = AppSettings.AddNewlineToCommitMessageWhenMissing;

                var lineNumber = 0;
                foreach (var line in commitMessageText.Split('\n'))
                {
                    //When a committemplate is used, skip comments
                    //otherwise: "#" is probably not used for comment but for issue number
                    if (!line.StartsWith("#") ||
                        string.IsNullOrEmpty(_commitTemplate))
                    {
                        if (addNewlineToCommitMessageWhenMissing)
                        {
                            if (lineNumber == 1 && !String.IsNullOrEmpty(line))
                                textWriter.WriteLine();
                        }

                        textWriter.WriteLine(line);
                    }
                    lineNumber++;
                }
            }
        }

        private void DeleteAllUntrackedFilesToolStripMenuItemClick(object sender, EventArgs e)
        {
            if (MessageBox.Show(this,
                _deleteUntrackedFiles.Text,
                _deleteUntrackedFilesCaption.Text,
                MessageBoxButtons.YesNo) !=
                DialogResult.Yes)
                return;
            FormProcess.ShowDialog(this, "clean -f");
            Initialize();
        }

        private void ShowIgnoredFilesToolStripMenuItemClick(object sender, EventArgs e)
        {
            showIgnoredFilesToolStripMenuItem.Checked = !showIgnoredFilesToolStripMenuItem.Checked;
            RescanChanges();
        }

        private void ShowAssumeUnchangedFilesToolStripMenuItemClick(object sender, EventArgs e)
        {
            showAssumeUnchangedFilesToolStripMenuItem.Checked = !showAssumeUnchangedFilesToolStripMenuItem.Checked;
            doNotAssumeUnchangedToolStripMenuItem.Visible = showAssumeUnchangedFilesToolStripMenuItem.Checked;
            RescanChanges();
        }

        private void CommitMessageToolStripMenuItemDropDownOpening(object sender, EventArgs e)
        {
            commitMessageToolStripMenuItem.DropDownItems.Clear();

            var msg = AppSettings.LastCommitMessage;

            var prevMsgs = Module.GetPreviousCommitMessages(AppSettings.CommitDialogNumberOfPreviousMessages);

            if (!prevMsgs.Contains(msg))
            {
                prevMsgs = new string[] { msg }.Concat(prevMsgs).Take(AppSettings.CommitDialogNumberOfPreviousMessages);
            }

            foreach (var localLastCommitMessage in prevMsgs)
            {
                AddCommitMessageToMenu(localLastCommitMessage);
            }

            commitMessageToolStripMenuItem.DropDownItems.AddRange(new ToolStripItem[]
            {
                toolStripMenuItem1,
                generateListOfChangesInSubmodulesChangesToolStripMenuItem
            });
        }

        private void AddCommitMessageToMenu(string commitMessage)
        {
            if (string.IsNullOrEmpty(commitMessage))
                return;

            var toolStripItem =
                new ToolStripMenuItem
                {
                    Tag = commitMessage,
                    Text =
                        commitMessage.Substring(0,
                                                Math.Min(Math.Min(50, commitMessage.Length),
                                                         commitMessage.Contains("\n") ? commitMessage.IndexOf('\n') : 99)) +
                        "..."
                };

            commitMessageToolStripMenuItem.DropDownItems.Add(toolStripItem);
        }

        private void CommitMessageToolStripMenuItemDropDownItemClicked(object sender, ToolStripItemClickedEventArgs e)
        {
            if (e.ClickedItem.Tag != null)
                Message.Text = ((string)e.ClickedItem.Tag).Trim();
        }

        private void generateListOfChangesInSubmodulesChangesToolStripMenuItem_Click(object sender, EventArgs e)
        {
            var stagedFiles = Staged.AllItems;

            Dictionary<string, string> modules = stagedFiles.Where(it => it.IsSubmodule).
                Select(item => item.Name).ToDictionary(item => Module.GetSubmoduleNameByPath(item));
            if (modules.Count == 0)
                return;
            StringBuilder sb = new StringBuilder();
            sb.AppendLine("Submodule" + (modules.Count == 1 ? " " : "s ") +
                String.Join(", ", modules.Keys) + " updated");
            sb.AppendLine();
            foreach (var item in modules)
            {
                string diff = Module.RunGitCmd(
                     string.Format("diff --cached -z -- {0}", item.Value));
                var lines = diff.Split(new[] { '\n' }, StringSplitOptions.RemoveEmptyEntries);
                const string subprojCommit = "Subproject commit ";
                var from = lines.Single(s => s.StartsWith("-" + subprojCommit)).Substring(subprojCommit.Length + 1);
                var to = lines.Single(s => s.StartsWith("+" + subprojCommit)).Substring(subprojCommit.Length + 1);
                if (!String.IsNullOrEmpty(from) && !String.IsNullOrEmpty(to))
                {
                    sb.AppendLine("Submodule " + item.Key + ":");
                    GitModule module = new GitModule(Module.WorkingDir + item.Value.EnsureTrailingPathSeparator());
                    string log = module.RunGitCmd(
                         string.Format("log --pretty=format:\"    %m %h - %s\" --no-merges {0}...{1}", from, to));
                    if (log.Length != 0)
                        sb.AppendLine(log);
                    else
                        sb.AppendLine("    * Revision changed to " + to.Substring(0, 7));
                    sb.AppendLine();
                }
            }
            Message.Text = sb.ToString().TrimEnd();
        }

        private void AddFileTogitignoreToolStripMenuItemClick(object sender, EventArgs e)
        {
            if (!Unstaged.SelectedItems.Any())
                return;

            SelectedDiff.Clear();
            var fileNames = Unstaged.SelectedItems.Select(item => item.Name).ToArray();
            if (UICommands.StartAddToGitIgnoreDialog(this, fileNames))
                Initialize();
        }

        private void AssumeUnchangedToolStripMenuItemClick(object sender, EventArgs e)
        {
            if (!Unstaged.SelectedItems.Any())
                return;

            SelectedDiff.Clear();

            bool wereErrors;
            Module.AssumeUnchangedFiles(Unstaged.SelectedItems.ToList(), true, out wereErrors);

            Initialize();
        }

        private void DoNotAssumeUnchangedToolStripMenuItemClick(object sender, EventArgs e)
        {
            if (!Unstaged.SelectedItems.Any())
                return;

            SelectedDiff.Clear();

            bool wereErrors;
            Module.AssumeUnchangedFiles(Unstaged.SelectedItems.ToList(), false, out wereErrors);

            Initialize();
        }

        private void SelectedDiffExtraDiffArgumentsChanged(object sender, EventArgs e)
        {
            ShowChanges(_currentItem, _currentItemStaged);
        }

        private void RescanChangesToolStripMenuItemClick(object sender, EventArgs e)
        {
            RescanChanges();
        }

        private void OpenToolStripMenuItemClick(object sender, EventArgs e)
        {
            FileStatusList list = sender as FileStatusList;
            if (!SenderToFileStatusList(sender, out list))
                return;

            if (!list.SelectedItems.Any())
                return;

            var item = list.SelectedItem;
            var fileName = item.Name;

            Process.Start((Path.Combine(Module.WorkingDir, fileName)).ToNativePath());
        }

        private void OpenWithToolStripMenuItemClick(object sender, EventArgs e)
        {
            FileStatusList list;
            if (!SenderToFileStatusList(sender, out list))
                return;

            if (!list.SelectedItems.Any())
                return;

            var item = list.SelectedItem;
            var fileName = item.Name;

            OsShellUtil.OpenAs(Module.WorkingDir + fileName.ToNativePath());
        }

        private void FilenameToClipboardToolStripMenuItemClick(object sender, EventArgs e)
        {
            FileStatusList list;
            if (!SenderToFileStatusList(sender, out list))
                return;

            if (!list.SelectedItems.Any())
                return;

            var fileNames = new StringBuilder();
            foreach (var item in list.SelectedItems)
            {
                //Only use append line when multiple items are selected.
                //This to make it easier to use the text from clipboard when 1 file is selected.
                if (fileNames.Length > 0)
                    fileNames.AppendLine();

                fileNames.Append((Path.Combine(Module.WorkingDir, item.Name)).ToNativePath());
            }
            Clipboard.SetText(fileNames.ToString());
        }

        private void OpenWithDifftoolToolStripMenuItemClick(object sender, EventArgs e)
        {
            if (!Unstaged.SelectedItems.Any())
                return;

            var item = Unstaged.SelectedItem;
            var fileName = item.Name;

            var cmdOutput = Module.OpenWithDifftool(fileName);

            if (!string.IsNullOrEmpty(cmdOutput))
                MessageBox.Show(this, cmdOutput);
        }


        private void ResetPartOfFileToolStripMenuItemClick(object sender, EventArgs e)
        {
            if (Unstaged.SelectedItems.Count() != 1)
            {
                MessageBox.Show(this, _onlyStageChunkOfSingleFileError.Text, _resetStageChunkOfFileCaption.Text);
                return;
            }

            foreach (var gitItemStatus in Unstaged.SelectedItems)
            {
                Module.RunExternalCmdShowConsole(AppSettings.GitCommand, string.Format("checkout -p \"{0}\"", gitItemStatus.Name));
                Initialize();
            }
        }

        private void ResetClick(object sender, EventArgs e)
        {
            UICommands.StartResetChangesDialog(this, Unstaged.AllItems, false);
            Initialize();
        }

        private void ResetUnStagedClick(object sender, EventArgs e)
        {
            UICommands.StartResetChangesDialog(this, Unstaged.AllItems, true);
            Initialize();
        }

        private void ShowUntrackedFilesToolStripMenuItemClick(object sender, EventArgs e)
        {
            showUntrackedFilesToolStripMenuItem.Checked = !showUntrackedFilesToolStripMenuItem.Checked;
            RescanChanges();
        }

        private void editFileToolStripMenuItem_Click(object sender, EventArgs e)
        {
            FileStatusList list;
            if (!SenderToFileStatusList(sender, out list))
                return;

            var item = list.SelectedItem;
            var fileName = Path.Combine(Module.WorkingDir, item.Name);

            UICommands.StartFileEditorDialog(fileName);

            UnstagedSelectionChanged(null, null);
        }

        private void CommitAndPush_Click(object sender, EventArgs e)
        {
            CheckForStagedAndCommit(Amend.Checked, true);
        }

        private void FormCommitActivated(object sender, EventArgs e)
        {
            if (AppSettings.RefreshCommitDialogOnFormFocus)
                RescanChanges();

            updateAuthorInfo();


        }

        private void updateAuthorInfo()
        {
            GetUserSettings();
            string author = "";
            string committer = string.Format("{0} {1} <{2}>", _commitCommitterInfo.Text, _userName, _userEmail);

            if (string.IsNullOrEmpty(toolAuthor.Text) || string.IsNullOrEmpty(toolAuthor.Text.Trim()))
            {
                author = string.Format("{0} {1} <{2}>", _commitAuthorInfo.Text, _userName, _userEmail);
            }
            else
            {
                author = string.Format("{0} {1}", _commitAuthorInfo.Text, toolAuthor.Text);
            }

            if (author != string.Format("{0} {1} <{2}>", _commitAuthorInfo.Text, _userName, _userEmail))
                commitAuthorStatus.Text = string.Format("{0} {1}", committer, author);
            else
                commitAuthorStatus.Text = committer;
        }

        private void GetUserSettings()
        {
            _userName = Module.GetEffectiveSetting(SettingKeyString.UserName);
            _userEmail = Module.GetEffectiveSetting(SettingKeyString.UserEmail);



        }
        private bool SenderToFileStatusList(object sender, out FileStatusList list)
        {
            list = null;
            ToolStripMenuItem item = sender as ToolStripMenuItem;
            if (item == null)
                return false;

            ContextMenuStrip menu = item.Owner as ContextMenuStrip;
            if (menu == null)
                return false;

            ListView lv = menu.SourceControl as ListView;
            if (lv == null)
                return false;

            list = lv.Parent as FileStatusList;
            return (list != null);
        }

        private void ViewFileHistoryMenuItem_Click(object sender, EventArgs e)
        {
            FileStatusList list;
            if (!SenderToFileStatusList(sender, out list))
                return;

            if (list.SelectedItems.Count() == 1)
            {
                UICommands.StartFileHistoryDialog(this, list.SelectedItem.Name, null);
            }
            else
                MessageBox.Show(this, _selectOnlyOneFile.Text, _selectOnlyOneFileCaption.Text);
        }

        private void Message_KeyUp(object sender, KeyEventArgs e)
        {
            // Ctrl + Enter = Commit
            if (e.Control && e.KeyCode == Keys.Enter)
            {
                ExecuteCommitCommand();
                e.Handled = true;
            }
        }

        private void ExecuteCommitCommand()
        {
            CheckForStagedAndCommit(Amend.Checked, false);
        }

        private void Message_KeyDown(object sender, KeyEventArgs e)
        {
            // Prevent adding a line break when all we want is to commit
            if (e.Control && e.KeyCode == Keys.Enter)
                e.Handled = true;
        }

        private void Message_TextChanged(object sender, EventArgs e)
        {
            // Format text, except when doing an undo, because
            // this would itself introduce more steps that
            // need to be undone.
            if( !Message.IsUndoInProgress )
            {
                // always format from 0 to handle pasted text
                FormatAllText(0);
            }
        }

        private void Message_TextAssigned(object sender, EventArgs e)
        {
            Message_TextChanged(sender, e);
        }

        private bool FormatLine(int line)
        {
            int limit1 = AppSettings.CommitValidationMaxCntCharsFirstLine;
            int limitX = AppSettings.CommitValidationMaxCntCharsPerLine;
            bool empty2 = AppSettings.CommitValidationSecondLineMustBeEmpty;

            bool textHasChanged = false;

            if (limit1 > 0 && line == 0)
            {
                ColorTextAsNecessary(line, limit1, false);
            }

            if (empty2 && line == 1)
            {
                // Ensure next line. Optionally add a bullet.
                Message.EnsureEmptyLine(AppSettings.CommitValidationIndentAfterFirstLine, 1);
                Message.ChangeTextColor(2, 0, Message.LineLength(2), Color.Black);
                if (FormatLine(2))
                {
                    textHasChanged = true;
                }
            }

            if (limitX > 0 && line >= (empty2 ? 2 : 1))
            {
                if (AppSettings.CommitValidationAutoWrap)
                {
                    if (WrapIfNecessary(line, limitX))
                    {
                        textHasChanged = true;
                    }
                }
                ColorTextAsNecessary(line, limitX, textHasChanged);
            }

            return textHasChanged;
        }

        private bool WrapIfNecessary(int line, int lineLimit)
        {
            if (Message.LineLength(line) > lineLimit)
            {
                var oldText = Message.Line(line);
                var newText = WordWrapper.WrapSingleLine(oldText, lineLimit);
                if (!String.Equals(oldText, newText))
                {
                    Message.ReplaceLine(line, newText);
                    return true;
                }
            }
            return false;
        }

        private void ColorTextAsNecessary(int line, int lineLimit, bool fullRefresh)
        {
            var lineLength = Message.LineLength(line);
            int offset = 0;
            bool textAppended = false;
            if (!fullRefresh && formattedLines.Count > line)
            {
                offset = formattedLines[line].CommonPrefix(Message.Line(line)).Length;
                textAppended = offset > 0 && offset == formattedLines[line].Length;
            }

            int len = Math.Min(lineLimit, lineLength) - offset;

            if (!textAppended && 0 < len)
                Message.ChangeTextColor(line, offset, len, Color.Black);

            if (lineLength > lineLimit)
            {
                if (offset <= lineLimit || !textAppended)
                {
                    offset = Math.Max(offset, lineLimit);
                    len = lineLength - offset;
                    if (len > 0)
                        Message.ChangeTextColor(line, offset, len, Color.Red);
                }
            }
        }

        private List<string> formattedLines = new List<string>();

        private bool DidFormattedLineChange(int lineNumber)
        {
            //line not formated yet
            if (formattedLines.Count <= lineNumber)
                return true;

            return !formattedLines[lineNumber].Equals(Message.Line(lineNumber), StringComparison.OrdinalIgnoreCase);
        }

        private void TrimFormattedLines(int lineCount)
        {
            if (formattedLines.Count > lineCount)
                formattedLines.RemoveRange(lineCount, formattedLines.Count - lineCount);
        }

        private void SetFormattedLine(int lineNumber)
        {
            //line not formated yet
            if (formattedLines.Count <= lineNumber)
            {
                Debug.Assert(formattedLines.Count == lineNumber, formattedLines.Count + ":" + lineNumber);
                formattedLines.Add(Message.Line(lineNumber));
            }
            else
                formattedLines[lineNumber] = Message.Line(lineNumber);
        }

        private void FormatAllText(int startLine)
        {
            var lineCount = Message.LineCount();
            TrimFormattedLines(lineCount);
            for (int line = startLine; line < lineCount; line++)
            {
                if (DidFormattedLineChange(line))
                {
                    bool lineChanged = FormatLine(line);
                    SetFormattedLine(line);
                    if (lineChanged)
                        FormatAllText(line);
                }
            }
        }

        private void Message_SelectionChanged(object sender, EventArgs e)
        {
            commitCursorColumn.Text = Message.CurrentColumn.ToString();
            commitCursorLine.Text = Message.CurrentLine.ToString();
        }

        private void closeDialogAfterEachCommitToolStripMenuItem_Click(object sender, EventArgs e)
        {
            closeDialogAfterEachCommitToolStripMenuItem.Checked = !closeDialogAfterEachCommitToolStripMenuItem.Checked;
            AppSettings.CloseCommitDialogAfterCommit = closeDialogAfterEachCommitToolStripMenuItem.Checked;
        }

        private void closeDialogAfterAllFilesCommittedToolStripMenuItem_Click(object sender, EventArgs e)
        {
            closeDialogAfterAllFilesCommittedToolStripMenuItem.Checked = !closeDialogAfterAllFilesCommittedToolStripMenuItem.Checked;
            AppSettings.CloseCommitDialogAfterLastCommit = closeDialogAfterAllFilesCommittedToolStripMenuItem.Checked;
        }

        private void refreshDialogOnFormFocusToolStripMenuItem_Click(object sender, EventArgs e)
        {
            refreshDialogOnFormFocusToolStripMenuItem.Checked = !refreshDialogOnFormFocusToolStripMenuItem.Checked;
            AppSettings.RefreshCommitDialogOnFormFocus = refreshDialogOnFormFocusToolStripMenuItem.Checked;
        }

        protected override bool ProcessCmdKey(ref Message msg, Keys keyData)
        {
            if (keyData == Keys.F5)
                RescanChanges();

            return base.ProcessCmdKey(ref msg, keyData);
        }

        private void signOffToolStripMenuItem_Click(object snder, EventArgs e)
        {
            signOffToolStripMenuItem.Checked = !signOffToolStripMenuItem.Checked;
        }

        private void toolAuthor_TextChanged(object sender, EventArgs e)
        {
            toolAuthorLabelItem.Enabled = toolAuthorLabelItem.Checked = !string.IsNullOrEmpty(toolAuthor.Text);
        }

        private void toolAuthorLabelItem_Click(object sender, EventArgs e)
        {
            toolAuthor.Text = "";
            toolAuthorLabelItem.Enabled = toolAuthorLabelItem.Checked = false;
            updateAuthorInfo();
        }

        private long _lastUserInputTime;
        private void FilterChanged(object sender, EventArgs e)
        {
            var currentTime = DateTime.Now.Ticks;
            if (_lastUserInputTime == 0)
            {
                long timerLastChanged = currentTime;
                var timer = new Timer { Interval = 250 };
                timer.Tick += (s, a) =>
                {
                    if (NoUserInput(timerLastChanged))
                    {
                        var selectionCount = 0;
                        try
                        {
                            selectionCount = Unstaged.SetSelectionFilter(selectionFilter.Text);
                            selectionFilter.ToolTipText = _selectionFilterToolTip.Text;
                        }
                        catch (ArgumentException ae)
                        {
                            selectionFilter.ToolTipText = string.Format(_selectionFilterErrorToolTip.Text, ae.Message);
                        }

                        if (selectionCount > 0)
                        {
                            AddToSelectionFilter(selectionFilter.Text);
                        }

                        timer.Stop();
                        _lastUserInputTime = 0;
                    }
                    timerLastChanged = _lastUserInputTime;
                };

                timer.Start();
            }

            _lastUserInputTime = currentTime;
        }

        private bool NoUserInput(long timerLastChanged)
        {
            return timerLastChanged == _lastUserInputTime;
        }

        private void AddToSelectionFilter(string filter)
        {
            if (!selectionFilter.Items.Cast<string>().Any(candiate => candiate == filter))
            {
                const int SelectionFilterMaxLength = 10;
                if (selectionFilter.Items.Count == SelectionFilterMaxLength)
                {
                    selectionFilter.Items.RemoveAt(SelectionFilterMaxLength - 1);
                }
                selectionFilter.Items.Insert(0, filter);
            }
        }

        private void FilterIndexChanged(object sender, EventArgs e)
        {
            Unstaged.SetSelectionFilter(selectionFilter.Text);
        }

        private void ToogleShowSelectionFilter(object sender, EventArgs e)
        {
            toolbarSelectionFilter.Visible = selectionFilterToolStripMenuItem.Checked;
        }

        private void commitSubmoduleChanges_Click(object sender, EventArgs e)
        {
            GitUICommands submodulCommands = new GitUICommands(Module.WorkingDir + _currentItem.Name.EnsureTrailingPathSeparator());
            submodulCommands.StartCommitDialog(this, false);
            Initialize();
        }

        private void openSubmoduleMenuItem_Click(object sender, EventArgs e)
        {
            Process process = new Process();
            process.StartInfo.FileName = Application.ExecutablePath;
            process.StartInfo.Arguments = "browse";
            process.StartInfo.WorkingDirectory = Module.WorkingDir + _currentItem.Name.EnsureTrailingPathSeparator();
            process.Start();
        }

        private void resetSubmoduleChanges_Click(object sender, EventArgs e)
        {
            var unStagedFiles = Unstaged.SelectedItems.ToList();
            if (unStagedFiles.Count == 0)
                return;

            // Show a form asking the user if they want to reset the changes.
            FormResetChanges.ActionEnum resetType = FormResetChanges.ShowResetDialog(this, true, true);
            if (resetType == FormResetChanges.ActionEnum.Cancel)
                return;

            foreach (var item in unStagedFiles.Where(it => it.IsSubmodule))
            {
                GitModule module = Module.GetSubmodule(item.Name);

                // Reset all changes.
                module.ResetHard("");

                // Also delete new files, if requested.
                if (resetType == FormResetChanges.ActionEnum.ResetAndDelete)
                {
                    var unstagedFiles = module.GetUnstagedFiles();
                    foreach (var file in unstagedFiles.Where(file => file.IsNew))
                    {
                        try
                        {
                            string path = Path.Combine(module.WorkingDir, file.Name);
                            if (File.Exists(path))
                                File.Delete(path);
                            else
                                Directory.Delete(path, true);
                        }
                        catch (System.IO.IOException) { }
                        catch (System.UnauthorizedAccessException) { }
                    }
                }
            }

            Initialize();
        }

        private void updateSubmoduleMenuItem_Click(object sender, EventArgs e)
        {
            var unStagedFiles = Unstaged.SelectedItems.ToList();
            if (unStagedFiles.Count == 0)
                return;

            foreach (var item in unStagedFiles.Where(it => it.IsSubmodule))
            {
                FormProcess.ShowDialog(this, GitCommandHelpers.SubmoduleUpdateCmd(item.Name));
            }

            Initialize();
        }

        private void stashSubmoduleChangesToolStripMenuItem_Click(object sender, EventArgs e)
        {
            var unStagedFiles = Unstaged.SelectedItems.ToList();
            if (unStagedFiles.Count == 0)
                return;

            foreach (var item in unStagedFiles.Where(it => it.IsSubmodule))
            {
                GitUICommands uiCmds = new GitUICommands(Module.GetSubmodule(item.Name));
                uiCmds.StashSave(this, AppSettings.IncludeUntrackedFilesInManualStash);
            }

            Initialize();
        }

        private void submoduleSummaryMenuItem_Click(object sender, EventArgs e)
        {
            string summary = Module.GetSubmoduleSummary(_currentItem.Name);
            using (var frm = new FormEdit(summary)) frm.ShowDialog(this);
        }

        private void viewHistoryMenuItem_Click(object sender, EventArgs e)
        {
            ViewFileHistoryMenuItem_Click(sender, e);
        }

        private void openFolderMenuItem_Click(object sender, EventArgs e)
        {
            OpenToolStripMenuItemClick(sender, e);
        }

        private void openDiffMenuItem_Click(object sender, EventArgs e)
        {
            OpenWithDifftoolToolStripMenuItemClick(sender, e);
        }

        private void copyFolderNameMenuItem_Click(object sender, EventArgs e)
        {
            FilenameToClipboardToolStripMenuItemClick(sender, e);
        }

        private void commitTemplatesConfigtoolStripMenuItem_Click(object sender, EventArgs e)
        {
            using (var frm = new FormCommitTemplateSettings()) frm.ShowDialog(this);
            _shouldReloadCommitTemplates = true;
        }

        private void LoadCommitTemplates()
        {
            CommitTemplateItem[] commitTemplates = CommitTemplateItem.LoadFromSettings();

            commitTemplatesToolStripMenuItem.DropDownItems.Clear();

            if (null != commitTemplates)
            {
                for (int i = 0; i < commitTemplates.Length; i++)
                {
                    if (!commitTemplates[i].Name.IsNullOrEmpty())
                        AddTemplateCommitMessageToMenu(commitTemplates[i], commitTemplates[i].Name);
                }
            }

            commitTemplatesToolStripMenuItem.DropDownItems.Add(new ToolStripSeparator());

            var toolStripItem = new ToolStripMenuItem(_commitTemplateSettings.Text);
            toolStripItem.Click += commitTemplatesConfigtoolStripMenuItem_Click;
            commitTemplatesToolStripMenuItem.DropDownItems.Add(toolStripItem);
        }

        private void AddTemplateCommitMessageToMenu(CommitTemplateItem item, string name)
        {
            if (string.IsNullOrEmpty(name))
                return;

            var toolStripItem =
                new ToolStripMenuItem
                {
                    Tag = item,
                    Text = name
                };

            toolStripItem.Click += commitTemplatesToolStripMenuItem_Clicked;
            commitTemplatesToolStripMenuItem.DropDownItems.Add(toolStripItem);
        }

        private void commitTemplatesToolStripMenuItem_Clicked(object sender, EventArgs e)
        {
            try
            {
                ToolStripMenuItem item = (ToolStripMenuItem)sender;
                CommitTemplateItem templateItem = (CommitTemplateItem)(item.Tag);
                Message.Text = templateItem.Text;
                Message.Focus();
            }
            catch
            {
                return;
            }
        }

        private void commitTemplatesToolStripMenuItem_DropDownOpening(object sender, EventArgs e)
        {
            if (_shouldReloadCommitTemplates)
            {
                LoadCommitTemplates();
                _shouldReloadCommitTemplates = false;
            }
        }

        private void openContainingFolderToolStripMenuItem_Click(object sender, EventArgs e)
        {
            OpenContainingFolder(Unstaged);
        }

        private void OpenContainingFolder(FileStatusList list)
        {
            foreach (var item in list.SelectedItems)
            {
                var fileNames = new StringBuilder();
                fileNames.Append((Path.Combine(Module.WorkingDir, item.Name)).ToNativePath());

                string filePath = fileNames.ToString();
                if (File.Exists(filePath))
                {
                    OsShellUtil.SelectPathInFileExplorer(filePath);
                }
            }
        }

        private void toolStripMenuItem9_Click(object sender, EventArgs e)
        {
            foreach (var item in Staged.SelectedItems)
            {
                string output = Module.OpenWithDifftool(item.Name, null, null, null, "--cached");
                if (!string.IsNullOrEmpty(output))
                    MessageBox.Show(this, output);
            }
        }

        private void toolStripMenuItem10_Click(object sender, EventArgs e)
        {
            OpenContainingFolder(Staged);
        }

        private void toolStripMenuItem4_Click(object sender, EventArgs e)
        {
            if (Unstaged.SelectedItem == null)
                return;

            Process gitProcess = Module.RunExternalCmdDetachedShowConsole(AppSettings.GitCommand,
                "add -p \"" + Unstaged.SelectedItem.Name + "\"");

            if (gitProcess != null)
            {
                _interactiveAddBashCloseWaitCts.Cancel();
                _interactiveAddBashCloseWaitCts = new CancellationTokenSource();

                var formsTaskScheduler = TaskScheduler.FromCurrentSynchronizationContext();

                Task.Factory.StartNew(() =>
                    {
                        gitProcess.WaitForExit();
                        gitProcess.Dispose();
                    })
                    .ContinueWith(_ => RescanChanges(),
                    _interactiveAddBashCloseWaitCts.Token,
                    TaskContinuationOptions.OnlyOnRanToCompletion,
                formsTaskScheduler);
            }
        }

        private void Amend_CheckedChanged(object sender, EventArgs e)
        {
            if (string.IsNullOrEmpty(Message.Text) && Amend.Checked)
            {
                Message.Text = Module.GetPreviousCommitMessages(1).FirstOrDefault().Trim();
                return;
            }
        }

        private void StageInSuperproject_CheckedChanged(object sender, EventArgs e)
        {
            if (StageInSuperproject.Visible)
                AppSettings.StageInSuperprojectAfterCommit = StageInSuperproject.Checked;
        }

        private void commitCommitter_Click(object sender, EventArgs e)
        {

            UICommands.StartSettingsDialog(this, SettingsDialog.Pages.GitConfigSettingsPage.GetPageReference());
        }

        private void toolAuthor_Leave(object sender, EventArgs e)
        {
            updateAuthorInfo();
        }

        /// <summary>
        /// Clean up any resources being used.
        /// </summary>
        /// <param name="disposing">true if managed resources should be disposed; otherwise, false.</param>
        protected override void Dispose(bool disposing)
        {
            if (disposing)
            {
                _unstagedLoader.Cancel();
                _unstagedLoader.Dispose();
                if (_interactiveAddBashCloseWaitCts != null)
                {
                    _interactiveAddBashCloseWaitCts.Cancel();
                    _interactiveAddBashCloseWaitCts.Dispose();
                    _interactiveAddBashCloseWaitCts = null;
                }

                if (components != null)
                    components.Dispose();
            }
            base.Dispose(disposing);
        }
    }

    /// <summary>
    /// Indicates the kind of commit being prepared. Used for adjusting the behavior of FormCommit.
    /// </summary>
    public enum CommitKind
    {
        Normal,
        Fixup,
        Squash
    }
}<|MERGE_RESOLUTION|>--- conflicted
+++ resolved
@@ -226,10 +226,7 @@
             if (AppSettings.CommitDialogRightSplitter != -1)
                 splitRight.SplitterDistance = AppSettings.CommitDialogRightSplitter;
 
-<<<<<<< HEAD
             SetVisibilityOfSelectionFilter(AppSettings.CommitDialogSelectionFilter);
-=======
->>>>>>> a251b0f9
             Reset.Visible = AppSettings.ShowResetAllChanges;
             ResetUnStaged.Visible = AppSettings.ShowResetUnstagedChanges;
             CommitAndPush.Visible = AppSettings.ShowCommitAndPush;
