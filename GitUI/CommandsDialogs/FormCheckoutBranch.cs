﻿using System;
using System.Collections.Generic;
using System.Linq;
using System.Windows.Forms;
using GitCommands;
using GitCommands.Git;
using ResourceManager.Translation;

namespace GitUI.CommandsDialogs
{
    public partial class FormCheckoutBranch : GitModuleForm
    {
        #region Translation
        private readonly TranslationString _customBranchNameIsEmpty =
            new TranslationString("Custom branch name is empty.\nEnter valid branch name or select predefined value.");
        private readonly TranslationString _customBranchNameIsNotValid =
            new TranslationString("“{0}” is not valid branch name.\nEnter valid branch name or select predefined value.");
        private readonly TranslationString _createBranch =
            new TranslationString("Create local branch with the name:");
        private readonly TranslationString _applyShashedItemsAgainCaption =
            new TranslationString("Auto stash");
        private readonly TranslationString _applyShashedItemsAgain =
            new TranslationString("Apply stashed items to working dir again?");

        private readonly TranslationString _dontShowAgain =
            new TranslationString("Don't show me this message again.");
        #endregion

        private readonly string _containRevison;
        private readonly bool _isLoading;
        private readonly string _rbResetBranchDefaultText;
        private bool? _isDirtyDir;
        private string _remoteName = "";
        private string _newLocalBranchName = "";
        private string _localBranchName = "";

        private List<string> _localBranches;
        private List<string> _remoteBranches;

        private FormCheckoutBranch()
            : this(null)
        {
        }

        internal FormCheckoutBranch(GitUICommands aCommands)
            : base(aCommands)
        {
            InitializeComponent();
            Translate();
            _rbResetBranchDefaultText = rbResetBranch.Text;
        }

        public FormCheckoutBranch(GitUICommands aCommands, string branch, bool remote)
            : this(aCommands, branch, remote, null)
        {
        }

        public FormCheckoutBranch(GitUICommands aCommands, string branch, bool remote, string containRevison)
            : this(aCommands)
        {
            _isLoading = true;

            try
            {
                _containRevison = containRevison;

                LocalBranch.Checked = !remote;
                Remotebranch.Checked = remote;

                Initialize();

                //Set current branch after initialize, because initialize will reset it
                if (!string.IsNullOrEmpty(branch))
                {
                    Branches.Items.Add(branch);
                    Branches.SelectedItem = branch;
                }

                if (containRevison != null)
                {
                    if (Branches.Items.Count == 0)
                    {
                        LocalBranch.Checked = remote;
                        Remotebranch.Checked = !remote;
                        Initialize();
                    }
                }

                //The dirty check is very expensive on large repositories. Without this setting
                //the checkout branch dialog is too slow.
                if (AppSettings.CheckForUncommittedChangesInCheckoutBranch)
                    _isDirtyDir = Module.IsDirtyDir();
                else
                    _isDirtyDir = null;

                localChangesGB.Visible = IsThereUncommittedChanges();
                ChangesMode = AppSettings.CheckoutBranchAction;
            }
            finally
            {
                _isLoading = false;
            }
        }

        private bool IsThereUncommittedChanges()
        {
            return _isDirtyDir ?? true;
        }

        public DialogResult DoDefaultActionOrShow(IWin32Window owner)
        {
            bool localBranchSelected = !Branches.Text.IsNullOrWhiteSpace() && !Remotebranch.Checked;
            if (!AppSettings.AlwaysShowCheckoutBranchDlg && localBranchSelected &&
                (!IsThereUncommittedChanges() || AppSettings.UseDefaultCheckoutBranchAction))
                return OkClick();
            else
                return ShowDialog(owner);
        }


        private void Initialize()
        {
            Branches.Items.Clear();

            if (_containRevison == null)
            {
                if (LocalBranch.Checked)
                {
                    Branches.Items.AddRange(GetLocalBranches().ToArray());
                }
                else
                {
                    Branches.Items.AddRange(GetRemoteBranches().ToArray());
                }
            }
            else
            {
                Branches.Items.AddRange(GetContainsRevisionBranches().ToArray());
            }

            if (_containRevison != null && Branches.Items.Count == 1)
                Branches.SelectedIndex = 0;
            else
                Branches.Text = null;
            remoteOptionsPanel.Visible = Remotebranch.Checked;
            rbCreateBranchWithCustomName.Checked = AppSettings.CreateLocalBranchForRemote;
        }

        private LocalChangesAction ChangesMode
        {
            get
            {
                if (rbReset.Checked)
                    return LocalChangesAction.Reset;
                else if (rbMerge.Checked)
                    return LocalChangesAction.Merge;
                else if (rbStash.Checked)
                    return LocalChangesAction.Stash;
                else
                    return LocalChangesAction.DontChange;
            }
            set
            {
                rbReset.Checked = value == LocalChangesAction.Reset;
                rbMerge.Checked = value == LocalChangesAction.Merge;
                rbStash.Checked = value == LocalChangesAction.Stash;
                rbDontChange.Checked = value == LocalChangesAction.DontChange;
            }
        }

        private void OkClick(object sender, EventArgs e)
        {
            DialogResult = OkClick();
            if (DialogResult == DialogResult.OK)
                Close();
        }

        private DialogResult OkClick()
        {
            GitCheckoutBranchCmd cmd = new GitCheckoutBranchCmd(Branches.Text.Trim(), Remotebranch.Checked);

            if (Remotebranch.Checked)
            {
                if (rbCreateBranchWithCustomName.Checked)
                {
                    cmd.NewBranchName = txtCustomBranchName.Text.Trim();
                    cmd.NewBranchAction = GitCheckoutBranchCmd.NewBranch.Create;
                    if (cmd.NewBranchName.IsNullOrWhiteSpace())
                    {
                        MessageBox.Show(_customBranchNameIsEmpty.Text, Text);
                        DialogResult = DialogResult.None;
                        return DialogResult.None;
                    }
                    if (!Module.CheckBranchFormat(cmd.NewBranchName))
                    {
                        MessageBox.Show(string.Format(_customBranchNameIsNotValid.Text, cmd.NewBranchName), Text);
                        DialogResult = DialogResult.None;
                        return DialogResult.None;
                    }
                }
                else if (rbResetBranch.Checked)
                {
                    cmd.NewBranchAction = GitCheckoutBranchCmd.NewBranch.Reset;
                    cmd.NewBranchName = _localBranchName;
                }
                else
                {
                    cmd.NewBranchAction = GitCheckoutBranchCmd.NewBranch.DontCreate;
                    cmd.NewBranchName = null;
                }
            }

            LocalChangesAction changes = ChangesMode;
            AppSettings.CheckoutBranchAction = changes;

<<<<<<< HEAD
            if (IsThereUncommittedChanges() && (Visible || AppSettings.UseDefaultCheckoutBranchAction))
=======
            if ((Visible || Settings.UseDefaultCheckoutBranchAction) && IsThereUncommittedChanges())
>>>>>>> 3d9bf30d
                cmd.LocalChanges = changes;
            else
                cmd.LocalChanges = LocalChangesAction.DontChange;

            IWin32Window owner = Visible ? this : Owner;

            bool stash = false;
            if (changes == LocalChangesAction.Stash)
            {
                if (_isDirtyDir == null && Visible)
                    _isDirtyDir = Module.IsDirtyDir();
                stash = _isDirtyDir == true;
                if (stash)
                    UICommands.Stash(owner);
            }

            if (UICommands.StartCommandLineProcessDialog(cmd, owner))
            {
                if (stash)
                {
                    bool? messageBoxResult = AppSettings.AutoPopStashAfterCheckoutBranch;
                    if (messageBoxResult == null)
                    {
                        DialogResult res = PSTaskDialog.cTaskDialog.MessageBox(
                            this,
                            _applyShashedItemsAgainCaption.Text,
                            "",
                            _applyShashedItemsAgain.Text,
                            "",
                            "",
                            _dontShowAgain.Text,
                            PSTaskDialog.eTaskDialogButtons.YesNo,
                            PSTaskDialog.eSysIcons.Question,
                            PSTaskDialog.eSysIcons.Question);
                        messageBoxResult = (res == DialogResult.Yes);
                        if (PSTaskDialog.cTaskDialog.VerificationChecked)
                            AppSettings.AutoPopStashAfterCheckoutBranch = messageBoxResult;
                    }
                    if (messageBoxResult ?? false)
                    {
                        FormProcess.ShowDialog(this, Module, "stash pop");
                        MergeConflictHandler.HandleMergeConflicts(UICommands, this, false);
                    }
                }
                return DialogResult.OK;
            }

            return DialogResult.None;
        }

        private void BranchTypeChanged()
        {
            if (!_isLoading)
                Initialize();
        }

        private void LocalBranchCheckedChanged(object sender, EventArgs e)
        {
            //We only need to refresh the dialog once -> RemoteBranchCheckedChanged will trigger this
            //BranchTypeChanged();
        }

        private void RemoteBranchCheckedChanged(object sender, EventArgs e)
        {
            BranchTypeChanged();
            Branches_SelectedIndexChanged(sender, e);
        }

        private void rbCreateBranchWithCustomName_CheckedChanged(object sender, EventArgs e)
        {
            txtCustomBranchName.Enabled = rbCreateBranchWithCustomName.Checked;
            if (rbCreateBranchWithCustomName.Checked)
                txtCustomBranchName.SelectAll();
        }

        private bool LocalBranchExists(string name)
        {
            return GetLocalBranches().Any(head => head.Equals(name, StringComparison.OrdinalIgnoreCase));
        }

        private void Branches_SelectedIndexChanged(object sender, EventArgs e)
        {
            var _branch = Branches.Text;

            if (_branch.IsNullOrWhiteSpace() || !Remotebranch.Checked)
            {
                _remoteName = string.Empty;
                _localBranchName = string.Empty;
                _newLocalBranchName = string.Empty;
            }
            else
            {
                _remoteName = GitCommandHelpers.GetRemoteName(_branch, Module.GetRemotes(false));
                _localBranchName = _remoteName.Length > 0 ? _branch.Substring(_remoteName.Length + 1) : _branch;
                _newLocalBranchName = string.Concat(_remoteName, "_", _localBranchName);
                int i = 2;
                while (LocalBranchExists(_newLocalBranchName))
                {
                    _newLocalBranchName = string.Concat(_remoteName, "_", _localBranchName, "_", i.ToString());
                    i++;
                }
            }
            bool existsLocalBranch = LocalBranchExists(_localBranchName);

            rbResetBranch.Text = existsLocalBranch ? _rbResetBranchDefaultText : _createBranch.Text;
            branchName.Text = "'" + _localBranchName + "'";
            txtCustomBranchName.Text = _newLocalBranchName;
        }

        private IList<string> GetLocalBranches()
        {
            if (_localBranches == null)
                _localBranches = Module.GetRefs(false).Select(b => b.Name).ToList();

            return _localBranches;
        }

        private IList<string> GetRemoteBranches()
        {
            if (_remoteBranches == null)
                _remoteBranches = Module.GetRefs(true, true).Where(h => h.IsRemote && !h.IsTag).Select(b => b.Name).ToList();

            return _remoteBranches;
        }

        private IList<string> GetContainsRevisionBranches()
        {
            return Module.GetAllBranchesWhichContainGivenCommit(_containRevison, LocalBranch.Checked, !LocalBranch.Checked)
                        .Where(a => !Module.IsDetachedHead(a) && 
                            !a.EndsWith("/HEAD")).ToList();
        }

        private void FormCheckoutBranch_Activated(object sender, EventArgs e)
        {
            Branches.Focus();
        }
    }
}<|MERGE_RESOLUTION|>--- conflicted
+++ resolved
@@ -213,11 +213,7 @@
             LocalChangesAction changes = ChangesMode;
             AppSettings.CheckoutBranchAction = changes;
 
-<<<<<<< HEAD
-            if (IsThereUncommittedChanges() && (Visible || AppSettings.UseDefaultCheckoutBranchAction))
-=======
-            if ((Visible || Settings.UseDefaultCheckoutBranchAction) && IsThereUncommittedChanges())
->>>>>>> 3d9bf30d
+            if ((Visible || AppSettings.UseDefaultCheckoutBranchAction) && IsThereUncommittedChanges())
                 cmd.LocalChanges = changes;
             else
                 cmd.LocalChanges = LocalChangesAction.DontChange;
