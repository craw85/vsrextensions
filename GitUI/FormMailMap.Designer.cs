﻿namespace GitUI
{
    partial class FormMailMap
    {
        /// <summary>
        /// Required designer variable.
        /// </summary>
        private System.ComponentModel.IContainer components = null;

        /// <summary>
        /// Clean up any resources being used.
        /// </summary>
        /// <param name="disposing">true if managed resources should be disposed; otherwise, false.</param>
        protected override void Dispose(bool disposing)
        {
            if (disposing && (components != null))
            {
                components.Dispose();
            }
            base.Dispose(disposing);
        }

        #region Windows Form Designer generated code

        /// <summary>
        /// Required method for Designer support - do not modify
        /// the contents of this method with the code editor.
        /// </summary>
        private void InitializeComponent()
        {
            System.ComponentModel.ComponentResourceManager resources = new System.ComponentModel.ComponentResourceManager(typeof(FormMailMap));
            this.splitContainer1 = new System.Windows.Forms.SplitContainer();
            this._NO_TRANSLATE_MailMapText = new GitUI.Editor.FileViewer();
            this.label1 = new System.Windows.Forms.Label();
            this.Save = new System.Windows.Forms.Button();
            ((System.ComponentModel.ISupportInitialize)(this.splitContainer1)).BeginInit();
            this.splitContainer1.Panel1.SuspendLayout();
            this.splitContainer1.Panel2.SuspendLayout();
            this.splitContainer1.SuspendLayout();
            this.SuspendLayout();
            // 
            // splitContainer1
            // 
            this.splitContainer1.Dock = System.Windows.Forms.DockStyle.Fill;
            this.splitContainer1.Location = new System.Drawing.Point(0, 0);
            this.splitContainer1.Name = "splitContainer1";
            // 
            // splitContainer1.Panel1
            // 
            this.splitContainer1.Panel1.Controls.Add(this._NO_TRANSLATE_MailMapText);
            // 
            // splitContainer1.Panel2
            // 
            this.splitContainer1.Panel2.Controls.Add(this.label1);
            this.splitContainer1.Panel2.Controls.Add(this.Save);
            this.splitContainer1.Size = new System.Drawing.Size(634, 474);
            this.splitContainer1.SplitterDistance = 381;
            this.splitContainer1.TabIndex = 0;
            // 
            // _NO_TRANSLATE_MailMapText
            // 
            this._NO_TRANSLATE_MailMapText.Anchor = ((System.Windows.Forms.AnchorStyles)((((System.Windows.Forms.AnchorStyles.Top | System.Windows.Forms.AnchorStyles.Bottom) 
            | System.Windows.Forms.AnchorStyles.Left) 
            | System.Windows.Forms.AnchorStyles.Right)));
            this._NO_TRANSLATE_MailMapText.Font = new System.Drawing.Font("Tahoma", 8.25F);
            this._NO_TRANSLATE_MailMapText.IsReadOnly = false;
            this._NO_TRANSLATE_MailMapText.Location = new System.Drawing.Point(0, 0);
            this._NO_TRANSLATE_MailMapText.Margin = new System.Windows.Forms.Padding(3, 2, 3, 2);
            this._NO_TRANSLATE_MailMapText.Name = "_NO_TRANSLATE_MailMapText";
            this._NO_TRANSLATE_MailMapText.Size = new System.Drawing.Size(381, 474);
            this._NO_TRANSLATE_MailMapText.TabIndex = 0;
            // 
            // label1
            // 
            this.label1.AutoSize = true;
            this.label1.Location = new System.Drawing.Point(3, 9);
            this.label1.Name = "label1";
<<<<<<< HEAD
            this.label1.Size = new System.Drawing.Size(215, 72);
            this.label1.TabIndex = 1;
            this.label1.Text = "Edit the mailmap.\r\nThis file is meant to correct usernames.\r\n\r\nExample:\r\nHenk Wes" +
    "thuis <Henk@.(none)>\r\nHenk Westhuis <henk_westhuis@hotmail.com>";
=======
            this.label1.Size = new System.Drawing.Size(261, 135);
            this.label1.TabIndex = 1;
            this.label1.Text = resources.GetString("label1.Text");
>>>>>>> dd4a0c84
            // 
            // Save
            // 
            this.Save.Anchor = ((System.Windows.Forms.AnchorStyles)((System.Windows.Forms.AnchorStyles.Bottom | System.Windows.Forms.AnchorStyles.Right)));
            this.Save.Location = new System.Drawing.Point(162, 439);
            this.Save.Name = "Save";
            this.Save.Size = new System.Drawing.Size(75, 25);
            this.Save.TabIndex = 0;
            this.Save.Text = "Save";
            this.Save.UseVisualStyleBackColor = true;
            this.Save.Click += new System.EventHandler(this.SaveClick);
            // 
            // FormMailMap
            // 
<<<<<<< HEAD
            this.AutoScaleDimensions = new System.Drawing.SizeF(6F, 12F);
=======
            this.AutoScaleDimensions = new System.Drawing.SizeF(7F, 15F);
>>>>>>> dd4a0c84
            this.AutoScaleMode = System.Windows.Forms.AutoScaleMode.Font;
            this.ClientSize = new System.Drawing.Size(634, 474);
            this.Controls.Add(this.splitContainer1);
            this.Name = "FormMailMap";
            this.Text = "Edit .mailmap";
            this.FormClosing += new System.Windows.Forms.FormClosingEventHandler(this.FormMailMapFormClosing);
            this.Load += new System.EventHandler(this.FormMailMapLoad);
            this.splitContainer1.Panel1.ResumeLayout(false);
            this.splitContainer1.Panel2.ResumeLayout(false);
            this.splitContainer1.Panel2.PerformLayout();
            ((System.ComponentModel.ISupportInitialize)(this.splitContainer1)).EndInit();
            this.splitContainer1.ResumeLayout(false);
            this.ResumeLayout(false);

        }

        #endregion

        private System.Windows.Forms.SplitContainer splitContainer1;
        private GitUI.Editor.FileViewer _NO_TRANSLATE_MailMapText;
        private System.Windows.Forms.Button Save;
        private System.Windows.Forms.Label label1;
    }
}<|MERGE_RESOLUTION|>--- conflicted
+++ resolved
@@ -75,16 +75,9 @@
             this.label1.AutoSize = true;
             this.label1.Location = new System.Drawing.Point(3, 9);
             this.label1.Name = "label1";
-<<<<<<< HEAD
-            this.label1.Size = new System.Drawing.Size(215, 72);
-            this.label1.TabIndex = 1;
-            this.label1.Text = "Edit the mailmap.\r\nThis file is meant to correct usernames.\r\n\r\nExample:\r\nHenk Wes" +
-    "thuis <Henk@.(none)>\r\nHenk Westhuis <henk_westhuis@hotmail.com>";
-=======
             this.label1.Size = new System.Drawing.Size(261, 135);
             this.label1.TabIndex = 1;
             this.label1.Text = resources.GetString("label1.Text");
->>>>>>> dd4a0c84
             // 
             // Save
             // 
@@ -99,11 +92,7 @@
             // 
             // FormMailMap
             // 
-<<<<<<< HEAD
-            this.AutoScaleDimensions = new System.Drawing.SizeF(6F, 12F);
-=======
             this.AutoScaleDimensions = new System.Drawing.SizeF(7F, 15F);
->>>>>>> dd4a0c84
             this.AutoScaleMode = System.Windows.Forms.AutoScaleMode.Font;
             this.ClientSize = new System.Drawing.Size(634, 474);
             this.Controls.Add(this.splitContainer1);
