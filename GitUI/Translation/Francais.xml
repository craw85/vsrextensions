--- conflicted
+++ resolved
@@ -1,8094 +1,7636 @@
-<?xml version="1.0" encoding="utf-8"?>
-<Translation xmlns:xsd="http://www.w3.org/2001/XMLSchema" xmlns:xsi="http://www.w3.org/2001/XMLSchema-instance" GitExVersion="2.44">
-  <translationCategories>
-    <TranslationCategory Name="AboutBox">
-      <translationItems>
-        <TranslationItem Name="$this" Property="Text">
-          <Source>About</Source>
-          <Value>A propos</Value>
-        </TranslationItem>
-        <TranslationItem Name="okButton" Property="Text">
-          <Source>&amp;OK</Source>
-          <Value>&amp;OK</Value>
-        </TranslationItem>
-        <TranslationItem Name="textBoxDescription" Property="Text">
-          <Source>Git extensions - Visual Studio and Shell Explorer Extensions for Git
-
-This program is destributed in the hope that it will be useful, but WITHOUT ANY WARRANTY; without even the implied warranty of MERCHANTABILITY of FITNESS FOR A PARTICULAR PURPOSE.</Source>
-          <Value>Git extensions - Visual Studio et Shell Explorer Extensions pour Git
-
-Ce program est distribué dans l'espoir d'être utile, mais SANS AUCUNE GARANTIE; sans même la garantie implicite de QUALITÉ MARCHANDE D'APPTITUDE POUR UN USAGE PARTICULIER.
-</Value>
-        </TranslationItem>
-        <TranslationItem Name="thanksTo" Property="Text">
-          <Source>Thanks to:</Source>
-          <Value>Merci à</Value>
-        </TranslationItem>
-      </translationItems>
-    </TranslationCategory>
-    <TranslationCategory Name="AdvancedSettingsPage">
-      <translationItems>
-        <TranslationItem Name="$this" Property="Text">
-          <Source>Advanced</Source>
-          <Value>Avancé</Value>
-        </TranslationItem>
-        <TranslationItem Name="CheckoutGB" Property="Text" type="unfinished">
-          <Source>Checkout</Source>
-<<<<<<< HEAD
-          <Value>Checkout</Value>
-=======
-          <Value>Charger</Value>
->>>>>>> ab41abf5
-        </TranslationItem>
-        <TranslationItem Name="GeneralGB" Property="Text">
-          <Source>General</Source>
-          <Value>Général</Value>
-        </TranslationItem>
-        <TranslationItem Name="chkAlwaysShowCheckoutDlg" Property="Text">
-          <Source>Always show checkout dialog</Source>
-<<<<<<< HEAD
-          <Value>Toujours afficher la fenêtre de checkout</Value>
-=======
-          <Value>Toujours afficher la fenêtre de chargement (checkout)</Value>
->>>>>>> ab41abf5
-        </TranslationItem>
-        <TranslationItem Name="chkDontSHowHelpImages" Property="Text">
-          <Source>Don't show help images</Source>
-          <Value>Ne pas afficher les images d'aide</Value>
-        </TranslationItem>
-        <TranslationItem Name="chkUseLocalChangesAction" Property="Text">
-          <Source>Use last chosen "local changes" action as default action.
-This action will be performed without warning while checking out branch.</Source>
-          <Value>Utiliser la dernière action "modifications locales" comme action par défaut.
-<<<<<<< HEAD
-Cette action sera effectuée sans avertissment durant le checkout d'une branche.</Value>
-=======
-Cette action sera effectuée sans avertissment durant le chargement d'une branche.</Value>
->>>>>>> ab41abf5
-        </TranslationItem>
-      </translationItems>
-    </TranslationCategory>
-    <TranslationCategory Name="AppearanceSettingsPage">
-      <translationItems>
-        <TranslationItem Name="$this" Property="Text">
-          <Source>Appearance</Source>
-          <Value>Apparence</Value>
-        </TranslationItem>
-        <TranslationItem Name="ClearImageCache" Property="Text">
-          <Source>Clear image cache</Source>
-          <Value>Vider le cache d'images</Value>
-        </TranslationItem>
-        <TranslationItem Name="ShowAuthorGravatar" Property="Text">
-          <Source>Get author image from gravatar.com</Source>
-<<<<<<< HEAD
-          <Value>Otenir l'image de l'autheur depuis gravatar.com</Value>
-=======
-          <Value>Otenir l'image de l'auteur depuis gravatar.com</Value>
->>>>>>> ab41abf5
-        </TranslationItem>
-        <TranslationItem Name="_noDictFilesFound" Property="Text">
-          <Source>No dictionary files found in: {0}</Source>
-          <Value>Aucun dictionnaire trouvé dans: {0}</Value>
-        </TranslationItem>
-        <TranslationItem Name="applicationFontChangeButton" Property="Text">
-          <Source>font name</Source>
-          <Value>nom de la police</Value>
-        </TranslationItem>
-        <TranslationItem Name="chkEnableAutoScale" Property="Text">
-          <Source>Auto scale user interface when high dpi is used</Source>
-          <Value>Dimensioner automatiquement l'interface utilisateur quand la haute résolution est utilisée</Value>
-        </TranslationItem>
-        <TranslationItem Name="chkShowCurrentBranchInVisualStudio" Property="Text">
-          <Source>Show current branch in Visual Studio</Source>
-          <Value>Afficher la branche actuelle dans Visual Studio</Value>
-        </TranslationItem>
-        <TranslationItem Name="chkShowRelativeDate" Property="Text">
-          <Source>Show relative date instead of full date</Source>
-          <Value>Afficher les dates relatives plutôt que les dates absolues</Value>
-        </TranslationItem>
-<<<<<<< HEAD
-        <TranslationItem Name="commitFontChangeButton" Property="Text">
-          <Source>font name</Source>
-          <Value>nom de la police</Value>
-        </TranslationItem>
-        <TranslationItem Name="diffFontChangeButton" Property="Text">
-          <Source>font name</Source>
-          <Value>nom de la police</Value>
-=======
-        <TranslationItem Name="diffFontChangeButton" Property="Text">
-          <Source>font name</Source>
-          <Value>nom de la police</Value>
->>>>>>> ab41abf5
-        </TranslationItem>
-        <TranslationItem Name="downloadDictionary" Property="Text">
-          <Source>Download dictionary</Source>
-          <Value>Télécharger un dictionnaire</Value>
-        </TranslationItem>
-        <TranslationItem Name="groupBox13" Property="Text">
-          <Source>Language</Source>
-          <Value>Langue</Value>
-        </TranslationItem>
-        <TranslationItem Name="groupBox14" Property="Text">
-          <Source>General</Source>
-          <Value>Général</Value>
-        </TranslationItem>
-        <TranslationItem Name="groupBox15" Property="Text">
-          <Source>Fonts</Source>
-          <Value>Polices</Value>
-        </TranslationItem>
-        <TranslationItem Name="groupBox6" Property="Text">
-          <Source>Author images</Source>
-          <Value>Images auteurs</Value>
-        </TranslationItem>
-        <TranslationItem Name="helpTranslate" Property="Text">
-          <Source>Help translate</Source>
-          <Value>Aider à traduire</Value>
-        </TranslationItem>
-        <TranslationItem Name="label22" Property="Text">
-          <Source>Dictionary for spelling checker</Source>
-          <Value>Dictionnaire de vérif. d'orthographe</Value>
-        </TranslationItem>
-        <TranslationItem Name="label26" Property="Text">
-          <Source>Application font</Source>
-          <Value>Police de l'application</Value>
-<<<<<<< HEAD
-        </TranslationItem>
-        <TranslationItem Name="label34" Property="Text">
-          <Source>Commit font</Source>
-          <Value>Police de commit</Value>
-=======
->>>>>>> ab41abf5
-        </TranslationItem>
-        <TranslationItem Name="label44" Property="Text">
-          <Source>Image size</Source>
-          <Value>Taille de l'image</Value>
-        </TranslationItem>
-        <TranslationItem Name="label46" Property="Text">
-          <Source>Cache images</Source>
-          <Value>Cache des images</Value>
-        </TranslationItem>
-        <TranslationItem Name="label47" Property="Text">
-          <Source>days</Source>
-          <Value>jours</Value>
-        </TranslationItem>
-        <TranslationItem Name="label49" Property="Text">
-          <Source>Language (restart required)</Source>
-          <Value>Langue (redémarrage requis)</Value>
-        </TranslationItem>
-        <TranslationItem Name="label53" Property="Text">
-          <Source>No image service</Source>
-          <Value>Pas de service d'image</Value>
-        </TranslationItem>
-        <TranslationItem Name="label56" Property="Text">
-          <Source>Code font</Source>
-          <Value>Police</Value>
-        </TranslationItem>
-        <TranslationItem Name="truncatePathMethod" Property="Text">
-          <Source>Truncate long filenames</Source>
-          <Value>Tronquer les noms long</Value>
-<<<<<<< HEAD
-=======
-        </TranslationItem>
-        <TranslationItem Name="label34" Property="Text" type="obsolete">
-          <Source>Commit font</Source>
-          <Value>Police de commit</Value>
->>>>>>> ab41abf5
-        </TranslationItem>
-      </translationItems>
-    </TranslationCategory>
-    <TranslationCategory Name="BlameControl">
-      <translationItems>
-        <TranslationItem Name="blamePreviousRevisionToolStripMenuItem" Property="Text">
-          <Source>Blame previous revision</Source>
-          <Value>Blame la révision précédente</Value>
-        </TranslationItem>
-        <TranslationItem Name="copyLogMessageToolStripMenuItem" Property="Text">
-          <Source>Copy log message to clipboard</Source>
-          <Value>Copier le message de log dans le presse papier</Value>
-        </TranslationItem>
-        <TranslationItem Name="showChangesToolStripMenuItem" Property="Text">
-          <Source>Show changes</Source>
-          <Value>Afficher les changements</Value>
-        </TranslationItem>
-      </translationItems>
-    </TranslationCategory>
-    <TranslationCategory Name="BranchComboBox">
-      <translationItems>
-        <TranslationItem Name="_branchCheckoutError" Property="Text">
-          <Source>Branch '{0}' is not selectable, this branch has been removed from the selection.</Source>
-          <Value>La branche '{0}' n'est pas sélectionnable, cette branche a été supprimé de la sélection.
-</Value>
-<<<<<<< HEAD
-        </TranslationItem>
-      </translationItems>
-    </TranslationCategory>
-    <TranslationCategory Name="BrowseForPrivateKey">
-      <translationItems>
-        <TranslationItem Name="_pageantNotFound" Property="Text">
-          <Source>Cannot load SSH key. PuTTY is not configured properly.</Source>
-          <Value>Impossible de charger la clef SSH. PuTTY n'est pas configuré correctement.</Value>
-        </TranslationItem>
-        <TranslationItem Name="_pageantNotFoundCaption" Property="Text" type="unfinished">
-          <Source>PuTTY</Source>
-          <Value>PuTTY</Value>
-=======
->>>>>>> ab41abf5
-        </TranslationItem>
-      </translationItems>
-    </TranslationCategory>
-    <TranslationCategory Name="ChecklistSettingsPage">
-      <translationItems>
-        <TranslationItem Name="$this" Property="Text">
-          <Source>Checklist</Source>
-          <Value>Check-list</Value>
-        </TranslationItem>
-        <TranslationItem Name="CheckAtStartup" Property="Text">
-          <Source>Check settings at startup (disables automatically if all settings are correct)</Source>
-          <Value>Vérifier les paramètres au démarrage (se désactive automatiquement si tous les paramètres sont correctes)</Value>
-        </TranslationItem>
-        <TranslationItem Name="DiffTool_Fix" Property="Text">
-          <Source>Repair</Source>
-          <Value>Réparer</Value>
-        </TranslationItem>
-        <TranslationItem Name="GitBinFound_Fix" Property="Text">
-          <Source>Repair</Source>
-          <Value>Réparer</Value>
-        </TranslationItem>
-        <TranslationItem Name="GitExtensionsInstall_Fix" Property="Text">
-          <Source>Repair</Source>
-          <Value>Réparer</Value>
-        </TranslationItem>
-        <TranslationItem Name="GitFound_Fix" Property="Text">
-          <Source>Repair</Source>
-          <Value>Réparer</Value>
-        </TranslationItem>
-        <TranslationItem Name="MergeTool_Fix" Property="Text">
-          <Source>Repair</Source>
-          <Value>Réparer</Value>
-        </TranslationItem>
-        <TranslationItem Name="Rescan" Property="Text">
-          <Source>Save and rescan</Source>
-          <Value>Sauver et re-scanner</Value>
-        </TranslationItem>
-        <TranslationItem Name="ShellExtensionsRegistered_Fix" Property="Text">
-          <Source>Repair</Source>
-          <Value>Réparer</Value>
-        </TranslationItem>
-        <TranslationItem Name="SshConfig_Fix" Property="Text">
-          <Source>Repair</Source>
-          <Value>Réparer</Value>
-        </TranslationItem>
-        <TranslationItem Name="UserNameSet_Fix" Property="Text">
-          <Source>Repair</Source>
-          <Value>Réparer</Value>
-        </TranslationItem>
-        <TranslationItem Name="_adviceDiffToolConfiguration" Property="Text">
-          <Source>You should configure a diff tool to show file diff in external program (kdiff3 for example).</Source>
-          <Value>Vous devez configurer un outils de diff pour afficher les différences de fichiers dans un programme externe (kdiff3 par exemple).</Value>
-        </TranslationItem>
-        <TranslationItem Name="_cantRegisterShellExtension" Property="Text">
-          <Source>Could not register the shell extension because '{0}' could not be found.</Source>
-          <Value>Impossible d'enregister l'extension du shell car '{0}' ne peut être trouvé.</Value>
-        </TranslationItem>
-        <TranslationItem Name="_configureMergeTool" Property="Text">
-          <Source>You need to configure merge tool in order to solve mergeconflicts (kdiff3 for example).</Source>
-          <Value>Vous devez configurer un outils de fusion pour résoudre les conflits de fusion (kdiff3 par exemple).
-</Value>
-        </TranslationItem>
-        <TranslationItem Name="_credentialHelperInstalled" Property="Text">
-          <Source>Git credential helper is installed.</Source>
-          <Value>L'assistant de certificat Git est installé.</Value>
-        </TranslationItem>
-        <TranslationItem Name="_customMergeToolXConfigured" Property="Text">
-          <Source>There is a custom mergetool configured: {0}</Source>
-          <Value>Il y a un outil de merge personnalisé de configuré : {0}</Value>
-        </TranslationItem>
-        <TranslationItem Name="_diffToolXConfigured" Property="Text">
-          <Source>There is a difftool configured: {0}</Source>
-          <Value>Il y a un outil de diff de configuré : {0}
-</Value>
-        </TranslationItem>
-        <TranslationItem Name="_emailSet" Property="Text">
-          <Source>A username and an email address are configured.</Source>
-          <Value>Un nom d'utilisateur et une adresse email sont renseignés.</Value>
-        </TranslationItem>
-        <TranslationItem Name="_gitCanBeRun" Property="Text">
-          <Source>Git can be run using: {0}</Source>
-          <Value>Git peut être lancé par: {0}</Value>
-        </TranslationItem>
-        <TranslationItem Name="_gitCanBeRunCaption" Property="Text">
-          <Source>Locate git</Source>
-          <Value>Emplacement Git</Value>
-        </TranslationItem>
-        <TranslationItem Name="_gitCredentialWinStoreHelperInstalled" Property="Text">
-          <Source>Git Credential Win Store is installed as credential helper.</Source>
-          <Value>L'assistant de certificat Git Credential Win Store est installé.</Value>
-        </TranslationItem>
-        <TranslationItem Name="_gitNotFound" Property="Text">
-          <Source>Git not found. To solve this problem you can set the correct path in settings.</Source>
-          <Value>Git non trouvé. Pour corriger ce problème vous devez entrer un chemin valide. </Value>
-        </TranslationItem>
-        <TranslationItem Name="_gitVersionFound" Property="Text">
-          <Source>Git {0} is found on your computer.</Source>
-          <Value>Git {0} a été trouvé sur votre ordinateur.</Value>
-        </TranslationItem>
-        <TranslationItem Name="_kdiffAsDiffConfigured" Property="Text">
-          <Source>KDiff3 is configured as difftool.</Source>
-          <Value>KDiff3 est défini comme difftool.</Value>
-        </TranslationItem>
-        <TranslationItem Name="_kdiffAsDiffConfiguredButNotFound" Property="Text">
-          <Source>KDiff3 is configured as difftool, but the path to kdiff.exe is not configured.</Source>
-          <Value>KDiff3 est défini comme difftool, mais le chemin vers kdiff.exe n'est pas renseigné.</Value>
-        </TranslationItem>
-        <TranslationItem Name="_kdiffAsMergeConfigured" Property="Text">
-          <Source>KDiff3 is configured as mergetool.</Source>
-          <Value>KDiff3 est défini comme mergetool.</Value>
-        </TranslationItem>
-        <TranslationItem Name="_kdiffAsMergeConfiguredButNotFound" Property="Text">
-          <Source>KDiff3 is configured as mergetool, but the path to kdiff.exe is not configured.</Source>
-          <Value>KDiff3 est défini comme mergetool, mais le chemin vers kdiff.exe n'est pas renseigné.</Value>
-        </TranslationItem>
-        <TranslationItem Name="_languageConfigured" Property="Text">
-          <Source>The configured language is {0}.</Source>
-          <Value>La langue utilisée est {0}.</Value>
-        </TranslationItem>
-        <TranslationItem Name="_linuxToolsShNotFound" Property="Text">
-          <Source>The path to linux tools (sh) could not be found automatically.
-Please make sure there are linux tools installed (through msysgit or cygwin) or set the correct path manually.</Source>
-          <Value>Le chemin vers les outils linux (sh) n'a pas pu être trouvé automatiquement.
-Veuillez vérifier que des outils linux sont installés (mysysgit ou cygwin) ou entrer un chemin valide manuellement.</Value>
-        </TranslationItem>
-        <TranslationItem Name="_linuxToolsShNotFoundCaption" Property="Text">
-          <Source>Locate linux tools</Source>
-          <Value>Emplacement outils Linux</Value>
-        </TranslationItem>
-        <TranslationItem Name="_linuxToolsSshFound" Property="Text">
-          <Source>Linux tools (sh) found on your computer.</Source>
-          <Value>Les outils Linux (sh) ont été trouvés sur votre ordinateur.</Value>
-        </TranslationItem>
-        <TranslationItem Name="_linuxToolsSshNotFound" Property="Text">
-          <Source>Linux tools (sh) not found. To solve this problem you can set the correct path in settings.</Source>
-          <Value>Outils Linux (sh) non-trouvés. Pour corriger ce problème vous devez entrer un chemin valide.</Value>
-        </TranslationItem>
-        <TranslationItem Name="_mergeToolXConfigured" Property="Text">
-          <Source>There is a custom mergetool configured.</Source>
-          <Value>Il y a un outil de merge personnalisé de configuré.</Value>
-        </TranslationItem>
-        <TranslationItem Name="_mergeToolXConfiguredNeedsCmd" Property="Text">
-          <Source>{0} is configured as mergetool, this is a custom mergetool and needs a custom cmd to be configured.</Source>
-          <Value>{0} est configuré comme outil de fusion, c'est un outil de fusion personnalisé et la configuration d'une commande personnalisée est necessaire.</Value>
-        </TranslationItem>
-        <TranslationItem Name="_noCredentialsHelperInstalled" Property="Text">
-          <Source>No credential helper installed.</Source>
-          <Value>Pas d'assistant de certificat installé.</Value>
-        </TranslationItem>
-        <TranslationItem Name="_noCredentialsHelperInstalledTryGCS" Property="Text">
-          <Source>No credential helper could be installed. Try to install git-credential-winstore.exe.</Source>
-          <Value>Pas d'assistant de certificat ne peut être installé. Essayer d'installer git-credential-winstore.exe.
-</Value>
-        </TranslationItem>
-        <TranslationItem Name="_noDiffToolConfigured" Property="Text">
-          <Source>There is no difftool configured. Do you want to configure kdiff3 as your difftool?
-Select no if you want to configure a different difftool yourself.</Source>
-          <Value>Il n'y a pas d'outil de diff configuré. Voulez-vous configurer kdiff3 comme votre outil de diff?
-Selectionnez non si vous voulez vou-même configurer un autre outil de diff.</Value>
-        </TranslationItem>
-        <TranslationItem Name="_noDiffToolConfiguredCaption" Property="Text">
-          <Source>Difftool</Source>
-          <Value>Outil de diff</Value>
-        </TranslationItem>
-        <TranslationItem Name="_noEmailSet" Property="Text">
-          <Source>You need to configure a username and an email address.</Source>
-          <Value>Vous devez renseigner un nom d'utilisateur et une adresse email.</Value>
-        </TranslationItem>
-        <TranslationItem Name="_noLanguageConfigured" Property="Text">
-          <Source>There is no language configured for Git Extensions.</Source>
-          <Value>Il n'y a aucun langue configurée pour Git Extensions.</Value>
-        </TranslationItem>
-        <TranslationItem Name="_noMergeToolConfigured" Property="Text">
-          <Source>There is no mergetool configured. Do you want to configure kdiff3 as your mergetool?
-Select no if you want to configure a different mergetool yourself.</Source>
-          <Value>Il n'y a pas d'outil de fusion configuré. Voulez-vous configurer kdiff3 comme votre outil de fusion?
-Selectionnez non si vous voulez vous-même configurer un autre outil de fusion.</Value>
-        </TranslationItem>
-        <TranslationItem Name="_noMergeToolConfiguredCaption" Property="Text">
-          <Source>Mergetool</Source>
-          <Value>Outil de fusion</Value>
-        </TranslationItem>
-        <TranslationItem Name="_opensshUsed" Property="Text">
-          <Source>Default SSH client, OpenSSH, will be used. (commandline window will appear on pull, push and clone operations)</Source>
-          <Value>Le client SSH par défaut (OpenSSH) sera utilisé. (Une console apparaitra pour les opérations pull, push et clonage)</Value>
-        </TranslationItem>
-        <TranslationItem Name="_plinkputtyGenpageantNotFound" Property="Text">
-          <Source>PuTTY is configured as SSH client but cannot find plink.exe, puttygen.exe or pageant.exe.</Source>
-          <Value>PuTTY est configuré comme client SSH mais plink.exe, puttygen.exe ou pageant.exe sont introuvable.</Value>
-        </TranslationItem>
-        <TranslationItem Name="_puttyConfigured" Property="Text">
-          <Source>SSH client PuTTY is configured properly.</Source>
-          <Value>Le client SSH PuTTY est configuré convenablement.</Value>
-        </TranslationItem>
-        <TranslationItem Name="_puttyFoundAuto" Property="Text">
-          <Source>All paths needed for PuTTY could be automatically found and are set.</Source>
-          <Value>Tous les répertoire nécessaires pour PuTTY peuvent être trouvés automatiquement et ont été mis à jour.</Value>
-        </TranslationItem>
-<<<<<<< HEAD
-        <TranslationItem Name="_puttyFoundAutoCaption" Property="Text">
-          <Source>PuTTY</Source>
-          <Value>PuTTY</Value>
-        </TranslationItem>
-=======
->>>>>>> ab41abf5
-        <TranslationItem Name="_registryKeyGitExtensionsCorrect" Property="Text">
-          <Source>GitExtensions is properly registered.</Source>
-          <Value>GitExtensions est correctement enregistré.</Value>
-        </TranslationItem>
-        <TranslationItem Name="_registryKeyGitExtensionsFaulty" Property="Text">
-          <Source>Invalid installation directory stored in [Software\GitExtensions\GitExtensions\InstallDir].</Source>
-          <Value>Répertoire d'installation invalide stocké dans [Software\GitExtensions\GitExtensions\InstallDir].</Value>
-        </TranslationItem>
-        <TranslationItem Name="_registryKeyGitExtensionsMissing" Property="Text">
-          <Source>Registry entry missing [Software\GitExtensions\GitExtensions\InstallDir].</Source>
-          <Value>Entrée de registre manquante [Software\GitExtensions\GitExtensions\InstallDir].</Value>
-        </TranslationItem>
-        <TranslationItem Name="_shCanBeRun" Property="Text">
-          <Source>Command sh can be run using: {0}sh</Source>
-          <Value>La commande sh peut être lancer en utilisant : {0}sh</Value>
-        </TranslationItem>
-        <TranslationItem Name="_shCanBeRunCaption" Property="Text">
-          <Source>Locate linux tools</Source>
-          <Value>Emplacement outils Linux</Value>
-        </TranslationItem>
-        <TranslationItem Name="_shellExtNeedsToBeRegistered" Property="Text">
-          <Source>{0} needs to be registered in order to use the shell extensions.</Source>
-          <Value>{0} doit être enregistré pour pouvoir utiliser les extensions du shell.</Value>
-        </TranslationItem>
-        <TranslationItem Name="_shellExtNoInstalled" Property="Text">
-          <Source>Shell extensions are not installed. Run the installer to install the shell extensions.</Source>
-          <Value>Les extensions du shell ne sont pas installées. Lancez l'installateur pour installer les extensions du shell.</Value>
-        </TranslationItem>
-        <TranslationItem Name="_shellExtRegistered" Property="Text">
-          <Source>Shell extensions registered properly.</Source>
-          <Value>Les extensions du shell ont été enregistré correctement.</Value>
-        </TranslationItem>
-        <TranslationItem Name="_solveGitCommandFailed" Property="Text">
-          <Source>The command to run git could not be determined automatically.
-Please make sure git (msysgit or cygwin) is installed or set the correct command manually.</Source>
-          <Value>La commande pour lancer git ne peut pas être déterminée automatiquement.
-S'il vous plait, assurez vous que git (msysgit ou cygwin) est installé ou renseignez la commande correct manuellement</Value>
-        </TranslationItem>
-        <TranslationItem Name="_solveGitCommandFailedCaption" Property="Text">
-          <Source>Locate git</Source>
-          <Value>Emplacement Git</Value>
-        </TranslationItem>
-        <TranslationItem Name="_unknownSshClient" Property="Text">
-          <Source>Unknown SSH client configured: {0}.</Source>
-          <Value>Client SSH inconnu configuré : {0}</Value>
-        </TranslationItem>
-        <TranslationItem Name="_wrongGitVersion" Property="Text">
-          <Source>Git found but version {0} is not supported. Upgrage to version {1} or later</Source>
-          <Value>Git a été trouvé mais la version {0} n'est pas supportée. Mettez à jour vers la version {1} ou supérieure</Value>
-        </TranslationItem>
-        <TranslationItem Name="gitCredentialWinStore_Fix" Property="Text">
-          <Source>Repair</Source>
-          <Value>Réparer</Value>
-        </TranslationItem>
-        <TranslationItem Name="label11" Property="Text">
-          <Source>The checklist below validates the basic settings needed for GitExtensions to work properly.</Source>
-          <Value>La liste ci-dessous indique les paramètres de base nécessaires au bon fonctionnement de Git Extensions</Value>
-        </TranslationItem>
-        <TranslationItem Name="translationConfig_Fix" Property="Text">
-          <Source>Repair</Source>
-          <Value>Réparer</Value>
-        </TranslationItem>
-        <TranslationItem Name="_puttyFoundAutoCaption" Property="Text" type="obsolete">
-          <Source>PuTTY</Source>
-          <Value>PuTTY</Value>
-        </TranslationItem>
-      </translationItems>
-    </TranslationCategory>
-    <TranslationCategory Name="ColorsSettingsPage">
-      <translationItems>
-        <TranslationItem Name="$this" Property="Text">
-          <Source>Colors</Source>
-          <Value>Couleurs</Value>
-        </TranslationItem>
-        <TranslationItem Name="BlueIcon" Property="Text">
-          <Source>Blue</Source>
-          <Value>Bleu</Value>
-        </TranslationItem>
-        <TranslationItem Name="BranchBorders" Property="Text">
-          <Source>Draw branch borders</Source>
-          <Value>Dessiner les bordures des branches</Value>
-        </TranslationItem>
-        <TranslationItem Name="DefaultIcon" Property="Text">
-          <Source>Default</Source>
-          <Value>Défaut</Value>
-        </TranslationItem>
-        <TranslationItem Name="DrawNonRelativesGray" Property="Text">
-          <Source>Draw non relatives graph gray</Source>
-          <Value>Dessiner les graphes non en rapport en gris</Value>
-        </TranslationItem>
-        <TranslationItem Name="DrawNonRelativesTextGray" Property="Text">
-          <Source>Draw non relatives text gray</Source>
-          <Value>Dessiner les textes non en rapport en gris</Value>
-        </TranslationItem>
-        <TranslationItem Name="GreenIcon" Property="Text">
-          <Source>Green</Source>
-          <Value>Vert</Value>
-        </TranslationItem>
-        <TranslationItem Name="LightblueIcon" Property="Text">
-          <Source>Light blue</Source>
-          <Value>Bleu clair</Value>
-        </TranslationItem>
-        <TranslationItem Name="MulticolorBranches" Property="Text">
-          <Source>Multicolor branches</Source>
-          <Value>Branches de couleurs multiples</Value>
-        </TranslationItem>
-        <TranslationItem Name="PurpleIcon" Property="Text">
-          <Source>Purple</Source>
-          <Value>Violet</Value>
-        </TranslationItem>
-        <TranslationItem Name="RandomIcon" Property="Text">
-          <Source>Random</Source>
-          <Value>Aléatoire</Value>
-        </TranslationItem>
-        <TranslationItem Name="RedIcon" Property="Text">
-          <Source>Red</Source>
-          <Value>Rouge</Value>
-        </TranslationItem>
-        <TranslationItem Name="StripedBanchChange" Property="Text">
-          <Source>Striped branch change</Source>
-<<<<<<< HEAD
-          <Value>Hachurer le changement de branches</Value>
-=======
-          <Value>Hachurer lors de chevauchement de branches</Value>
->>>>>>> ab41abf5
-        </TranslationItem>
-        <TranslationItem Name="YellowIcon" Property="Text">
-          <Source>Yellow</Source>
-          <Value>Jaune</Value>
-        </TranslationItem>
-        <TranslationItem Name="groupBox3" Property="Text">
-          <Source>Difference view</Source>
-          <Value>Vue de différences</Value>
-        </TranslationItem>
-        <TranslationItem Name="groupBox4" Property="Text">
-          <Source>Revision graph</Source>
-          <Value>Graphe de révisions</Value>
-        </TranslationItem>
-        <TranslationItem Name="groupBox5" Property="Text">
-          <Source>Application Icon</Source>
-          <Value>Icone de l'application</Value>
-        </TranslationItem>
-        <TranslationItem Name="label25" Property="Text">
-          <Source>Color tag</Source>
-          <Value>Couleur des étiquettes</Value>
-        </TranslationItem>
-        <TranslationItem Name="label27" Property="Text">
-          <Source>Color removed line</Source>
-          <Value>Couleur des lignes supprimées</Value>
-        </TranslationItem>
-        <TranslationItem Name="label29" Property="Text">
-          <Source>Color added line</Source>
-          <Value>Couleur des lignes ajoutées</Value>
-        </TranslationItem>
-        <TranslationItem Name="label31" Property="Text">
-          <Source>Color section</Source>
-<<<<<<< HEAD
-          <Value>Couleur de section</Value>
-        </TranslationItem>
-        <TranslationItem Name="label32" Property="Text">
-          <Source>Color branch</Source>
-          <Value>Couleur de branche</Value>
-        </TranslationItem>
-        <TranslationItem Name="label33" Property="Text">
-          <Source>Color remote branch</Source>
-          <Value>Couleur de branche distante</Value>
-=======
-          <Value>Couleur des sections</Value>
-        </TranslationItem>
-        <TranslationItem Name="label32" Property="Text">
-          <Source>Color branch</Source>
-          <Value>Couleur des branches</Value>
-        </TranslationItem>
-        <TranslationItem Name="label33" Property="Text">
-          <Source>Color remote branch</Source>
-          <Value>Couleur des branches distantes</Value>
->>>>>>> ab41abf5
-        </TranslationItem>
-        <TranslationItem Name="label36" Property="Text">
-          <Source>Color other label</Source>
-          <Value>Couleur des autres labels</Value>
-        </TranslationItem>
-        <TranslationItem Name="label43" Property="Text">
-          <Source>Color removed line highlighting</Source>
-          <Value>Couleur de surlignage des lignes supprimées</Value>
-        </TranslationItem>
-        <TranslationItem Name="label45" Property="Text">
-          <Source>Color added line highlighting</Source>
-          <Value>Couleur de surlignage des lignes ajoutées</Value>
-        </TranslationItem>
-        <TranslationItem Name="label54" Property="Text">
-          <Source>Icon style</Source>
-          <Value>Style d'icônes</Value>
-        </TranslationItem>
-        <TranslationItem Name="label55" Property="Text">
-          <Source>Icon color</Source>
-          <Value>Couleur icône</Value>
-        </TranslationItem>
-      </translationItems>
-    </TranslationCategory>
-    <TranslationCategory Name="CommitInfo">
-      <translationItems>
-        <TranslationItem Name="addNoteToolStripMenuItem" Property="Text">
-          <Source>Add notes</Source>
-          <Value>Ajouter notes</Value>
-        </TranslationItem>
-        <TranslationItem Name="containedInBranches" Property="Text">
-          <Source>Contained in branches:</Source>
-          <Value>Contenu dans les branches :</Value>
-        </TranslationItem>
-        <TranslationItem Name="containedInNoBranch" Property="Text">
-          <Source>Contained in no branch</Source>
-          <Value>Contenu dans aucune branche</Value>
-        </TranslationItem>
-        <TranslationItem Name="containedInNoTag" Property="Text">
-          <Source>Contained in no tag</Source>
-          <Value>Contenu dans aucune étiquette</Value>
-        </TranslationItem>
-        <TranslationItem Name="containedInTags" Property="Text">
-          <Source>Contained in tags:</Source>
-          <Value>Contenu dans les étiquettes</Value>
-        </TranslationItem>
-        <TranslationItem Name="copyCommitInfoToolStripMenuItem" Property="Text">
-          <Source>Copy commit info</Source>
-          <Value>Copier les infos de commit</Value>
-        </TranslationItem>
-        <TranslationItem Name="showContainedInBranchesRemoteIfNoLocalToolStripMenuItem" Property="Text">
-          <Source>Show remote branches only when no local branch contains this commit</Source>
-          <Value>Montrer branches distantes seulement quand aucune branche locale ne contient ce commit</Value>
-        </TranslationItem>
-        <TranslationItem Name="showContainedInBranchesRemoteToolStripMenuItem" Property="Text">
-          <Source>Show remote branches containing this commit</Source>
-          <Value>Montrer les branches distantes contenant ce commit</Value>
-        </TranslationItem>
-        <TranslationItem Name="showContainedInBranchesToolStripMenuItem" Property="Text">
-          <Source>Show local branches containing this commit</Source>
-          <Value>Montrer les branches locales contenant ce commit</Value>
-        </TranslationItem>
-        <TranslationItem Name="showContainedInTagsToolStripMenuItem" Property="Text">
-          <Source>Show tags containing this commit</Source>
-          <Value>Montrer les étiquettes contenant ce commit</Value>
-        </TranslationItem>
-      </translationItems>
-    </TranslationCategory>
-    <TranslationCategory Name="CommonLogic">
-      <translationItems>
-        <TranslationItem Name="_AddEntryManually" Property="Text">
-          <Source>Please add this key to the registry manually.
-Path:  {0}\{1}
-Value:  {2} = {3}</Source>
-          <Value>S'il vous plait, ajoutez cette clé de registre manuellement.
-Chemin:  {0}\{1}
-Valeur:  {2} = {3}</Value>
-        </TranslationItem>
-        <TranslationItem Name="_cantReadRegistry" Property="Text">
-          <Source>GitExtensions has insufficient permissions to check the registry.</Source>
-          <Value>Git Extensions n'a pas les permissions suffisantes pour vérifier le registre.</Value>
-        </TranslationItem>
-        <TranslationItem Name="_selectFile" Property="Text">
-          <Source>Select file</Source>
-          <Value>Sélectionnez un fichier</Value>
-        </TranslationItem>
-        <TranslationItem Name="_cantReadRegistryAddEntryManually" Property="Text" type="obsolete">
-          <Source>GitExtensions has insufficient permissions to modify the registry.
-Please add this key to the registry manually.
-Path:  {0}\{1}
-Value:  {2} = {3}</Source>
-          <Value>Git Extensions n'a pas les permissions suffisantes pour modifier le registre.
-Veuillez ajouter cette clef au registre manuellement.
-Chemin: {0}\{1}
-Valeur: {2} = {3}</Value>
-        </TranslationItem>
-      </translationItems>
-    </TranslationCategory>
-    <TranslationCategory Name="ConfirmationsSettingsPage">
-      <translationItems>
-        <TranslationItem Name="$this" Property="Text">
-          <Source>Confirmations</Source>
-          <Value>Confirmations</Value>
-        </TranslationItem>
-        <TranslationItem Name="CheckoutGB" Property="Text">
-          <Source>Don't ask to confirm to (use with caution)</Source>
-          <Value>Ne pas demander de confirmation (utiliser avec précaution)</Value>
-        </TranslationItem>
-        <TranslationItem Name="chkAddTrackingRef" Property="Text">
-          <Source>Add a tracking reference for newly pushed branch</Source>
-          <Value>Ajouter un suivi de référence pour les branches nouvellement poussées</Value>
-        </TranslationItem>
-        <TranslationItem Name="chkAmmend" Property="Text">
-          <Source>Ammend last commit</Source>
-          <Value>Modifier le dernier commit</Value>
-        </TranslationItem>
-        <TranslationItem Name="chkAutoPopStashAfterPull" Property="Text">
-          <Source>Apply stashed changes (Stash will be popped automatically after successful pull)</Source>
-          <Value>Appliquer les modifications du stash (Le stash sera retiré automatiquement après une application avec succès)</Value>
-        </TranslationItem>
-        <TranslationItem Name="chkPushNewBranch" Property="Text">
-          <Source>Push a new branch for the remote</Source>
-          <Value>Pousser une nouvelle branche comme branche distante</Value>
-        </TranslationItem>
-      </translationItems>
-    </TranslationCategory>
-    <TranslationCategory Name="ControlHotkeys">
-      <translationItems>
-        <TranslationItem Name="bApply" Property="Text">
-          <Source>Apply</Source>
-          <Value>Appliquer</Value>
-        </TranslationItem>
-        <TranslationItem Name="bClear" Property="Text">
-          <Source>Clear</Source>
-          <Value>Effacer</Value>
-        </TranslationItem>
-        <TranslationItem Name="bResetToDefaults" Property="Text">
-          <Source>Reset all Hotkeys to defaults</Source>
-          <Value>Réinitialiser tous les raccourcis clavier à la valeur par défaut</Value>
-        </TranslationItem>
-        <TranslationItem Name="columnCommand" Property="Text">
-          <Source>Command</Source>
-          <Value>Commande</Value>
-        </TranslationItem>
-        <TranslationItem Name="columnKey" Property="Text">
-          <Source>Key</Source>
-          <Value>Clé</Value>
-        </TranslationItem>
-        <TranslationItem Name="lHotkey" Property="Text">
-          <Source>Hotkey</Source>
-          <Value>Raccourci clavier</Value>
-        </TranslationItem>
-        <TranslationItem Name="lHotkeyableItems" Property="Text">
-          <Source>Hotkeyable Items</Source>
-          <Value>Items accessible par raccourci clavier</Value>
-        </TranslationItem>
-        <TranslationItem Name="txtHotkey" Property="Text">
-          <Source>None</Source>
-          <Value>Aucun</Value>
-        </TranslationItem>
-      </translationItems>
-    </TranslationCategory>
-    <TranslationCategory Name="CreatePullRequestForm">
-      <translationItems>
-        <TranslationItem Name="$this" Property="Text">
-          <Source>Create Pull Request</Source>
-          <Value>Créer une demande de pull</Value>
-        </TranslationItem>
-        <TranslationItem Name="_createBtn" Property="Text">
-          <Source>Create</Source>
-          <Value>Créer</Value>
-        </TranslationItem>
-        <TranslationItem Name="_strCouldNotLocateARemoteThatBelongsToYourUser" Property="Text">
-          <Source>Could not locate a remote that belongs to your user!</Source>
-          <Value>Impossible de localiser une branche distante appartenant à votre utilisateur!</Value>
-        </TranslationItem>
-        <TranslationItem Name="_strDone" Property="Text">
-          <Source>Done</Source>
-          <Value>Fait</Value>
-        </TranslationItem>
-        <TranslationItem Name="_strError" Property="Text">
-          <Source>Error</Source>
-          <Value>Erreur</Value>
-        </TranslationItem>
-        <TranslationItem Name="_strFailedToCreatePullRequest" Property="Text">
-<<<<<<< HEAD
-          <Source>Failed to create pull request.
-</Source>
-=======
-          <Source>Failed to create pull request.</Source>
->>>>>>> ab41abf5
-          <Value>Echec de création de demande de pull</Value>
-        </TranslationItem>
-        <TranslationItem Name="_strLoading" Property="Text">
-          <Source>Loading...</Source>
-          <Value>Chargement...</Value>
-        </TranslationItem>
-        <TranslationItem Name="_strPleaseCloneGitHubRep" Property="Text">
-          <Source>Please clone GitHub repository before pull request.</Source>
-          <Value>S'il vous plait, clonez le dépôt GitHub avant de faire une demande de pull.</Value>
-        </TranslationItem>
-        <TranslationItem Name="_strPullRequest" Property="Text">
-          <Source>Pull request</Source>
-          <Value>Demande de pull</Value>
-        </TranslationItem>
-        <TranslationItem Name="_strYouMustSpecifyATitle" Property="Text">
-          <Source>You must specify a title.</Source>
-          <Value>Vous devez spécifier un titre.</Value>
-        </TranslationItem>
-        <TranslationItem Name="groupBox1" Property="Text">
-          <Source>Pull request data</Source>
-          <Value>Donnée de la demande de pull</Value>
-        </TranslationItem>
-        <TranslationItem Name="label1" Property="Text">
-          <Source>Title:</Source>
-<<<<<<< HEAD
-          <Value>Titre:</Value>
-        </TranslationItem>
-        <TranslationItem Name="label2" Property="Text">
-          <Source>Body:</Source>
-          <Value>Corps:</Value>
-        </TranslationItem>
-        <TranslationItem Name="label3" Property="Text">
-          <Source>Target repository:</Source>
-          <Value>Dépôt cible:</Value>
-        </TranslationItem>
-        <TranslationItem Name="label4" Property="Text">
-          <Source>Your branch:</Source>
-          <Value>Votre branche:</Value>
-        </TranslationItem>
-        <TranslationItem Name="label5" Property="Text">
-          <Source>Target branch:</Source>
-          <Value>Branche cible:</Value>
-=======
-          <Value>Titre :</Value>
-        </TranslationItem>
-        <TranslationItem Name="label2" Property="Text">
-          <Source>Body:</Source>
-          <Value>Corps :</Value>
-        </TranslationItem>
-        <TranslationItem Name="label3" Property="Text">
-          <Source>Target repository:</Source>
-          <Value>Dépôt cible :</Value>
-        </TranslationItem>
-        <TranslationItem Name="label4" Property="Text">
-          <Source>Your branch:</Source>
-          <Value>Votre branche :</Value>
-        </TranslationItem>
-        <TranslationItem Name="label5" Property="Text">
-          <Source>Target branch:</Source>
-          <Value>Branche cible :</Value>
->>>>>>> ab41abf5
-        </TranslationItem>
-      </translationItems>
-    </TranslationCategory>
-    <TranslationCategory Name="Dashboard">
-      <translationItems>
-        <TranslationItem Name="CommonActions" Property="Title">
-          <Source>Common Actions</Source>
-          <Value>Actions Courantes</Value>
-        </TranslationItem>
-        <TranslationItem Name="DonateCategory" Property="Title">
-          <Source>Contribute</Source>
-          <Value>Contribuer</Value>
-        </TranslationItem>
-        <TranslationItem Name="RecentRepositories" Property="Title">
-          <Source>Recent Repositories</Source>
-          <Value>Dépôts récents</Value>
-        </TranslationItem>
-        <TranslationItem Name="cloneFork" Property="Text">
-          <Source>Clone {0} repository</Source>
-          <Value>Cloner le dépôt {0}</Value>
-        </TranslationItem>
-        <TranslationItem Name="cloneRepository" Property="Text">
-          <Source>Clone repository</Source>
-          <Value>Cloner un dépôt</Value>
-        </TranslationItem>
-        <TranslationItem Name="cloneSvnRepository" Property="Text">
-          <Source>Clone SVN repository</Source>
-          <Value>Cloner le dépôt SVN</Value>
-        </TranslationItem>
-        <TranslationItem Name="createRepository" Property="Text">
-          <Source>Create new repository</Source>
-          <Value>Créer un nouveau dépôt</Value>
-        </TranslationItem>
-        <TranslationItem Name="develop" Property="Text">
-          <Source>Develop</Source>
-          <Value>Développer</Value>
-        </TranslationItem>
-        <TranslationItem Name="directoryIsNotAValidRepository" Property="Text" type="unfinished">
-          <Source>The selected item is not a valid git repository.
-
-Do you want to abort and remove it from the recent repositories list?</Source>
-          <OldSource>The selected item is not a valid git repository.
-
-Do you want to abort and remove it from the recent repositories list?</OldSource>
-          <Value>L'item sélectionné n'est pas un dépôt git valide.
-
-Voulez vous abandonner et le retirer de la liste des dépôts récents?</Value>
-        </TranslationItem>
-        <TranslationItem Name="directoryIsNotAValidRepositoryCaption" Property="Text">
-          <Source>Open</Source>
-          <Value>Ouvrir</Value>
-        </TranslationItem>
-        <TranslationItem Name="directoryIsNotAValidRepositoryOpenIt" Property="Text">
-          <Source>The selected item is not a valid git repository.
-
-Do you want to open it?</Source>
-          <Value>L'item sélectionné n'est pas un dépôt git valide.
-
-Voulez-vous l'ouvrir?</Value>
-        </TranslationItem>
-        <TranslationItem Name="donate" Property="Text">
-          <Source>Donate</Source>
-          <Value>Faire un don</Value>
-        </TranslationItem>
-        <TranslationItem Name="issues" Property="Text">
-          <Source>Issues</Source>
-          <Value>Problèmes</Value>
-        </TranslationItem>
-        <TranslationItem Name="openRepository" Property="Text">
-          <Source>Open repository</Source>
-          <Value>Ouvrir dépôt</Value>
-        </TranslationItem>
-        <TranslationItem Name="translate" Property="Text">
-          <Source>Translate</Source>
-          <Value>Traduire</Value>
-        </TranslationItem>
-      </translationItems>
-    </TranslationCategory>
-    <TranslationCategory Name="DashboardCategory">
-      <translationItems>
-        <TranslationItem Name="$this" Property="Title">
-          <Source>##Title</Source>
-          <Value>##Titre</Value>
-        </TranslationItem>
-        <TranslationItem Name="_editCategory" Property="Text">
-          <Source>Edit</Source>
-          <Value>Editer</Value>
-        </TranslationItem>
-        <TranslationItem Name="_moveCategoryDown" Property="Text">
-          <Source>Move down</Source>
-          <Value>Descendre</Value>
-        </TranslationItem>
-        <TranslationItem Name="_moveCategoryUp" Property="Text">
-          <Source>Move up</Source>
-          <Value>Monter</Value>
-        </TranslationItem>
-        <TranslationItem Name="_moveToCategory" Property="Text">
-          <Source>Move to category</Source>
-          <Value>Ajouter à la catégorie</Value>
-        </TranslationItem>
-        <TranslationItem Name="_newCategory" Property="Text">
-          <Source>New category</Source>
-          <Value>Nouvelle catégorie</Value>
-        </TranslationItem>
-        <TranslationItem Name="_removeCategory" Property="Text">
-          <Source>Remove</Source>
-          <Value>Supprimer</Value>
-        </TranslationItem>
-        <TranslationItem Name="_showCurrentBranch" Property="Text">
-          <Source>Show current branch</Source>
-          <Value>Montrer la branche actuelle</Value>
-        </TranslationItem>
-        <TranslationItem Name="editToolStripMenuItem" Property="Text">
-          <Source>Edit</Source>
-          <Value>Editer</Value>
-        </TranslationItem>
-        <TranslationItem Name="moveDownToolStripMenuItem" Property="Text">
-          <Source>Move Down</Source>
-          <Value>Descendre</Value>
-        </TranslationItem>
-        <TranslationItem Name="moveUpToolStripMenuItem" Property="Text">
-          <Source>Move Up</Source>
-          <Value>Monter</Value>
-        </TranslationItem>
-        <TranslationItem Name="removeToolStripMenuItem" Property="Text">
-          <Source>Remove</Source>
-          <Value>Supprimer</Value>
-        </TranslationItem>
-      </translationItems>
-    </TranslationCategory>
-    <TranslationCategory Name="DashboardEditor">
-      <translationItems>
-        <TranslationItem Name="Add" Property="Text">
-          <Source>Add</Source>
-          <Value>Ajouter</Value>
-        </TranslationItem>
-        <TranslationItem Name="CategoriesLabel" Property="Text">
-          <Source>Categories</Source>
-          <Value>Catégories</Value>
-        </TranslationItem>
-        <TranslationItem Name="Remove" Property="Text">
-          <Source>Remove</Source>
-          <Value>Supprimer</Value>
-        </TranslationItem>
-        <TranslationItem Name="RepositoriesType" Property="Text">
-          <Source>Repositories</Source>
-          <Value>Dépôts</Value>
-        </TranslationItem>
-        <TranslationItem Name="RssFeedType" Property="Text">
-          <Source>RSS Feed</Source>
-          <Value>Fil RSS</Value>
-        </TranslationItem>
-        <TranslationItem Name="Title" Property="HeaderText">
-          <Source>Title</Source>
-          <Value>Titre</Value>
-        </TranslationItem>
-        <TranslationItem Name="descriptionDataGridViewTextBoxColumn" Property="HeaderText">
-          <Source>Description</Source>
-          <Value>Description</Value>
-        </TranslationItem>
-        <TranslationItem Name="label1" Property="Text">
-          <Source>Caption</Source>
-          <Value>Légende</Value>
-        </TranslationItem>
-        <TranslationItem Name="label2" Property="Text">
-          <Source>Type</Source>
-          <Value>Type</Value>
-        </TranslationItem>
-        <TranslationItem Name="label3" Property="Text">
-          <Source>RSS feed</Source>
-          <Value>Flux RSS</Value>
-        </TranslationItem>
-        <TranslationItem Name="pathDataGridViewTextBoxColumn" Property="HeaderText">
-          <Source>Path</Source>
-          <Value>Chemin</Value>
-        </TranslationItem>
-      </translationItems>
-    </TranslationCategory>
-    <TranslationCategory Name="EditNetSpell">
-      <translationItems>
-        <TranslationItem Name="addToDictionaryText" Property="Text">
-          <Source>Add to dictionary</Source>
-          <Value>Ajouter au dictionnaire</Value>
-        </TranslationItem>
-        <TranslationItem Name="copyMenuItemText" Property="Text">
-          <Source>Copy</Source>
-          <Value>Copier</Value>
-        </TranslationItem>
-        <TranslationItem Name="cutMenuItemText" Property="Text">
-          <Source>Cut</Source>
-          <Value>Couper</Value>
-        </TranslationItem>
-        <TranslationItem Name="deleteMenuItemText" Property="Text">
-          <Source>Delete</Source>
-          <Value>Supprimer</Value>
-        </TranslationItem>
-        <TranslationItem Name="dictionaryText" Property="Text">
-          <Source>Dictionary</Source>
-          <Value>Dictionnaire</Value>
-        </TranslationItem>
-        <TranslationItem Name="ignoreWordText" Property="Text">
-          <Source>Ignore word</Source>
-          <Value>Ignorer</Value>
-        </TranslationItem>
-        <TranslationItem Name="markIllFormedLinesText" Property="Text">
-          <Source>Mark ill formed lines</Source>
-          <Value>Marquer les lignes mal formées</Value>
-        </TranslationItem>
-        <TranslationItem Name="pasteMenuItemText" Property="Text">
-          <Source>Paste</Source>
-          <Value>Coller</Value>
-        </TranslationItem>
-        <TranslationItem Name="removeWordText" Property="Text">
-          <Source>Remove word</Source>
-          <Value>Supprimer mot</Value>
-        </TranslationItem>
-        <TranslationItem Name="selectAllMenuItemText" Property="Text">
-          <Source>Select all</Source>
-          <Value>Sélectionner tout</Value>
-        </TranslationItem>
-        <TranslationItem Name="translateCurrentWord" Property="Text">
-          <Source>Translate '{0}' to {1}</Source>
-          <Value>Traduire '{0}' en {1}</Value>
-        </TranslationItem>
-        <TranslationItem Name="translateEntireText" Property="Text">
-          <Source>Translate entire text to {0}</Source>
-          <Value>Traduire le texte entier en {0}</Value>
-        </TranslationItem>
-      </translationItems>
-    </TranslationCategory>
-    <TranslationCategory Name="FileStatusList">
-      <translationItems>
-        <TranslationItem Name="NoFiles" Property="Text">
-          <Source>No changes</Source>
-          <Value>Pas de changements</Value>
-        </TranslationItem>
-        <TranslationItem Name="_UnsupportedMultiselectAction" Property="Text">
-          <Source>Operation not supported</Source>
-          <Value>Opération non supportée</Value>
-        </TranslationItem>
-      </translationItems>
-    </TranslationCategory>
-    <TranslationCategory Name="FileViewer">
-      <translationItems>
-        <TranslationItem Name="DecreaseNumberOfLines" Property="ToolTipText">
-          <Source>Decrease number of visible lines</Source>
-          <Value>Diminuer nombre de lignes visibles</Value>
-        </TranslationItem>
-        <TranslationItem Name="copyPatchToolStripMenuItem" Property="Text">
-          <Source>Copy patch</Source>
-          <Value>Copier le patch</Value>
-        </TranslationItem>
-        <TranslationItem Name="copyToolStripMenuItem" Property="Text">
-          <Source>Copy</Source>
-          <Value>Copier</Value>
-        </TranslationItem>
-        <TranslationItem Name="descreaseNumberOfLinesToolStripMenuItem" Property="Text">
-          <Source>Decrease number of lines visible</Source>
-          <Value>WAT</Value>
-        </TranslationItem>
-        <TranslationItem Name="findToolStripMenuItem" Property="Text">
-          <Source>Find</Source>
-          <Value>Trouver</Value>
-        </TranslationItem>
-        <TranslationItem Name="goToLineToolStripMenuItem" Property="Text">
-          <Source>Go to line</Source>
-          <Value>Aller à la ligne</Value>
-        </TranslationItem>
-        <TranslationItem Name="ignoreWhiteSpaces" Property="ToolTipText">
-          <Source>Ignore whitespaces</Source>
-          <Value>Ignorer espaces</Value>
-        </TranslationItem>
-        <TranslationItem Name="ignoreWhitespaceChangesToolStripMenuItem" Property="Text">
-          <Source>Ignore whitespace changes</Source>
-          <Value>Ignorer espaces</Value>
-        </TranslationItem>
-        <TranslationItem Name="increaseNumberOfLines" Property="ToolTipText">
-          <Source>Increase number of visible lines</Source>
-          <Value>Augmenter nombre de lignes visibles</Value>
-        </TranslationItem>
-        <TranslationItem Name="increaseNumberOfLinesToolStripMenuItem" Property="Text">
-          <Source>Increase number of lines visible</Source>
-          <Value>Augmenter nombre de lignes visibles</Value>
-        </TranslationItem>
-        <TranslationItem Name="nextChangeButton" Property="ToolTipText">
-          <Source>Next change</Source>
-          <Value>Changement suivant</Value>
-        </TranslationItem>
-        <TranslationItem Name="previousChangeButton" Property="ToolTipText">
-          <Source>Previous change</Source>
-          <Value> Changement précédent</Value>
-        </TranslationItem>
-        <TranslationItem Name="showEntireFileButton" Property="ToolTipText">
-          <Source>Show entire file</Source>
-          <Value>Afficher fichier complet</Value>
-        </TranslationItem>
-        <TranslationItem Name="showEntireFileToolStripMenuItem" Property="Text">
-          <Source>Show entire file</Source>
-          <Value>Afficher fichier complet</Value>
-        </TranslationItem>
-        <TranslationItem Name="showNonPrintChars" Property="ToolTipText">
-          <Source>Show nonprinting characters</Source>
-          <Value>Afficher caractères non-imprimables</Value>
-        </TranslationItem>
-        <TranslationItem Name="showNonprintableCharactersToolStripMenuItem" Property="Text">
-          <Source>Show nonprinting characters</Source>
-          <Value>Afficher caractères non-imprimables</Value>
-        </TranslationItem>
-        <TranslationItem Name="treatAllFilesAsTextToolStripMenuItem" Property="Text">
-          <Source>Treat all files as text</Source>
-          <Value>Traiter tous les fichiers comme du texte</Value>
-        </TranslationItem>
-      </translationItems>
-    </TranslationCategory>
-    <TranslationCategory Name="FileViewerWindows">
-      <translationItems>
-        <TranslationItem Name="_findAndReplaceForm" Property="Text">
-          <Source>Find and replace</Source>
-          <Value>Trouver et remplacer</Value>
-        </TranslationItem>
-      </translationItems>
-    </TranslationCategory>
-    <TranslationCategory Name="FindAndReplaceForm">
-      <translationItems>
-        <TranslationItem Name="$this" Property="Text">
-          <Source>Find and replace</Source>
-          <Value>Trouver et remplacer</Value>
-        </TranslationItem>
-        <TranslationItem Name="_findAndReplaceString" Property="Text">
-          <Source>Find &amp; replace</Source>
-          <Value>Trouver &amp; remplacer</Value>
-        </TranslationItem>
-        <TranslationItem Name="_findString" Property="Text">
-          <Source>Find</Source>
-          <Value>Trouver</Value>
-        </TranslationItem>
-        <TranslationItem Name="_noOccurrencesFoundString" Property="Text">
-          <Source>No occurrences found.</Source>
-          <Value>Aucune occurence trouvée.</Value>
-        </TranslationItem>
-        <TranslationItem Name="_noSearchString" Property="Text">
-          <Source>No string specified to look for!</Source>
-          <Value>Aucune chaine spécifiée à rechercher!</Value>
-        </TranslationItem>
-        <TranslationItem Name="_notFoundString" Property="Text">
-          <Source>Not found</Source>
-          <Value>Non trouvé</Value>
-        </TranslationItem>
-        <TranslationItem Name="_replacedOccurrencesString" Property="Text">
-          <Source>Replaced {0} occurrences.</Source>
-          <Value>{0} occurences remplacées.</Value>
-        </TranslationItem>
-        <TranslationItem Name="_selectionOnlyString" Property="Text">
-          <Source>selection only</Source>
-          <Value>sélection seulement</Value>
-        </TranslationItem>
-        <TranslationItem Name="_textNotFoundString" Property="Text">
-          <Source>Text not found</Source>
-          <Value>Texte non trouvé</Value>
-        </TranslationItem>
-        <TranslationItem Name="_textNotFoundString2" Property="Text">
-          <Source>Search text not found.</Source>
-          <Value>Texte recherché non trouvé.</Value>
-        </TranslationItem>
-        <TranslationItem Name="btnCancel" Property="Text">
-          <Source>Cancel</Source>
-          <Value>Annuler</Value>
-        </TranslationItem>
-        <TranslationItem Name="btnFindNext" Property="Text">
-          <Source>&amp;Find next</Source>
-          <Value>Chercher le &amp;suivant</Value>
-        </TranslationItem>
-        <TranslationItem Name="btnFindPrevious" Property="Text">
-          <Source>Find pre&amp;vious</Source>
-          <Value>Chercher le &amp;précédent</Value>
-        </TranslationItem>
-        <TranslationItem Name="btnHighlightAll" Property="Text">
-          <Source>Find &amp;&amp; highlight &amp;all</Source>
-          <Value>Chercher &amp;&amp; surligner &amp;tous</Value>
-        </TranslationItem>
-        <TranslationItem Name="btnReplace" Property="Text">
-          <Source>&amp;Replace</Source>
-          <Value>&amp;Remplacer</Value>
-        </TranslationItem>
-        <TranslationItem Name="btnReplaceAll" Property="Text">
-          <Source>Replace &amp;All</Source>
-          <Value>Remplacer &amp;tous</Value>
-        </TranslationItem>
-        <TranslationItem Name="chkMatchCase" Property="Text">
-          <Source>Match &amp;case</Source>
-          <Value>Respecter la &amp;casse</Value>
-        </TranslationItem>
-        <TranslationItem Name="chkMatchWholeWord" Property="Text">
-          <Source>Match &amp;whole word</Source>
-          <Value>Chercher le mot &amp;entier</Value>
-        </TranslationItem>
-        <TranslationItem Name="label1" Property="Text">
-          <Source>Fi&amp;nd what:</Source>
-<<<<<<< HEAD
-          <Value>Chercher çà:</Value>
-        </TranslationItem>
-        <TranslationItem Name="lblReplaceWith" Property="Text">
-          <Source>Re&amp;place with:</Source>
-          <Value>Re&amp;mplacer par:</Value>
-=======
-          <Value>Chercher çà :</Value>
-        </TranslationItem>
-        <TranslationItem Name="lblReplaceWith" Property="Text">
-          <Source>Re&amp;place with:</Source>
-          <Value>Re&amp;mplacer par :</Value>
->>>>>>> ab41abf5
-        </TranslationItem>
-      </translationItems>
-    </TranslationCategory>
-    <TranslationCategory Name="ForkAndCloneForm">
-      <translationItems>
-        <TranslationItem Name="$this" Property="Text">
-          <Source>Remote repository fork and clone</Source>
-          <Value>Dépôt distant  forké et clonée</Value>
-        </TranslationItem>
-        <TranslationItem Name="_browseForCloneToDirbtn" Property="Text">
-          <Source>Browse...</Source>
-          <Value>Parcourir...</Value>
-        </TranslationItem>
-        <TranslationItem Name="_cloneBtn" Property="Text">
-          <Source>Clone</Source>
-          <Value>Cloner</Value>
-        </TranslationItem>
-        <TranslationItem Name="_cloneSetupGB" Property="Text">
-          <Source>Clone</Source>
-          <Value>Cloner</Value>
-        </TranslationItem>
-        <TranslationItem Name="_closeBtn" Property="Text">
-          <Source>Close</Source>
-          <Value>Fermer</Value>
-        </TranslationItem>
-        <TranslationItem Name="_createDirectoryLbl" Property="Text">
-          <Source>Create directory:</Source>
-<<<<<<< HEAD
-          <Value>Créer le répertoire:</Value>
-        </TranslationItem>
-        <TranslationItem Name="_descriptionLbl" Property="Text">
-          <Source>Description:</Source>
-          <Value>Description:</Value>
-=======
-          <Value>Créer le répertoire :</Value>
-        </TranslationItem>
-        <TranslationItem Name="_descriptionLbl" Property="Text">
-          <Source>Description:</Source>
-          <Value>Description :</Value>
->>>>>>> ab41abf5
-        </TranslationItem>
-        <TranslationItem Name="_forkBtn" Property="Text">
-          <Source>Fork!</Source>
-          <Value>Forker!</Value>
-        </TranslationItem>
-        <TranslationItem Name="_getFromUserBtn" Property="Text">
-          <Source>Get from user</Source>
-          <Value>Obtenir depuis l'utilisateur</Value>
-        </TranslationItem>
-        <TranslationItem Name="_helpTextLbl" Property="Text">
-          <Source>If you want to fork a repository owned by somebody else, go to the Search for repositories tab.</Source>
-          <Value>Si vous couler forker le dépôt possédé par quelqu'un d'autre, allez à l'onglet de Recherche de dépôts.</Value>
-        </TranslationItem>
-        <TranslationItem Name="_myReposPage" Property="Text">
-          <Source>My repositories</Source>
-          <Value>Mes dépôts</Value>
-        </TranslationItem>
-        <TranslationItem Name="_openGitupPageBtn" Property="Text">
-          <Source>Open github page</Source>
-          <Value>Ouvrir la page github</Value>
-        </TranslationItem>
-        <TranslationItem Name="_orLbl" Property="Text">
-          <Source>or</Source>
-          <Value>ou</Value>
-        </TranslationItem>
-        <TranslationItem Name="_searchBtn" Property="Text">
-          <Source>Search</Source>
-          <Value>Chercher</Value>
-        </TranslationItem>
-        <TranslationItem Name="_searchReposPage" Property="Text">
-          <Source>Search for repositories</Source>
-          <Value>Chercher les dépôts</Value>
-        </TranslationItem>
-        <TranslationItem Name="_strCloneFolderCanNotBeEmpty" Property="Text">
-          <Source>Clone folder can not be empty</Source>
-          <Value>Le répertoire de clonage ne peut être vide</Value>
-        </TranslationItem>
-        <TranslationItem Name="_strCouldNotAddRemote" Property="Text">
-          <Source>Could not add remote</Source>
-          <Value>Impossible d'ajouter une branche distante</Value>
-        </TranslationItem>
-        <TranslationItem Name="_strCouldNotFetchReposOfUser" Property="Text">
-<<<<<<< HEAD
-          <Source>Could not fetch repositories of user!
-</Source>
-=======
-          <Source>Could not fetch repositories of user!</Source>
->>>>>>> ab41abf5
-          <Value>Impossible de récupérer les dépôts de l'utilisateur!</Value>
-        </TranslationItem>
-        <TranslationItem Name="_strError" Property="Text">
-          <Source>Error</Source>
-          <Value>Erreur</Value>
-        </TranslationItem>
-        <TranslationItem Name="_strFailedToFork" Property="Text">
-<<<<<<< HEAD
-          <Source>Failed to fork:
-</Source>
-          <Value>Echec du fork:</Value>
-=======
-          <Source>Failed to fork:</Source>
-          <Value>Echec du fork :</Value>
->>>>>>> ab41abf5
-        </TranslationItem>
-        <TranslationItem Name="_strFailedToGetRepos" Property="Text">
-          <Source>Failed to get repositories. This most likely means you didn't configure {0}, please do so via the menu "Plugins/{0}".</Source>
-          <Value>Echec de réception de dépôts. Le plus vraisemblable est que vous n'avez pas configuré {0}, faites le depuis le menu "Extensions/{0}"</Value>
-        </TranslationItem>
-        <TranslationItem Name="_strLoading" Property="Text">
-          <Source> : LOADING : </Source>
-          <Value> : CHARGEMENT : </Value>
-        </TranslationItem>
-        <TranslationItem Name="_strNo" Property="Text">
-          <Source>No</Source>
-          <Value>Non</Value>
-        </TranslationItem>
-        <TranslationItem Name="_strNoHomepageDefined" Property="Text">
-          <Source>No homepage defined</Source>
-          <Value>Aucune page d'accueil définie</Value>
-        </TranslationItem>
-        <TranslationItem Name="_strSearchFailed" Property="Text">
-<<<<<<< HEAD
-          <Source>Search failed!
-</Source>
-=======
-          <Source>Search failed!</Source>
->>>>>>> ab41abf5
-          <Value>Echec de la recherche!</Value>
-        </TranslationItem>
-        <TranslationItem Name="_strSearching" Property="Text">
-          <Source> : SEARCHING : </Source>
-          <Value> : RECHERCHE : </Value>
-        </TranslationItem>
-        <TranslationItem Name="_strSelectOneItem" Property="Text">
-          <Source>You must select exactly one item</Source>
-          <Value>Vous devez sélectionner un item exactement</Value>
-        </TranslationItem>
-        <TranslationItem Name="_strUserNotFound" Property="Text">
-          <Source>User not found!</Source>
-          <Value>Utilisateur non trouvé!</Value>
-        </TranslationItem>
-        <TranslationItem Name="_strWillBeAddedAsARemote" Property="Text">
-          <Source>"{0}" will be added as a remote.</Source>
-          <Value>"{0}" va être ajouté en tant que branche distante.</Value>
-        </TranslationItem>
-        <TranslationItem Name="_strWillCloneInfo" Property="Text">
-          <Source>Will clone {0} into {1}.
-You can not push unless you are a collaborator. {2}</Source>
-          <Value>Va cloner {0} dans {1}.
-Vous ne pouvez pas pousser à moins d'être un collaborateur. {2}</Value>
-        </TranslationItem>
-        <TranslationItem Name="_strWillCloneWithPushAccess" Property="Text">
-          <Source>Will clone {0} into {1}.
-You will have push access. {2}</Source>
-          <Value>Va cloner {0} dans {1}.
-Vous aurez les droits de pousser. {2}</Value>
-        </TranslationItem>
-        <TranslationItem Name="_strYes" Property="Text">
-          <Source>Yes</Source>
-          <Value>Oui</Value>
-        </TranslationItem>
-        <TranslationItem Name="columnHeader2" Property="Text">
-          <Source>Private</Source>
-          <Value>Privé</Value>
-        </TranslationItem>
-        <TranslationItem Name="columnHeader6" Property="Text">
-          <Source>Is fork</Source>
-          <Value>Est un fork</Value>
-        </TranslationItem>
-        <TranslationItem Name="label1" Property="Text">
-          <Source>Destination folder:</Source>
-          <Value>Répertoire de destination :</Value>
-        </TranslationItem>
-        <TranslationItem Name="label3" Property="Text">
-          <Source>Add remote as:</Source>
-          <Value>Ajouter la remote comme :</Value>
-        </TranslationItem>
-      </translationItems>
-    </TranslationCategory>
-    <TranslationCategory Name="FormAddFiles">
-      <translationItems>
-        <TranslationItem Name="$this" Property="Text">
-          <Source>Add files</Source>
-          <Value>Ajouter des fichiers</Value>
-        </TranslationItem>
-        <TranslationItem Name="AddFiles" Property="Text">
-          <Source>Add files</Source>
-          <Value>Ajouter des fichiers</Value>
-        </TranslationItem>
-        <TranslationItem Name="ShowFiles" Property="Text">
-          <Source>Show files</Source>
-          <Value>Afficher les fichiers</Value>
-        </TranslationItem>
-        <TranslationItem Name="force" Property="Text">
-          <Source>Force</Source>
-          <Value>Forcer</Value>
-        </TranslationItem>
-        <TranslationItem Name="label1" Property="Text">
-          <Source>Filter</Source>
-          <Value>Filtrer</Value>
-        </TranslationItem>
-      </translationItems>
-    </TranslationCategory>
-    <TranslationCategory Name="FormAddSubmodule">
-      <translationItems>
-        <TranslationItem Name="$this" Property="Text">
-          <Source>Add submodule</Source>
-          <Value>Ajouter un sous module</Value>
-        </TranslationItem>
-        <TranslationItem Name="Add" Property="Text">
-          <Source>Add</Source>
-          <Value>Ajouter</Value>
-        </TranslationItem>
-        <TranslationItem Name="Browse" Property="Text">
-          <Source>Browse</Source>
-          <Value>Parcourir</Value>
-        </TranslationItem>
-        <TranslationItem Name="_remoteAndLocalPathRequired" Property="Text">
-          <Source>A remote path and local path are required</Source>
-          <Value>Un chemin distant et un chemin local sont requis</Value>
-        </TranslationItem>
-        <TranslationItem Name="chkForce" Property="Text">
-          <Source>Force</Source>
-          <Value>Forcer</Value>
-        </TranslationItem>
-        <TranslationItem Name="label1" Property="Text">
-          <Source>Path to submodule</Source>
-          <Value>Chemin vers le sous module</Value>
-        </TranslationItem>
-        <TranslationItem Name="label2" Property="Text">
-          <Source>Local path</Source>
-          <Value>Chemin local</Value>
-        </TranslationItem>
-        <TranslationItem Name="label3" Property="Text">
-          <Source>Branch</Source>
-          <Value>Branche</Value>
-        </TranslationItem>
-      </translationItems>
-    </TranslationCategory>
-    <TranslationCategory Name="FormAddToGitIgnore">
-      <translationItems>
-        <TranslationItem Name="$this" Property="Text">
-          <Source>Add files(s) to .gitIgnore</Source>
-          <Value>Ajouter fichier(s) à .gitIgnore</Value>
-        </TranslationItem>
-        <TranslationItem Name="AddToIngore" Property="Text">
-          <Source>Ignore</Source>
-          <Value>Ignorer</Value>
-        </TranslationItem>
-        <TranslationItem Name="_matchingFilesString" Property="Text">
-          <Source>{0} file(s) matched</Source>
-          <Value>{0} fichiers(s) correspondants</Value>
-        </TranslationItem>
-        <TranslationItem Name="btnCancel" Property="Text">
-          <Source>Cancel</Source>
-          <Value>Annuler</Value>
-        </TranslationItem>
-        <TranslationItem Name="groupBox1" Property="Text">
-          <Source>Preview</Source>
-          <Value>Prévisualisation</Value>
-        </TranslationItem>
-        <TranslationItem Name="groupFilePattern" Property="Text">
-          <Source>Enter a file pattern to ignore:</Source>
-          <Value>Entrer un motif de fichier à ignorer :</Value>
-        </TranslationItem>
-        <TranslationItem Name="label2" Property="Text">
-          <Source>No existing files match that pattern.</Source>
-          <Value>Aucun fichiers existants ne correspondent à ce motif.</Value>
-        </TranslationItem>
-      </translationItems>
-    </TranslationCategory>
-    <TranslationCategory Name="FormApplyPatch">
-      <translationItems>
-        <TranslationItem Name="$this" Property="Text">
-          <Source>Apply patch</Source>
-          <Value>Appliquer patch</Value>
-        </TranslationItem>
-        <TranslationItem Name="Abort" Property="Text">
-          <Source>Abort patch</Source>
-          <Value>Abandonner le patch</Value>
-        </TranslationItem>
-        <TranslationItem Name="AddFiles" Property="Text">
-          <Source>Add files</Source>
-          <Value>Ajouter des fichiers</Value>
-        </TranslationItem>
-        <TranslationItem Name="Apply" Property="Text">
-          <Source>Apply patch</Source>
-          <Value>Appliquer patch</Value>
-        </TranslationItem>
-        <TranslationItem Name="BrowseDir" Property="Text">
-          <Source>Browse</Source>
-          <Value>Parcourir</Value>
-        </TranslationItem>
-        <TranslationItem Name="BrowsePatch" Property="Text">
-          <Source>Browse</Source>
-          <Value>Parcourir</Value>
-        </TranslationItem>
-        <TranslationItem Name="IgnoreWhitespace" Property="Text">
-          <Source>Ignore Wh.spc.</Source>
-          <Value>Ignorer les espaces blancs</Value>
-        </TranslationItem>
-        <TranslationItem Name="Mergetool" Property="Text">
-          <Source>Solve conflicts</Source>
-          <Value>Résoudre les conflits</Value>
-        </TranslationItem>
-        <TranslationItem Name="PatchDirMode" Property="Text">
-          <Source>Patch dir</Source>
-          <Value>Patcher le répertoire</Value>
-        </TranslationItem>
-        <TranslationItem Name="PatchFileMode" Property="Text">
-          <Source>Patch file</Source>
-          <Value>Patcher le fichier</Value>
-        </TranslationItem>
-        <TranslationItem Name="Resolved" Property="Text">
-          <Source>Conflicts resolved</Source>
-          <Value>Conflits résolus</Value>
-        </TranslationItem>
-        <TranslationItem Name="Skip" Property="Text">
-          <Source>Skip patch</Source>
-          <Value>Sauter le patch</Value>
-        </TranslationItem>
-        <TranslationItem Name="SolveMergeconflicts" Property="Text">
-          <Source>There are unresolved mergeconflicts
-</Source>
-          <Value>Il y a des conflits de fusion non résolus</Value>
-        </TranslationItem>
-        <TranslationItem Name="_applyPatchMsgBox" Property="Text">
-          <Source>Apply patch</Source>
-          <Value>Appliquer patch</Value>
-        </TranslationItem>
-        <TranslationItem Name="_conflictMergetoolText" Property="Text">
-          <Source>Solve conflicts</Source>
-          <Value>Résoudre les conflits</Value>
-        </TranslationItem>
-        <TranslationItem Name="_conflictResolvedText" Property="Text">
-          <Source>Conflicts resolved</Source>
-          <Value>Conflits résolus</Value>
-        </TranslationItem>
-        <TranslationItem Name="_noFileSelectedText" Property="Text">
-          <Source>Please select a patch to apply</Source>
-          <Value>Sil vous plait, sélectionnez un patch à appliquer</Value>
-        </TranslationItem>
-        <TranslationItem Name="_selectPatchFileCaption" Property="Text">
-          <Source>Select patch file</Source>
-          <Value>Sélectionnez un fichier de patch</Value>
-        </TranslationItem>
-        <TranslationItem Name="_selectPatchFileFilter" Property="Text">
-          <Source>Patch file (*.Patch)</Source>
-          <Value>Fichier de patch (*.Patch)</Value>
-        </TranslationItem>
-      </translationItems>
-    </TranslationCategory>
-    <TranslationCategory Name="FormArchive">
-      <translationItems>
-        <TranslationItem Name="$this" Property="Text">
-          <Source>Archive</Source>
-          <Value>Archive</Value>
-        </TranslationItem>
-        <TranslationItem Name="_saveFileDialogCaption" Property="Text">
-          <Source>Save archive as</Source>
-          <Value>Sauver l'archive comme</Value>
-        </TranslationItem>
-        <TranslationItem Name="_saveFileDialogFilterTar" Property="Text">
-          <Source>Tar file (*.tar)</Source>
-          <Value>Fichier tar (*.tar)</Value>
-        </TranslationItem>
-        <TranslationItem Name="_saveFileDialogFilterZip" Property="Text">
-          <Source>Zip file (*.zip)</Source>
-          <Value>Fichier zip (*.zip)</Value>
-        </TranslationItem>
-        <TranslationItem Name="buttonArchiveRevision" Property="Text">
-          <Source>Save as...</Source>
-          <Value>Enregistrer sous...</Value>
-        </TranslationItem>
-        <TranslationItem Name="groupBox1" Property="Text">
-          <Source>Archive format</Source>
-          <Value>Format d'archive</Value>
-        </TranslationItem>
-        <TranslationItem Name="label1" Property="Text">
-          <Source>Selected revision to archive:</Source>
-          <Value>Sélectionnez la révision à archiver :</Value>
-        </TranslationItem>
-        <TranslationItem Name="label2" Property="Text">
-          <Source>Choose another
-revision:</Source>
-          <Value>Sélectionnez une autré révision :</Value>
-        </TranslationItem>
-        <TranslationItem Name="radioButtonFormatTar" Property="Text">
-          <Source>tar</Source>
-          <Value>tar</Value>
-        </TranslationItem>
-        <TranslationItem Name="radioButtonFormatZip" Property="Text">
-          <Source>zip</Source>
-          <Value>zip</Value>
-        </TranslationItem>
-      </translationItems>
-    </TranslationCategory>
-    <TranslationCategory Name="FormBisect">
-      <translationItems>
-        <TranslationItem Name="$this" Property="Text">
-          <Source>Bisect</Source>
-          <Value>Bisect</Value>
-        </TranslationItem>
-        <TranslationItem Name="Bad" Property="Text">
-          <Source>Mark current revision bad</Source>
-          <Value>Marquer la révision courante comme mauvaise</Value>
-        </TranslationItem>
-        <TranslationItem Name="Good" Property="Text">
-          <Source>Mark current revision good</Source>
-          <Value>Marquer la révision courante comme bonne</Value>
-        </TranslationItem>
-        <TranslationItem Name="Start" Property="Text">
-          <Source>Start bisect</Source>
-          <Value>Commencer la bisection</Value>
-        </TranslationItem>
-        <TranslationItem Name="Stop" Property="Text">
-          <Source>Stop bisect</Source>
-          <Value>Arrêter la bisection</Value>
-        </TranslationItem>
-        <TranslationItem Name="_bisectStart" Property="Text">
-          <Source>Mark selected revisions as start bisect range?</Source>
-          <Value>Marquer la révision sélectionnée comme départ pour la bisection?</Value>
-        </TranslationItem>
-        <TranslationItem Name="btnSkip" Property="Text">
-          <Source>Skip current revision</Source>
-          <Value>Sauter la révision actuelle</Value>
-        </TranslationItem>
-      </translationItems>
-    </TranslationCategory>
-    <TranslationCategory Name="FormBlame">
-      <translationItems>
-        <TranslationItem Name="$this" Property="Text">
-          <Source>File History</Source>
-          <Value>Historique du fichier</Value>
-        </TranslationItem>
-      </translationItems>
-    </TranslationCategory>
-    <TranslationCategory Name="FormBranch">
-      <translationItems>
-        <TranslationItem Name="$this" Property="Text">
-          <Source>Create Branch</Source>
-          <Value>Créer une branche</Value>
-        </TranslationItem>
-        <TranslationItem Name="Checkout" Property="Text">
-          <Source>Checkout branch</Source>
-          <Value>Charger une branche</Value>
-        </TranslationItem>
-        <TranslationItem Name="CheckoutAfterCreate" Property="Text">
-          <Source>Checkout after create</Source>
-          <Value>Charger après la création</Value>
-        </TranslationItem>
-        <TranslationItem Name="Ok" Property="Text">
-          <Source>Create branch</Source>
-          <Value>Créer une branche</Value>
-        </TranslationItem>
-        <TranslationItem Name="_branchCaption" Property="Text">
-          <Source>Branch</Source>
-          <Value>Branche</Value>
-        </TranslationItem>
-        <TranslationItem Name="_selectOneRevision" Property="Text">
-          <Source>Select 1 revision to create the branch on.</Source>
-          <Value>Sélectionner une révision à partir de laquelle créer la branche</Value>
-        </TranslationItem>
-        <TranslationItem Name="label1" Property="Text">
-          <Source>Branch name</Source>
-          <Value>Nom de la branche</Value>
-        </TranslationItem>
-      </translationItems>
-    </TranslationCategory>
-    <TranslationCategory Name="FormBranchSmall">
-      <translationItems>
-        <TranslationItem Name="$this" Property="Text">
-          <Source>Create branch</Source>
-          <Value>Créer une branche</Value>
-        </TranslationItem>
-        <TranslationItem Name="CheckoutAfterCreate" Property="Text">
-          <Source>Checkout after create</Source>
-          <Value>Charger après la création</Value>
-        </TranslationItem>
-        <TranslationItem Name="ClearOrphan" Property="Text">
-          <Source>Clear</Source>
-          <Value>Vider</Value>
-        </TranslationItem>
-        <TranslationItem Name="Ok" Property="Text">
-          <Source>Create branch</Source>
-          <Value>Créer une branche</Value>
-        </TranslationItem>
-        <TranslationItem Name="Orphan" Property="Text">
-          <Source>Orphan</Source>
-          <Value>Orphelin</Value>
-        </TranslationItem>
-        <TranslationItem Name="_branchNameIsEmpty" Property="Text">
-          <Source>Enter branch name.</Source>
-          <Value>Entrez le nom de la branche.</Value>
-        </TranslationItem>
-        <TranslationItem Name="_branchNameIsNotValud" Property="Text">
-          <Source>“{0}” is not valid branch name.</Source>
-          <Value>"{0}" n'est pas un nom de branche valide.</Value>
-        </TranslationItem>
-        <TranslationItem Name="_noRevisionSelected" Property="Text">
-          <Source>Select 1 revision to create the branch on.</Source>
-          <Value>FormBranch	_selectOneRevision	Text	Select 1 revision to create the branch on.	Sélectionner une révision à partir de laquelle créer la branche</Value>
-        </TranslationItem>
-        <TranslationItem Name="label1" Property="Text">
-          <Source>Branch name</Source>
-          <Value>Nom de la branche</Value>
-        </TranslationItem>
-      </translationItems>
-    </TranslationCategory>
-    <TranslationCategory Name="FormBrowse">
-      <translationItems>
-        <TranslationItem Name="$this" Property="Text">
-          <Source>Git Extensions</Source>
-          <Value>Git Extensions</Value>
-        </TranslationItem>
-        <TranslationItem Name="CommitInfoTabPage" Property="Text">
-          <Source>Commit</Source>
-          <Value>Commit</Value>
-        </TranslationItem>
-        <TranslationItem Name="DiffTabPage" Property="Text">
-          <Source>Diff</Source>
-          <Value>Diff</Value>
-        </TranslationItem>
-        <TranslationItem Name="EditSettings" Property="ToolTipText">
-          <Source>Settings</Source>
-          <Value>Configuration</Value>
-        </TranslationItem>
-        <TranslationItem Name="GitBash" Property="ToolTipText">
-          <Source>Git bash</Source>
-          <Value>Git bash</Value>
-        </TranslationItem>
-        <TranslationItem Name="PuTTYToolStripMenuItem" Property="Text" type="unfinished">
-          <Source>PuTTY</Source>
-          <Value>PuTTY</Value>
-        </TranslationItem>
-        <TranslationItem Name="RefreshButton" Property="ToolTipText">
-          <Source>Refresh</Source>
-          <Value>Rafraichir</Value>
-        </TranslationItem>
-        <TranslationItem Name="SvnDcommitToolStripMenuItem" Property="Text">
-          <Source>SVN DCommit</Source>
-          <Value>SVN Dcommit</Value>
-        </TranslationItem>
-        <TranslationItem Name="SvnFetchToolStripMenuItem" Property="Text">
-          <Source>SVN Fetch</Source>
-          <Value>SVN Fetch</Value>
-        </TranslationItem>
-        <TranslationItem Name="SvnRebaseToolStripMenuItem" Property="Text">
-          <Source>SVN Rebase</Source>
-          <Value>SVN Rebase</Value>
-        </TranslationItem>
-        <TranslationItem Name="TreeTabPage" Property="Text">
-          <Source>File tree</Source>
-          <Value>Répertoire de travail</Value>
-        </TranslationItem>
-        <TranslationItem Name="_alwaysShowCheckoutDlgStr" Property="Text">
-          <Source>Always show checkout dialog</Source>
-<<<<<<< HEAD
-          <Value>Toujours afficher la fenêtre de checkout</Value>
-=======
-          <Value>Toujours afficher la fenêtre de chargement</Value>
->>>>>>> ab41abf5
-        </TranslationItem>
-        <TranslationItem Name="_configureWorkingDirMenu" Property="Text">
-          <Source>Configure this menu</Source>
-          <Value>Configurer ce menu</Value>
-        </TranslationItem>
-        <TranslationItem Name="_createPullRequestsToolStripMenuItem" Property="Text">
-          <Source>Create pull requests</Source>
-          <Value>Créer une demande de pull</Value>
-        </TranslationItem>
-        <TranslationItem Name="_errorCaption" Property="Text">
-          <Source>Error</Source>
-          <Value>Erreur</Value>
-        </TranslationItem>
-        <TranslationItem Name="_forkCloneRepositoryToolStripMenuItem" Property="Text">
-          <Source>Fork/Clone repository</Source>
-          <Value>Forker/Cloner le dépôt</Value>
-        </TranslationItem>
-        <TranslationItem Name="_hintUnresolvedMergeConflicts" Property="Text">
-          <Source>There are unresolved merge conflicts!</Source>
-          <Value>Il y a des conflits de fusion non-résolus!</Value>
-        </TranslationItem>
-        <TranslationItem Name="_indexLockDeleted" Property="Text">
-          <Source>index.lock deleted.</Source>
-          <Value>index.lock supprimé.</Value>
-        </TranslationItem>
-        <TranslationItem Name="_indexLockNotFound" Property="Text">
-          <Source>index.lock not found at:</Source>
-          <Value>index.lock non trouvé à :</Value>
-        </TranslationItem>
-        <TranslationItem Name="_noBranchTitle" Property="Text">
-          <Source>no branch</Source>
-          <Value>pas de branche</Value>
-        </TranslationItem>
-        <TranslationItem Name="_noReposHostFound" Property="Text">
-          <Source>Could not find any relevant repository hosts for the currently open repository.</Source>
-          <Value>Impossible de trouver un hôte de dépôt pertinant pour le dépôt ouvert courant.</Value>
-        </TranslationItem>
-        <TranslationItem Name="_noReposHostPluginLoaded" Property="Text">
-          <Source>No repository host plugin loaded.</Source>
-          <Value>Pas d'extension d'hôte de dépôt chargé.</Value>
-        </TranslationItem>
-        <TranslationItem Name="_noRevisionFoundError" Property="Text">
-          <Source>No revision found.</Source>
-          <Value>Pas de révision trouvé.</Value>
-        </TranslationItem>
-        <TranslationItem Name="_noSubmodulesPresent" Property="Text">
-          <Source>No submodules</Source>
-          <Value>Pas de sous modules</Value>
-        </TranslationItem>
-        <TranslationItem Name="_repositoryHostsToolStripMenuItem" Property="Text">
-          <Source>Repository hosts</Source>
-          <Value>Hôte de dépôts</Value>
-        </TranslationItem>
-        <TranslationItem Name="_saveFileFilterAllFiles" Property="Text">
-          <Source>All files</Source>
-          <Value>Tous les fichiers</Value>
-        </TranslationItem>
-        <TranslationItem Name="_saveFileFilterCurrentFormat" Property="Text">
-          <Source>Current format</Source>
-          <Value>Format actuel</Value>
-        </TranslationItem>
-        <TranslationItem Name="_stashCount" Property="Text">
-          <Source>{0} saved {1}</Source>
-<<<<<<< HEAD
-          <Value>{0} {1} sauvé</Value>
-=======
-          <Value>{0} {1} sauvé(s)</Value>
->>>>>>> ab41abf5
-        </TranslationItem>
-        <TranslationItem Name="_stashPlural" Property="Text">
-          <Source>stashes</Source>
-          <Value>stashs</Value>
-        </TranslationItem>
-        <TranslationItem Name="_stashSingular" Property="Text">
-          <Source>stash</Source>
-          <Value>stash</Value>
-        </TranslationItem>
-        <TranslationItem Name="_updateCurrentSubmodule" Property="Text">
-          <Source>Update current submodule</Source>
-          <Value>Mettre à jour le sous module courant</Value>
-        </TranslationItem>
-        <TranslationItem Name="_viewPullRequestsToolStripMenuItem" Property="Text">
-          <Source>View pull requests</Source>
-          <Value>Afficher les demandes de pull</Value>
-        </TranslationItem>
-        <TranslationItem Name="_warningMiddleOfBisect" Property="Text">
-          <Source>Your are in the middle of a bisect</Source>
-          <Value>Vous êtes au milieu d'une bisection</Value>
-        </TranslationItem>
-        <TranslationItem Name="_warningMiddleOfPatchApply" Property="Text">
-          <Source>You are in the middle of a patch apply</Source>
-          <Value>Vous êtes au milieu de l'application d'un patch</Value>
-        </TranslationItem>
-        <TranslationItem Name="_warningMiddleOfRebase" Property="Text">
-          <Source>You are in the middle of a rebase</Source>
-          <Value>Vous êtes au milieu d'un rebase</Value>
-        </TranslationItem>
-        <TranslationItem Name="aBToolStripMenuItem" Property="Text">
-          <Source>A &lt;--&gt; B</Source>
-          <Value>A &lt;--&gt; B</Value>
-        </TranslationItem>
-        <TranslationItem Name="aLocalToolStripMenuItem" Property="Text">
-          <Source>A &lt;--&gt; Working dir</Source>
-          <Value>A &lt;--&gt; Répertoire de travail</Value>
-        </TranslationItem>
-        <TranslationItem Name="aboutToolStripMenuItem" Property="Text">
-          <Source>About</Source>
-          <Value>A propos</Value>
-        </TranslationItem>
-        <TranslationItem Name="applyPatchToolStripMenuItem" Property="Text">
-          <Source>Apply patch</Source>
-          <Value>Appliquer patch</Value>
-        </TranslationItem>
-        <TranslationItem Name="archiveToolStripMenuItem" Property="Text">
-          <Source>Archive revision</Source>
-          <Value>Archiver la révision</Value>
-        </TranslationItem>
-        <TranslationItem Name="authorToolStripMenuItem" Property="Text">
-          <Source>Author</Source>
-          <Value>Auteur</Value>
-        </TranslationItem>
-        <TranslationItem Name="bLocalToolStripMenuItem" Property="Text">
-          <Source>B &lt;--&gt; Working dir</Source>
-          <Value>B &lt;--&gt; Répertoire de travail</Value>
-        </TranslationItem>
-        <TranslationItem Name="bisectToolStripMenuItem" Property="Text">
-          <Source>Bisect</Source>
-          <Value>Bisection</Value>
-        </TranslationItem>
-        <TranslationItem Name="blameToolStripMenuItem" Property="Text">
-          <Source>Blame</Source>
-          <Value>Blâmer</Value>
-        </TranslationItem>
-        <TranslationItem Name="blameToolStripMenuItem1" Property="Text">
-          <Source>Blame</Source>
-          <Value>Blâmer</Value>
-        </TranslationItem>
-        <TranslationItem Name="branchSelect" Property="Text">
-          <Source>Branch</Source>
-          <Value>Branche</Value>
-        </TranslationItem>
-        <TranslationItem Name="branchToolStripMenuItem" Property="Text">
-          <Source>Create branch</Source>
-          <Value>Créer une branche</Value>
-        </TranslationItem>
-        <TranslationItem Name="changelogToolStripMenuItem" Property="Text">
-          <Source>Changelog</Source>
-          <Value>Journal des changements</Value>
-        </TranslationItem>
-        <TranslationItem Name="checkoutBranchToolStripMenuItem" Property="Text">
-          <Source>Checkout branch</Source>
-          <Value>Changer de branche</Value>
-        </TranslationItem>
-        <TranslationItem Name="checkoutToolStripMenuItem" Property="Text">
-          <Source>Checkout revision</Source>
-<<<<<<< HEAD
-          <Value>Checkouter la révision</Value>
-=======
-          <Value>Charger la révision</Value>
->>>>>>> ab41abf5
-        </TranslationItem>
-        <TranslationItem Name="cherryPickToolStripMenuItem" Property="Text">
-          <Source>Cherry pick</Source>
-          <Value>Cherry pick</Value>
-        </TranslationItem>
-        <TranslationItem Name="cleanupToolStripMenuItem" Property="Text">
-          <Source>Cleanup repository</Source>
-          <Value>Néttoyer le dépôt</Value>
-        </TranslationItem>
-        <TranslationItem Name="cloneSVNToolStripMenuItem" Property="Text">
-          <Source>Clone SVN repository</Source>
-          <Value>Cloner les dépôt SVN</Value>
-        </TranslationItem>
-        <TranslationItem Name="cloneToolStripMenuItem" Property="Text">
-          <Source>Clone repository</Source>
-          <Value>Cloner le dépôt</Value>
-        </TranslationItem>
-        <TranslationItem Name="closeToolStripMenuItem" Property="Text">
-          <Source>Close</Source>
-          <Value>Fermer</Value>
-        </TranslationItem>
-        <TranslationItem Name="collapseAllToolStripMenuItem" Property="Text">
-          <Source>Collapse all</Source>
-          <Value>Replier tout</Value>
-        </TranslationItem>
-        <TranslationItem Name="commandsToolStripMenuItem" Property="Text">
-          <Source>Commands</Source>
-          <Value>Commandes</Value>
-        </TranslationItem>
-        <TranslationItem Name="commitToolStripMenuItem" Property="Text">
-          <Source>Commit</Source>
-<<<<<<< HEAD
-          <Value>Commiter</Value>
-        </TranslationItem>
-        <TranslationItem Name="commitToolStripMenuItem1" Property="Text">
-          <Source>Commit</Source>
-          <Value>Commiter</Value>
-=======
-          <Value>Commit</Value>
-        </TranslationItem>
-        <TranslationItem Name="commitToolStripMenuItem1" Property="Text">
-          <Source>Commit</Source>
-          <Value>Commit</Value>
->>>>>>> ab41abf5
-        </TranslationItem>
-        <TranslationItem Name="commitcountPerUserToolStripMenuItem" Property="Text">
-          <Source>Commits per user</Source>
-          <Value>Commits par utilisateur</Value>
-        </TranslationItem>
-        <TranslationItem Name="committerToolStripMenuItem" Property="Text">
-          <Source>Committer</Source>
-          <Value>Commiteur</Value>
-        </TranslationItem>
-        <TranslationItem Name="compressGitDatabaseToolStripMenuItem" Property="Text">
-          <Source>Compress git database</Source>
-          <Value>Compresser la base de données git</Value>
-        </TranslationItem>
-        <TranslationItem Name="copyFilenameToClipboardToolStripMenuItem" Property="Text">
-          <Source>Copy full path</Source>
-          <Value>Copier le nom de fichier</Value>
-        </TranslationItem>
-        <TranslationItem Name="copyFilenameToClipboardToolStripMenuItem1" Property="Text">
-          <Source>Copy full path</Source>
-          <Value>Copier le nom de fichier</Value>
-        </TranslationItem>
-        <TranslationItem Name="deleteBranchToolStripMenuItem" Property="Text">
-          <Source>Delete branch</Source>
-          <Value>Supprimer branche</Value>
-        </TranslationItem>
-        <TranslationItem Name="deleteIndexlockToolStripMenuItem" Property="Text">
-          <Source>Delete index.lock</Source>
-          <Value>Supprimer index.lock</Value>
-        </TranslationItem>
-        <TranslationItem Name="deleteTagToolStripMenuItem" Property="Text">
-          <Source>Delete tag</Source>
-          <Value>Supprimer une étiquette</Value>
-        </TranslationItem>
-        <TranslationItem Name="diffContainsToolStripMenuItem" Property="Text">
-          <Source>Diff contains (SLOW)</Source>
-          <Value>Contenu des diffs (LENT)</Value>
-        </TranslationItem>
-        <TranslationItem Name="directoryIsNotAValidRepository" Property="Text">
-          <Source>The selected item is not a valid git repository.
-
-Do you want to abort and remove it from the recent repositories list?</Source>
-          <Value>L'item sélectionné n'est pas un dépôt git valide.
-
-Voulez vous abandonner et le retirer de la liste des dépôts récents?</Value>
-        </TranslationItem>
-        <TranslationItem Name="directoryIsNotAValidRepositoryCaption" Property="Text">
-          <Source>Open</Source>
-          <Value>Ouvrir</Value>
-        </TranslationItem>
-        <TranslationItem Name="donateToolStripMenuItem" Property="Text">
-          <Source>Donate</Source>
-          <Value>Faire un don</Value>
-        </TranslationItem>
-        <TranslationItem Name="dontSetAsDefaultToolStripMenuItem" Property="Text">
-          <Source>Don't set as default</Source>
-          <Value>Ne pas mettre par défaut</Value>
-        </TranslationItem>
-        <TranslationItem Name="editCheckedOutFileToolStripMenuItem" Property="Text">
-          <Source>Edit working dir file</Source>
-          <Value>Editer le fichier dans le répertoire de travail</Value>
-        </TranslationItem>
-        <TranslationItem Name="editgitattributesToolStripMenuItem" Property="Text">
-          <Source>Edit .gitattributes</Source>
-          <Value>Modifier .gitattributes</Value>
-        </TranslationItem>
-        <TranslationItem Name="editgitignoreToolStripMenuItem1" Property="Text">
-          <Source>Edit .gitignore</Source>
-          <Value>Modifier .gitignore</Value>
-        </TranslationItem>
-        <TranslationItem Name="editmailmapToolStripMenuItem" Property="Text">
-          <Source>Edit .mailmap</Source>
-          <Value>Modifier .mailmap</Value>
-        </TranslationItem>
-        <TranslationItem Name="exitToolStripMenuItem" Property="Text">
-          <Source>Exit</Source>
-          <Value>Quitter</Value>
-        </TranslationItem>
-        <TranslationItem Name="expandAllToolStripMenuItem" Property="Text">
-          <Source>Expand all (takes a while on large trees)</Source>
-          <Value>Déplier tout (prend du temps sur un arbre conséquent)</Value>
-        </TranslationItem>
-        <TranslationItem Name="fetchAllToolStripMenuItem" Property="Text">
-          <Source>Fetch all</Source>
-<<<<<<< HEAD
-          <Value>Récupérrer tous</Value>
-        </TranslationItem>
-        <TranslationItem Name="fetchToolStripMenuItem" Property="Text">
-          <Source>Fetch</Source>
-          <Value>Récupérer</Value>
-=======
-          <Value>Récupérer tout (Fetch)</Value>
-        </TranslationItem>
-        <TranslationItem Name="fetchToolStripMenuItem" Property="Text">
-          <Source>Fetch</Source>
-          <Value>Récupérer (Fetch)</Value>
->>>>>>> ab41abf5
-        </TranslationItem>
-        <TranslationItem Name="fileExplorerToolStripMenuItem" Property="Text">
-          <Source>File Explorer</Source>
-          <Value>Explorateur de fichiers</Value>
-        </TranslationItem>
-        <TranslationItem Name="fileHistoryDiffToolstripMenuItem" Property="Text">
-          <Source>File history</Source>
-          <Value>Historique de fichier</Value>
-        </TranslationItem>
-        <TranslationItem Name="fileHistoryToolStripMenuItem" Property="Text">
-          <Source>File history</Source>
-          <Value>Historique de fichier</Value>
-        </TranslationItem>
-        <TranslationItem Name="fileToolStripMenuItem" Property="Text">
-          <Source>File</Source>
-          <Value>Fichier</Value>
-        </TranslationItem>
-        <TranslationItem Name="fileTreeOpenContainingFolderToolStripMenuItem" Property="Text">
-          <Source>Open containing folder</Source>
-          <Value>Ouvrir le dossier contenant</Value>
-        </TranslationItem>
-        <TranslationItem Name="findInDiffToolStripMenuItem" Property="Text">
-          <Source>Find</Source>
-          <Value>Trouver</Value>
-        </TranslationItem>
-        <TranslationItem Name="findToolStripMenuItem" Property="Text">
-          <Source>Find</Source>
-          <Value>Trouver</Value>
-        </TranslationItem>
-        <TranslationItem Name="formatPatchToolStripMenuItem" Property="Text">
-          <Source>Format patch</Source>
-          <Value>Formater le patch</Value>
-        </TranslationItem>
-        <TranslationItem Name="generateOrImportKeyToolStripMenuItem" Property="Text">
-          <Source>Generate or import key</Source>
-          <Value>Générer ou importer une clé</Value>
-        </TranslationItem>
-        <TranslationItem Name="gitBashToolStripMenuItem" Property="Text">
-          <Source>Git bash</Source>
-          <Value>Git bash</Value>
-        </TranslationItem>
-        <TranslationItem Name="gitGUIToolStripMenuItem" Property="Text">
-          <Source>Git GUI</Source>
-          <Value>Git GUI</Value>
-        </TranslationItem>
-        <TranslationItem Name="gitMaintenanceToolStripMenuItem" Property="Text">
-          <Source>Git maintenance</Source>
-          <Value>Maintenance de Git</Value>
-        </TranslationItem>
-        <TranslationItem Name="gitToolStripMenuItem" Property="Text">
-          <Source>Git</Source>
-          <Value>Git</Value>
-        </TranslationItem>
-        <TranslationItem Name="gitcommandLogToolStripMenuItem" Property="Text">
-          <Source>Gitcommand log</Source>
-          <Value>Journal des commandes Git</Value>
-        </TranslationItem>
-        <TranslationItem Name="goToToolStripMenuItem" Property="Text">
-          <Source>Go to commit</Source>
-          <Value>Allez au commit</Value>
-        </TranslationItem>
-        <TranslationItem Name="hashToolStripMenuItem" Property="Text">
-          <Source>Hash</Source>
-          <Value>Hash</Value>
-        </TranslationItem>
-        <TranslationItem Name="helpToolStripMenuItem" Property="Text">
-          <Source>Help</Source>
-          <Value>Aide</Value>
-        </TranslationItem>
-        <TranslationItem Name="initNewRepositoryToolStripMenuItem" Property="Text">
-          <Source>Create new repository</Source>
-          <Value>Créer nouveau dépôt</Value>
-        </TranslationItem>
-        <TranslationItem Name="kGitToolStripMenuItem" Property="Text">
-          <Source>GitK</Source>
-          <Value>GitK</Value>
-        </TranslationItem>
-        <TranslationItem Name="localToolStripMenuItem" Property="Text">
-          <Source>Local</Source>
-          <Value>Locales</Value>
-        </TranslationItem>
-        <TranslationItem Name="manageRemoteRepositoriesToolStripMenuItem1" Property="Text">
-          <Source>Manage remote repositories</Source>
-          <Value>Gérer les dépôts distants</Value>
-        </TranslationItem>
-        <TranslationItem Name="manageSubmodulesToolStripMenuItem" Property="Text">
-          <Source>Manage submodules</Source>
-          <Value>Gérer les sous modules</Value>
-        </TranslationItem>
-        <TranslationItem Name="mergeBranchToolStripMenuItem" Property="Text">
-          <Source>Merge branches</Source>
-          <Value>Fusionner branches</Value>
-        </TranslationItem>
-        <TranslationItem Name="mergeToolStripMenuItem" Property="Text">
-          <Source>Merge</Source>
-          <Value>Fusionner</Value>
-        </TranslationItem>
-        <TranslationItem Name="openContainingFolderToolStripMenuItem" Property="Text">
-          <Source>Open containing folder</Source>
-          <Value>Ouvrir le dossier contenant</Value>
-        </TranslationItem>
-        <TranslationItem Name="openFileToolStripMenuItem" Property="Text">
-          <Source>Open this revision (temp file)</Source>
-          <Value>Ouvrir cette révision (fichier temporaire)</Value>
-        </TranslationItem>
-        <TranslationItem Name="openFileWithToolStripMenuItem" Property="Text">
-          <Source>Open this revision with... (temp file)</Source>
-          <Value>Ouvrir cette révision avec... (fichier temporaire)</Value>
-        </TranslationItem>
-        <TranslationItem Name="openToolStripMenuItem" Property="Text">
-          <Source>Open</Source>
-          <Value>Ouvrir</Value>
-        </TranslationItem>
-        <TranslationItem Name="openWithDifftoolToolStripMenuItem" Property="Text">
-          <Source>Open with difftool</Source>
-          <Value>Ouvrir avec difftool</Value>
-        </TranslationItem>
-        <TranslationItem Name="openWithToolStripMenuItem" Property="Text">
-          <Source>Open working dir file with...</Source>
-          <Value>Ouvrir le fichier de l'espace de travail avec...</Value>
-        </TranslationItem>
-        <TranslationItem Name="parentOfALocalToolStripMenuItem" Property="Text">
-          <Source>A's parent &lt;--&gt; Working dir</Source>
-          <Value>Parent de A &lt;--&gt; Répertoire de travail</Value>
-        </TranslationItem>
-        <TranslationItem Name="parentOfBLocalToolStripMenuItem" Property="Text">
-          <Source>B's parent &lt;--&gt; Working dir</Source>
-          <Value>Parent de B &lt;--&gt; Répertoire de travail
-</Value>
-        </TranslationItem>
-        <TranslationItem Name="patchToolStripMenuItem" Property="Text">
-          <Source>View patch file</Source>
-          <Value>Voir fichier patch</Value>
-        </TranslationItem>
-        <TranslationItem Name="pluginsToolStripMenuItem" Property="Text">
-          <Source>Plugins</Source>
-          <Value>Extensions</Value>
-        </TranslationItem>
-        <TranslationItem Name="pullToolStripMenuItem" Property="Text">
-          <Source>Pull</Source>
-          <Value>Récupérer (Pull)</Value>
-        </TranslationItem>
-        <TranslationItem Name="pullToolStripMenuItem1" Property="Text">
-          <Source>Pull</Source>
-          <Value>Récupérer (Pull)</Value>
-        </TranslationItem>
-        <TranslationItem Name="pushToolStripMenuItem" Property="Text">
-          <Source>Push</Source>
-          <Value>Pousser (Push)</Value>
-        </TranslationItem>
-        <TranslationItem Name="rebaseToolStripMenuItem" Property="Text">
-          <Source>Rebase</Source>
-          <Value>Rebaser</Value>
-        </TranslationItem>
-        <TranslationItem Name="rebaseToolStripMenuItem1" Property="Text">
-          <Source>Rebase</Source>
-          <Value>Rebaser</Value>
-        </TranslationItem>
-        <TranslationItem Name="recentToolStripMenuItem" Property="Text">
-          <Source>Recent Repositories</Source>
-          <Value>Dépôts récents</Value>
-        </TranslationItem>
-        <TranslationItem Name="refreshToolStripMenuItem" Property="Text">
-          <Source>Refresh</Source>
-          <Value>Rafraichir</Value>
-        </TranslationItem>
-        <TranslationItem Name="remoteToolStripMenuItem" Property="Text">
-          <Source>Remote</Source>
-          <Value>Distante</Value>
-        </TranslationItem>
-        <TranslationItem Name="remotesToolStripMenuItem" Property="Text">
-          <Source>Remotes</Source>
-          <Value>Dépôts distants</Value>
-        </TranslationItem>
-        <TranslationItem Name="reportAnIssueToolStripMenuItem" Property="Text">
-          <Source>Report an issue</Source>
-          <Value>Rapporter un problème</Value>
-        </TranslationItem>
-        <TranslationItem Name="resetFileToAToolStripMenuItem" Property="Text">
-          <Source>A</Source>
-          <Value>A</Value>
-        </TranslationItem>
-        <TranslationItem Name="resetFileToRemoteToolStripMenuItem" Property="Text">
-          <Source>B</Source>
-          <Value>B</Value>
-        </TranslationItem>
-        <TranslationItem Name="resetFileToToolStripMenuItem" Property="Text">
-          <Source>Reset file(s) to</Source>
-          <Value>Remettre fichier(s) à</Value>
-        </TranslationItem>
-        <TranslationItem Name="resetToThisRevisionToolStripMenuItem" Property="Text">
-          <Source>Reset to selected revision</Source>
-          <Value>Remettre à la révision sélectionnée</Value>
-        </TranslationItem>
-        <TranslationItem Name="resetToolStripMenuItem" Property="Text">
-          <Source>Reset changes</Source>
-          <Value>Réinitialiser changements</Value>
-        </TranslationItem>
-        <TranslationItem Name="runMergetoolToolStripMenuItem" Property="Text">
-          <Source>Solve mergeconflicts</Source>
-          <Value>Résoudre conflits de fusion</Value>
-        </TranslationItem>
-        <TranslationItem Name="saveAsToolStripMenuItem" Property="Text">
-          <Source>Save as...</Source>
-          <Value>Enregistrer sous</Value>
-        </TranslationItem>
-        <TranslationItem Name="saveAsToolStripMenuItem1" Property="Text">
-          <Source>Save (B) as...</Source>
-          <Value>Enregistrer sous</Value>
-        </TranslationItem>
-        <TranslationItem Name="saveToolStripMenuItem" Property="Text">
-          <Source>Save</Source>
-          <Value>Enregistrer</Value>
-        </TranslationItem>
-        <TranslationItem Name="settingsToolStripMenuItem" Property="Text">
-          <Source>Settings</Source>
-          <Value>Configuration</Value>
-        </TranslationItem>
-        <TranslationItem Name="settingsToolStripMenuItem1" Property="Text">
-          <Source>Settings</Source>
-          <Value>Configuration</Value>
-        </TranslationItem>
-        <TranslationItem Name="settingsToolStripMenuItem2" Property="Text">
-          <Source>Settings</Source>
-          <Value>Configuration</Value>
-        </TranslationItem>
-        <TranslationItem Name="startAuthenticationAgentToolStripMenuItem" Property="Text">
-          <Source>Start authentication agent</Source>
-          <Value>Démarrer l'agent d'authentification</Value>
-        </TranslationItem>
-        <TranslationItem Name="stashChangesToolStripMenuItem" Property="Text">
-          <Source>Stash</Source>
-          <Value>Stash</Value>
-        </TranslationItem>
-        <TranslationItem Name="stashPopToolStripMenuItem" Property="Text">
-          <Source>Stash pop</Source>
-          <Value>Appliquer le stash</Value>
-        </TranslationItem>
-        <TranslationItem Name="stashToolStripMenuItem" Property="Text">
-          <Source>Stash changes</Source>
-          <Value>Changements du stash</Value>
-        </TranslationItem>
-        <TranslationItem Name="submodulesToolStripMenuItem" Property="Text">
-          <Source>Submodules</Source>
-          <Value>Sous modules</Value>
-        </TranslationItem>
-        <TranslationItem Name="synchronizeAllSubmodulesToolStripMenuItem" Property="Text">
-          <Source>Synchronize all submodules</Source>
-          <Value>Synchroniser tous les sous modules</Value>
-        </TranslationItem>
-        <TranslationItem Name="tagToolStripMenuItem" Property="Text">
-          <Source>Create tag</Source>
-          <Value>Créer une étiquette</Value>
-        </TranslationItem>
-        <TranslationItem Name="toggleSplitViewLayout" Property="ToolTipText">
-          <Source>Toggle split view layout</Source>
-          <Value>Activer vue séparée</Value>
-        </TranslationItem>
-        <TranslationItem Name="toolStripButton1" Property="Text">
-          <Source>Commit</Source>
-          <Value>Commiter</Value>
-        </TranslationItem>
-        <TranslationItem Name="toolStripButtonLevelUp" Property="Text">
-          <Source>Go to superproject</Source>
-          <Value>Aller au projet supérieur</Value>
-        </TranslationItem>
-        <TranslationItem Name="toolStripButtonPull" Property="Text">
-          <Source>Pull</Source>
-          <Value>Récupérer (Pull)</Value>
-        </TranslationItem>
-        <TranslationItem Name="toolStripButtonPush" Property="Text">
-          <Source>Push</Source>
-          <Value>Pousser (Push)</Value>
-        </TranslationItem>
-        <TranslationItem Name="toolStripLabel1" Property="Text">
-          <Source>Branches:</Source>
-          <Value>Branches :</Value>
-        </TranslationItem>
-        <TranslationItem Name="toolStripLabel2" Property="Text">
-          <Source>Filter:</Source>
-          <Value>Filtre :</Value>
-        </TranslationItem>
-        <TranslationItem Name="toolStripSplitStash" Property="ToolTipText">
-          <Source>Stash changes</Source>
-          <Value>Changements du stash</Value>
-        </TranslationItem>
-        <TranslationItem Name="toolStripStatusLabel1" Property="Text">
-          <Source>X</Source>
-          <Value>X</Value>
-        </TranslationItem>
-        <TranslationItem Name="translateToolStripMenuItem" Property="Text">
-          <Source>Translate</Source>
-          <Value>Traduire</Value>
-        </TranslationItem>
-        <TranslationItem Name="updateAllSubmodulesToolStripMenuItem" Property="Text">
-          <Source>Update all submodules</Source>
-          <Value>Mettre à jour tous les sous modules</Value>
-        </TranslationItem>
-        <TranslationItem Name="userManualToolStripMenuItem" Property="Text">
-          <Source>User Manual</Source>
-          <Value>Manuel Utilisateur</Value>
-        </TranslationItem>
-        <TranslationItem Name="verifyGitDatabaseToolStripMenuItem" Property="Text">
-          <Source>Recover lost objects</Source>
-          <Value>Retrouver objets perdus</Value>
-        </TranslationItem>
-        <TranslationItem Name="viewDiffToolStripMenuItem" Property="Text">
-          <Source>View changes</Source>
-          <Value>Voir changements</Value>
-        </TranslationItem>
-        <TranslationItem Name="viewStashToolStripMenuItem" Property="Text">
-          <Source>View stash</Source>
-          <Value>Voir les stashs</Value>
-        </TranslationItem>
-        <TranslationItem Name="branchSelect" Property="ToolTipText" type="obsolete">
-          <Source>Change current branch</Source>
-          <Value>Changer la branche actuelle</Value>
-        </TranslationItem>
-      </translationItems>
-    </TranslationCategory>
-    <TranslationCategory Name="FormChangeLog">
-      <translationItems>
-        <TranslationItem Name="$this" Property="Text">
-          <Source>Change log</Source>
-          <Value>Jounal des changements</Value>
-        </TranslationItem>
-      </translationItems>
-    </TranslationCategory>
-    <TranslationCategory Name="FormCheckout">
-      <translationItems>
-        <TranslationItem Name="$this" Property="Text">
-          <Source>Checkout revision</Source>
-<<<<<<< HEAD
-          <Value>Checkouter la révision</Value>
-=======
-          <Value>Charger la révision</Value>
->>>>>>> ab41abf5
-        </TranslationItem>
-        <TranslationItem Name="Force" Property="Text">
-          <Source>Force</Source>
-          <Value>Forcer</Value>
-        </TranslationItem>
-        <TranslationItem Name="Ok" Property="Text">
-          <Source>Checkout</Source>
-<<<<<<< HEAD
-          <Value>Checkout</Value>
-        </TranslationItem>
-        <TranslationItem Name="_noRevisionSelectedMsgBox" Property="Text">
-          <Source>Select 1 revision to checkout.</Source>
-          <Value>Sélectionner 1 révision à checkouter</Value>
-        </TranslationItem>
-        <TranslationItem Name="_noRevisionSelectedMsgBoxCaption" Property="Text">
-          <Source>Checkout</Source>
-          <Value>Checkout</Value>
-=======
-          <Value>Charger</Value>
-        </TranslationItem>
-        <TranslationItem Name="_noRevisionSelectedMsgBox" Property="Text">
-          <Source>Select 1 revision to checkout.</Source>
-          <Value>Sélectionner 1 révision à charger</Value>
-        </TranslationItem>
-        <TranslationItem Name="_noRevisionSelectedMsgBoxCaption" Property="Text">
-          <Source>Checkout</Source>
-          <Value>Charger</Value>
->>>>>>> ab41abf5
-        </TranslationItem>
-      </translationItems>
-    </TranslationCategory>
-    <TranslationCategory Name="FormCheckoutBranch">
-      <translationItems>
-        <TranslationItem Name="$this" Property="Text">
-          <Source>Checkout branch</Source>
-          <Value>Charger une branche</Value>
-        </TranslationItem>
-        <TranslationItem Name="LocalBranch" Property="Text">
-          <Source>Local branch</Source>
-          <Value>Branche locale</Value>
-        </TranslationItem>
-        <TranslationItem Name="Ok" Property="Text">
-          <Source>Checkout</Source>
-<<<<<<< HEAD
-          <Value>Checkout</Value>
-=======
-          <Value>Charger</Value>
->>>>>>> ab41abf5
-        </TranslationItem>
-        <TranslationItem Name="Remotebranch" Property="Text">
-          <Source>Remote branch</Source>
-          <Value>Branche distante</Value>
-        </TranslationItem>
-        <TranslationItem Name="_createBranch" Property="Text">
-          <Source>Create local branch with the name:</Source>
-<<<<<<< HEAD
-          <Value>Créer une branche locale avec le nom:</Value>
-=======
-          <Value>Créer une branche locale avec le nom :</Value>
->>>>>>> ab41abf5
-        </TranslationItem>
-        <TranslationItem Name="_customBranchNameIsEmpty" Property="Text">
-          <Source>Custom branch name is empty.
-Enter valid branch name or select predefined value.</Source>
-          <Value>Le nom choisi de la branche est vide.
-Entrez un nom de branche valide ou sélectionnez une valeur prédéfinie.</Value>
-        </TranslationItem>
-        <TranslationItem Name="_customBranchNameIsNotValid" Property="Text">
-          <Source>“{0}” is not valid branch name.
-Enter valid branch name or select predefined value.</Source>
-          <Value>“{0}” n'est pas un nom de branche valide.
-Entrez un nom de branche valide ou sélectionnez une valeur prédéfinie.
-</Value>
-        </TranslationItem>
-        <TranslationItem Name="label1" Property="Text">
-          <Source>Select branch</Source>
-          <Value>Sélectionnez une branche</Value>
-        </TranslationItem>
-        <TranslationItem Name="localChangesGB" Property="Text">
-          <Source>Local changes</Source>
-          <Value>Changements locaux</Value>
-        </TranslationItem>
-        <TranslationItem Name="rbCreateBranchWithCustomName" Property="Text">
-          <Source>Create local branch with custom name:</Source>
-          <Value>Créer une branche locale avec le nom choisi :</Value>
-        </TranslationItem>
-        <TranslationItem Name="rbDontChange" Property="Text">
-          <Source>Don't change</Source>
-          <Value>Ne pas changer</Value>
-        </TranslationItem>
-        <TranslationItem Name="rbDontCreate" Property="Text">
-          <Source>Checkout remote branch</Source>
-<<<<<<< HEAD
-          <Value>Checkouter la branche distante</Value>
-=======
-          <Value>Charger la branche distante</Value>
->>>>>>> ab41abf5
-        </TranslationItem>
-        <TranslationItem Name="rbMerge" Property="Text">
-          <Source>Merge</Source>
-          <Value>Fusionner</Value>
-        </TranslationItem>
-        <TranslationItem Name="rbReset" Property="Text">
-          <Source>Reset</Source>
-          <Value>Réinitialiser</Value>
-        </TranslationItem>
-        <TranslationItem Name="rbResetBranch" Property="Text">
-          <Source>Reset local branch with the name:</Source>
-<<<<<<< HEAD
-          <Value>Réinitialiser la branche locale avec le nom:</Value>
-=======
-          <Value>Réinitialiser la branche locale avec le nom :</Value>
->>>>>>> ab41abf5
-        </TranslationItem>
-        <TranslationItem Name="rbStash" Property="Text">
-          <Source>Stash</Source>
-          <Value>Stash</Value>
-        </TranslationItem>
-      </translationItems>
-    </TranslationCategory>
-    <TranslationCategory Name="FormCherryPick">
-      <translationItems>
-        <TranslationItem Name="$this" Property="Text">
-          <Source>Cherry pick commit</Source>
-          <Value>Cherry picker le commit</Value>
-        </TranslationItem>
-        <TranslationItem Name="AutoCommit" Property="Text">
-          <Source>Automatically create a commit</Source>
-          <Value>Créer automatiquement un commit</Value>
-        </TranslationItem>
-        <TranslationItem Name="BranchInfo" Property="Text">
-          <Source>Cherry pick this commit:</Source>
-          <Value>Cherry picker ce commit</Value>
-        </TranslationItem>
-        <TranslationItem Name="ParentsLabel" Property="Text">
-          <Source>This commit is a merge, select parent:</Source>
-          <Value>Ce commit est un commit de fusion, sélectionner le parent :</Value>
-        </TranslationItem>
-        <TranslationItem Name="Pick" Property="Text">
-          <Source>Cherry pick</Source>
-          <Value>Cherry picker</Value>
-        </TranslationItem>
-        <TranslationItem Name="_noneParentSelectedText" Property="Text">
-          <Source>None parent is selected!</Source>
-          <Value>Aucun parent n'est sélectionné!</Value>
-        </TranslationItem>
-        <TranslationItem Name="_noneParentSelectedTextCaption" Property="Text">
-          <Source>Error</Source>
-          <Value>Erreur</Value>
-        </TranslationItem>
-        <TranslationItem Name="checkAddReference" Property="Text">
-          <Source>Add commit reference to commit message</Source>
-          <Value>Ajouter la référence du commit au message de commit</Value>
-        </TranslationItem>
-        <TranslationItem Name="columnHeader1" Property="Text">
-          <Source>No.</Source>
-          <Value>Non.</Value>
-        </TranslationItem>
-        <TranslationItem Name="columnHeader2" Property="Text">
-          <Source>Message</Source>
-          <Value>Message</Value>
-        </TranslationItem>
-        <TranslationItem Name="columnHeader3" Property="Text">
-          <Source>Author</Source>
-          <Value>Auteur</Value>
-        </TranslationItem>
-        <TranslationItem Name="columnHeader4" Property="Text">
-          <Source>Date</Source>
-          <Value>Date</Value>
-        </TranslationItem>
-        <TranslationItem Name="label2" Property="Text">
-          <Source>Choose another
-revision:</Source>
-          <Value>Choisir une autre révision</Value>
-        </TranslationItem>
-      </translationItems>
-    </TranslationCategory>
-    <TranslationCategory Name="FormChooseCommit">
-      <translationItems>
-        <TranslationItem Name="$this" Property="Text">
-          <Source>Choose Commit</Source>
-          <Value>Choisir un commit</Value>
-        </TranslationItem>
-        <TranslationItem Name="btnOK" Property="Text" type="unfinished">
-          <Source>OK</Source>
-          <Value>OK</Value>
-        </TranslationItem>
-      </translationItems>
-    </TranslationCategory>
-    <TranslationCategory Name="FormChooseTranslation">
-      <translationItems>
-        <TranslationItem Name="$this" Property="Text">
-          <Source>Choose language</Source>
-          <Value>Choix langue</Value>
-        </TranslationItem>
-        <TranslationItem Name="label1" Property="Text">
-          <Source>Choose your language</Source>
-          <Value>Choississez votre langue</Value>
-        </TranslationItem>
-        <TranslationItem Name="label2" Property="Text">
-          <Source>You can change the language at any time in the settings dialog</Source>
-          <Value>Vous pouvez changez la langue dans le panneau de configuration</Value>
-        </TranslationItem>
-      </translationItems>
-    </TranslationCategory>
-    <TranslationCategory Name="FormCleanupRepository">
-      <translationItems>
-        <TranslationItem Name="$this" Property="Text">
-          <Source>Cleanup repository</Source>
-          <Value>Nettoyer le dépôt</Value>
-        </TranslationItem>
-        <TranslationItem Name="Cancel" Property="Text">
-          <Source>Cancel</Source>
-          <Value>Annuler</Value>
-        </TranslationItem>
-        <TranslationItem Name="Cleanup" Property="Text">
-          <Source>Cleanup</Source>
-          <Value>Nettoyer</Value>
-        </TranslationItem>
-        <TranslationItem Name="Preview" Property="Text">
-          <Source>Preview</Source>
-          <Value>Prévisualisation</Value>
-        </TranslationItem>
-        <TranslationItem Name="RemoveAll" Property="Text">
-          <Source>Remove all untracked files</Source>
-          <Value>Retirer tous les fichiers non traqués</Value>
-        </TranslationItem>
-        <TranslationItem Name="RemoveDirectories" Property="Text">
-          <Source>Remove untracked directories</Source>
-          <Value>Retirer tous les répertoires non traqués</Value>
-        </TranslationItem>
-        <TranslationItem Name="RemoveIngnored" Property="Text" type="unfinished">
-          <Source>Remove only ignored untracked files</Source>
-          <OldSource>Remove only ingnored untracked files</OldSource>
-          <Value>Retirer uniquement les fichiers non traqués ignorés</Value>
-        </TranslationItem>
-        <TranslationItem Name="RemoveNonIgnored" Property="Text">
-          <Source>Remove only non-ignored untracked files</Source>
-          <Value>Retirer uniquement les fichiers non traqués non-ignorés</Value>
-        </TranslationItem>
-        <TranslationItem Name="_reallyCleanupQuestion" Property="Text">
-          <Source>Are you sure you want to cleanup the repository?</Source>
-          <Value>Etes vous sûr de vouloir nettoyer le dépôt?</Value>
-        </TranslationItem>
-        <TranslationItem Name="_reallyCleanupQuestionCaption" Property="Text" type="unfinished">
-          <Source>Cleanup</Source>
-          <Value>Nettoyer</Value>
-        </TranslationItem>
-        <TranslationItem Name="groupBox1" Property="Text" type="unfinished">
-          <Source>Cleanup repository</Source>
-<<<<<<< HEAD
-          <Value>Néttoyer le dépôt</Value>
-=======
-          <Value>Nettoyer le dépôt</Value>
->>>>>>> ab41abf5
-        </TranslationItem>
-      </translationItems>
-    </TranslationCategory>
-    <TranslationCategory Name="FormClone">
-      <translationItems>
-        <TranslationItem Name="$this" Property="Text">
-          <Source>Clone</Source>
-          <Value>Cloner</Value>
-        </TranslationItem>
-        <TranslationItem Name="Central" Property="Text">
-          <Source>Central repository, no working dir  (--bare --shared=all)</Source>
-          <Value>Dépôt central, pas de répertoire de travail (--base, --shared=all)</Value>
-        </TranslationItem>
-        <TranslationItem Name="CentralRepository" Property="Text">
-          <Source>P&amp;ublic repository, no working dir  (--bare)</Source>
-          <Value>Dépôt public, pas de répertoire de travail (--bare)</Value>
-        </TranslationItem>
-        <TranslationItem Name="FromBrowse" Property="Text">
-          <Source>&amp;Browse</Source>
-          <Value>&amp;Parcourir</Value>
-        </TranslationItem>
-        <TranslationItem Name="LoadSSHKey" Property="Text">
-          <Source>&amp;Load SSH key</Source>
-          <Value>&amp;Charger clef ssh</Value>
-        </TranslationItem>
-        <TranslationItem Name="Ok" Property="Text">
-          <Source>Clone</Source>
-          <Value>Cloner</Value>
-        </TranslationItem>
-        <TranslationItem Name="Personal" Property="Text">
-          <Source>Personal repository</Source>
-          <Value>Dépôt personnel</Value>
-        </TranslationItem>
-        <TranslationItem Name="PersonalRepository" Property="Text">
-          <Source>&amp;Personal repository</Source>
-          <Value>&amp;Dépôt personnel</Value>
-        </TranslationItem>
-        <TranslationItem Name="ToBrowse" Property="Text">
-          <Source>B&amp;rowse</Source>
-          <Value>&amp;Parcourir</Value>
-        </TranslationItem>
-        <TranslationItem Name="_infoDirectoryExists" Property="Text">
-          <Source>(Directory already exists)</Source>
-          <Value>(Dossier déjà existant)</Value>
-        </TranslationItem>
-        <TranslationItem Name="_infoDirectoryNew" Property="Text">
-          <Source>(New directory)</Source>
-          <Value>(Nouveau dossier)</Value>
-        </TranslationItem>
-        <TranslationItem Name="_infoNewRepositoryLocation" Property="Text">
-          <Source>The repository will be cloned to a new directory located here:
-{0}</Source>
-          <Value>Le dépôt sera cloné dans un nouveau dossier situé ici:
-{0}</Value>
-        </TranslationItem>
-        <TranslationItem Name="_questionOpenRepo" Property="Text">
-          <Source>The repository has been cloned successfully.
-Do you want to open the new repository "{0}" now?</Source>
-          <Value>Le dépôt a bien été cloné.
-Voulez-vous ouvrir le nouveau dépôt "{0}" maintenant ?</Value>
-        </TranslationItem>
-        <TranslationItem Name="_questionOpenRepoCaption" Property="Text">
-          <Source>Open</Source>
-          <Value>Ouvrir</Value>
-        </TranslationItem>
-        <TranslationItem Name="brachLabel" Property="Text">
-          <Source>&amp;Branch:</Source>
-          <Value>&amp;Branche :</Value>
-        </TranslationItem>
-        <TranslationItem Name="cbIntializeAllSubmodules" Property="Text">
-          <Source>Initialize all submodules</Source>
-          <Value>Initialiser les sous modules</Value>
-        </TranslationItem>
-        <TranslationItem Name="groupBox1" Property="Text">
-          <Source>Repository type</Source>
-          <Value>Type de dépôt</Value>
-        </TranslationItem>
-        <TranslationItem Name="label1" Property="Text">
-          <Source>&amp;Repository to clone:</Source>
-          <Value>&amp;Dépôt à cloner :</Value>
-        </TranslationItem>
-        <TranslationItem Name="label2" Property="Text">
-          <Source>&amp;Destination:</Source>
-          <Value>&amp;Destination :</Value>
-        </TranslationItem>
-        <TranslationItem Name="label3" Property="Text">
-          <Source>&amp;Subdirectory to create:</Source>
-          <Value>Sous-dossier à créer :</Value>
-        </TranslationItem>
-        <TranslationItem Name="Info" Property="Text" type="obsolete">
-          <Source>The repository will be cloned to a new directory located here:
-[&amp;Destination:]\GitExtensions</Source>
-          <Value>USELESS</Value>
-        </TranslationItem>
-      </translationItems>
-    </TranslationCategory>
-    <TranslationCategory Name="FormCommandlineHelp">
-      <translationItems>
-        <TranslationItem Name="$this" Property="Text">
-          <Source>Commandline usage</Source>
-          <Value>Utilisation de la ligne de commande</Value>
-        </TranslationItem>
-        <TranslationItem Name="label1" Property="Text">
-          <Source>Supported commandline arguments for
-gitex.cmd / gitex (located in the same folder as GitExtensions.exe):</Source>
-<<<<<<< HEAD
-          <Value>Arguments de ligne de commande supporté pour
-gitex.cmd / gitex (situé dans le même répertoire que GitExtensions.exe):</Value>
-=======
-          <Value>Arguments de ligne de commande supporté pour
-gitex.cmd / gitex (situé dans le même répertoire que GitExtensions.exe) :</Value>
->>>>>>> ab41abf5
-        </TranslationItem>
-      </translationItems>
-    </TranslationCategory>
-    <TranslationCategory Name="FormCommit">
-      <translationItems>
-        <TranslationItem Name="$this" Property="Text" type="unfinished">
-          <Source>Commit</Source>
-          <Value>Commiter</Value>
-        </TranslationItem>
-        <TranslationItem Name="Amend" Property="Text">
-          <Source>&amp;Amend Commit</Source>
-<<<<<<< HEAD
-          <Value>&amp;Modifier le commit</Value>
-=======
-          <Value>&amp;Rectifier le commit</Value>
->>>>>>> ab41abf5
-        </TranslationItem>
-        <TranslationItem Name="Cancel" Property="Text">
-          <Source>Cancel</Source>
-          <Value>Annuler</Value>
-        </TranslationItem>
-        <TranslationItem Name="Commit" Property="Text">
-          <Source>&amp;Commit</Source>
-          <Value>&amp;Commiter</Value>
-        </TranslationItem>
-        <TranslationItem Name="CommitAndPush" Property="Text">
-          <Source>C&amp;ommit &amp;&amp; push</Source>
-          <Value>C&amp;ommiter &amp;&amp; pousser</Value>
-        </TranslationItem>
-        <TranslationItem Name="Ok" Property="Text" type="unfinished">
-          <Source>Commit</Source>
-          <Value>Commiter</Value>
-        </TranslationItem>
-        <TranslationItem Name="Reset" Property="Text">
-          <Source>Reset changes</Source>
-          <Value>Réinitialiser changements</Value>
-        </TranslationItem>
-        <TranslationItem Name="SolveMergeconflicts" Property="Text" type="unfinished">
-          <Source>There are unresolved mergeconflicts
-</Source>
-          <Value>Il y a des conflits de fusion non résolus</Value>
-        </TranslationItem>
-        <TranslationItem Name="StageInSuperproject" Property="Text">
-          <Source>Stage in Superproject</Source>
-          <Value>Indexer dans le projet supérieur</Value>
-        </TranslationItem>
-        <TranslationItem Name="_ResetSelectedLinesToolStripMenuItem" Property="Text">
-          <Source>Reset selected line(s)</Source>
-          <Value>Réinitialiser les lignes sélectionnées</Value>
-        </TranslationItem>
-        <TranslationItem Name="_StageSelectedLinesToolStripMenuItem" Property="Text">
-          <Source>Stage selected line(s)</Source>
-          <Value>Indexer les lignes sélectionnées</Value>
-        </TranslationItem>
-        <TranslationItem Name="_amendCommit" Property="Text">
-          <Source>You are about to rewrite history.
-Only use amend if the commit is not published yet!
-
-Do you want to continue?</Source>
-          <Value>Vous êtes sur le point de réécrire l'historique.
-N'utilisez la rectification que si le commit n'a pas encore été publié !
-
-Voulez-vous continuer ?</Value>
-        </TranslationItem>
-        <TranslationItem Name="_amendCommitCaption" Property="Text">
-          <Source>Amend commit</Source>
-          <Value>Rectifier commit</Value>
-        </TranslationItem>
-<<<<<<< HEAD
-        <TranslationItem Name="_checkBoxAutoWrap" Property="Text">
-          <Source>Auto-wrap</Source>
-          <Value>Retour automatique à la ligne</Value>
-        </TranslationItem>
-=======
->>>>>>> ab41abf5
-        <TranslationItem Name="_commitMessageDisabled" Property="Text">
-          <Source>Commit Message is requested during commit</Source>
-          <Value>Un message de commit est requis durant le commit</Value>
-        </TranslationItem>
-        <TranslationItem Name="_commitMsgFirstLineInvalid" Property="Text">
-          <Source>First line of commit message contains too many characters.
-Do you want to continue?</Source>
-          <Value>La 1ère ligne du message de commit contient trop de caractères.
-Voulez-vous continuer?</Value>
-        </TranslationItem>
-        <TranslationItem Name="_commitMsgLineInvalid" Property="Text">
-          <Source>The following line of commit message contains too many characters:
-
-{0}
-
-Do you want to continue?</Source>
-          <Value>La ligne suivante du message de commit contient trop de caractères :
-
-{0}
-
-Voulez-vous continuer?</Value>
-        </TranslationItem>
-        <TranslationItem Name="_commitMsgRegExNotMatched" Property="Text">
-          <Source>Commit message does not match RegEx.
-Do you want to continue?</Source>
-          <Value>Le message de commit ne correspond pas à la RegEx.
-Voulez-vous continuer?</Value>
-        </TranslationItem>
-        <TranslationItem Name="_commitMsgSecondLineNotEmpty" Property="Text">
-          <Source>Second line of commit message is not empty.
-Do you want to continue?</Source>
-          <Value>Le 2ème ligne du message de commit n'est pas vide.
-Voulez-vous continuer?</Value>
-        </TranslationItem>
-        <TranslationItem Name="_commitTemplateSettings" Property="Text">
-          <Source>Settings</Source>
-          <Value>Configuration</Value>
-        </TranslationItem>
-        <TranslationItem Name="_commitValidationCaption" Property="Text">
-          <Source>Commit validation</Source>
-          <Value>Validation du commit</Value>
-        </TranslationItem>
-        <TranslationItem Name="_deleteFailed" Property="Text">
-          <Source>Delete file failed</Source>
-          <Value>Suppression du fichier échouée</Value>
-        </TranslationItem>
-        <TranslationItem Name="_deleteSelectedFiles" Property="Text">
-          <Source>Are you sure you want delete the selected file(s)?</Source>
-          <Value>Voulez-vous vraiment supprimer les fichier(s) sélectionné(s) ?</Value>
-        </TranslationItem>
-        <TranslationItem Name="_deleteSelectedFilesCaption" Property="Text">
-          <Source>Delete</Source>
-          <Value>Supprimer</Value>
-        </TranslationItem>
-        <TranslationItem Name="_deleteUntrackedFiles" Property="Text">
-          <Source>Are you sure you want to delete all untracked files?</Source>
-          <Value>Voulez-vous vraiment supprimer tous les fichiers non suivis ?</Value>
-        </TranslationItem>
-        <TranslationItem Name="_deleteUntrackedFilesCaption" Property="Text">
-          <Source>Delete untracked files.</Source>
-          <Value>Supprimer tous les fichiers non-suivis.</Value>
-        </TranslationItem>
-        <TranslationItem Name="_enterCommitMessage" Property="Text">
-          <Source>Please enter commit message</Source>
-          <Value>Veuillez entrer un message de commit</Value>
-        </TranslationItem>
-        <TranslationItem Name="_enterCommitMessageCaption" Property="Text">
-          <Source>Commit message</Source>
-          <Value>Message de commit</Value>
-        </TranslationItem>
-        <TranslationItem Name="_enterCommitMessageHint" Property="Text">
-          <Source>Enter commit message</Source>
-          <Value>Entrer un message de commit</Value>
-        </TranslationItem>
-        <TranslationItem Name="_formTitle" Property="Text">
-          <Source>Commit to {0} ({1})</Source>
-          <Value>Commiter sur {0} {1}</Value>
-        </TranslationItem>
-        <TranslationItem Name="_mergeConflicts" Property="Text">
-          <Source>There are unresolved mergeconflicts, solve mergeconflicts before committing.</Source>
-          <Value>Il y a des conflits de fusion non résolus, résolvez les avant un commit</Value>
-        </TranslationItem>
-        <TranslationItem Name="_mergeConflictsCaption" Property="Text">
-          <Source>Merge conflicts</Source>
-          <Value>Conflits de fusion</Value>
-        </TranslationItem>
-        <TranslationItem Name="_noFilesStagedAndConfirmAnEmptyMergeCommit" Property="Text">
-          <Source>There are no files staged for this commit.
-Are you sure you want to commit?</Source>
-          <Value>Il n'y a pas de fichiers indexés pour ce commit.
-Voulez-vous vraiment faire un commit ?</Value>
-        </TranslationItem>
-        <TranslationItem Name="_noFilesStagedAndNothingToCommit" Property="Text">
-          <Source>There are no files staged for this commit.</Source>
-          <Value>Il n'y a pas de fichiers indexés pour ce commit.</Value>
-        </TranslationItem>
-        <TranslationItem Name="_noFilesStagedButSuggestToCommitAllUnstaged" Property="Text">
-          <Source>There are no files staged for this commit. Stage and commit all unstaged files?</Source>
-          <Value>Il n'ya pas de fichiers indexés pour ce commit. Indexer et faire un commit de tous les fichiers non-indexés ?</Value>
-        </TranslationItem>
-        <TranslationItem Name="_noStagedChanges" Property="Text">
-          <Source>There are no staged changes</Source>
-          <Value>Il n'y a pas de changements indexés</Value>
-        </TranslationItem>
-        <TranslationItem Name="_noUnstagedChanges" Property="Text">
-          <Source>There are no unstaged changes</Source>
-          <Value>Il n'y a pas de changements non-indexés</Value>
-        </TranslationItem>
-        <TranslationItem Name="_notOnBranch" Property="Text">
-          <Source>This commit will be unreferenced when switching to another branch and can be lost.
-
-Do you want to continue?</Source>
-          <Value>Vous n'êtes pas sur une branche. Ce commit sera non-référencé quand vous chargerez une branche et peut être perdu. Voulez-vous continuer ?</Value>
-        </TranslationItem>
-        <TranslationItem Name="_notOnBranchButtons" Property="Text">
-          <Source>Checkout branch|Continue</Source>
-<<<<<<< HEAD
-          <Value>Checkouter branche|Continuer</Value>
-=======
-          <Value>Charger branche|Continuer</Value>
->>>>>>> ab41abf5
-        </TranslationItem>
-        <TranslationItem Name="_notOnBranchCaption" Property="Text">
-          <Source>Not on a branch</Source>
-          <Value>Pas sur une branche.</Value>
-        </TranslationItem>
-        <TranslationItem Name="_notOnBranchMainInstruction" Property="Text">
-          <Source>You are not working on a branch</Source>
-          <Value>Vous ne travaillez pas sur une branche</Value>
-        </TranslationItem>
-        <TranslationItem Name="_onlyStageChunkOfSingleFileError" Property="Text">
-          <Source>You can only use this option when selecting a single file</Source>
-          <Value>Vous ne pouvez utiliser cette option qu'en sélectionnant un seul fichier</Value>
-        </TranslationItem>
-        <TranslationItem Name="_resetChangesCaption" Property="Text">
-          <Source>Reset changes</Source>
-          <Value>Réinit. modifications</Value>
-        </TranslationItem>
-        <TranslationItem Name="_resetSelectedChangesText" Property="Text">
-          <Source>Are you sure you want to reset all selected files?</Source>
-          <Value>Voulez-vous vraiment réinitialiser tous les fichiers sélectionnés ?</Value>
-        </TranslationItem>
-        <TranslationItem Name="_resetSelectedLines" Property="Text">
-          <Source>Reset selected line(s)</Source>
-          <Value>Réinitialiser les lignes sélectionnées</Value>
-        </TranslationItem>
-        <TranslationItem Name="_resetSelectedLinesConfirmation" Property="Text">
-          <Source>Are you sure you want to reset the changes to the selected lines?</Source>
-          <Value>Voulez-vous vraiment réinitialiser toutes les lignes sélectionnées ?</Value>
-        </TranslationItem>
-        <TranslationItem Name="_resetStageChunkOfFileCaption" Property="Text">
-          <Source>Unstage chunk of file</Source>
-          <Value>Désindexer un morceau de fichier</Value>
-        </TranslationItem>
-        <TranslationItem Name="_selectOnlyOneFile" Property="Text">
-          <Source>You must have only one file selected.</Source>
-          <Value>Vous devez n'avoir qu'un seul fichier sélectionné.</Value>
-        </TranslationItem>
-        <TranslationItem Name="_selectOnlyOneFileCaption" Property="Text">
-          <Source>Error</Source>
-          <Value>Erreur</Value>
-        </TranslationItem>
-        <TranslationItem Name="_selectionFilterErrorToolTip" Property="Text">
-          <Source>Error {0}</Source>
-          <Value>Erreur {0}</Value>
-        </TranslationItem>
-        <TranslationItem Name="_selectionFilterToolTip" Property="Text">
-          <Source>Enter a regular expression to select unstaged files.</Source>
-          <Value>Entrer une expression régulière pour sélectionner des fichiers non-indexés.</Value>
-        </TranslationItem>
-        <TranslationItem Name="_stageDetails" Property="Text">
-          <Source>Stage Details</Source>
-          <Value>Indexer les détails</Value>
-        </TranslationItem>
-        <TranslationItem Name="_stageFiles" Property="Text">
-          <Source>Stage {0} files</Source>
-          <Value>{0} fichiers indexés</Value>
-        </TranslationItem>
-        <TranslationItem Name="_stageSelectedLines" Property="Text">
-          <Source>Stage selected line(s)</Source>
-          <Value>Indexer les lignes sélectionnées</Value>
-        </TranslationItem>
-        <TranslationItem Name="_unstageSelectedLines" Property="Text">
-          <Source>Unstage selected line(s)</Source>
-          <Value>Désindexer les lignes sélectionnées</Value>
-        </TranslationItem>
-        <TranslationItem Name="addFileTogitignoreToolStripMenuItem" Property="Text">
-          <Source>Add file to .gitignore</Source>
-          <Value>Ajouter le fichier à .gitignore</Value>
-        </TranslationItem>
-        <TranslationItem Name="closeDialogAfterAllFilesCommittedToolStripMenuItem" Property="Text">
-          <Source>Close dialog when all changes are committed</Source>
-          <Value>Fermer la fenêtre quand tous les changements auront été commités</Value>
-        </TranslationItem>
-        <TranslationItem Name="closeDialogAfterEachCommitToolStripMenuItem" Property="Text">
-          <Source>Close dialog after each commit</Source>
-          <Value>Fermer la fenêtre après chaque commit</Value>
-        </TranslationItem>
-        <TranslationItem Name="commitCursorColumnLabel" Property="Text">
-          <Source>Col</Source>
-          <Value>Col.</Value>
-        </TranslationItem>
-        <TranslationItem Name="commitCursorLineLabel" Property="Text">
-          <Source>Ln</Source>
-          <Value>Ligne</Value>
-        </TranslationItem>
-        <TranslationItem Name="commitMessageToolStripMenuItem" Property="Text">
-          <Source>Commit &amp;message</Source>
-          <Value>&amp;Message de commit</Value>
-        </TranslationItem>
-        <TranslationItem Name="commitSubmoduleChanges" Property="Text">
-          <Source>Commit submodule changes</Source>
-          <Value>Commiter les changements du sous module</Value>
-        </TranslationItem>
-        <TranslationItem Name="commitTemplatesToolStripMenuItem" Property="Text">
-          <Source>Commit &amp;templates</Source>
-<<<<<<< HEAD
-          <Value>&amp;Templates de Commit</Value>
-=======
-          <Value>&amp;Modèles de message de Commit</Value>
->>>>>>> ab41abf5
-        </TranslationItem>
-        <TranslationItem Name="copyFolderNameMenuItem" Property="Text">
-          <Source>Copy folder name</Source>
-          <Value>Copier nom de dossier</Value>
-        </TranslationItem>
-        <TranslationItem Name="deleteAllUntrackedFilesToolStripMenuItem" Property="Text">
-          <Source>Delete all untracked files</Source>
-          <Value>Supprimer tous les fichiers non-suivis</Value>
-        </TranslationItem>
-        <TranslationItem Name="deleteFileToolStripMenuItem" Property="Text">
-          <Source>Delete file</Source>
-          <Value>Supprimer le fichier</Value>
-        </TranslationItem>
-        <TranslationItem Name="deleteSelectedFilesToolStripMenuItem" Property="Text">
-          <Source>Delete selected files</Source>
-          <Value>Supprimer les fichiers sélectionnés</Value>
-        </TranslationItem>
-        <TranslationItem Name="editFileToolStripMenuItem" Property="Text">
-          <Source>Edit file</Source>
-          <Value>Editer le fichier</Value>
-        </TranslationItem>
-        <TranslationItem Name="editGitIgnoreToolStripMenuItem" Property="Text">
-          <Source>Edit ignored files</Source>
-          <Value>Editer les fichiers ignorés</Value>
-        </TranslationItem>
-        <TranslationItem Name="filenameToClipboardToolStripMenuItem" Property="Text">
-          <Source>Copy full path</Source>
-          <Value>Copier le chemin du fichier</Value>
-        </TranslationItem>
-        <TranslationItem Name="generateListOfChangesInSubmodulesChangesToolStripMenuItem" Property="Text">
-          <Source>Generate a list of changes in submodules</Source>
-<<<<<<< HEAD
-          <Value>Générer une liste de changement dans les sous modules</Value>
-=======
-          <Value>Générer une liste de changements dans les sous modules</Value>
->>>>>>> ab41abf5
-        </TranslationItem>
-        <TranslationItem Name="interactiveAddtoolStripMenuItem" Property="Text">
-          <Source>Interactive Add</Source>
-          <Value>Ajout intéractif</Value>
-        </TranslationItem>
-        <TranslationItem Name="llShowPreview" Property="Text">
-          <Source>This file is over 5 MB. Click to show preview</Source>
-          <Value>Ce fichier fait plus de 5 Mo. Cliquez pour voir l'aperçu</Value>
-        </TranslationItem>
-        <TranslationItem Name="openContainingFolderToolStripMenuItem" Property="Text">
-          <Source>Open containing folder</Source>
-          <Value>Ouvrir le dossier contenant</Value>
-        </TranslationItem>
-        <TranslationItem Name="openDiffMenuItem" Property="Text">
-          <Source>Open with Difftool</Source>
-          <Value>Ouvrir avec Difftool</Value>
-        </TranslationItem>
-        <TranslationItem Name="openFolderMenuItem" Property="Text">
-          <Source>Open folder</Source>
-          <Value>Ouvrir dossier</Value>
-        </TranslationItem>
-        <TranslationItem Name="openSubmoduleMenuItem" Property="Text">
-          <Source>Open with Git Extensions</Source>
-          <Value>Ouvrir avec Git Extensions...</Value>
-        </TranslationItem>
-        <TranslationItem Name="openToolStripMenuItem" Property="Text">
-          <Source>Open</Source>
-          <Value>Ouvrir</Value>
-        </TranslationItem>
-        <TranslationItem Name="openWithDifftoolToolStripMenuItem" Property="Text">
-          <Source>Open with difftool</Source>
-          <Value>Ouvrir With Difftool</Value>
-        </TranslationItem>
-        <TranslationItem Name="openWithToolStripMenuItem" Property="Text">
-          <Source>Open with</Source>
-          <Value>Ouvrir Avec</Value>
-        </TranslationItem>
-        <TranslationItem Name="refreshDialogOnFormFocusToolStripMenuItem" Property="Text">
-          <Source>Refresh dialog on form focus</Source>
-          <Value>Rafraichir le formulaire lors du focus</Value>
-        </TranslationItem>
-        <TranslationItem Name="resetAlltrackedChangesToolStripMenuItem" Property="Text">
-          <Source>Reset all (tracked) changes</Source>
-          <Value>Réinitialiser toutes les modifications (traquées)</Value>
-        </TranslationItem>
-        <TranslationItem Name="resetChanges" Property="Text">
-          <Source>Reset file or directory changes</Source>
-<<<<<<< HEAD
-          <Value>Réinitialiser les changements de fichier ou répertoire</Value>
-        </TranslationItem>
-        <TranslationItem Name="resetPartOfFileToolStripMenuItem" Property="Text">
-          <Source>Reset chunk of file</Source>
-          <Value>Réinitialiser cette partie de fichier</Value>
-=======
-          <Value>Réinitialiser les modifications de fichier ou répertoire</Value>
-        </TranslationItem>
-        <TranslationItem Name="resetPartOfFileToolStripMenuItem" Property="Text">
-          <Source>Reset chunk of file</Source>
-          <Value>Réinitialiser des parties de fichier</Value>
->>>>>>> ab41abf5
-        </TranslationItem>
-        <TranslationItem Name="resetSelectedFilesToolStripMenuItem" Property="Text">
-          <Source>Reset selected files</Source>
-          <Value>Réinitialiser les fichiers sélectionnés</Value>
-        </TranslationItem>
-        <TranslationItem Name="resetSubmoduleChanges" Property="Text">
-          <Source>Reset submodule changes</Source>
-          <Value>Réinitialiser les changements des sous modules</Value>
-        </TranslationItem>
-        <TranslationItem Name="selectionFilterToolStripMenuItem" Property="Text">
-          <Source>Selection filter</Source>
-          <Value>Filtre de sélection</Value>
-        </TranslationItem>
-        <TranslationItem Name="showIgnoredFilesToolStripMenuItem" Property="Text">
-          <Source>Show ignored files</Source>
-          <Value>Afficher les fichiers ignorés</Value>
-        </TranslationItem>
-        <TranslationItem Name="showUntrackedFilesToolStripMenuItem" Property="Text">
-          <Source>Show untracked files</Source>
-          <Value>Afficher les fichier non traqués</Value>
-        </TranslationItem>
-        <TranslationItem Name="signOffToolStripMenuItem" Property="Text">
-          <Source>Sign-off commit</Source>
-          <Value>Signer le commit</Value>
-        </TranslationItem>
-        <TranslationItem Name="stashSubmoduleChangesToolStripMenuItem" Property="Text">
-          <Source>Stash submodule changes</Source>
-          <Value>Stasher les changements des sous modules</Value>
-        </TranslationItem>
-        <TranslationItem Name="submoduleSummaryMenuItem" Property="Text">
-          <Source>View summary</Source>
-          <Value>Voir le résumé</Value>
-        </TranslationItem>
-        <TranslationItem Name="toolAuthorLabelItem" Property="Text">
-          <Source>Author: (Format: "name &lt;mail&gt;")</Source>
-<<<<<<< HEAD
-          <Value>Autheur: (Format: "nom &lt;mail&gt;")</Value>
-=======
-          <Value>Auteur: (Format: "nom &lt;mail&gt;")</Value>
->>>>>>> ab41abf5
-        </TranslationItem>
-        <TranslationItem Name="toolRefreshItem" Property="Text">
-          <Source>Refresh</Source>
-          <Value>Rafraichir</Value>
-        </TranslationItem>
-        <TranslationItem Name="toolStageAllItem" Property="Text">
-          <Source>Stage All</Source>
-          <Value>Indexer tout</Value>
-        </TranslationItem>
-        <TranslationItem Name="toolStageItem" Property="Text">
-          <Source>&amp;Stage</Source>
-          <Value>&amp;Indexer</Value>
-        </TranslationItem>
-        <TranslationItem Name="toolStripLabel1" Property="Text">
-          <Source>Selection Filter</Source>
-          <Value>Filtre de sélection</Value>
-        </TranslationItem>
-        <TranslationItem Name="toolStripMenuItem10" Property="Text">
-          <Source>Open containing folder</Source>
-          <Value>Ouvrir le dossier contenant</Value>
-        </TranslationItem>
-        <TranslationItem Name="toolStripMenuItem11" Property="Text">
-          <Source>Edit file</Source>
-          <Value>Editer le fichier</Value>
-        </TranslationItem>
-        <TranslationItem Name="toolStripMenuItem14" Property="Text">
-          <Source>Copy full path</Source>
-          <Value>Copier nom de fichier</Value>
-        </TranslationItem>
-        <TranslationItem Name="toolStripMenuItem3" Property="Text">
-          <Source>Options</Source>
-          <Value>Options</Value>
-        </TranslationItem>
-        <TranslationItem Name="toolStripMenuItem6" Property="Text">
-          <Source>View file history</Source>
-          <Value>Voir l'historique du fichier</Value>
-        </TranslationItem>
-        <TranslationItem Name="toolStripMenuItem7" Property="Text">
-          <Source>Open</Source>
-          <Value>Ouvrir</Value>
-        </TranslationItem>
-        <TranslationItem Name="toolStripMenuItem8" Property="Text">
-          <Source>Open with</Source>
-          <Value>Ouvrir Avec</Value>
-        </TranslationItem>
-        <TranslationItem Name="toolStripMenuItem9" Property="Text">
-          <Source>Open with difftool</Source>
-          <Value>Ouvrir avec difftool</Value>
-        </TranslationItem>
-        <TranslationItem Name="toolUnstageAllItem" Property="Text">
-          <Source>Unstage All</Source>
-          <Value>Désindexer tout</Value>
-        </TranslationItem>
-        <TranslationItem Name="toolUnstageItem" Property="Text">
-          <Source>&amp;Unstage</Source>
-          <Value>&amp;Désindexer</Value>
-        </TranslationItem>
-        <TranslationItem Name="updateSubmoduleMenuItem" Property="Text">
-          <Source>Update submodule</Source>
-          <Value>Mettre à jour les sous modules</Value>
-        </TranslationItem>
-        <TranslationItem Name="viewFileHistoryToolStripItem" Property="Text">
-          <Source>View file history</Source>
-          <Value>Voir l'historique du fichier</Value>
-        </TranslationItem>
-        <TranslationItem Name="viewHistoryMenuItem" Property="Text">
-          <Source>View history</Source>
-          <Value>Voir l'historique</Value>
-        </TranslationItem>
-        <TranslationItem Name="workingToolStripMenuItem" Property="Text">
-          <Source>Working dir changes</Source>
-          <Value>Changements dans le répertoire de travail</Value>
-<<<<<<< HEAD
-=======
-        </TranslationItem>
-        <TranslationItem Name="_checkBoxAutoWrap" Property="Text" type="obsolete">
-          <Source>Auto-wrap</Source>
-          <Value>Retour automatique à la ligne</Value>
->>>>>>> ab41abf5
-        </TranslationItem>
-        <TranslationItem Name="_alsoDeleteUntrackedFiles" Property="Text" type="obsolete">
-          <Source>Do you also want to delete the new files that are in the selection?
-
-Choose 'No' to keep all new files.</Source>
-          <Value>Voulez-vous aussi supprimer les nouveaux fichiers dans cette séléction ?
-
-Choisissez 'Non' pour garder les nouveaux fichiers.</Value>
-        </TranslationItem>
-        <TranslationItem Name="_resetChangesText" Property="Text" type="obsolete">
-          <Source>Are you sure you want to reset the changes to the selected files?</Source>
-          <Value>Voulez-vous vraiment réinitialiser les changements pour les fichiers sélectionnés ?</Value>
-        </TranslationItem>
-      </translationItems>
-    </TranslationCategory>
-    <TranslationCategory Name="FormCommitCount">
-      <translationItems>
-        <TranslationItem Name="$this" Property="Text">
-          <Source>Commit count</Source>
-          <Value>Nombre de commits</Value>
-        </TranslationItem>
-        <TranslationItem Name="cbIncludeSubmodules" Property="Text">
-          <Source>Include submodules</Source>
-          <Value>Inclure les sous modules</Value>
-        </TranslationItem>
-      </translationItems>
-    </TranslationCategory>
-    <TranslationCategory Name="FormCommitTemplateSettings">
-      <translationItems>
-        <TranslationItem Name="$this" Property="Text">
-          <Source>Commit template settings</Source>
-          <Value>Paramètres des modèles de commit</Value>
-        </TranslationItem>
-        <TranslationItem Name="_emptyTemplate" Property="Text">
-          <Source>empty</Source>
-          <Value>vide</Value>
-        </TranslationItem>
-        <TranslationItem Name="buttonCancel" Property="Text">
-          <Source>Cancel</Source>
-          <Value>Annuler</Value>
-        </TranslationItem>
-        <TranslationItem Name="buttonOk" Property="Text">
-          <Source>OK</Source>
-          <Value>OK</Value>
-        </TranslationItem>
-        <TranslationItem Name="groupBoxCommitTemplates" Property="Text">
-          <Source>Commit templates</Source>
-<<<<<<< HEAD
-          <Value>Models de commit</Value>
-        </TranslationItem>
-        <TranslationItem Name="groupBoxCommitValidation" Property="Text">
-          <Source>Commit validation</Source>
-          <Value>Validation de commit</Value>
-        </TranslationItem>
-        <TranslationItem Name="labelAutoWrap" Property="Text">
-          <Source>Auto-wrap commit message (except subject line)</Source>
-          <Value>Retour à la ligne automatique du message de commit (excepté la ligne de sujet)</Value>
-        </TranslationItem>
-        <TranslationItem Name="labelCommitTemplate" Property="Text">
-          <Source>Commit template:</Source>
-          <Value>Model de Commit :</Value>
-=======
-          <Value>Modèles de message de commit</Value>
-        </TranslationItem>
-        <TranslationItem Name="groupBoxCommitValidation" Property="Text">
-          <Source>Commit validation</Source>
-          <Value>Validation du commit</Value>
-        </TranslationItem>
-        <TranslationItem Name="labelCommitTemplate" Property="Text">
-          <Source>Commit template:</Source>
-          <Value>Modèle de Commit :</Value>
->>>>>>> ab41abf5
-        </TranslationItem>
-        <TranslationItem Name="labelCommitTemplateName" Property="Text">
-          <Source>Name:</Source>
-          <Value>Nom :</Value>
-        </TranslationItem>
-        <TranslationItem Name="labelMaxFirstLineLength" Property="Text">
-          <Source>Maximum numbers of characters in first line (0 = check disabled):</Source>
-          <Value>Nombre maximum de caractères sur la 1ère ligne (0 = vérification désactivée)</Value>
-        </TranslationItem>
-        <TranslationItem Name="labelMaxLineLength" Property="Text">
-          <Source>Maximum numbers of characters per line (0 = check disabled):</Source>
-          <Value>Nombre maximum de caractères par ligne (0 = vérification désactivée)</Value>
-        </TranslationItem>
-        <TranslationItem Name="labelRegExCheck" Property="Text">
-          <Source>Commit must match following RegEx (Empty = check disabled):</Source>
-<<<<<<< HEAD
-          <Value>Le commit doiot satisfaire la RegEx (Vide = vérification désactivée)</Value>
-=======
-          <Value>Le commit doit satisfaire la RegEx (Vide = vérification désactivée)</Value>
->>>>>>> ab41abf5
-        </TranslationItem>
-        <TranslationItem Name="labelSecondLineEmpty" Property="Text">
-          <Source>Second line must be empty:</Source>
-          <Value>La 2nde ligne doit être vide :</Value>
-        </TranslationItem>
-<<<<<<< HEAD
-        <TranslationItem Name="labelUseIndent" Property="Text">
-=======
-        <TranslationItem Name="labelAutoWrap" Property="Text" type="obsolete">
-          <Source>Auto-wrap commit message (except subject line)</Source>
-          <Value>Retour à la ligne automatique du message de commit (excepté la ligne de sujet)</Value>
-        </TranslationItem>
-        <TranslationItem Name="labelUseIndent" Property="Text" type="obsolete">
->>>>>>> ab41abf5
-          <Source>Indent lines after first line:</Source>
-          <Value>Indenter les lignes après la 1ère ligne :</Value>
-        </TranslationItem>
-      </translationItems>
-    </TranslationCategory>
-    <TranslationCategory Name="FormContributors">
-      <translationItems>
-        <TranslationItem Name="$this" Property="Text">
-          <Source>Contributors</Source>
-          <Value>Contributeurs</Value>
-        </TranslationItem>
-        <TranslationItem Name="codersLabel" Property="Text">
-          <Source>Coders</Source>
-          <Value>Codeurs</Value>
-        </TranslationItem>
-        <TranslationItem Name="designersLabel" Property="Text">
-          <Source>Designers</Source>
-          <Value>Designeurs</Value>
-        </TranslationItem>
-        <TranslationItem Name="label1" Property="Text">
-          <Source>Coders:</Source>
-<<<<<<< HEAD
-          <Value>Codeurs :</Value>
-=======
-          <Value>Développeurs :</Value>
->>>>>>> ab41abf5
-        </TranslationItem>
-        <TranslationItem Name="label2" Property="Text">
-          <Source>Translators:</Source>
-          <Value>Traducteurs :</Value>
-        </TranslationItem>
-        <TranslationItem Name="label4" Property="Text">
-          <Source>Logo design:</Source>
-<<<<<<< HEAD
-          <Value>Design du logo:</Value>
-=======
-          <Value>Design du logo :</Value>
->>>>>>> ab41abf5
-        </TranslationItem>
-        <TranslationItem Name="translatorsLabel" Property="Text">
-          <Source>Translators</Source>
-          <Value>Traducteurs</Value>
-        </TranslationItem>
-      </translationItems>
-    </TranslationCategory>
-    <TranslationCategory Name="FormDashboardCategoryTitle">
-      <translationItems>
-        <TranslationItem Name="$this" Property="Text">
-          <Source>Enter Caption</Source>
-          <Value>Entrez une légende</Value>
-        </TranslationItem>
-        <TranslationItem Name="OkButton" Property="Text" type="unfinished">
-          <Source>OK</Source>
-          <Value>OK</Value>
-        </TranslationItem>
-        <TranslationItem Name="_needEnterCaptionText" Property="Text">
-          <Source>You need to enter a caption.</Source>
-          <Value>Vous devez entrer une légende</Value>
-        </TranslationItem>
-        <TranslationItem Name="_needEnterCaptionTextCaption" Property="Text">
-          <Source>Enter caption</Source>
-          <Value>Entrez une légende</Value>
-        </TranslationItem>
-        <TranslationItem Name="label1" Property="Text">
-          <Source>Enter caption</Source>
-          <Value>Entrez une légende</Value>
-        </TranslationItem>
-      </translationItems>
-    </TranslationCategory>
-    <TranslationCategory Name="FormDashboardEditor">
-      <translationItems>
-        <TranslationItem Name="$this" Property="Text">
-          <Source>Start Page</Source>
-          <Value>Page de départ</Value>
-        </TranslationItem>
-      </translationItems>
-    </TranslationCategory>
-    <TranslationCategory Name="FormDeleteBranch">
-      <translationItems>
-        <TranslationItem Name="$this" Property="Text">
-          <Source>Delete branch</Source>
-          <Value>Supprimer branche</Value>
-        </TranslationItem>
-        <TranslationItem Name="ForceDelete" Property="Text">
-          <Source>Force delete</Source>
-          <Value>Forcer la suppression</Value>
-        </TranslationItem>
-        <TranslationItem Name="Ok" Property="Text">
-          <Source>Delete</Source>
-          <Value>Supprimer</Value>
-        </TranslationItem>
-        <TranslationItem Name="_cannotDeleteCurrentBranchMessage" Property="Text">
-          <Source>Cannot delete the branch “{0}” which you are currently on.</Source>
-<<<<<<< HEAD
-          <Value>Ne peut pas supprimer ma branche "{0}" sur laquelle vous êtes actuellement.</Value>
-=======
-          <Value>Ne peut pas supprimer la branche "{0}" sur laquelle vous êtes actuellement.</Value>
->>>>>>> ab41abf5
-        </TranslationItem>
-        <TranslationItem Name="_deleteBranchCaption" Property="Text">
-          <Source>Delete branches</Source>
-          <Value>Supprimer les branches</Value>
-        </TranslationItem>
-        <TranslationItem Name="_deleteBranchQuestion" Property="Text">
-          <Source>Are you sure you want to delete selected branches?
-Deleting a branch can cause commits to be deleted too!</Source>
-          <Value>Etes vous sûr de vouloir supprimer les branches sélectionnées?
-Supprimer une branche peut entrainer la suppression de commits également!</Value>
-        </TranslationItem>
-        <TranslationItem Name="_deleteUnmergedBranchForcingSuggestion" Property="Text">
-          <Source>You cannot delete unmerged branch until you set “force delete” mode.</Source>
-<<<<<<< HEAD
-          <Value>Vous ne pouvez pas supprime une branche non fusionnée à moins d'activer le mode "forcer la suppression"</Value>
-=======
-          <Value>Vous ne pouvez pas supprimer une branche non fusionnée à moins d'activer le mode "forcer la suppression"</Value>
->>>>>>> ab41abf5
-        </TranslationItem>
-        <TranslationItem Name="label1" Property="Text">
-          <Source>Select branches</Source>
-          <Value>Selectionnez les branches</Value>
-        </TranslationItem>
-        <TranslationItem Name="label2" Property="Text">
-          <Source>You can only delete branches when they are fully merged in HEAD. 
-When you delete a branch the commits can get lost because nothing point to them.
-When you want to delete a not-fully merged branch, you can override
-this using `force delete´.
-</Source>
-          <Value>Vous pouvez seulement supprimer des branches lorsqu'elles sont fusionnées entièrement dans HEAD.
-Quand vous supprimez une branches, les commits peuvent être perdus car rien ne pointe vers eux.
-Quand vous voulez effacer une branche non fusionnée entièrement, vous pouvez outrepasser çà
-en utilisant `forcer la suppression´.</Value>
-        </TranslationItem>
-      </translationItems>
-    </TranslationCategory>
-    <TranslationCategory Name="FormDeleteTag">
-      <translationItems>
-        <TranslationItem Name="$this" Property="Text">
-          <Source>Delete tag</Source>
-          <Value>Supprimer étiquette</Value>
-        </TranslationItem>
-        <TranslationItem Name="Ok" Property="Text">
-          <Source>Delete</Source>
-          <Value>Supprimer</Value>
-        </TranslationItem>
-        <TranslationItem Name="_deleteFromCaption" Property="Text">
-          <Source>Delete from '{0}'</Source>
-          <Value>Supprimer depuis '{0}'</Value>
-        </TranslationItem>
-        <TranslationItem Name="deleteTag" Property="Text">
-          <Source>Delete tag from '{0}'</Source>
-<<<<<<< HEAD
-          <Value>Supprimer le tag depuis '{0}'</Value>
-=======
-          <Value>Supprimer l'étiquette depuis '{0}'</Value>
->>>>>>> ab41abf5
-        </TranslationItem>
-        <TranslationItem Name="label1" Property="Text">
-          <Source>Select tag</Source>
-          <Value>Sélectionner le tag</Value>
-        </TranslationItem>
-      </translationItems>
-    </TranslationCategory>
-    <TranslationCategory Name="FormDiff">
-      <translationItems>
-        <TranslationItem Name="$this" Property="Text" type="unfinished">
-          <Source>Diff</Source>
-          <Value>Diff</Value>
-        </TranslationItem>
-      </translationItems>
-    </TranslationCategory>
-    <TranslationCategory Name="FormDiffSmall">
-      <translationItems>
-        <TranslationItem Name="$this" Property="Text" type="unfinished">
-          <Source>Diff</Source>
-          <Value>Diff</Value>
-        </TranslationItem>
-      </translationItems>
-    </TranslationCategory>
-    <TranslationCategory Name="FormDonate">
-      <translationItems>
-        <TranslationItem Name="$this" Property="Text">
-          <Source>Donate</Source>
-          <Value>Faire un don</Value>
-        </TranslationItem>
-        <TranslationItem Name="richTextBox1" Property="Text">
-          <Source>Donate
-
-You can help by making a financial contribution to the project. Donations will be used to cover the costs of hosting a website and to get the resources needed to keep the project running. 
-
-Click on the "Support this project" button to get more information about making a donation.</Source>
-          <Value>Donner
-
-Vous pouvez aider en faisant une contribution financière au projet. Les dons seront utilisés pour couvrir les coûts d'hénergement du site web et aux ressources nécessaire pour garder le project en fonctionnement.
-
-Cliquez sur le boutton "Supporter le projet" pour obtenir plus d'informations sur comment faire un don.</Value>
-        </TranslationItem>
-      </translationItems>
-    </TranslationCategory>
-    <TranslationCategory Name="FormEdit">
-      <translationItems>
-        <TranslationItem Name="$this" Property="Text">
-          <Source>View</Source>
-          <Value>Voir</Value>
-        </TranslationItem>
-      </translationItems>
-    </TranslationCategory>
-    <TranslationCategory Name="FormEditor">
-      <translationItems>
-        <TranslationItem Name="$this" Property="Text">
-          <Source>Editor</Source>
-          <Value>Editeur</Value>
-        </TranslationItem>
-        <TranslationItem Name="_cannotOpenFile" Property="Text">
-          <Source>Cannot open file: </Source>
-          <Value>Impossible d'ouvrir le fichier :</Value>
-        </TranslationItem>
-        <TranslationItem Name="_cannotSaveFile" Property="Text">
-          <Source>Cannot save file: </Source>
-          <Value>Impossible de sauver le fichier :</Value>
-        </TranslationItem>
-        <TranslationItem Name="_error" Property="Text">
-          <Source>Error</Source>
-          <Value>Erreur</Value>
-        </TranslationItem>
-        <TranslationItem Name="_saveChanges" Property="Text">
-          <Source>Do you want to save changes?</Source>
-          <Value>Voulez vous sauver les changements?</Value>
-        </TranslationItem>
-        <TranslationItem Name="_saveChangesCaption" Property="Text">
-          <Source>Save changes</Source>
-          <Value>Enregistrer les changements</Value>
-        </TranslationItem>
-        <TranslationItem Name="toolStripSaveButton" Property="ToolTipText">
-          <Source>Save</Source>
-          <Value>Enregistrer</Value>
-        </TranslationItem>
-      </translationItems>
-    </TranslationCategory>
-    <TranslationCategory Name="FormFileHistory">
-      <translationItems>
-        <TranslationItem Name="$this" Property="Text" type="unfinished">
-          <Source>File History</Source>
-          <Value>Historique du fichier</Value>
-        </TranslationItem>
-        <TranslationItem Name="BlameTab" Property="Text" type="unfinished">
-          <Source>Blame</Source>
-          <Value>Blâmer</Value>
-        </TranslationItem>
-        <TranslationItem Name="DiffTab" Property="Text" type="unfinished">
-          <Source>Diff</Source>
-          <Value>Diff</Value>
-        </TranslationItem>
-        <TranslationItem Name="ViewTab" Property="Text">
-          <Source>View</Source>
-          <Value>Voir</Value>
-        </TranslationItem>
-        <TranslationItem Name="cherryPickThisCommitToolStripMenuItem" Property="Text" type="unfinished">
-          <Source>Cherry pick commit</Source>
-          <Value>Cherry picker le commit</Value>
-        </TranslationItem>
-        <TranslationItem Name="diffToolremotelocalStripMenuItem" Property="Text">
-          <Source>Difftool selected &lt; - &gt; local</Source>
-          <Value>Outil de diff selectionné &lt; - &gt; local</Value>
-        </TranslationItem>
-        <TranslationItem Name="followFileHistoryToolStripMenuItem" Property="Text">
-          <Source>Detect and follow renames</Source>
-          <Value>Détecter et souvre les renommages</Value>
-        </TranslationItem>
-        <TranslationItem Name="fullHistoryToolStripMenuItem" Property="Text">
-          <Source>Full history</Source>
-          <Value>Tout l'historique</Value>
-        </TranslationItem>
-        <TranslationItem Name="loadBlameOnShowToolStripMenuItem" Property="Text">
-          <Source>Load blame on show</Source>
-          <Value>Charger le blâme à l'affichage</Value>
-        </TranslationItem>
-        <TranslationItem Name="loadHistoryOnShowToolStripMenuItem" Property="Text">
-          <Source>Load history on show</Source>
-          <Value>Charger l'historique à l'affichage</Value>
-        </TranslationItem>
-        <TranslationItem Name="manipuleerCommitToolStripMenuItem" Property="Text">
-          <Source>Manipulate commit</Source>
-          <Value>Manipuler le commit</Value>
-        </TranslationItem>
-        <TranslationItem Name="openWithDifftoolToolStripMenuItem" Property="Text">
-          <Source>Open with difftool</Source>
-          <Value>Ouvrir avec difftool</Value>
-        </TranslationItem>
-        <TranslationItem Name="revertCommitToolStripMenuItem" Property="Text">
-          <Source>Revert commit</Source>
-          <Value>Annuler le commit</Value>
-        </TranslationItem>
-        <TranslationItem Name="saveAsToolStripMenuItem" Property="Text">
-          <Source>Save as</Source>
-          <Value>Enregistrer sous</Value>
-        </TranslationItem>
-        <TranslationItem Name="toolStripLabel1" Property="Text" type="unfinished">
-          <Source>Branches:</Source>
-          <Value>Branches :</Value>
-        </TranslationItem>
-        <TranslationItem Name="toolStripLabel2" Property="Text">
-          <Source>Filter:</Source>
-          <Value>Filtre :</Value>
-        </TranslationItem>
-        <TranslationItem Name="toolStripSplitLoad" Property="ToolTipText">
-          <Source>Load file history</Source>
-          <Value>Charger l'historique du fichier</Value>
-        </TranslationItem>
-        <TranslationItem Name="viewCommitToolStripMenuItem" Property="Text">
-          <Source>View commit</Source>
-          <Value>Voir le commit</Value>
-        </TranslationItem>
-      </translationItems>
-    </TranslationCategory>
-    <TranslationCategory Name="FormFixHome">
-      <translationItems>
-        <TranslationItem Name="$this" Property="Text">
-          <Source>Home</Source>
-          <Value>Home</Value>
-        </TranslationItem>
-        <TranslationItem Name="_gitGlobalConfigNotFound" Property="Text">
-          <Source>The environment variable HOME does not point to a directory that contains the global git config file:
-" {0} "
-
-Do you want Git Extensions to help locate the correct folder?</Source>
-          <Value>La variable d'environnement HOME ne pointe pas vers un répertoire contenant le fichier de configuration global de git:
-" {0} "
-
-Voulez-vous que Git Extensions vous aide à trouver le répertoire correcte?</Value>
-        </TranslationItem>
-        <TranslationItem Name="_gitGlobalConfigNotFoundCaption" Property="Text">
-          <Source>Global config</Source>
-          <Value>Configuration globale</Value>
-        </TranslationItem>
-        <TranslationItem Name="_gitconfigFoundHome" Property="Text">
-          <Source>Located .gitconfig in %HOME% ({0}). This setting has been chosen automatically.</Source>
-          <Value>.gitconfig trouvé dans %HOME% ({0}). Ce paramètre a été choisi automatiquement.</Value>
-        </TranslationItem>
-        <TranslationItem Name="_gitconfigFoundHomedrive" Property="Text">
-          <Source>Located .gitconfig in %HOMEDRIVE%%HOMEPATH% ({0}). This setting has been chosen automatically.</Source>
-          <Value>.gitconfig trouvé dans %HOMEDRIVE%%HOMEPATH% ({0}). Ce paramètre a été choisi automatiquement.</Value>
-        </TranslationItem>
-        <TranslationItem Name="_gitconfigFoundPersonalFolder" Property="Text">
-          <Source>Located .gitconfig in personal folder ({0}). This setting has been chosen automatically.</Source>
-          <Value>.gitconfig trouvé dans le répertoire personnel ({0}). Ce paramètre a été choisi automatiquement.</Value>
-        </TranslationItem>
-        <TranslationItem Name="_gitconfigFoundUserprofile" Property="Text">
-          <Source>Located .gitconfig in %USERPROFILE% ({0}). This setting has been chosen automatically.</Source>
-          <Value>.gitconfig trouvé dans %USERPROFILE% ({0}). Ce paramètre a été choisi automatiquement.</Value>
-        </TranslationItem>
-        <TranslationItem Name="_homeNotAccessible" Property="Text">
-          <Source>The environment variable HOME points to a directory that is not accessible:
-"{0}"</Source>
-          <Value>La variable d'environnement HOME pointe vers un répertoire qui n'est pas accessible :
-"{0}"</Value>
-        </TranslationItem>
-        <TranslationItem Name="_noHomeDirectorySpecified" Property="Text">
-          <Source>Please enter a HOME directory.</Source>
-          <Value>Entrez un répertoire HOME s'il vous plait.</Value>
-        </TranslationItem>
-        <TranslationItem Name="defaultHome" Property="Text">
-          <Source>Use default for HOME</Source>
-          <Value>Utiliser la valeur par defaut pour HOME</Value>
-        </TranslationItem>
-        <TranslationItem Name="groupBox8" Property="Text">
-          <Source>Environment</Source>
-          <Value>Environnement</Value>
-        </TranslationItem>
-        <TranslationItem Name="label51" Property="Text">
-          <Source>The global config file located in the location stored environment variable %HOME%. By default %HOME% will be set 
-to %HOMEDRIVE%%HOMEPATH% if empty. Change the default behaviour only if you experience problems. </Source>
-          <Value>Le fichier de configuration global doit être situé dans l'endroit indiqué par la variable d'environnement %HOME%. Par défaut, %HOME% sera mis
-à %HOMEDRIVE%%HOMEPATH% si vide. Changez le comportement par défaut uniquement si vous rencontrez des problèmes.</Value>
-        </TranslationItem>
-        <TranslationItem Name="ok" Property="Text" type="unfinished">
-          <Source>OK</Source>
-          <Value>OK</Value>
-        </TranslationItem>
-        <TranslationItem Name="otherHome" Property="Text">
-          <Source>Other</Source>
-          <Value>Autre</Value>
-        </TranslationItem>
-        <TranslationItem Name="otherHomeBrowse" Property="Text">
-          <Source>Browse</Source>
-          <Value>Parcourir</Value>
-        </TranslationItem>
-        <TranslationItem Name="userprofileHome" Property="Text">
-          <Source>Set HOME to USERPROFILE</Source>
-          <Value>Mettre HOME à USERPROFILE</Value>
-        </TranslationItem>
-      </translationItems>
-    </TranslationCategory>
-    <TranslationCategory Name="FormFormatPatch">
-      <translationItems>
-        <TranslationItem Name="$this" Property="Text" type="unfinished">
-          <Source>Format patch</Source>
-          <Value>Formater le patch</Value>
-        </TranslationItem>
-        <TranslationItem Name="Browse" Property="Text">
-          <Source>Browse</Source>
-          <Value>Parcourir</Value>
-        </TranslationItem>
-        <TranslationItem Name="FormatPatch" Property="Text">
-          <Source>Create patch(es)</Source>
-          <Value>Créer les patch(s)</Value>
-        </TranslationItem>
-        <TranslationItem Name="SaveToDir" Property="Text">
-          <Source>Save patches in directory</Source>
-          <Value>Sauver les patchs dans le répertoire</Value>
-        </TranslationItem>
-        <TranslationItem Name="SelectedBranch" Property="Text">
-          <Source>Branch</Source>
-          <Value>Branche</Value>
-        </TranslationItem>
-        <TranslationItem Name="SendToMail" Property="Text">
-          <Source>Mail patches to</Source>
-          <Value>Mailer les patchs à</Value>
-        </TranslationItem>
-        <TranslationItem Name="_currentBranchText" Property="Text">
-          <Source>Current branch:</Source>
-<<<<<<< HEAD
-          <Value>Branche courante:</Value>
-=======
-          <Value>Branche courante :</Value>
->>>>>>> ab41abf5
-        </TranslationItem>
-        <TranslationItem Name="_noEmailEnteredText" Property="Text">
-          <Source>You need to enter an email address.</Source>
-          <Value>Vous devez entrer une adresse email.</Value>
-        </TranslationItem>
-        <TranslationItem Name="_noGitMailConfigured" Property="Text">
-          <Source>There is no email address configured in the settings dialog.</Source>
-          <Value>Il n'y a pas d'adresse mail configurée dans le formulaire de configuration.</Value>
-        </TranslationItem>
-        <TranslationItem Name="_noOutputPathEnteredText" Property="Text">
-          <Source>You need to enter an output path.</Source>
-          <Value>Vous devez saisir un répertoire de sortie.</Value>
-        </TranslationItem>
-        <TranslationItem Name="_noSubjectEnteredText" Property="Text">
-          <Source>You need to enter a mail subject.</Source>
-          <Value>Vous devez saisir un sujet de mail.</Value>
-        </TranslationItem>
-        <TranslationItem Name="_patchResultCaption" Property="Text">
-          <Source>Patch result</Source>
-          <Value>Résultat du patch</Value>
-        </TranslationItem>
-        <TranslationItem Name="_sendMailResult" Property="Text">
-<<<<<<< HEAD
-          <Source>
-
-Send to:</Source>
-          <Value>Envoyer à :</Value>
-        </TranslationItem>
-        <TranslationItem Name="_sendMailResultFailed" Property="Text">
-          <Source>
-
-Failed to send mail.</Source>
-=======
-          <Source>Send to:</Source>
-          <Value>Envoyer à :</Value>
-        </TranslationItem>
-        <TranslationItem Name="_sendMailResultFailed" Property="Text">
-          <Source>Failed to send mail.</Source>
->>>>>>> ab41abf5
-          <Value>Echec d'envoi du mail.</Value>
-        </TranslationItem>
-        <TranslationItem Name="_twoRevisionsNeededCaption" Property="Text">
-          <Source>Patch error</Source>
-          <Value>Erreur du patch</Value>
-        </TranslationItem>
-        <TranslationItem Name="_twoRevisionsNeededText" Property="Text">
-          <Source>You need to select two revisions</Source>
-          <Value>Vous devez sélectionner 2 révisions</Value>
-        </TranslationItem>
-        <TranslationItem Name="_wrongSmtpSettingsText" Property="Text">
-          <Source>You need to enter a valid smtp in the settings dialog.</Source>
-          <Value>Vous devez saisir un smtp calide dans le formulaire de configuration.</Value>
-        </TranslationItem>
-        <TranslationItem Name="label1" Property="Text">
-          <Source>Subject</Source>
-          <Value>Sujet</Value>
-        </TranslationItem>
-        <TranslationItem Name="label2" Property="Text">
-          <Source>Body</Source>
-          <Value>Corps</Value>
-        </TranslationItem>
-      </translationItems>
-    </TranslationCategory>
-    <TranslationCategory Name="FormGerritChangeSubmitted">
-      <translationItems>
-        <TranslationItem Name="$this" Property="Text">
-          <Source>Change Submitted</Source>
-          <Value>Changement soumis</Value>
-        </TranslationItem>
-        <TranslationItem Name="btnClose" Property="Text" type="unfinished">
-          <Source>Close</Source>
-          <Value>Fermer</Value>
-        </TranslationItem>
-        <TranslationItem Name="labelSubmitted" Property="Text">
-          <Source>Your change has been submitted for review at the following location:</Source>
-          <Value>Votre changement a été soumis pour revue à l'endroit suivant :</Value>
-        </TranslationItem>
-      </translationItems>
-    </TranslationCategory>
-    <TranslationCategory Name="FormGerritDownload">
-      <translationItems>
-        <TranslationItem Name="$this" Property="Text">
-          <Source>Download Gerrit Change</Source>
-          <Value>Télécharger le changement Gerrit</Value>
-        </TranslationItem>
-        <TranslationItem Name="AddRemote" Property="Text" type="unfinished">
-          <Source>Manage remotes</Source>
-          <Value>Gérer</Value>
-        </TranslationItem>
-        <TranslationItem Name="Download" Property="Text">
-          <Source>&amp;Download</Source>
-          <Value>&amp;Télécharger</Value>
-        </TranslationItem>
-        <TranslationItem Name="_cannotGetChangeDetails" Property="Text">
-          <Source>Could not retrieve the change details</Source>
-          <Value>Impossible de récupérer les détails du changement</Value>
-        </TranslationItem>
-        <TranslationItem Name="_downloadCaption" Property="Text">
-          <Source>Download change {0}</Source>
-          <Value>Télécharger le changement {0}</Value>
-        </TranslationItem>
-        <TranslationItem Name="_downloadGerritChangeCaption" Property="Text">
-          <Source>Download Gerrit Change</Source>
-          <Value>Télécharger le changement Gerrit</Value>
-        </TranslationItem>
-        <TranslationItem Name="_selectChange" Property="Text">
-          <Source>Please enter a change</Source>
-          <Value>S'il vous plait entrez un changement</Value>
-        </TranslationItem>
-        <TranslationItem Name="_selectRemote" Property="Text" type="unfinished">
-          <Source>Please select a remote repository</Source>
-          <Value>Veuillez sélectionner un dépôt distant</Value>
-        </TranslationItem>
-        <TranslationItem Name="labelChange" Property="Text">
-          <Source>Change:</Source>
-          <Value>Changement :</Value>
-        </TranslationItem>
-        <TranslationItem Name="labelEnterChangeIdOrNumber" Property="Text">
-          <Source>Enter the Change-Id or the number from the Gerrit URL</Source>
-          <Value>Entrez l'id du changement ou le numéro de l'URL Gerrit</Value>
-        </TranslationItem>
-        <TranslationItem Name="labelRemote" Property="Text">
-          <Source>Remote:</Source>
-          <Value>Branche distante :</Value>
-        </TranslationItem>
-        <TranslationItem Name="labelTopicBranch" Property="Text">
-          <Source>Topic branch:</Source>
-          <Value>Thème de branch :</Value>
-        </TranslationItem>
-      </translationItems>
-    </TranslationCategory>
-    <TranslationCategory Name="FormGerritPublish">
-      <translationItems>
-        <TranslationItem Name="$this" Property="Text">
-          <Source>Publish Gerrit Change</Source>
-          <Value>Publier le changement Gerrit</Value>
-        </TranslationItem>
-        <TranslationItem Name="AddRemote" Property="Text" type="unfinished">
-          <Source>Manage remotes</Source>
-          <Value>Gérer</Value>
-        </TranslationItem>
-        <TranslationItem Name="Publish" Property="Text">
-          <Source>&amp;Publish</Source>
-          <Value>&amp;Publier</Value>
-        </TranslationItem>
-        <TranslationItem Name="PublishDraft" Property="Text">
-          <Source>Submit review as draft</Source>
-          <Value>Soumettre une revue comme brouillon</Value>
-        </TranslationItem>
-        <TranslationItem Name="_downloadGerritChangeCaption" Property="Text">
-          <Source>Download Gerrit Change</Source>
-          <Value>Télécharger le changement Gerrit</Value>
-        </TranslationItem>
-        <TranslationItem Name="_publishCaption" Property="Text">
-          <Source>Publish change</Source>
-          <Value>Publier le changement</Value>
-        </TranslationItem>
-        <TranslationItem Name="_selectBranch" Property="Text">
-          <Source>Please enter a branch</Source>
-          <Value>Veuillez entrer une branche</Value>
-        </TranslationItem>
-        <TranslationItem Name="_selectRemote" Property="Text" type="unfinished">
-          <Source>Please select a remote repository</Source>
-          <Value>Veuillez sélectionner un dépôt distant</Value>
-        </TranslationItem>
-        <TranslationItem Name="labelBranch" Property="Text">
-          <Source>Branch:</Source>
-          <Value>Branche :</Value>
-        </TranslationItem>
-        <TranslationItem Name="labelRemote" Property="Text">
-          <Source>Remote:</Source>
-          <Value>Branche distante :</Value>
-        </TranslationItem>
-        <TranslationItem Name="labelTopic" Property="Text">
-          <Source>Topic:</Source>
-          <Value>Thème :</Value>
-        </TranslationItem>
-      </translationItems>
-    </TranslationCategory>
-    <TranslationCategory Name="FormGitAttributes">
-      <translationItems>
-        <TranslationItem Name="$this" Property="Text">
-          <Source>Edit .gitattributes</Source>
-          <Value>Editer .gitattributes</Value>
-        </TranslationItem>
-        <TranslationItem Name="Save" Property="Text">
-          <Source>Save</Source>
-          <Value>Enregistrer</Value>
-        </TranslationItem>
-        <TranslationItem Name="_cannotAccessGitattributes" Property="Text">
-          <Source>Failed to save .gitattributes.
-Check if file is accessible.</Source>
-          <Value>Echec de sauvegarde de .gitattributes.
-Vérifiez si le fichier est accessible.</Value>
-        </TranslationItem>
-        <TranslationItem Name="_cannotAccessGitattributesCaption" Property="Text">
-          <Source>Failed to save .gitattributes</Source>
-          <Value>Echec de sauvegarde de .gitattributes</Value>
-        </TranslationItem>
-        <TranslationItem Name="_noWorkingDirCaption" Property="Text">
-          <Source>No working dir</Source>
-          <Value>Pas de répertoire de travail</Value>
-        </TranslationItem>
-        <TranslationItem Name="_saveFileQuestion" Property="Text">
-          <Source>Save changes to .gitattributes?</Source>
-          <Value>Sauver les modifications à .gitattributes?</Value>
-        </TranslationItem>
-        <TranslationItem Name="_saveFileQuestionCaption" Property="Text">
-          <Source>Save changes?</Source>
-          <Value>Sauver les modifications?</Value>
-        </TranslationItem>
-        <TranslationItem Name="label1" Property="Text">
-          <Source>Edit the git attributes
-Define attributes per path
-
-Examples
-Mark all jpg files as binary:
-*.jpg binary
-
-Mark sln files as binary:
-*.sln binary
-
-Mark single file as text:
-weirdchars.txt text
-
-For more information run
-command "git help gitattributes"
-</Source>
-          <Value>Modifiez le git attributes
-Definissez les attibuts par chemin
-
-Exemples
-Marquez tous les fichiers jpg comme binaire :
-*.jpg binary
-
-Marquez tous les fichiers sln comme binaire :
-*.sln binary
-
-Marquez un seul fichier comme texte :
-weirdchars.txt text
-
-Pour plus d'information exécutez la
-commande "git help gitattributes"
-
-</Value>
-        </TranslationItem>
-        <TranslationItem Name="noWorkingDir" Property="Text">
-          <Source>.gitattributes is only supported when there is a working dir.</Source>
-          <Value>.gitattributes est uniquement supporté quand il y a un répertoire de travail.</Value>
-        </TranslationItem>
-      </translationItems>
-    </TranslationCategory>
-    <TranslationCategory Name="FormGitIgnore">
-      <translationItems>
-        <TranslationItem Name="$this" Property="Text">
-          <Source>Edit .gitignore</Source>
-          <Value>Editer .gitignore</Value>
-        </TranslationItem>
-        <TranslationItem Name="AddDefault" Property="Text">
-          <Source>Add default ignores</Source>
-          <Value>Ajouter les ignores par defaut</Value>
-        </TranslationItem>
-        <TranslationItem Name="AddPattern" Property="Text">
-          <Source>Add pattern</Source>
-          <Value>Ajouter le modèle</Value>
-        </TranslationItem>
-        <TranslationItem Name="Save" Property="Text">
-          <Source>Save</Source>
-          <Value>Enregistrer</Value>
-        </TranslationItem>
-        <TranslationItem Name="_cannotAccessGitignore" Property="Text">
-          <Source>Failed to save .gitignore.
-Check if file is accessible.</Source>
-          <Value>Echec de sauvegarde de .gitignore.
-Verifiez s'il est accessible.</Value>
-        </TranslationItem>
-        <TranslationItem Name="_cannotAccessGitignoreCaption" Property="Text">
-          <Source>Failed to save .gitignore</Source>
-          <Value>Echec de sauvegarde de .gitignore</Value>
-        </TranslationItem>
-        <TranslationItem Name="_gitignoreOnlyInWorkingDirSupported" Property="Text">
-          <Source>.gitignore is only supported when there is a working dir.</Source>
-          <Value>.gitignore est uniquement supporté quand il y a un répertoire de travail.</Value>
-        </TranslationItem>
-        <TranslationItem Name="_gitignoreOnlyInWorkingDirSupportedCaption" Property="Text" type="unfinished">
-          <Source>No working dir</Source>
-          <Value>Pas de répertoire de travail</Value>
-        </TranslationItem>
-        <TranslationItem Name="_saveFileQuestion" Property="Text">
-          <Source>Save changes to .gitignore?</Source>
-          <Value>Sauver les modifications de .gitignore?</Value>
-        </TranslationItem>
-        <TranslationItem Name="_saveFileQuestionCaption" Property="Text" type="unfinished">
-          <Source>Save changes?</Source>
-          <Value>Sauver les modifications?</Value>
-        </TranslationItem>
-        <TranslationItem Name="label1" Property="Text">
-          <Source>Specify filepatterns you want git to ignore.
-
-Example:
-#ignore thumbnails created by windows
-Thumbs.db
-#Ignore files build by Visual Studio
-*.user
-*.aps
-*.pch
-*.vspscc
-*_i.c
-*_p.c
-*.ncb
-*.suo
-*.bak
-*.cache
-*.ilk
-*.log
-[Bb]in
-[Dd]ebug*/
-*.sbr
-obj/
-[Rr]elease*/
-_ReSharper*/</Source>
-          <Value>Specifiez les motifs des fichiers que vous voulez que git ignore.
-
-Exemple:
-#ignore aperçus créés par windows
-Thumbs.db
-#Ignore les fichiers créés par Visual Studio
-*.user
-*.aps
-*.pch
-*.vspscc
-*_i.c
-*_p.c
-*.ncb
-*.suo
-*.bak
-*.cache
-*.ilk
-*.log
-[Bb]in
-[Dd]ebug*/
-*.sbr
-obj/
-[Rr]elease*/
-_ReSharper*/
-</Value>
-        </TranslationItem>
-        <TranslationItem Name="lnkGitIgnorePatterns" Property="Text">
-          <Source>More gitignore patterns</Source>
-          <Value>Plus de modèles gitignore</Value>
-        </TranslationItem>
-      </translationItems>
-    </TranslationCategory>
-    <TranslationCategory Name="FormGitReview">
-      <translationItems>
-        <TranslationItem Name="$this" Property="Text">
-          <Source>Edit .gitreview</Source>
-          <Value>Modifier .gitreview</Value>
-        </TranslationItem>
-        <TranslationItem Name="Save" Property="Text" type="unfinished">
-          <Source>Save</Source>
-          <Value>Enregistrer</Value>
-        </TranslationItem>
-        <TranslationItem Name="_cannotAccessGitreview" Property="Text">
-          <Source>Failed to save .gitreview.
-Check if file is accessible.</Source>
-          <Value>Echec de sauvegarde de .gitreview.
-Verifiez si le fichier est accessible.
-</Value>
-        </TranslationItem>
-        <TranslationItem Name="_cannotAccessGitreviewCaption" Property="Text">
-          <Source>Failed to save .gitreview</Source>
-          <Value>Echec de sauvegarde de .gitreview</Value>
-        </TranslationItem>
-        <TranslationItem Name="_gitreviewOnlyInWorkingDirSupported" Property="Text">
-          <Source>.gitreview is only supported when there is a working dir.</Source>
-          <Value>.gitreview est uniquement supporté lorsqu'il y a un répertoire de travail.</Value>
-        </TranslationItem>
-        <TranslationItem Name="_gitreviewOnlyInWorkingDirSupportedCaption" Property="Text">
-          <Source>No working dir</Source>
-          <Value>Pas de répertoire de travail</Value>
-        </TranslationItem>
-        <TranslationItem Name="_saveFileQuestion" Property="Text">
-          <Source>Save changes to .gitreview?</Source>
-          <Value>Sauver les modifications vers .gitreview?</Value>
-        </TranslationItem>
-        <TranslationItem Name="_saveFileQuestionCaption" Property="Text">
-          <Source>Save changes?</Source>
-          <Value>Sauver les modifications?</Value>
-        </TranslationItem>
-        <TranslationItem Name="label1" Property="Text">
-          <Source>Provide the configuration for
-.gitreview to setup Gerrit.
-
-Example configuration:
-
-[gerrit]
-host=review.example.com
-port=29418
-project=department/project.git
-defaultbranch=master
-defaultremote=review
-defaultrebase=0</Source>
-          <Value>Renseignez la configuration pour
-.gitreview pour mettre en place Gerrit.
-
-Exemple de configuration:
-
-[gerrit]
-host=review.example.com
-port=29418
-project=department/project.git
-defaultbranch=master
-defaultremote=review
-defaultrebase=0</Value>
-        </TranslationItem>
-        <TranslationItem Name="lnkGitReviewHelp" Property="Text">
-          <Source>GitHub page for git-review</Source>
-          <Value>Page GitHub pour git-review</Value>
-        </TranslationItem>
-      </translationItems>
-    </TranslationCategory>
-    <TranslationCategory Name="FormGoToCommit">
-      <translationItems>
-        <TranslationItem Name="$this" Property="Text" type="unfinished">
-          <Source>Go to commit</Source>
-          <Value>Allez au commit</Value>
-        </TranslationItem>
-        <TranslationItem Name="goButton" Property="Text">
-          <Source>Go</Source>
-          <Value>Allez à</Value>
-        </TranslationItem>
-        <TranslationItem Name="groupBox1" Property="Text">
-          <Source>Help</Source>
-          <Value>Aide</Value>
-        </TranslationItem>
-        <TranslationItem Name="label1" Property="Text">
-          <Source>Commit expression:</Source>
-          <Value>Expression de commit :</Value>
-        </TranslationItem>
-        <TranslationItem Name="label2" Property="Text">
-          <Source>Commit expression examples:
-- complete commit hash: e. g.: 8eab51fcb9c4538eb74c4dcd4c31ffd693ad25c9
-- partial commit hash (if unique): e. g.: 8eab51fcb9c453
-- tag name
-- branch name</Source>
-          <Value>Exemples d'expression de commit :
-- hash de commit complet : par ex. : 8eab51fcb9c4538eb74c4dcd4c31ffd693ad25c9
-- hash de commit partiel (si unique): par ex. : 8eab51fcb9c453
-- nom d'étiquette
-- nom de branche</Value>
-        </TranslationItem>
-        <TranslationItem Name="label3" Property="Text">
-          <Source>Go to tag:</Source>
-<<<<<<< HEAD
-          <Value>Allez au tag :</Value>
-=======
-          <Value>Allez à l'étiquette :</Value>
->>>>>>> ab41abf5
-        </TranslationItem>
-        <TranslationItem Name="label4" Property="Text">
-          <Source>Go to branch:</Source>
-          <Value>Allez à la branche :</Value>
-        </TranslationItem>
-        <TranslationItem Name="linkGitRevParse" Property="Text">
-          <Source>More (git-rev-parse, section SPECIFYING REVISIONS)</Source>
-          <Value>Plus (git-rev-parse, section SPECIFIER LES REVISIONS)</Value>
-        </TranslationItem>
-      </translationItems>
-    </TranslationCategory>
-    <TranslationCategory Name="FormGoToLine">
-      <translationItems>
-        <TranslationItem Name="$this" Property="Text" type="unfinished">
-          <Source>Go to line</Source>
-          <Value>Aller à la ligne</Value>
-        </TranslationItem>
-        <TranslationItem Name="cancelBtn" Property="Text">
-          <Source>Cancel</Source>
-          <Value>Annuler</Value>
-        </TranslationItem>
-        <TranslationItem Name="lineLabel" Property="Text">
-          <Source>Line number</Source>
-          <Value>Numéro de ligne</Value>
-        </TranslationItem>
-        <TranslationItem Name="okBtn" Property="Text" type="unfinished">
-          <Source>OK</Source>
-          <Value>OK</Value>
-        </TranslationItem>
-      </translationItems>
-    </TranslationCategory>
-    <TranslationCategory Name="FormHotkeys">
-      <translationItems>
-        <TranslationItem Name="$this" Property="Text">
-          <Source>Hotkeys</Source>
-          <Value>Raccourcis clavier</Value>
-        </TranslationItem>
-      </translationItems>
-    </TranslationCategory>
-    <TranslationCategory Name="FormInit">
-      <translationItems>
-        <TranslationItem Name="$this" Property="Text">
-          <Source>Initialize new repository</Source>
-          <Value>Créer nouveau dépôt</Value>
-        </TranslationItem>
-        <TranslationItem Name="Browse" Property="Text">
-          <Source>Browse</Source>
-          <Value>Parcourir</Value>
-        </TranslationItem>
-        <TranslationItem Name="Central" Property="Text">
-          <Source>Central repository, no working dir  (--bare --shared=all)</Source>
-          <Value>Dépôt central, pas de répertoire de travail (--base, --shard=all)</Value>
-        </TranslationItem>
-        <TranslationItem Name="Init" Property="Text">
-          <Source>Initialize</Source>
-          <Value>Créer</Value>
-        </TranslationItem>
-        <TranslationItem Name="Personal" Property="Text">
-          <Source>Personal repository</Source>
-          <Value>Dépôt personnel</Value>
-        </TranslationItem>
-        <TranslationItem Name="_chooseDirectory" Property="Text">
-          <Source>Please choose a directory.</Source>
-          <Value>Veuillez choisir un dossier.</Value>
-        </TranslationItem>
-        <TranslationItem Name="_chooseDirectoryCaption" Property="Text">
-          <Source>Choose directory</Source>
-          <Value>Choix dossier</Value>
-        </TranslationItem>
-        <TranslationItem Name="_chooseDirectoryNotFile" Property="Text">
-          <Source>Cannot initialize a new repository on a file.
-Please choose a directory.</Source>
-          <Value>Impossible de créer un dépôt sur un fichier.
-Veuillez entrer un dossier.</Value>
-        </TranslationItem>
-        <TranslationItem Name="_chooseDirectoryNotFileCaption" Property="Text">
-          <Source>Error</Source>
-          <Value>Erreur</Value>
-        </TranslationItem>
-        <TranslationItem Name="_initMsgBoxCaption" Property="Text">
-          <Source>Initialize new repository</Source>
-          <Value>Créer nouveau dépôt</Value>
-        </TranslationItem>
-        <TranslationItem Name="groupBox1" Property="Text">
-          <Source>Repository type</Source>
-          <Value>Type de dépôt</Value>
-        </TranslationItem>
-        <TranslationItem Name="label1" Property="Text">
-          <Source>Directory</Source>
-          <Value>Dossier</Value>
-        </TranslationItem>
-      </translationItems>
-    </TranslationCategory>
-    <TranslationCategory Name="FormMailMap">
-      <translationItems>
-        <TranslationItem Name="$this" Property="Text">
-          <Source>Edit .mailmap</Source>
-          <Value>Editer .mailmap</Value>
-        </TranslationItem>
-        <TranslationItem Name="Save" Property="Text">
-          <Source>Save</Source>
-          <Value>Enregistrer</Value>
-        </TranslationItem>
-        <TranslationItem Name="_cannotAccessMailmap" Property="Text">
-          <Source>Failed to save .mailmap.
-Check if file is accessible.</Source>
-          <Value>Echec de sauvegarde de .mailmap.
-Vérifiez si le fichier est accessible.</Value>
-        </TranslationItem>
-        <TranslationItem Name="_cannotAccessMailmapCaption" Property="Text">
-          <Source>Failed to save .mailmap</Source>
-          <Value>Echec de sauvegarde de .mailmap</Value>
-        </TranslationItem>
-        <TranslationItem Name="_mailmapOnlyInWorkingDirSupported" Property="Text">
-          <Source>.mailmap is only supported when there is a working dir.</Source>
-          <Value>.mailmap est unisuement supporté quand il y a un espace de travail.</Value>
-        </TranslationItem>
-        <TranslationItem Name="_mailmapOnlyInWorkingDirSupportedCaption" Property="Text">
-          <Source>No working dir</Source>
-          <Value>Pas de répertoire de travail</Value>
-        </TranslationItem>
-        <TranslationItem Name="_saveFileQuestion" Property="Text">
-          <Source>Save changes to .mailmap?</Source>
-          <Value>Sauver les modifications à .mailmap?</Value>
-        </TranslationItem>
-        <TranslationItem Name="_saveFileQuestionCaption" Property="Text">
-          <Source>Save changes?</Source>
-          <Value>Sauver les modifications?</Value>
-        </TranslationItem>
-        <TranslationItem Name="label1" Property="Text">
-          <Source>Edit the mailmap.
-This file is meant to correct usernames.
-
-Example:
-Henk Westhuis &lt;Henk@.(none)&gt;
-Henk Westhuis &lt;henk_westhuis@hotmail.com&gt;
-
-For more information run
-command "git help shortlog"</Source>
-          <Value>Editez le fichier mailmap.
-Ce fichier est utilisé pour corriger les noms d'utilisateurs.
-
-Exemple :
-Henk Westhuis &lt;Henk@.(none)&gt;
-Henk Westhuis &lt;henk_westhuis@hotmail.com&gt;
-
-Pour plus d'information exécutez la
-commande "git help shortlog"</Value>
-        </TranslationItem>
-      </translationItems>
-    </TranslationCategory>
-    <TranslationCategory Name="FormMergeBranch">
-      <translationItems>
-        <TranslationItem Name="$this" Property="Text">
-          <Source>Merge branches</Source>
-          <Value>Fusionner branches</Value>
-        </TranslationItem>
-        <TranslationItem Name="Currentbranch" Property="Text">
-          <Source>Current branch</Source>
-          <Value>Branche courante</Value>
-        </TranslationItem>
-        <TranslationItem Name="NonDefaultMergeStrategy" Property="Text">
-          <Source>Use non-default merge strategy</Source>
-          <Value>Utiliser une stratégie de fusion spécifique</Value>
-        </TranslationItem>
-        <TranslationItem Name="Ok" Property="Text">
-          <Source>&amp;Merge</Source>
-          <Value>&amp;Fusionner</Value>
-        </TranslationItem>
-        <TranslationItem Name="_strategyTooltipText" Property="Text">
-          <Source>resolve 
-This can only resolve two heads (i.e. the current branch and another branch you pulled from) using a 3-way merge algorithm.
-It tries to carefully detect criss-cross merge ambiguities and is considered generally safe and fast. 
-
-recursive 
-This can only resolve two heads using a 3-way merge algorithm. When there is more than one common ancestor that can be 
-used for 3-way merge, it creates a merged tree of the common ancestors and uses that as the reference tree for the 3-way
-merge. Additionally this can detect and handle merges involving renames. This is the default merge strategy when pulling or 
-merging one branch. 
-
-octopus 
-This resolves cases with more than two heads, but refuses to do a complex merge that needs manual resolution. It is 
-primarily meant to be used for bundling topic branch heads together. This is the default merge strategy when pulling or 
-merging more than one branch. 
-
-ours 
-This resolves any number of heads, but the resulting tree of the merge is always that of the current branch head, effectively 
-ignoring all changes from all other branches. It is meant to be used to supersede old development history of side branches.
-
-subtree 
-This is a modified recursive strategy. When merging trees A and B, if B corresponds to a subtree of A, B is first adjusted to 
-match the tree structure of A, instead of reading the trees at the same level. This adjustment is also done to the common 
-ancestor tree. </Source>
-          <Value>resolve/résoudre
-Celui-ci peut uniquement résoudre la fusion entre 2 têtes (c-à-d la branche courante et une autre branche depuis laquelle
-vous pullez) en utilisant un algorithme de fusion 3-directions.
-Il essai de détecter attentivement et les ambiguités de fusion enchevêtrés est considéré généralement comme sûr et rapide.
-
-recursive/récursif
-Celui-ci peut seulement résoudre la fusion entre 2 têtes en utilisant un algorithme de fusion 3-direction. Quand il y a plus 
-d'un ancêtre commun qui peut être utilisé pour la fusion 3-directions, il crée un arbre de fusion des ancêtres communs et
-utilise cela comme arbre de référence pour la fusion 3-directions. De plus, il peut détecter et gérer les fusion impliquant des
-renommages. C'est la stratégie par defaut lors d'un pull ou d'une fusion d'une branche.
-
-octopus/pieuvre
-Celui-ci résout les cas avec plus de 2 têtes, mais refuse de faire une fusion complexe qui necessite une résolution manuelle.
-C'est principalement destiné à être utilisé pour grouper ensemble les têtes de branches à thème. C'est la stratégie par
-defaut lors d'un pull ou d'une fusion de plus d'une branche.
-
-ours/notres
-Celui-ci résout n'importe quel nombre de têtes, mais l'arbre en résultant est toujours celui de la tête de la branche courante,
-ignorant toutes les modifications de toutes les autres branches. Il est destiné à être utilisé pour remplacer l'historique des
-anciens développements de branches annexes.
-
-subtree/sous-arbre
-Cest une version modifié de la stratégie recursive. Quand on fusionne les arbres A et B, si B correspond à un sous arbre de A,
-B est en premier ajusté pour correspondre à la structure arborescente A, au lieu de lire les arbres au même niveau.
-Cet ajustement est également fait à l'arbre de l'ancêtre commun.  </Value>
-        </TranslationItem>
-        <TranslationItem Name="advanced" Property="Text">
-          <Source>Show advanced options</Source>
-          <Value>Afficher les options avancées</Value>
-        </TranslationItem>
-        <TranslationItem Name="fastForward" Property="Text">
-          <Source>Keep a single branch line if possible (fast forward)</Source>
-          <Value>Garder une seule ligne de branche si possible (fast forward)</Value>
-        </TranslationItem>
-        <TranslationItem Name="groupBox1" Property="Text" type="unfinished">
-          <Source>Merge</Source>
-          <Value>Fusionner</Value>
-        </TranslationItem>
-        <TranslationItem Name="label1" Property="Text">
-          <Source>Merge branch into current branch</Source>
-          <Value>Fusionner la branche dans la branche courante</Value>
-        </TranslationItem>
-        <TranslationItem Name="label2" Property="Text">
-          <Source>Merge with</Source>
-          <Value>Fusionner avec</Value>
-        </TranslationItem>
-        <TranslationItem Name="noCommit" Property="Text">
-          <Source>Do not commit</Source>
-          <Value>Ne pas commiter</Value>
-        </TranslationItem>
-        <TranslationItem Name="noFastForward" Property="Text">
-          <Source>Always create a new merge commit</Source>
-          <Value>Toujours créer un nouveau commit de merge</Value>
-        </TranslationItem>
-        <TranslationItem Name="squash" Property="Text">
-          <Source>Squash commits</Source>
-          <Value>Ecraser les commits</Value>
-        </TranslationItem>
-        <TranslationItem Name="strategyHelp" Property="Text">
-          <Source>Help</Source>
-          <Value>Aide</Value>
-        </TranslationItem>
-      </translationItems>
-    </TranslationCategory>
-    <TranslationCategory Name="FormModifiedDeletedCreated">
-      <translationItems>
-        <TranslationItem Name="$this" Property="Text">
-          <Source>Solve mergeconflict</Source>
-          <Value>Résoudres le conflit de fusion</Value>
-        </TranslationItem>
-        <TranslationItem Name="Abort" Property="Text">
-          <Source>Abort</Source>
-          <Value>Interrompre</Value>
-        </TranslationItem>
-      </translationItems>
-    </TranslationCategory>
-    <TranslationCategory Name="FormPluginInformation">
-      <translationItems>
-        <TranslationItem Name="$this" Property="Text">
-          <Source>Gerrit Plugin</Source>
-          <Value>Extension Gerrit</Value>
-        </TranslationItem>
-        <TranslationItem Name="btnClose" Property="Text" type="unfinished">
-          <Source>Close</Source>
-          <Value>Fermer</Value>
-        </TranslationItem>
-        <TranslationItem Name="informationLabel" Property="Text">
-          <Source>The Gerrit plugin for GitExtensions provides integration with Gerrit for GitExtensions. This plugin has been based on the git-review tool.
-
-To enable Gerrit support for a repository, a .gitreview file must be created. This can be done through the Settings | Edit .gitreview menu option. See the link below for more information on the .gitreview file and the git-review tool.</Source>
-<<<<<<< HEAD
-          <Value>L'extension Gerrit pour GitExtensions fourni l'intégration avec Gerrit pour GitExtensions. Cette extension est basée sur l'outil git-review.
-
-=======
-          <Value>L'extension Gerrit pour GitExtensions fourni l'intégration avec Gerrit pour GitExtensions. Cette extension est basée sur l'outil git-review.
-
->>>>>>> ab41abf5
-Pour activer le support de Gerrit pour un dépôt, un fichier .gitreview doit être créé. Celà peut être fait à travers l'option du menu Paramètres | Modifier .gitreview. Visiter le lien ci-dessous pour pus d'information sur le fichier .gitreview et l'outil git-review.</Value>
-        </TranslationItem>
-      </translationItems>
-    </TranslationCategory>
-    <TranslationCategory Name="FormPull">
-      <translationItems>
-        <TranslationItem Name="$this" Property="Text">
-          <Source>Pull</Source>
-          <Value>Récupérer (Pull)</Value>
-        </TranslationItem>
-        <TranslationItem Name="AddRemote" Property="Text">
-          <Source>Manage</Source>
-          <Value>Gérer</Value>
-        </TranslationItem>
-        <TranslationItem Name="AutoStash" Property="Text">
-          <Source>Auto stash</Source>
-          <Value>Stash automatique</Value>
-        </TranslationItem>
-        <TranslationItem Name="Fetch" Property="Text">
-          <Source>Do not merge, only &amp;fetch remote changes</Source>
-          <Value>Ne pas fusionner, &amp;récupérer les changements uniquement</Value>
-        </TranslationItem>
-        <TranslationItem Name="Merge" Property="Text">
-          <Source>&amp;Merge remote branch into current branch</Source>
-          <Value>Fusionner le branche distante dans la branche courante</Value>
-        </TranslationItem>
-        <TranslationItem Name="Mergetool" Property="Text" type="unfinished">
-          <Source>Solve conflicts</Source>
-          <Value>Résoudre les conflits</Value>
-        </TranslationItem>
-        <TranslationItem Name="NoTags" Property="Text">
-          <Source>No tags</Source>
-<<<<<<< HEAD
-          <Value>Pas de tags</Value>
-=======
-          <Value>Pas d'étiquette</Value>
->>>>>>> ab41abf5
-        </TranslationItem>
-        <TranslationItem Name="Pull" Property="Text">
-          <Source>&amp;Pull</Source>
-          <Value>&amp;Pull</Value>
-        </TranslationItem>
-        <TranslationItem Name="PullFromRemote" Property="Text">
-          <Source>Remote</Source>
-          <Value>Distante</Value>
-        </TranslationItem>
-        <TranslationItem Name="PullFromUrl" Property="Text">
-          <Source>Url</Source>
-          <Value>Url</Value>
-        </TranslationItem>
-        <TranslationItem Name="Rebase" Property="Text">
-          <Source>&amp;Rebase current branch on top of remote branch, creates linear history (use with caution)</Source>
-          <Value>&amp;Rebase la branche courante au dessus de la branche distante, creant un historique linéaire (à utiliser avec précaution)</Value>
-        </TranslationItem>
-        <TranslationItem Name="Stash" Property="Text" type="unfinished">
-          <Source>Stash changes</Source>
-          <Value>Changements du stash</Value>
-        </TranslationItem>
-        <TranslationItem Name="_allMergeConflictSolvedQuestion" Property="Text">
-          <Source>Are all merge conflicts solved? Do you want to commit?</Source>
-          <Value>Tous les conflits sont-ils résolus? Voulez-vous commiter?</Value>
-        </TranslationItem>
-        <TranslationItem Name="_allMergeConflictSolvedQuestionCaption" Property="Text">
-          <Source>Conflicts solved</Source>
-          <Value>Conflits résolus</Value>
-        </TranslationItem>
-        <TranslationItem Name="_applyShashedItemsAgain" Property="Text">
-          <Source>Apply stashed items to working dir again?</Source>
-          <Value>Appliquer encore les items de stash au répertoire de travail?</Value>
-        </TranslationItem>
-        <TranslationItem Name="_applyShashedItemsAgainCaption" Property="Text" type="unfinished">
-          <Source>Auto stash</Source>
-          <Value>Stash automatique</Value>
-        </TranslationItem>
-        <TranslationItem Name="_areYouSureYouWantToRebaseMerge" Property="Text">
-          <Source>The current commit is a merge.
-Are you sure you want to rebase this merge?</Source>
-          <Value>Le commit courant est un commit de fusion.
-Etes cous sûr de vouloir rebaser ce commit?</Value>
-        </TranslationItem>
-        <TranslationItem Name="_areYouSureYouWantToRebaseMergeCaption" Property="Text">
-          <Source>Rebase merge commit?</Source>
-          <Value>Rebaser le commit de fusion?</Value>
-<<<<<<< HEAD
-        </TranslationItem>
-        <TranslationItem Name="_cannotLoadPutty" Property="Text">
-          <Source>Cannot load SSH key. PuTTY is not configured properly.</Source>
-          <Value>Impossible de charger la clef SSH. PuTTY n'est pas configuré correctement.</Value>
-=======
->>>>>>> ab41abf5
-        </TranslationItem>
-        <TranslationItem Name="_fetchAllBranchesCanOnlyWithFetch" Property="Text">
-          <Source>You can only fetch all remote branches (*) without merge or rebase.
-If you want to fetch all remote branches, choose fetch.
-If you want to fetch and merge a branch, choose a specific branch.</Source>
-          <Value>Vous pouvez seulement récupérer toutes les branches distantes (*) sans fusion ou rebase.
-Si vous voulez récupérer toutes les branches distantes, choisissez fetch.
-Si vous voulez récupérer et fusionner une branche, choisissez une branche spécifique.</Value>
-        </TranslationItem>
-        <TranslationItem Name="_notOnBranch" Property="Text">
-          <Source>You cannot "pull" when git head detached.
-
-Do you want to continue?</Source>
-          <Value>Vous ne pouvez pas "puller" quand le head de git est détaché.
-
-Voulez-vous continuer? </Value>
-        </TranslationItem>
-        <TranslationItem Name="_notOnBranchButtons" Property="Text" type="unfinished">
-          <Source>Checkout branch|Continue</Source>
-<<<<<<< HEAD
-          <Value>Checkouter branche|Continuer</Value>
-=======
-          <Value>Charger branche|Continuer</Value>
->>>>>>> ab41abf5
-        </TranslationItem>
-        <TranslationItem Name="_notOnBranchCaption" Property="Text">
-          <Source>Not on a branch</Source>
-          <Value>Pas sur une branche.</Value>
-        </TranslationItem>
-        <TranslationItem Name="_notOnBranchMainInstruction" Property="Text">
-          <Source>You are not working on a branch</Source>
-          <Value>Vous n'êtes pas sur une branche de travail</Value>
-        </TranslationItem>
-        <TranslationItem Name="_questionInitSubmodules" Property="Text">
-          <Source>The pulled has submodules configured.
-Do you want to initialize the submodules?
-This will initialize and update all submodules recursive.</Source>
-          <Value>Le contenu du pull a des sous modules configurés.
-Voulez-vous initialiser les sous modules?
-Cela va initialiser et mettre à jour tous les modules récursivement.</Value>
-        </TranslationItem>
-        <TranslationItem Name="_questionInitSubmodulesCaption" Property="Text" type="unfinished">
-          <Source>Submodules</Source>
-          <Value>Sous modules</Value>
-        </TranslationItem>
-        <TranslationItem Name="_selectRemoteRepository" Property="Text">
-          <Source>Please select a remote repository</Source>
-          <Value>Veuillez sélectionner un dépôt distant</Value>
-        </TranslationItem>
-        <TranslationItem Name="_selectSourceDirectory" Property="Text">
-          <Source>Please select a source directory</Source>
-          <Value>Selectionnez un répertoire source s'il vous plait</Value>
-        </TranslationItem>
-        <TranslationItem Name="groupBox1" Property="Text">
-          <Source>Merge options</Source>
-          <Value>Options de fusion</Value>
-        </TranslationItem>
-        <TranslationItem Name="groupBox2" Property="Text">
-          <Source>Pull from</Source>
-          <Value>Pull depuis</Value>
-        </TranslationItem>
-        <TranslationItem Name="groupBox3" Property="Text">
-          <Source>Branch</Source>
-          <Value>Branche</Value>
-        </TranslationItem>
-        <TranslationItem Name="label1" Property="Text" type="unfinished">
-          <Source>Local branch</Source>
-          <Value>Branche locale</Value>
-        </TranslationItem>
-        <TranslationItem Name="label2" Property="Text" type="unfinished">
-          <Source>Remote branch</Source>
-          <Value>Branche distante</Value>
-        </TranslationItem>
-      </translationItems>
-    </TranslationCategory>
-    <TranslationCategory Name="FormPush">
-      <translationItems>
-        <TranslationItem Name="$this" Property="Text">
-          <Source>Push</Source>
-          <Value>Pousser</Value>
-        </TranslationItem>
-        <TranslationItem Name="AddRemote" Property="Text">
-          <Source>Manage remotes</Source>
-          <Value>Gérer</Value>
-        </TranslationItem>
-        <TranslationItem Name="AutoPullOnRejected" Property="Text">
-          <Source>Auto pull on rejected</Source>
-          <Value>Pull automatique si rejet</Value>
-        </TranslationItem>
-        <TranslationItem Name="BranchTab" Property="Text">
-          <Source>Push branches</Source>
-          <Value>Pousser branches</Value>
-        </TranslationItem>
-        <TranslationItem Name="DeleteColumn" Property="HeaderText">
-          <Source>Delete Remote Branch</Source>
-          <Value>Supprimer branche distante</Value>
-        </TranslationItem>
-        <TranslationItem Name="ForceColumn" Property="HeaderText">
-          <Source>Push (Force Rewind)</Source>
-          <Value>Pousser (Forcer le retour en arrière)</Value>
-        </TranslationItem>
-        <TranslationItem Name="ForcePushBranches" Property="Text">
-          <Source>&amp;Force Push</Source>
-          <Value>&amp;Forcer le Push</Value>
-        </TranslationItem>
-        <TranslationItem Name="ForcePushTags" Property="Text">
-          <Source>&amp;Force Push</Source>
-          <Value>&amp;Forcer le Push</Value>
-        </TranslationItem>
-        <TranslationItem Name="LoadSSHKey" Property="Text">
-          <Source>Load SSH key</Source>
-          <Value>Charger clef ssh</Value>
-        </TranslationItem>
-        <TranslationItem Name="LocalColumn" Property="HeaderText">
-          <Source>Local Branch</Source>
-          <Value>Branche locale</Value>
-        </TranslationItem>
-        <TranslationItem Name="MultipleBranchTab" Property="Text">
-          <Source>Push multiple branches</Source>
-          <Value>Pousser plusieurs branches</Value>
-        </TranslationItem>
-        <TranslationItem Name="NewColumn" Property="HeaderText">
-          <Source>New at Remote</Source>
-          <Value>Nouveau sur Distant</Value>
-        </TranslationItem>
-        <TranslationItem Name="Pull" Property="Text">
-          <Source>Pull</Source>
-          <Value>Récupérer</Value>
-        </TranslationItem>
-        <TranslationItem Name="Push" Property="Text">
-          <Source>&amp;Push</Source>
-          <Value>&amp;Pousser</Value>
-        </TranslationItem>
-        <TranslationItem Name="PushAllBranches" Property="Text">
-          <Source>Push &amp;all branches</Source>
-          <Value>Toutes les branches</Value>
-        </TranslationItem>
-        <TranslationItem Name="PushAllTags" Property="Text">
-          <Source>Push &amp;all tags</Source>
-          <Value>Pousser toutes les étiquettes</Value>
-        </TranslationItem>
-        <TranslationItem Name="PushColumn" Property="HeaderText">
-          <Source>Push</Source>
-          <Value>Pousser</Value>
-        </TranslationItem>
-        <TranslationItem Name="PushToRemote" Property="Text">
-          <Source>Remote</Source>
-          <Value>Distante</Value>
-        </TranslationItem>
-        <TranslationItem Name="PushToUrl" Property="Text">
-          <Source>Url</Source>
-          <Value>Url</Value>
-        </TranslationItem>
-        <TranslationItem Name="RemoteColumn" Property="HeaderText">
-          <Source>Remote Branch</Source>
-          <Value>Branche distante</Value>
-        </TranslationItem>
-        <TranslationItem Name="ReplaceTrackingReference" Property="Text">
-          <Source>Replace tracking reference</Source>
-          <Value>Remplacer la référence de suivi</Value>
-        </TranslationItem>
-        <TranslationItem Name="ShowOptions" Property="Text">
-          <Source>Show options</Source>
-          <Value>Afficher les options</Value>
-        </TranslationItem>
-        <TranslationItem Name="ShowTagOptions" Property="Text">
-          <Source>Show options</Source>
-          <Value>Afficher les options</Value>
-        </TranslationItem>
-        <TranslationItem Name="TagTab" Property="Text">
-          <Source>Push tags</Source>
-          <Value>Pousser les étiquettes</Value>
-        </TranslationItem>
-        <TranslationItem Name="_branchNewForRemote" Property="Text">
-          <Source>The branch you are about to push seems to be a new branch for the remote.
-Are you sure you want to push this branch?</Source>
-          <Value>Il semble que cette branche n'existe pas dans le dépôt distant.
-Voulez-vous vraiment pousser cette branche ?
-
-</Value>
-        </TranslationItem>
-        <TranslationItem Name="_createPullRequestCB" Property="Text">
-          <Source>Create pull request after push</Source>
-          <Value>Créer requête de récupération</Value>
-        </TranslationItem>
-        <TranslationItem Name="_no" Property="Text">
-          <Source>No</Source>
-          <Value>Non</Value>
-        </TranslationItem>
-        <TranslationItem Name="_pushCaption" Property="Text">
-          <Source>Push</Source>
-          <Value>Pousser</Value>
-        </TranslationItem>
-        <TranslationItem Name="_pushToCaption" Property="Text">
-          <Source>Push to {0}</Source>
-          <Value>Pousser vers {0}</Value>
-        </TranslationItem>
-        <TranslationItem Name="_selectDestinationDirectory" Property="Text">
-          <Source>Please select a destination directory</Source>
-          <Value>Veuillez sélectionner une url de destination</Value>
-        </TranslationItem>
-        <TranslationItem Name="_selectRemote" Property="Text">
-          <Source>Please select a remote repository</Source>
-          <Value>Veuillez sélectionner un dépôt distant</Value>
-        </TranslationItem>
-        <TranslationItem Name="_selectTag" Property="Text">
-          <Source>You need to select a tag to push or select "Push all tags".</Source>
-          <Value>Vous devez sélectionner une étiquette ou cocher "Toutes les étiquettes".</Value>
-        </TranslationItem>
-        <TranslationItem Name="_updateTrackingReference" Property="Text">
-          <Source>The branch {0} does not have a tracking reference. Do you want to add a tracking reference to {1}?</Source>
-          <Value>La branche {0} ne possède pas une référence de suivi. Voulez-vous ajouter une référence de suivi à {1}?</Value>
-        </TranslationItem>
-        <TranslationItem Name="_yes" Property="Text">
-          <Source>Yes</Source>
-          <Value>Oui</Value>
-        </TranslationItem>
-        <TranslationItem Name="groupBox1" Property="Text">
-          <Source>Branch</Source>
-          <Value>Branche</Value>
-        </TranslationItem>
-        <TranslationItem Name="groupBox2" Property="Text">
-          <Source>Push to</Source>
-          <Value>Destination</Value>
-        </TranslationItem>
-        <TranslationItem Name="groupBox3" Property="Text" type="unfinished">
-          <Source>Tag</Source>
-          <Value>Etiquette</Value>
-        </TranslationItem>
-        <TranslationItem Name="groupBox4" Property="Text">
-          <Source>Select Branches to Push</Source>
-          <Value>Sélectionnez branches à pousser</Value>
-        </TranslationItem>
-        <TranslationItem Name="label1" Property="Text">
-          <Source>Tag to push</Source>
-          <Value>Etiquette à pousser</Value>
-        </TranslationItem>
-        <TranslationItem Name="label2" Property="Text">
-          <Source>Recursive submodules</Source>
-          <Value>Parcourir récursivement les sous modules</Value>
-        </TranslationItem>
-        <TranslationItem Name="labelFrom" Property="Text">
-          <Source>Branch to push</Source>
-          <Value>Branche à pousser</Value>
-        </TranslationItem>
-        <TranslationItem Name="labelTo" Property="Text">
-          <Source>to</Source>
-          <Value>vers</Value>
-        </TranslationItem>
-        <TranslationItem Name="BranchTab" Property="ToolTipText" type="obsolete">
-          <Source>Push branches and commits to remote repository.</Source>
-          <Value>Pousser branches et commits sur un dépôt distant.</Value>
-        </TranslationItem>
-        <TranslationItem Name="TagTab" Property="ToolTipText" type="obsolete">
-          <Source>Push tags to remote repository</Source>
-          <Value>Pousser les étiquettes sur un dépôt distant</Value>
-        </TranslationItem>
-      </translationItems>
-    </TranslationCategory>
-    <TranslationCategory Name="FormPuttyError">
-      <translationItems>
-        <TranslationItem Name="$this" Property="Text">
-          <Source>Authentication error</Source>
-          <Value>Erreur d'authentication</Value>
-        </TranslationItem>
-        <TranslationItem Name="Cancel" Property="Text">
-          <Source>Cancel</Source>
-          <Value>Annuler</Value>
-        </TranslationItem>
-        <TranslationItem Name="LoadSSHKey" Property="Text">
-          <Source>Load SSH key</Source>
-          <Value>Charger clef ssh</Value>
-        </TranslationItem>
-        <TranslationItem Name="Retry" Property="Text">
-          <Source>Retry</Source>
-          <Value>Réessayer</Value>
-        </TranslationItem>
-        <TranslationItem Name="lblMustAuthenticate" Property="Text">
-          <Source>You must authenticate to run this command.</Source>
-          <Value>Vous devez vous authentifier pour éxecuter cette commande.</Value>
-        </TranslationItem>
-        <TranslationItem Name="lblPleaseLoadKey" Property="Text">
-          <Source>Please load your SSH private key</Source>
-          <Value>Chargez votre clé privée SSH s'il vous plait</Value>
-        </TranslationItem>
-      </translationItems>
-    </TranslationCategory>
-    <TranslationCategory Name="FormRebase">
-      <translationItems>
-        <TranslationItem Name="$this" Property="Text" type="unfinished">
-          <Source>Rebase</Source>
-          <Value>Rebaser</Value>
-        </TranslationItem>
-        <TranslationItem Name="Abort" Property="Text">
-          <Source>Abort</Source>
-          <Value>Interrompre</Value>
-        </TranslationItem>
-        <TranslationItem Name="AddFiles" Property="Text" type="unfinished">
-          <Source>Add files</Source>
-          <Value>Ajouter des fichiers</Value>
-        </TranslationItem>
-        <TranslationItem Name="Mergetool" Property="Text" type="unfinished">
-          <Source>Solve conflicts</Source>
-          <Value>Résoudre les conflits</Value>
-        </TranslationItem>
-        <TranslationItem Name="Ok" Property="Text" type="unfinished">
-          <Source>Rebase</Source>
-          <Value>Rebaser</Value>
-        </TranslationItem>
-        <TranslationItem Name="Resolved" Property="Text">
-          <Source>Continue rebase</Source>
-          <Value>Continuer le rebase</Value>
-        </TranslationItem>
-        <TranslationItem Name="ShowOptions" Property="Text">
-          <Source>Show options</Source>
-          <Value>Afficher les options</Value>
-        </TranslationItem>
-        <TranslationItem Name="Skip" Property="Text">
-          <Source>Skip this commit</Source>
-          <Value>Sauter ce commit</Value>
-        </TranslationItem>
-        <TranslationItem Name="SolveMergeconflicts" Property="Text" type="unfinished">
-          <Source>There are unresolved mergeconflicts
-</Source>
-          <Value>Il y a des conflits de fusion non résolus</Value>
-        </TranslationItem>
-        <TranslationItem Name="_branchUpToDateCaption" Property="Text" type="unfinished">
-          <Source>Rebase</Source>
-          <Value>Rebaser</Value>
-        </TranslationItem>
-        <TranslationItem Name="_branchUpToDateText" Property="Text">
-          <Source>Current branch a is up to date.
-Nothing to rebase.</Source>
-          <Value>La branche courante est à jour.
-Rien à rebaser.</Value>
-        </TranslationItem>
-        <TranslationItem Name="_continueRebaseText" Property="Text">
-          <Source>Continue rebase</Source>
-          <Value>Continuer le rebase</Value>
-        </TranslationItem>
-        <TranslationItem Name="_continueRebaseText2" Property="Text">
-          <Source>&gt;Continue rebase&lt;</Source>
-          <Value>&gt;Continuer le rebase&lt;</Value>
-        </TranslationItem>
-        <TranslationItem Name="_noBranchSelectedText" Property="Text">
-          <Source>Please select a branch</Source>
-          <Value>Sélectionnez un branche s'il vous plait</Value>
-        </TranslationItem>
-        <TranslationItem Name="_solveConflictsText" Property="Text" type="unfinished">
-          <Source>Solve conflicts</Source>
-          <Value>Résoudre les conflits</Value>
-        </TranslationItem>
-        <TranslationItem Name="_solveConflictsText2" Property="Text">
-          <Source>&gt;Solve conflicts&lt;</Source>
-          <Value>&gt;Résoudre les conflits&lt;</Value>
-        </TranslationItem>
-        <TranslationItem Name="chkAutosquash" Property="Text">
-          <Source>Autosquash</Source>
-          <Value>Ecrasement automatique</Value>
-        </TranslationItem>
-        <TranslationItem Name="chkInteractive" Property="Text">
-          <Source>Interactive Rebase</Source>
-          <Value>Rebase intéractif</Value>
-        </TranslationItem>
-        <TranslationItem Name="chkPreserveMerges" Property="Text">
-          <Source>Preserve Merges</Source>
-          <Value>Préserver les fusions</Value>
-        </TranslationItem>
-        <TranslationItem Name="chkSpecificRange" Property="Text">
-          <Source>Specific range</Source>
-          <Value>Interval spécifique</Value>
-        </TranslationItem>
-        <TranslationItem Name="label1" Property="Text">
-          <Source>Rebase current branch on top of another branch</Source>
-          <Value>Rebaser la branche courante au dessus d'une autre branche</Value>
-        </TranslationItem>
-        <TranslationItem Name="label2" Property="Text">
-          <Source>Rebase on</Source>
-          <Value>Reaser sur</Value>
-        </TranslationItem>
-        <TranslationItem Name="label3" Property="Text">
-          <Source>Commits to re-apply:</Source>
-          <Value>Commits à réappliquer :</Value>
-        </TranslationItem>
-        <TranslationItem Name="lblCurrent" Property="Text" type="unfinished">
-          <Source>Current branch:</Source>
-<<<<<<< HEAD
-          <Value>Branche courante:</Value>
-=======
-          <Value>Branche courante :</Value>
->>>>>>> ab41abf5
-        </TranslationItem>
-        <TranslationItem Name="lblRangeFrom" Property="Text">
-          <Source>From (exc.)</Source>
-          <Value>Depuis (exc.)</Value>
-        </TranslationItem>
-        <TranslationItem Name="lblRangeTo" Property="Text">
-          <Source>To</Source>
-          <Value>A</Value>
-        </TranslationItem>
-      </translationItems>
-    </TranslationCategory>
-    <TranslationCategory Name="FormRecentReposSettings">
-      <translationItems>
-        <TranslationItem Name="$this" Property="Text">
-          <Source>Recent repositories settings</Source>
-          <Value>Paramètres des dépôts récents</Value>
-        </TranslationItem>
-        <TranslationItem Name="Abort" Property="Text">
-          <Source>Cancel</Source>
-          <Value>Annuler</Value>
-        </TranslationItem>
-        <TranslationItem Name="MostRecentLabel" Property="Text">
-          <Source>Most recent repositories</Source>
-          <Value>Dépôts les plus récents</Value>
-        </TranslationItem>
-        <TranslationItem Name="Ok" Property="Text" type="unfinished">
-          <Source>OK</Source>
-          <Value>OK</Value>
-        </TranslationItem>
-        <TranslationItem Name="anchorToLessToolStripMenuItem" Property="Text">
-          <Source>Anchor to less recent repositories</Source>
-          <Value>Encrer sur les dépôts les moins récents</Value>
-        </TranslationItem>
-        <TranslationItem Name="anchorToMostToolStripMenuItem" Property="Text">
-          <Source>Anchor to most recent repositories</Source>
-          <Value>Encrer sur les dépôts les plus récents</Value>
-        </TranslationItem>
-        <TranslationItem Name="comboMinWidthLabel" Property="Text">
-          <Source>Combobox minimum width (0 = Autosize)</Source>
-          <Value>Largeur minimum de la combobox (0 = auto)</Value>
-        </TranslationItem>
-        <TranslationItem Name="dontShortenRB" Property="Text">
-          <Source>Do not shorten  </Source>
-          <Value>Ne pas raccourcir</Value>
-        </TranslationItem>
-        <TranslationItem Name="label1" Property="Text">
-          <Source>Less recent repositories</Source>
-          <Value>Dépôts moins récents</Value>
-        </TranslationItem>
-        <TranslationItem Name="maxRecentRepositories" Property="Text">
-          <Source>Maximum number of most recent repositories</Source>
-          <Value>Nombre maximum de dépôts les plus récents</Value>
-        </TranslationItem>
-        <TranslationItem Name="middleDotRB" Property="Text">
-          <Source>Replace middle part with dots </Source>
-          <Value>Remplacer le partie intermédiaire par des points</Value>
-        </TranslationItem>
-        <TranslationItem Name="mostSigDirRB" Property="Text">
-          <Source>The most significant directory </Source>
-          <Value>Le répertoire le plus significatif</Value>
-        </TranslationItem>
-        <TranslationItem Name="removeAnchorToolStripMenuItem" Property="Text">
-          <Source>Remove anchor</Source>
-          <Value>Enlever l'encre</Value>
-        </TranslationItem>
-        <TranslationItem Name="removeRecentToolStripMenuItem" Property="Text">
-          <Source>Remove from recent repositories</Source>
-          <Value>Retirer des dépôts récents</Value>
-        </TranslationItem>
-        <TranslationItem Name="shorteningGB" Property="Text">
-          <Source>Shortening strategy</Source>
-          <Value>Startégie de raccourcicement</Value>
-        </TranslationItem>
-        <TranslationItem Name="sortLessRecentRepos" Property="Text">
-          <Source>Sort less recent repositories alphabetically</Source>
-          <Value>Trier les dépôts les moins récents alphabétiquement</Value>
-        </TranslationItem>
-        <TranslationItem Name="sortMostRecentRepos" Property="Text">
-          <Source>Sort most recent repositories alphabetically</Source>
-          <Value>Trier les dépôts les plus récents alphabétiquement</Value>
-        </TranslationItem>
-      </translationItems>
-    </TranslationCategory>
-    <TranslationCategory Name="FormRemotes">
-      <translationItems>
-        <TranslationItem Name="$this" Property="Text">
-          <Source>Remote repositories</Source>
-          <Value>Dépôts distants</Value>
-        </TranslationItem>
-        <TranslationItem Name="BName" Property="HeaderText">
-          <Source>Name</Source>
-          <Value>Nom</Value>
-        </TranslationItem>
-        <TranslationItem Name="BranchName" Property="HeaderText">
-          <Source>Local branch name</Source>
-          <Value>Nom de branche locale</Value>
-        </TranslationItem>
-        <TranslationItem Name="Delete" Property="Text">
-          <Source>Delete</Source>
-          <Value>Supprimer</Value>
-        </TranslationItem>
-        <TranslationItem Name="LoadSSHKey" Property="Text">
-          <Source>Load SSH key</Source>
-          <Value>Charger clef SSH</Value>
-        </TranslationItem>
-        <TranslationItem Name="MergeWith" Property="HeaderText">
-          <Source>Default merge with</Source>
-          <Value>Fusion par défaut avec</Value>
-        </TranslationItem>
-        <TranslationItem Name="New" Property="Text">
-          <Source>New</Source>
-          <Value>Nouveau</Value>
-        </TranslationItem>
-        <TranslationItem Name="Prune" Property="Text">
-          <Source>Prune remote branches</Source>
-          <Value>Elaguer branches distantes</Value>
-        </TranslationItem>
-        <TranslationItem Name="PuTTYSSH" Property="Text">
-          <Source>PuTTY SSH</Source>
-          <Value>PuTTY SSH</Value>
-        </TranslationItem>
-        <TranslationItem Name="RemoteCombo" Property="HeaderText">
-          <Source>Remote repository</Source>
-          <Value>Dépôt distant</Value>
-        </TranslationItem>
-        <TranslationItem Name="Save" Property="Text">
-          <Source>Save changes</Source>
-          <Value>Enregistrer</Value>
-        </TranslationItem>
-        <TranslationItem Name="SaveDefaultPushPull" Property="Text">
-          <Source>Save</Source>
-          <Value>Enregistrer</Value>
-        </TranslationItem>
-        <TranslationItem Name="SshBrowse" Property="Text">
-          <Source>Browse</Source>
-          <Value>Parcourir</Value>
-        </TranslationItem>
-        <TranslationItem Name="TestConnection" Property="Text">
-          <Source>Test connection</Source>
-          <Value>Test de connexion</Value>
-        </TranslationItem>
-        <TranslationItem Name="UpdateBranch" Property="Text">
-          <Source>Update all remote branch info</Source>
-          <Value>Mettre à jour les infos de toutes les branches distantes</Value>
-        </TranslationItem>
-        <TranslationItem Name="_hintDelete" Property="Text">
-          <Source>Delete</Source>
-          <Value>Supprimer</Value>
-        </TranslationItem>
-        <TranslationItem Name="_labelUrlAsFetch" Property="Text">
-          <Source>Fetch Url</Source>
-          <Value>Récuppérer l'Url</Value>
-        </TranslationItem>
-        <TranslationItem Name="_labelUrlAsFetchPush" Property="Text">
-          <Source>Url</Source>
-          <Value>Url</Value>
-        </TranslationItem>
-        <TranslationItem Name="_questionAutoPullBehaviour" Property="Text">
-          <Source>You have added a new remote repository.
-Do you want to automatically configure the default push and pull behavior for this remote?</Source>
-          <Value>Vous avez ajouté nouveau dépôt distant.
-Voulez-vous utilisez le comportement par défaut de push et pull pour ce dépôt distant ?</Value>
-        </TranslationItem>
-        <TranslationItem Name="_questionAutoPullBehaviourCaption" Property="Text">
-          <Source>New remote</Source>
-          <Value>Nouveau dépôt distant</Value>
-        </TranslationItem>
-        <TranslationItem Name="_questionDeleteRemote" Property="Text">
-          <Source>Are you sure you want to delete this remote?</Source>
-          <Value>Voulez-vous vraiment supprimer ce dépôt ?</Value>
-        </TranslationItem>
-        <TranslationItem Name="_questionDeleteRemoteCaption" Property="Text">
-          <Source>Delete</Source>
-          <Value>Supprimer</Value>
-        </TranslationItem>
-        <TranslationItem Name="_remoteBranchDataError" Property="Text">
-          <Source>Invalid ´{1}´ found for branch ´{0}´.
-Value has been reset to empty value.</Source>
-          <Value>´{1}´ trouvé pour la branche ´{0}´ est invalide.
-La valeur a été réinitialisée à vide.</Value>
-        </TranslationItem>
-        <TranslationItem Name="_sshKeyOpenCaption" Property="Text">
-          <Source>Select ssh key file</Source>
-          <Value>Sélectionnez un fichier de clef ssh</Value>
-        </TranslationItem>
-        <TranslationItem Name="_sshKeyOpenFilter" Property="Text">
-          <Source>Private key (*.ppk)</Source>
-          <Value>Clef privée (*.ppk)</Value>
-        </TranslationItem>
-        <TranslationItem Name="_warningNoKeyEntered" Property="Text">
-          <Source>No SSH key file entered</Source>
-          <Value>Aucun fichier de clef ssh entré</Value>
-        </TranslationItem>
-        <TranslationItem Name="_warningValidRemote" Property="Text">
-          <Source>You need to configure a valid url for this remote</Source>
-          <Value>Vous devez entrer une url valide pour ce dépôt distant</Value>
-        </TranslationItem>
-        <TranslationItem Name="_warningValidRemoteCaption" Property="Text">
-          <Source>Url needed</Source>
-          <Value>Url requise</Value>
-        </TranslationItem>
-        <TranslationItem Name="buttonClose" Property="Text">
-          <Source>Close</Source>
-          <Value>Fermer</Value>
-        </TranslationItem>
-        <TranslationItem Name="checkBoxSepPushUrl" Property="Text">
-          <Source>Separate Push Url</Source>
-          <Value>Url de push séparée</Value>
-        </TranslationItem>
-        <TranslationItem Name="dataGridViewTextBoxColumn1" Property="HeaderText">
-          <Source>Name</Source>
-          <Value>Nom</Value>
-        </TranslationItem>
-        <TranslationItem Name="groupBox1" Property="Text">
-          <Source>Details</Source>
-          <Value>Détails</Value>
-        </TranslationItem>
-        <TranslationItem Name="label1" Property="Text">
-          <Source>Name</Source>
-          <Value>Nom</Value>
-        </TranslationItem>
-        <TranslationItem Name="label2" Property="Text">
-          <Source>Url</Source>
-          <Value>Url</Value>
-        </TranslationItem>
-        <TranslationItem Name="label3" Property="Text">
-          <Source>Private key file</Source>
-          <Value>Fichier de clef privée</Value>
-        </TranslationItem>
-        <TranslationItem Name="label4" Property="Text">
-          <Source>Local branch name</Source>
-          <Value>Nom de branche locale</Value>
-        </TranslationItem>
-        <TranslationItem Name="label5" Property="Text">
-          <Source>Remote repository</Source>
-          <Value>Dépôt distant</Value>
-        </TranslationItem>
-        <TranslationItem Name="label6" Property="Text">
-          <Source>Default merge with</Source>
-          <Value>Fusion par défaut avec</Value>
-        </TranslationItem>
-        <TranslationItem Name="labelPushUrl" Property="Text">
-          <Source>Push Url</Source>
-          <Value>Url push</Value>
-        </TranslationItem>
-        <TranslationItem Name="nameDataGridViewTextBoxColumn" Property="HeaderText">
-          <Source>Branch</Source>
-          <Value>Branche</Value>
-        </TranslationItem>
-        <TranslationItem Name="tabPage1" Property="Text">
-          <Source>Remote repositories</Source>
-          <Value>Dépôts distants</Value>
-        </TranslationItem>
-        <TranslationItem Name="tabPage2" Property="Text">
-          <Source>Default pull behavior (fetch &amp; merge)</Source>
-          <Value>Comportement par défaut de pull (fetch et merge)</Value>
-        </TranslationItem>
-      </translationItems>
-    </TranslationCategory>
-    <TranslationCategory Name="FormRenameBranch">
-      <translationItems>
-        <TranslationItem Name="$this" Property="Text">
-          <Source>Rename branch</Source>
-          <Value>Renommer branche</Value>
-        </TranslationItem>
-        <TranslationItem Name="Ok" Property="Text">
-          <Source>Rename</Source>
-          <Value>Renommer</Value>
-        </TranslationItem>
-        <TranslationItem Name="_branchRenameFailed" Property="Text">
-          <Source>Rename failed.</Source>
-          <Value>Echec de renommage</Value>
-        </TranslationItem>
-        <TranslationItem Name="label1" Property="Text">
-          <Source>New name</Source>
-          <Value>Nouveau nom</Value>
-        </TranslationItem>
-      </translationItems>
-    </TranslationCategory>
-    <TranslationCategory Name="FormResetChanges">
-      <translationItems>
-        <TranslationItem Name="$this" Property="Text">
-          <Source>Reset changes</Source>
-          <Value>Réinitialiser changements</Value>
-        </TranslationItem>
-        <TranslationItem Name="btnCancel" Property="Text">
-          <Source>Cancel</Source>
-          <Value>Annuler</Value>
-        </TranslationItem>
-        <TranslationItem Name="btnReset" Property="Text" type="unfinished">
-          <Source>Reset</Source>
-          <Value>Réinitialiser</Value>
-        </TranslationItem>
-        <TranslationItem Name="cbDeleteNewFilesAndDirectories" Property="Text">
-          <Source>Also delete new files and/or directories</Source>
-<<<<<<< HEAD
-          <Value>Effacer également les nouveaux fichiers et/ou répertoires</Value>
-        </TranslationItem>
-        <TranslationItem Name="label1" Property="Text">
-          <Source>Are you sure you want to reset your changes?</Source>
-          <Value>Etes-vous sûr de vouloir réinitialiser vous modifications?</Value>
-=======
-          <Value>Effacer également les nouveaux
-fichiers et/ou répertoires</Value>
-        </TranslationItem>
-        <TranslationItem Name="label1" Property="Text">
-          <Source>Are you sure you want to reset your changes?</Source>
-          <Value>Etes-vous sûr de vouloir réinitialiser vos modifications?</Value>
->>>>>>> ab41abf5
-        </TranslationItem>
-        <TranslationItem Name="label2" Property="Text">
-          <Source>This will delete any uncommitted work.</Source>
-          <Value>Cela va supprimer tout travail non commité.</Value>
-        </TranslationItem>
-      </translationItems>
-    </TranslationCategory>
-    <TranslationCategory Name="FormResetCurrentBranch">
-      <translationItems>
-        <TranslationItem Name="$this" Property="Text">
-          <Source>Reset current branch</Source>
-          <Value>Réinitialiser la branche courante</Value>
-        </TranslationItem>
-        <TranslationItem Name="Cancel" Property="Text">
-          <Source>Cancel</Source>
-          <Value>Annuler</Value>
-        </TranslationItem>
-        <TranslationItem Name="Hard" Property="Text">
-          <Source>Hard: reset working dir and index (discard ALL local changes, even uncommitted changes)</Source>
-<<<<<<< HEAD
-          <Value>Hard/Violent : réinitialise le répertoire de travail et l'index (annule TOUTES les modifications, même les modifications non commitées)</Value>
-=======
-          <Value>Hard/Violent : réinitialise le répertoire de travail et l'index
-(annule TOUTES les modifications, même les modifications non commitées)</Value>
->>>>>>> ab41abf5
-        </TranslationItem>
-        <TranslationItem Name="Mixed" Property="Text">
-          <Source>Mixed: leave working dir untouched, reset index</Source>
-          <Value>Mixed/Mixte : laisse tel quel le répertoire de travail, réinitialise l'index</Value>
-        </TranslationItem>
-        <TranslationItem Name="Ok" Property="Text" type="unfinished">
-          <Source>OK</Source>
-          <Value>OK</Value>
-        </TranslationItem>
-        <TranslationItem Name="Soft" Property="Text">
-          <Source>Soft: leave working dir and index untouched</Source>
-          <Value>Soft/Leger : laisse tel quel le répertoire de travail et l'index.</Value>
-        </TranslationItem>
-        <TranslationItem Name="authorInfo" Property="Text">
-          <Source>Author: {0}</Source>
-<<<<<<< HEAD
-          <Value>Autheur : {0}</Value>
-=======
-          <Value>Auteur : {0}</Value>
->>>>>>> ab41abf5
-        </TranslationItem>
-        <TranslationItem Name="branchInfo" Property="Text">
-          <Source>Reset {0} to:</Source>
-          <Value>Réinitialiser {0} à :</Value>
-        </TranslationItem>
-        <TranslationItem Name="commitInfo" Property="Text">
-          <Source>Commit: {0}</Source>
-          <Value>Commit : {0}</Value>
-        </TranslationItem>
-        <TranslationItem Name="commitMessage" Property="Text">
-          <Source>Message: {0}</Source>
-          <Value>Message : {0}</Value>
-        </TranslationItem>
-        <TranslationItem Name="dateInfo" Property="Text">
-          <Source>Commit date: {0}</Source>
-          <Value>Date de commit : {0}</Value>
-        </TranslationItem>
-        <TranslationItem Name="groupBox1" Property="Text">
-          <Source>Reset type</Source>
-          <Value>Type de réinitialisation</Value>
-        </TranslationItem>
-        <TranslationItem Name="resetCaption" Property="Text">
-          <Source>Reset branch</Source>
-          <Value>Réinitialiser la branche</Value>
-        </TranslationItem>
-        <TranslationItem Name="resetHardWarning" Property="Text">
-          <Source>You are about to discard ALL local changes, are you sure?</Source>
-          <Value>Vous allez annuler TOUTES les modifications, êtes vous sûr?</Value>
-        </TranslationItem>
-      </translationItems>
-    </TranslationCategory>
-    <TranslationCategory Name="FormResolveConflicts">
-      <translationItems>
-        <TranslationItem Name="$this" Property="Text">
-          <Source>Resolve merge conflicts</Source>
-          <Value>Résolvez les conflits de fusion</Value>
-        </TranslationItem>
-        <TranslationItem Name="ContextChooseBase" Property="Text">
-          <Source>Choose base</Source>
-          <Value>Choisir la base</Value>
-        </TranslationItem>
-        <TranslationItem Name="ContextChooseLocal" Property="Text">
-          <Source>Choose local</Source>
-          <Value>Choisir le local</Value>
-        </TranslationItem>
-        <TranslationItem Name="ContextChooseRemote" Property="Text">
-          <Source>Choose remote</Source>
-          <Value>Choisir le distant</Value>
-        </TranslationItem>
-        <TranslationItem Name="ContextMarkAsSolved" Property="Text">
-          <Source>Mark conflict as solved</Source>
-          <Value>Marquer le conflit comme résolu</Value>
-        </TranslationItem>
-        <TranslationItem Name="ContextOpenBaseWith" Property="Text">
-          <Source>Open base with</Source>
-          <Value>Ouvrir la base avec</Value>
-        </TranslationItem>
-        <TranslationItem Name="ContextOpenLocalWith" Property="Text">
-          <Source>Open local with</Source>
-          <Value>Ouvrir le local avec</Value>
-        </TranslationItem>
-        <TranslationItem Name="ContextOpenRemoteWith" Property="Text">
-          <Source>Open remote with</Source>
-          <Value>Ouvrir le distant avec</Value>
-        </TranslationItem>
-        <TranslationItem Name="ContextSaveBaseAs" Property="Text">
-          <Source>Save base as</Source>
-          <Value>Sauver la base comme</Value>
-        </TranslationItem>
-        <TranslationItem Name="ContextSaveLocalAs" Property="Text">
-          <Source>Save local as</Source>
-          <Value>Sauver le local comme</Value>
-        </TranslationItem>
-        <TranslationItem Name="ContextSaveRemoteAs" Property="Text">
-          <Source>Save remote as</Source>
-          <Value>Sauver le distant comme</Value>
-        </TranslationItem>
-        <TranslationItem Name="FileName" Property="HeaderText">
-          <Source>Filename</Source>
-          <Value>Nom du fichier</Value>
-        </TranslationItem>
-        <TranslationItem Name="OpenMergetool" Property="Text">
-          <Source>Open in mergetool</Source>
-          <Value>Ouvrir dans l'outil de fusion</Value>
-        </TranslationItem>
-        <TranslationItem Name="Rescan" Property="Text">
-          <Source>Rescan mergeconflicts</Source>
-          <Value>Rescanner les conflits de fusion</Value>
-        </TranslationItem>
-        <TranslationItem Name="Reset" Property="Text" type="unfinished">
-          <Source>Abort</Source>
-          <Value>Interrompre</Value>
-        </TranslationItem>
-        <TranslationItem Name="_abortCurrentOpperation" Property="Text">
-          <Source>You can abort the current operation by resetting changes.
-All changes since the last commit will be deleted.
-
-Do you want to reset changes?</Source>
-          <Value>Vous pouvez interrompre l'opération courante en réinitialisant les modifications.
-Toutes les modifications depuis le dernier commit seront supprimées.
-
-Voulez vous réinitialiser les modifications?</Value>
-        </TranslationItem>
-        <TranslationItem Name="_abortCurrentOpperationCaption" Property="Text" type="unfinished">
-          <Source>Abort</Source>
-          <Value>Interrompre</Value>
-        </TranslationItem>
-        <TranslationItem Name="_allFilesFilter" Property="Text">
-          <Source>All files (*.*)</Source>
-          <Value>Tous les fichiers (*.*)</Value>
-        </TranslationItem>
-        <TranslationItem Name="_areYouSureYouWantDeleteFiles" Property="Text">
-          <Source>Are you sure you want to DELETE all changes?
-
-This action cannot be made undone.</Source>
-          <Value>Etes vous sûr de vouloir EFFACER toutes les modifications?
-
-Cette action ne peut être annulée.</Value>
-        </TranslationItem>
-        <TranslationItem Name="_areYouSureYouWantDeleteFilesCaption" Property="Text">
-          <Source>WARNING!</Source>
-          <Value>ATTENTION!</Value>
-        </TranslationItem>
-        <TranslationItem Name="_binaryFileWarningCaption" Property="Text">
-          <Source>Warning</Source>
-          <Value>Attention</Value>
-        </TranslationItem>
-        <TranslationItem Name="_button1Text" Property="Text">
-          <Source>Open in</Source>
-          <Value>Ouvrir dans</Value>
-        </TranslationItem>
-        <TranslationItem Name="_chooseBaseFileFailedText" Property="Text">
-          <Source>Choose base file failed.</Source>
-          <Value>Echec de choix du fichier de base.</Value>
-        </TranslationItem>
-        <TranslationItem Name="_chooseLocalFileFailedText" Property="Text">
-          <Source>Choose local file failed.</Source>
-          <Value>Echec de choix du fichier local.</Value>
-        </TranslationItem>
-        <TranslationItem Name="_chooseRemoteFileFailedText" Property="Text">
-          <Source>Choose remote file failed.</Source>
-          <Value>Echec de choix du fichier distant.</Value>
-        </TranslationItem>
-        <TranslationItem Name="_conflictedFilesContextMenuText" Property="Text">
-          <Source>Solve</Source>
-          <Value>Résoudre</Value>
-        </TranslationItem>
-        <TranslationItem Name="_contextChooseLocalMergeText" Property="Text">
-          <Source>Choose local (ours)</Source>
-          <Value>Choisir le local (les notres)</Value>
-        </TranslationItem>
-        <TranslationItem Name="_contextChooseLocalRebaseText" Property="Text">
-          <Source>Choose local (theirs)</Source>
-          <Value>Choisir le local (les leurs)</Value>
-        </TranslationItem>
-        <TranslationItem Name="_contextChooseRemoteMergeText" Property="Text">
-          <Source>Choose remote (theirs)</Source>
-          <Value>Choisir le distant (les leurs)</Value>
-        </TranslationItem>
-        <TranslationItem Name="_contextChooseRemoteRebaseText" Property="Text">
-          <Source>Choose remote (ours)</Source>
-          <Value>Choisir le distant (les notres)</Value>
-        </TranslationItem>
-        <TranslationItem Name="_currentFormatFilter" Property="Text">
-          <Source>Current format (*.{0})</Source>
-          <Value>Format courant (*.{0})</Value>
-        </TranslationItem>
-        <TranslationItem Name="_failureWhileOpenFile" Property="Text">
-          <Source>Open temporary file failed.</Source>
-          <Value>Echec d'ouverture du fichier temporaire.</Value>
-        </TranslationItem>
-        <TranslationItem Name="_failureWhileSaveFile" Property="Text">
-          <Source>Save file failed.</Source>
-          <Value>Echec de sauvegarde du fichier.</Value>
-        </TranslationItem>
-        <TranslationItem Name="_noBaseFileMergeCaption" Property="Text" type="unfinished">
-          <Source>Merge</Source>
-          <Value>Fusionner</Value>
-        </TranslationItem>
-        <TranslationItem Name="_openMergeToolItemText" Property="Text">
-          <Source>Open in</Source>
-          <Value>Ouvrir dans</Value>
-        </TranslationItem>
-        <TranslationItem Name="_resetItemMergeText" Property="Text">
-          <Source>Abort merge</Source>
-          <Value>Abandonner la fusion</Value>
-        </TranslationItem>
-        <TranslationItem Name="_resetItemRebaseText" Property="Text">
-          <Source>Abort rebase</Source>
-          <Value>Abandonner le rebase</Value>
-        </TranslationItem>
-        <TranslationItem Name="allConflictsResolved" Property="Text">
-          <Source>All mergeconflicts are resolved, you can commit.
-Do you want to commit now?</Source>
-          <Value>Tous les conflits de fusion sont résolus, vous pouvez commiter.
-Voulez-vous commiter maintenant?</Value>
-        </TranslationItem>
-        <TranslationItem Name="allConflictsResolvedCaption" Property="Text" type="unfinished">
-          <Source>Commit</Source>
-          <Value>Commiter</Value>
-        </TranslationItem>
-        <TranslationItem Name="askMergeConflictSolved" Property="Text">
-          <Source>Is the mergeconflict solved?</Source>
-          <Value>Est-ce que le conflit de fusion est résolu?</Value>
-        </TranslationItem>
-        <TranslationItem Name="askMergeConflictSolvedAfterCustomMergeScript" Property="Text">
-          <Source>The merge conflict need to be solved and the result must be saved as:
-{0}
-
-Is the mergeconflict solved?</Source>
-          <Value>Le conflit de fusion doit être résolu et le résultat doit être sauver comme :
-{0}
-
-Est-ce que le conflit de fusion est résolu?</Value>
-        </TranslationItem>
-        <TranslationItem Name="askMergeConflictSolvedCaption" Property="Text">
-          <Source>Conflict solved?</Source>
-          <Value>Conflit résolu?</Value>
-        </TranslationItem>
-        <TranslationItem Name="authorDataGridViewTextBoxColumn" Property="HeaderText">
-          <Source>Author</Source>
-          <Value>Auteur</Value>
-        </TranslationItem>
-        <TranslationItem Name="chooseLocalButtonText" Property="Text">
-          <Source>Choose local</Source>
-          <Value>Choisir le local</Value>
-        </TranslationItem>
-        <TranslationItem Name="chooseRemoteButtonText" Property="Text">
-          <Source>Choose remote</Source>
-          <Value>Choisir le distant</Value>
-        </TranslationItem>
-        <TranslationItem Name="commitGuidDataGridViewTextBoxColumn" Property="HeaderText">
-          <Source>CommitGuid</Source>
-          <Value>CommitGuid</Value>
-        </TranslationItem>
-        <TranslationItem Name="conflictDescription" Property="Text" type="unfinished">
-          <Source>Select file</Source>
-          <Value>Sélectionnez un fichier</Value>
-        </TranslationItem>
-        <TranslationItem Name="dateDataGridViewTextBoxColumn" Property="HeaderText" type="unfinished">
-          <Source>Date</Source>
-          <Value>Date</Value>
-        </TranslationItem>
-        <TranslationItem Name="deleteFileButtonText" Property="Text">
-          <Source>Delete file</Source>
-          <Value>Supprimer le fichier</Value>
-        </TranslationItem>
-        <TranslationItem Name="deleted" Property="Text">
-          <Source>deleted</Source>
-          <Value>supprimé</Value>
-        </TranslationItem>
-        <TranslationItem Name="fileBinairyChooseLocalBaseRemote" Property="Text">
-          <Source>File ({0}) appears to be a binary file.
-Choose to keep the local({1}), remote({2}) or base file.</Source>
-          <Value>Le fichier ({0}) semble être un fichier binaire.
-Choisissez de conserver le fichier local({1}), distant({2}) ou de base.</Value>
-        </TranslationItem>
-        <TranslationItem Name="fileChangeLocallyAndRemotely" Property="Text">
-          <Source>The file has been changed both locally({0}) and remotely({1}). Merge the changes.</Source>
-          <Value>Le fichier a été changé localement({0}) et à distance({1}). Fusionner les modifications.</Value>
-        </TranslationItem>
-        <TranslationItem Name="fileCreatedLocallyAndRemotely" Property="Text">
-          <Source>A file with the same name has been created locally({0}) and remotely({1}). Choose the file you want to keep or merge the files.</Source>
-          <Value>Un fichier avec le même nom a été créé localement({0}) et à distance({1}). Choisissez le fichier que vous voulez garder ou fusionnez les fichiers.</Value>
-        </TranslationItem>
-        <TranslationItem Name="fileCreatedLocallyAndRemotelyLong" Property="Text">
-          <Source>File {0} does not have a base revision.
-A file with the same name has been created locally({1}) and remotely({2}) causing this conflict.
-
-Choose the file you want to keep, merge the files or delete the file?</Source>
-          <Value>Le fichier {0} n'a pas de révision de base.
-Un fichier avec le même nom a été créé localement({1}) et à distance({2}) causant le conflit.
-
-Choisissez le fichier que vous voulez garder, fusionnez les fichiers ou supprimer le fichier?</Value>
-        </TranslationItem>
-        <TranslationItem Name="fileDeletedLocallyAndModifiedRemotely" Property="Text">
-          <Source>The file has been deleted locally({0}) and modified remotely({1}). Choose to delete the file or keep the modified version.</Source>
-          <Value>Le fichier a été supprimé localement({0}) et modifié à distance({1}). Choisissez de supprimer le fichier ou de garder la version modifiée.</Value>
-        </TranslationItem>
-        <TranslationItem Name="fileDeletedLocallyAndModifiedRemotelyLong" Property="Text">
-          <Source>File {0} does not have a local revision.
-The file has been deleted locally({1}) but modified remotely({2}).
-
-Choose to delete the file or keep the modified version.</Source>
-          <Value>Le fichier {0} n'a pas de révision de base.
-Le fichier a été supprimé localement({1}) mais modifié à distance({2}).
-
-Choisissez de supprimer le fichier ou garder la version modifiée.
-</Value>
-        </TranslationItem>
-        <TranslationItem Name="fileHistoryToolStripMenuItem" Property="Text">
-          <Source>File history</Source>
-          <Value>Historique de fichier</Value>
-        </TranslationItem>
-        <TranslationItem Name="fileIsBinary" Property="Text">
-          <Source>The selected file appears to be a binary file.
-Are you sure you want to open this file in {0}?</Source>
-          <Value>Le fichier sélectionné semble être un fichier binaire.
-Etes vous sûr de vouloir ouvrir ce fichier dans {0}?</Value>
-        </TranslationItem>
-        <TranslationItem Name="fileModifiedLocallyAndDelededRemotely" Property="Text">
-          <Source>The file has been modified locally({0}) and deleted remotely({1}). Choose to delete the file or keep the modified version.</Source>
-          <Value>Le fichier a été modifié localement({1}) mais effacé à distance({2}). Choisissez de supprimer le fichier ou de conserver la version modifiée.</Value>
-        </TranslationItem>
-        <TranslationItem Name="fileModifiedLocallyAndDelededRemotelyLong" Property="Text">
-          <Source>File {0} does not have a remote revision.
-The file has been modified locally({1}) but deleted remotely({2}).
-
-Choose to delete the file or keep the modified version.</Source>
-          <Value>Le fichier {0} n'a pas de révision distante.
-Le fichier a été modifié localement({1}) mais effacé à distance({2}).
-
-Choisissez de supprimer le fichier ou de conserver la version modifiée.</Value>
-        </TranslationItem>
-        <TranslationItem Name="fileNameDataGridViewTextBoxColumn" Property="HeaderText">
-          <Source>FileName</Source>
-          <Value>Nom du fichier</Value>
-        </TranslationItem>
-        <TranslationItem Name="fileUnchangedAfterMerge" Property="Text">
-          <Source>The file has not been modified by the merge. Usually this means that the file has been saved to the wrong location.
-
-The merge conflict will not be marked as solved. Please try again.</Source>
-          <Value>Le fichier n'a pas été modifié par la fusion. Cela veut généralement dire que le fichier a été sauvé au mauvais endroit.
-
-The conflit de fusion ne sera pas marqué comme résolu. Réessayez s'il vous plait.</Value>
-        </TranslationItem>
-        <TranslationItem Name="guidDataGridViewTextBoxColumn" Property="HeaderText">
-          <Source>Guid</Source>
-          <Value>Guid</Value>
-        </TranslationItem>
-        <TranslationItem Name="itemTypeDataGridViewTextBoxColumn" Property="HeaderText">
-          <Source>ItemType</Source>
-          <Value>Type d'item</Value>
-        </TranslationItem>
-        <TranslationItem Name="keepBaseButtonText" Property="Text">
-          <Source>Keep base file</Source>
-          <Value>Conserver le fichier de base</Value>
-        </TranslationItem>
-        <TranslationItem Name="keepModifiedButtonText" Property="Text">
-          <Source>Keep modified</Source>
-          <Value>Conserver le fichier modifié</Value>
-        </TranslationItem>
-        <TranslationItem Name="label1" Property="Text">
-          <Source>Unresolved merge conflicts</Source>
-          <Value>Conflits de fusion non résolus</Value>
-        </TranslationItem>
-        <TranslationItem Name="label2" Property="Text">
-          <Source>Base</Source>
-          <Value>Base</Value>
-        </TranslationItem>
-        <TranslationItem Name="label5" Property="Text">
-          <Source>Remote</Source>
-          <Value>Distante</Value>
-        </TranslationItem>
-        <TranslationItem Name="label7" Property="Text">
-          <Source>Local</Source>
-          <Value>Locales</Value>
-        </TranslationItem>
-        <TranslationItem Name="merge" Property="Text" type="unfinished">
-          <Source>Merge</Source>
-          <Value>Fusionner</Value>
-        </TranslationItem>
-        <TranslationItem Name="mergeConflictIsSubmodule" Property="Text">
-          <Source>The selected mergeconflict is a submodule. Mark conflict as resolved?</Source>
-          <Value>Le conflit de fusion sélectionné est un sous module. Marquer le conflit comme résolu?</Value>
-        </TranslationItem>
-        <TranslationItem Name="mergeConflictIsSubmoduleCaption" Property="Text">
-          <Source>Submodule</Source>
-          <Value>Sous module</Value>
-        </TranslationItem>
-        <TranslationItem Name="modeDataGridViewTextBoxColumn" Property="HeaderText">
-          <Source>Mode</Source>
-          <Value>Mode</Value>
-        </TranslationItem>
-        <TranslationItem Name="nameDataGridViewTextBoxColumn" Property="HeaderText">
-          <Source>Name</Source>
-          <Value>Nom</Value>
-        </TranslationItem>
-        <TranslationItem Name="noBase" Property="Text">
-          <Source>no base</Source>
-          <Value>pas de base</Value>
-        </TranslationItem>
-        <TranslationItem Name="noBaseRevision" Property="Text">
-          <Source>There is no base revision for {0}.
-Fall back to 2-way merge?</Source>
-          <Value>Il n'y a pas de révision de base pour {0}.
-Se rabattre sur une fusion à 2 fichier?</Value>
-        </TranslationItem>
-        <TranslationItem Name="noMergeTool" Property="Text">
-          <Source>There is no mergetool configured. Please go to settings and set a mergetool!</Source>
-          <Value>Il n'y a pas d'outil de fusion configuré. Allez dans les paramètres et renseignez un outil de fusion s'il vous plait!</Value>
-        </TranslationItem>
-        <TranslationItem Name="openMergeToolBtn" Property="Text">
-          <Source>Open in mergetool</Source>
-          <Value>Ouvrir dans l'outil de fusion</Value>
-        </TranslationItem>
-        <TranslationItem Name="openToolStripMenuItem" Property="Text">
-          <Source>Open</Source>
-          <Value>Ouvrir</Value>
-        </TranslationItem>
-        <TranslationItem Name="openWithToolStripMenuItem" Property="Text">
-          <Source>Open With</Source>
-          <Value>Ouvrir avec</Value>
-        </TranslationItem>
-        <TranslationItem Name="ours" Property="Text">
-          <Source>ours</Source>
-          <Value>les notres</Value>
-        </TranslationItem>
-        <TranslationItem Name="stageFilename" Property="Text">
-          <Source>Stage {0}</Source>
-          <Value>Index {0}</Value>
-        </TranslationItem>
-        <TranslationItem Name="startMergetool" Property="Text">
-          <Source>Start mergetool</Source>
-          <Value>Démarrer l'outil de fusion</Value>
-        </TranslationItem>
-        <TranslationItem Name="theirs" Property="Text">
-          <Source>theirs</Source>
-          <Value>les leurs</Value>
-        </TranslationItem>
-        <TranslationItem Name="uskUseCustomMergeScript" Property="Text">
-          <Source>There is a custom merge script ({0}) for this file type.
-
-Do you want to use this custom merge script?</Source>
-          <Value>Il y a un script de fusion personnalisé ({0}) pour ce type de fichier.
-
-Voulez-vous utiliser le script de fusion personnalisé?</Value>
-        </TranslationItem>
-        <TranslationItem Name="uskUseCustomMergeScriptCaption" Property="Text">
-          <Source>Custom merge script</Source>
-          <Value>Script de fusion personnalisé</Value>
-        </TranslationItem>
-      </translationItems>
-    </TranslationCategory>
-    <TranslationCategory Name="FormRevert">
-      <translationItems>
-        <TranslationItem Name="$this" Property="Text">
-          <Source>Revert file changes</Source>
-          <Value>Annuler les modifications du fichier</Value>
-        </TranslationItem>
-        <TranslationItem Name="Revert" Property="Text">
-          <Source>Revert changes</Source>
-          <Value>Annuler les modifications</Value>
-        </TranslationItem>
-        <TranslationItem Name="_resetChangesCaption" Property="Text">
-          <Source>Reset changes</Source>
-          <Value>Réinitialiser changements</Value>
-        </TranslationItem>
-        <TranslationItem Name="_undoChangesIn" Property="Text">
-          <Source>Undo changes in:
-{0}?</Source>
-          <Value>Annuler les modifiactions dans  : {0}?</Value>
-        </TranslationItem>
-        <TranslationItem Name="btnCancel" Property="Text">
-          <Source>Cancel</Source>
-          <Value>Annuler</Value>
-        </TranslationItem>
-      </translationItems>
-    </TranslationCategory>
-    <TranslationCategory Name="FormRevertCommitSmall">
-      <translationItems>
-        <TranslationItem Name="$this" Property="Text" type="unfinished">
-          <Source>Revert commit</Source>
-          <Value>Annuler le commit</Value>
-        </TranslationItem>
-        <TranslationItem Name="AutoCommit" Property="Text" type="unfinished">
-          <Source>Automatically create a commit</Source>
-          <Value>Créer automatiquement un commit</Value>
-        </TranslationItem>
-        <TranslationItem Name="BranchInfo" Property="Text">
-          <Source>Revert this commit:</Source>
-          <Value>Annuler ce commit :</Value>
-        </TranslationItem>
-        <TranslationItem Name="ParentsLabel" Property="Text" type="unfinished">
-          <Source>This commit is a merge, select parent:</Source>
-          <Value>Ce commit est un commit de fusion, sélectionner le parent :</Value>
-        </TranslationItem>
-        <TranslationItem Name="Revert" Property="Text">
-          <Source>Revert this commit</Source>
-          <Value>Annuler ce commit</Value>
-        </TranslationItem>
-        <TranslationItem Name="_noneParentSelectedText" Property="Text" type="unfinished">
-          <Source>None parent is selected!</Source>
-          <Value>Aucun parent n'est sélectionné!</Value>
-        </TranslationItem>
-        <TranslationItem Name="_noneParentSelectedTextCaption" Property="Text">
-          <Source>Error</Source>
-          <Value>Erreur</Value>
-        </TranslationItem>
-        <TranslationItem Name="columnHeader1" Property="Text" type="unfinished">
-          <Source>No.</Source>
-          <Value>Non.</Value>
-        </TranslationItem>
-        <TranslationItem Name="columnHeader2" Property="Text" type="unfinished">
-          <Source>Message</Source>
-          <Value>Message</Value>
-        </TranslationItem>
-        <TranslationItem Name="columnHeader3" Property="Text">
-          <Source>Author</Source>
-          <Value>Auteur</Value>
-        </TranslationItem>
-        <TranslationItem Name="columnHeader4" Property="Text" type="unfinished">
-          <Source>Date</Source>
-          <Value>Date</Value>
-        </TranslationItem>
-      </translationItems>
-    </TranslationCategory>
-    <TranslationCategory Name="FormRevisionFilter">
-      <translationItems>
-        <TranslationItem Name="$this" Property="Text" type="unfinished">
-          <Source>Filter</Source>
-          <Value>Filtrer</Value>
-        </TranslationItem>
-        <TranslationItem Name="CurrentBranchOnlyCheck" Property="Text">
-          <Source>Show current branch only</Source>
-          <Value>Branche actuelle</Value>
-        </TranslationItem>
-        <TranslationItem Name="Ok" Property="Text" type="unfinished">
-          <Source>OK</Source>
-          <Value>OK</Value>
-        </TranslationItem>
-        <TranslationItem Name="label1" Property="Text">
-          <Source>Since</Source>
-          <Value>Depuis</Value>
-        </TranslationItem>
-        <TranslationItem Name="label2" Property="Text">
-          <Source>Until</Source>
-          <Value>Jusqu'à</Value>
-        </TranslationItem>
-        <TranslationItem Name="label3" Property="Text">
-          <Source>Author</Source>
-          <Value>Auteur</Value>
-        </TranslationItem>
-        <TranslationItem Name="label4" Property="Text" type="unfinished">
-          <Source>Committer</Source>
-          <Value>Commiteur</Value>
-        </TranslationItem>
-        <TranslationItem Name="label5" Property="Text" type="unfinished">
-          <Source>Message</Source>
-          <Value>Message</Value>
-        </TranslationItem>
-        <TranslationItem Name="label6" Property="Text">
-          <Source>Ignore case</Source>
-          <Value>Ignorer la casse</Value>
-        </TranslationItem>
-        <TranslationItem Name="label7" Property="Text">
-          <Source>Limit</Source>
-          <Value>Limite</Value>
-        </TranslationItem>
-        <TranslationItem Name="label8" Property="Text">
-          <Source>File filter</Source>
-          <Value>Filtre de fichier </Value>
-        </TranslationItem>
-        <TranslationItem Name="label9" Property="Text">
-          <Source>Branches</Source>
-          <Value>Branches</Value>
-        </TranslationItem>
-      </translationItems>
-    </TranslationCategory>
-    <TranslationCategory Name="FormSelectMultipleBranches">
-      <translationItems>
-        <TranslationItem Name="$this" Property="Text">
-          <Source>Select multiple branches</Source>
-          <Value>Sélectionnez plusieurs branches</Value>
-        </TranslationItem>
-        <TranslationItem Name="okButton" Property="Text">
-          <Source>OK</Source>
-          <Value>OK</Value>
-        </TranslationItem>
-        <TranslationItem Name="selectBranchesLabel" Property="Text" type="unfinished">
-          <Source>Select branches</Source>
-          <Value>Selectionnez les branches</Value>
-        </TranslationItem>
-      </translationItems>
-    </TranslationCategory>
-    <TranslationCategory Name="FormSettings">
-      <translationItems>
-        <TranslationItem Name="$this" Property="Text">
-          <Source>Settings</Source>
-          <Value>Configuration</Value>
-        </TranslationItem>
-        <TranslationItem Name="_cantFindGitMessage" Property="Text">
-          <Source>The command to run git is not configured correct.
-You need to set the correct path to be able to use GitExtensions.
-
-Do you want to set the correct command now? If not Global and Local Settings will not be saved.</Source>
-          <Value>La commande pour lancer git n'est pas configurée correctement.
-Vous devez mettre le chemin correct pour pouvoir utiliser GitExtensions.
-
-Voulez-vous mettre la commande correcte maintenant? Si non, les paramètres Global et Local ne seront pas sauvés.</Value>
-        </TranslationItem>
-        <TranslationItem Name="_cantFindGitMessageCaption" Property="Text">
-          <Source>Incorrect path</Source>
-          <Value>Chemin incorrect</Value>
-        </TranslationItem>
-        <TranslationItem Name="_loadingSettingsFailed" Property="Text">
-          <Source>Could not load settings.</Source>
-          <Value>Impossible de charger les paramètres.</Value>
-        </TranslationItem>
-        <TranslationItem Name="buttonApply" Property="Text" type="unfinished">
-          <Source>Apply</Source>
-          <Value>Appliquer</Value>
-        </TranslationItem>
-        <TranslationItem Name="buttonCancel" Property="Text">
-          <Source>Cancel</Source>
-          <Value>Annuler</Value>
-        </TranslationItem>
-        <TranslationItem Name="buttonDiscard" Property="Text">
-          <Source>Discard</Source>
-          <Value>Rejeter</Value>
-        </TranslationItem>
-        <TranslationItem Name="buttonOk" Property="Text" type="unfinished">
-          <Source>OK</Source>
-          <Value>OK</Value>
-        </TranslationItem>
-        <TranslationItem Name="label10" Property="Text">
-          <Source>You need to set the correct path to 
-git.cmd before you can change
-any global setting.
-</Source>
-          <Value>Vous devez entrer un chemin valide vers git.cmd avant de pouvoir modifier les paramètres globaux</Value>
-        </TranslationItem>
-        <TranslationItem Name="labelInstantSaveNotice" Property="Text">
-          <Source>Changes made on this page will be saved instantly. 
-Thus the Cancel and Discard button will have no effect for this page.</Source>
-<<<<<<< HEAD
-          <Value>Les modifications faites sur cette page seront sauvées instantanément.
-Par conséquent les boutons Annuler et Interrompre n'auront aucun effet sur cette page.</Value>
-=======
-          <Value>Les modifications faites sur cette page seront sauvées instantanément.
-Par conséquent les boutons Annuler et Rejeter n'auront aucun effet sur cette page.</Value>
->>>>>>> ab41abf5
-        </TranslationItem>
-        <TranslationItem Name="labelSettingsPageTitle" Property="Text">
-          <Source>...title...</Source>
-          <Value>...titre...</Value>
-        </TranslationItem>
-        <TranslationItem Name="_kdiff3NotFoundAuto" Property="Text" type="obsolete">
-          <Source>Path to kdiff3 could not be found automatically.
-Please make sure KDiff3 is installed or set path manually.</Source>
-          <Value>Le chemin vers KDiff3 n'a pas pu être touvé automatiquement.
-Veuillez vérifier que KDiff3 est installé ou entrer un chemin manuellement. </Value>
-        </TranslationItem>
-        <TranslationItem Name="addToRevisionGridContextMenuDataGridViewCheckBoxColumn" Property="HeaderText" type="obsolete">
-          <Source>Context menu</Source>
-          <Value>Menu contextuel</Value>
-        </TranslationItem>
-        <TranslationItem Name="chkCloseProcessDialog" Property="Text" type="obsolete">
-          <Source>Close process dialog automatically when process is succeeded</Source>
-          <Value>Fermer automatiquement les fenêtres d'actions lorsque l'action est terminée</Value>
-        </TranslationItem>
-        <TranslationItem Name="chkShowGitCommandLine" Property="Text" type="obsolete">
-          <Source>Show Git commandline dialog when executing process</Source>
-          <Value>Afficher la console git lorsque une action est exécutée</Value>
-        </TranslationItem>
-        <TranslationItem Name="helpLabel" Property="Text" type="obsolete">
-          <Source>Press F1 to see available options</Source>
-          <Value>Appuyer sur F1 pour voir les options disponibles</Value>
-        </TranslationItem>
-        <TranslationItem Name="label12" Property="Text" type="obsolete">
-          <Source>Limit number of commits that will be loaded at startup.</Source>
-          <Value>Nombre max de commits chargés au démarrage.</Value>
-        </TranslationItem>
-        <TranslationItem Name="label22" Property="Text" type="obsolete">
-          <Source>Dictionary for spelling checker.</Source>
-          <Value>Dictionnaire de vérif. d'orthographe</Value>
-        </TranslationItem>
-        <TranslationItem Name="tpGitExtensions" Property="Text" type="obsolete">
-          <Source>Git extensions</Source>
-          <Value>Git Extensions</Value>
-        </TranslationItem>
-        <TranslationItem Name="tpStart" Property="Text" type="obsolete">
-          <Source>Start page</Source>
-          <Value>Ecran d'accueil</Value>
-        </TranslationItem>
-        <TranslationItem Name="chkWarnBeforeCheckout" Property="Text" type="obsolete">
-          <Source>Warn of not committed changes before checkout</Source>
-          <Value>Avertir de changements non-commités avant de changer de branche</Value>
-        </TranslationItem>
-      </translationItems>
-    </TranslationCategory>
-    <TranslationCategory Name="FormStash">
-      <translationItems>
-        <TranslationItem Name="$this" Property="Text" type="unfinished">
-          <Source>Stash</Source>
-          <Value>Stash</Value>
-        </TranslationItem>
-        <TranslationItem Name="Apply" Property="Text">
-          <Source>Apply Selected</Source>
-          <Value>Appliquer sélectionné</Value>
-        </TranslationItem>
-        <TranslationItem Name="Clear" Property="Text">
-          <Source>Delete Selected</Source>
-          <Value>Supprimer sélectionnés</Value>
-        </TranslationItem>
-        <TranslationItem Name="Stash" Property="Text">
-          <Source>Save Changes</Source>
-          <Value>Sauver les modifications</Value>
-        </TranslationItem>
-        <TranslationItem Name="StashKeepIndex" Property="Text">
-          <Source>Keep index</Source>
-          <Value>Garder l'index</Value>
-        </TranslationItem>
-        <TranslationItem Name="Stashes" Property="ToolTipText">
-          <Source>Select a stash</Source>
-          <Value>Sélectionnez un stash</Value>
-        </TranslationItem>
-        <TranslationItem Name="areYouSure" Property="Text">
-          <Source>Are you sure you want to drop the stash? This action cannot be undone.</Source>
-          <Value>Etes vous sur de vouloir vous débarrasser du stash? Cette action ne peut être annulée.</Value>
-        </TranslationItem>
-        <TranslationItem Name="cannotBeUndone" Property="Text">
-          <Source>This action cannot be undone.</Source>
-          <Value>Cette action ne peut pas être annulée.</Value>
-        </TranslationItem>
-        <TranslationItem Name="chkIncludeUntrackedFiles" Property="Text">
-          <Source>Include untracked files</Source>
-          <Value>Inclure le fichier non traqués</Value>
-        </TranslationItem>
-        <TranslationItem Name="currentWorkingDirChanges" Property="Text">
-          <Source>Current working dir changes</Source>
-          <Value>Modification du répertoire de travail</Value>
-        </TranslationItem>
-        <TranslationItem Name="dontShowAgain" Property="Text">
-          <Source>Don't show me this message again.</Source>
-          <Value>Ne plus m'afficher ce message.</Value>
-        </TranslationItem>
-        <TranslationItem Name="noStashes" Property="Text">
-          <Source>There are no stashes.</Source>
-          <Value>Il n'y a pas de stashs.</Value>
-        </TranslationItem>
-        <TranslationItem Name="stashDropConfirmTitle" Property="Text">
-          <Source>Drop Stash Confirmation</Source>
-          <Value>Abandonner la confirmation du Stash</Value>
-        </TranslationItem>
-        <TranslationItem Name="stashUntrackedFilesNotSupported" Property="Text">
-          <Source>Stash untracked files is not supported in the version of msysgit you are using. Please update msysgit to at least version 1.7.7 to use this option.</Source>
-          <Value>Stasher des fichiers non suivis n'est pas supporté par la version de msysgit que vous utilisez. S'il vous plait, mettez à jour msysgit au moins à la version 1.7.7 pour utiliser cette option.</Value>
-        </TranslationItem>
-        <TranslationItem Name="stashUntrackedFilesNotSupportedCaption" Property="Text">
-          <Source>Stash untracked files</Source>
-          <Value>Stasher les fichiers non traqués</Value>
-        </TranslationItem>
-        <TranslationItem Name="toolStripButton1" Property="Text">
-          <Source>Refresh</Source>
-          <Value>Rafraichir</Value>
-        </TranslationItem>
-        <TranslationItem Name="toolStripButton_customMessage" Property="Text">
-          <Source>Custom stash message</Source>
-          <Value>Message de stash personnalisé</Value>
-        </TranslationItem>
-        <TranslationItem Name="toolStripLabel1" Property="Text">
-          <Source>Show:</Source>
-          <Value>Afficher :</Value>
-        </TranslationItem>
-      </translationItems>
-    </TranslationCategory>
-    <TranslationCategory Name="FormStatus">
-      <translationItems>
-        <TranslationItem Name="$this" Property="Text">
-          <Source>Process</Source>
-          <Value>Traiter</Value>
-        </TranslationItem>
-        <TranslationItem Name="Abort" Property="Text" type="unfinished">
-          <Source>Abort</Source>
-          <Value>Interrompre</Value>
-        </TranslationItem>
-        <TranslationItem Name="KeepDialogOpen" Property="Text">
-          <Source>Keep dialog open</Source>
-          <Value>Garder le formulaire ouvert</Value>
-        </TranslationItem>
-        <TranslationItem Name="Ok" Property="Text" type="unfinished">
-          <Source>OK</Source>
-          <Value>OK</Value>
-        </TranslationItem>
-        <TranslationItem Name="_fingerprintNotRegistredText" Property="Text">
-          <Source>The fingerprint of this host is not registered by PuTTY.
-This causes this process to hang, and that why it is automatically stopped.
-
-When the connection is opened detached from Git and GitExtensions, the host's fingerprint can be registered.
-You could also manually add the host's fingerprint or run Test Connection from the remotes dialog.
-
-Do you want to register the host's fingerprint and restart the process?</Source>
-          <Value>L'empreinte de cet hôte n'est pas enregistré par PuTTY.
-Cela a pour conséquence que ce processus est suspendu, et c'est pourquoi il est automatiquement arrêté.
-
-Quand la connexion est ouverte détachée de Git et GitExtensions, l'empreinte de l'hôte peut être enregistrée.
-Vous pouvez également ajouter l'empreinte de l'hôte ou lancer le Teste de Connexion depuis le formulaire des branches distantes.
-
-Voulez'vous enregister l'empreinte de l'hôte et relancer le processus?</Value>
-        </TranslationItem>
-        <TranslationItem Name="_fingerprintNotRegistredTextCaption" Property="Text">
-          <Source>Host Fingerprint not registered</Source>
-          <Value>L'empreinte de l'hôte n'est pas enregistré</Value>
-        </TranslationItem>
-        <TranslationItem Name="_serverHotkeyNotCachedText" Property="Text">
-          <Source>The server's host key is not cached in the registry.
-
-Do you want to trust this host key and then try again?</Source>
-          <Value>La clé d'hôte du serveur n'est pas caché dans le registre.
-
-Avez vous confiance en cet hôte et souhaitez réessayer?</Value>
-        </TranslationItem>
-      </translationItems>
-    </TranslationCategory>
-    <TranslationCategory Name="FormSubmodules">
-      <translationItems>
-        <TranslationItem Name="$this" Property="Text" type="unfinished">
-          <Source>Submodules</Source>
-          <Value>Sous modules</Value>
-        </TranslationItem>
-        <TranslationItem Name="AddSubmodule" Property="Text" type="unfinished">
-          <Source>Add submodule</Source>
-          <Value>Ajouter un sous module</Value>
-        </TranslationItem>
-        <TranslationItem Name="RemoveSubmodule" Property="Text">
-          <Source>Remove</Source>
-          <Value>Supprimer</Value>
-        </TranslationItem>
-        <TranslationItem Name="Status" Property="HeaderText">
-          <Source>Status</Source>
-          <Value>Statut</Value>
-        </TranslationItem>
-        <TranslationItem Name="SynchronizeSubmodule" Property="Text">
-          <Source>Synchronize</Source>
-          <Value>Synchroniser</Value>
-        </TranslationItem>
-        <TranslationItem Name="UpdateSubmodule" Property="Text">
-          <Source>Update</Source>
-          <Value>Mettre à jour</Value>
-        </TranslationItem>
-        <TranslationItem Name="_removeSelectedSubmodule" Property="Text">
-          <Source>Are you sure you want remove the selected submodule?</Source>
-          <Value>Etes vous sûr de couloir enlever les sous modules sélectionnés?</Value>
-        </TranslationItem>
-        <TranslationItem Name="_removeSelectedSubmoduleCaption" Property="Text">
-          <Source>Remove</Source>
-          <Value>Supprimer</Value>
-        </TranslationItem>
-        <TranslationItem Name="groupBox1" Property="Text">
-          <Source>Details</Source>
-          <Value>Détails</Value>
-        </TranslationItem>
-        <TranslationItem Name="label1" Property="Text">
-          <Source>Name</Source>
-          <Value>Nom</Value>
-        </TranslationItem>
-        <TranslationItem Name="label2" Property="Text">
-          <Source>Remote path</Source>
-          <Value>Chemin distant</Value>
-        </TranslationItem>
-        <TranslationItem Name="label3" Property="Text" type="unfinished">
-          <Source>Local path</Source>
-          <Value>Chemin local</Value>
-        </TranslationItem>
-        <TranslationItem Name="label4" Property="Text" type="unfinished">
-          <Source>Commit</Source>
-          <Value>Commiter</Value>
-        </TranslationItem>
-        <TranslationItem Name="label5" Property="Text">
-          <Source>Branch</Source>
-          <Value>Branche</Value>
-        </TranslationItem>
-        <TranslationItem Name="label6" Property="Text" type="unfinished">
-          <Source>Status</Source>
-          <Value>Statut</Value>
-        </TranslationItem>
-        <TranslationItem Name="nameDataGridViewTextBoxColumn" Property="HeaderText">
-          <Source>Name</Source>
-          <Value>Nom</Value>
-        </TranslationItem>
-      </translationItems>
-    </TranslationCategory>
-    <TranslationCategory Name="FormSvnClone">
-      <translationItems>
-        <TranslationItem Name="$this" Property="Text">
-          <Source>Svn Clone</Source>
-          <Value>Clone Svn</Value>
-        </TranslationItem>
-        <TranslationItem Name="_questionContinueWithoutAuthors" Property="Text">
-          <Source>Authors file "{0}" does not exists. Continue without authors file?</Source>
-          <Value>Le fichier d'auteurs "{0}" n'existe pas. Continuer sans le fichier d'auteurs?</Value>
-        </TranslationItem>
-        <TranslationItem Name="_questionContinueWithoutAuthorsCaption" Property="Text">
-          <Source>Authors file</Source>
-<<<<<<< HEAD
-          <Value>Autheur du fichier</Value>
-=======
-          <Value>Auteur du fichier</Value>
->>>>>>> ab41abf5
-        </TranslationItem>
-        <TranslationItem Name="_questionOpenRepo" Property="Text">
-          <Source>The repository has been cloned successfully.
-Do you want to open the new repository "{0}" now?</Source>
-          <Value>Le dépôt a bien été cloné.
-Voulez-vous ouvrir le nouveau dépôt "{0}" maintenant ?</Value>
-        </TranslationItem>
-        <TranslationItem Name="_questionOpenRepoCaption" Property="Text">
-          <Source>Open</Source>
-          <Value>Ouvrir</Value>
-        </TranslationItem>
-        <TranslationItem Name="authorsFileBrowseButton" Property="Text">
-          <Source>Browse</Source>
-          <Value>Parcourir</Value>
-        </TranslationItem>
-        <TranslationItem Name="browseButton" Property="Text">
-          <Source>Browse</Source>
-          <Value>Parcourir</Value>
-        </TranslationItem>
-        <TranslationItem Name="cbBranches" Property="Text" type="unfinished">
-          <Source>Branches:</Source>
-          <Value>Branches :</Value>
-        </TranslationItem>
-        <TranslationItem Name="cbTags" Property="Text">
-          <Source>Tags:</Source>
-          <Value>Etiquettes :</Value>
-        </TranslationItem>
-        <TranslationItem Name="cbTrunk" Property="Text">
-          <Source>Trunk:</Source>
-          <Value>Tronc :</Value>
-        </TranslationItem>
-        <TranslationItem Name="groupBox1" Property="Text">
-          <Source>Advanced settings</Source>
-          <Value>Paramètres avancés</Value>
-        </TranslationItem>
-        <TranslationItem Name="label1" Property="Text">
-          <Source>Svn repository to clone</Source>
-          <Value>Dépôt Svn à cloner</Value>
-        </TranslationItem>
-        <TranslationItem Name="label2" Property="Text">
-          <Source>Destination</Source>
-          <Value>Destination</Value>
-        </TranslationItem>
-        <TranslationItem Name="label3" Property="Text">
-          <Source>Subdirectory to create</Source>
-          <Value>Sous répertoire à créer</Value>
-        </TranslationItem>
-        <TranslationItem Name="label4" Property="Text" type="unfinished">
-          <Source>Authors file</Source>
-<<<<<<< HEAD
-          <Value>Autheur du fichier</Value>
-=======
-          <Value>Auteur du fichier</Value>
->>>>>>> ab41abf5
-        </TranslationItem>
-        <TranslationItem Name="label5" Property="Text">
-          <Source>From:</Source>
-          <Value>De :</Value>
-        </TranslationItem>
-        <TranslationItem Name="label6" Property="Text">
-          <Source>Username</Source>
-          <Value>Nom de l'utilisateur</Value>
-        </TranslationItem>
-        <TranslationItem Name="okButton" Property="Text">
-          <Source>Clone</Source>
-          <Value>Cloner</Value>
-        </TranslationItem>
-        <TranslationItem Name="tbBranches" Property="Text">
-          <Source>branches</Source>
-          <Value>branches</Value>
-        </TranslationItem>
-        <TranslationItem Name="tbTags" Property="Text">
-          <Source>tags</Source>
-          <Value>étiquettes</Value>
-        </TranslationItem>
-        <TranslationItem Name="tbTrunk" Property="Text">
-          <Source>trunk</Source>
-          <Value>tronc</Value>
-        </TranslationItem>
-      </translationItems>
-    </TranslationCategory>
-    <TranslationCategory Name="FormTag">
-      <translationItems>
-        <TranslationItem Name="$this" Property="Text">
-          <Source>Tag</Source>
-          <Value>Etiquette</Value>
-        </TranslationItem>
-        <TranslationItem Name="ForceTag" Property="Text" type="unfinished">
-          <Source>Force</Source>
-          <Value>Forcer</Value>
-        </TranslationItem>
-        <TranslationItem Name="_messageCaption" Property="Text">
-          <Source>Tag</Source>
-          <Value>Etiquette</Value>
-        </TranslationItem>
-        <TranslationItem Name="_noRevisionSelected" Property="Text" type="unfinished">
-          <Source>Select 1 revision to create the tag on.</Source>
-<<<<<<< HEAD
-          <Value>Sélectionner une révision sur laquelle créer le tag.</Value>
-=======
-          <Value>Sélectionner une révision sur laquelle créer une étiquette.</Value>
->>>>>>> ab41abf5
-        </TranslationItem>
-        <TranslationItem Name="_noTagMessage" Property="Text">
-          <Source>Please enter a tag message</Source>
-          <Value>Entrez un message d'étiquette, s'il vous plait</Value>
-        </TranslationItem>
-        <TranslationItem Name="_pushToCaption" Property="Text">
-          <Source>Push tag to '{0}'</Source>
-          <Value>Pousser l'étiquette vers '{0}'</Value>
-        </TranslationItem>
-        <TranslationItem Name="annotate" Property="Text">
-          <Source>Create annotated tag</Source>
-          <Value>Créer une étiquette annotée</Value>
-        </TranslationItem>
-        <TranslationItem Name="btnCreateTag" Property="Text">
-          <Source>Create tag</Source>
-          <Value>Créer l'étiquette</Value>
-        </TranslationItem>
-        <TranslationItem Name="label1" Property="Text">
-          <Source>Tag name</Source>
-          <Value>Nom de l'étiquette</Value>
-        </TranslationItem>
-        <TranslationItem Name="label2" Property="Text" type="unfinished">
-          <Source>Message</Source>
-          <Value>Message</Value>
-        </TranslationItem>
-        <TranslationItem Name="pushTag" Property="Text">
-          <Source>Push tag to '{0}'</Source>
-          <Value>Pousser l'étiquette vers '{0}'</Value>
-        </TranslationItem>
-      </translationItems>
-    </TranslationCategory>
-    <TranslationCategory Name="FormTagSmall">
-      <translationItems>
-        <TranslationItem Name="$this" Property="Text">
-          <Source>Create tag</Source>
-          <Value>Créer l'étiquette</Value>
-        </TranslationItem>
-        <TranslationItem Name="ForceTag" Property="Text" type="unfinished">
-          <Source>Force</Source>
-          <Value>Forcer</Value>
-        </TranslationItem>
-        <TranslationItem Name="Ok" Property="Text">
-          <Source>Create tag</Source>
-          <Value>Créer l'étiquette</Value>
-        </TranslationItem>
-        <TranslationItem Name="_messageCaption" Property="Text">
-          <Source>Tag</Source>
-          <Value>Etiquette</Value>
-        </TranslationItem>
-        <TranslationItem Name="_noRevisionSelected" Property="Text">
-          <Source>Select 1 revision to create the tag on.</Source>
-<<<<<<< HEAD
-          <Value>Sélectionner une révision sur laquelle créer le tag.</Value>
-        </TranslationItem>
-        <TranslationItem Name="_noTagMassage" Property="Text">
-          <Source>Please enter a tag message</Source>
-          <Value>Entrez un message de tag, s'il vous plait</Value>
-=======
-          <Value>Sélectionner une révision sur laquelle créer l'étiquette.</Value>
-        </TranslationItem>
-        <TranslationItem Name="_noTagMassage" Property="Text">
-          <Source>Please enter a tag message</Source>
-          <Value>Entrez un message pour l'étiquette, s'il vous plait</Value>
->>>>>>> ab41abf5
-        </TranslationItem>
-        <TranslationItem Name="_pushToCaption" Property="Text">
-          <Source>Push tag to '{0}'</Source>
-          <Value>Pousser le tag vers '{0}'</Value>
-        </TranslationItem>
-        <TranslationItem Name="annotate" Property="Text">
-          <Source>Create annotated tag</Source>
-          <Value>Créer un tag annoté</Value>
-        </TranslationItem>
-        <TranslationItem Name="label1" Property="Text">
-          <Source>Tag name</Source>
-          <Value>Nom du tag</Value>
-        </TranslationItem>
-        <TranslationItem Name="label2" Property="Text" type="unfinished">
-          <Source>Message</Source>
-          <Value>Message</Value>
-        </TranslationItem>
-        <TranslationItem Name="pushTag" Property="Text">
-          <Source>Push tag to '{0}'</Source>
-          <Value>Pousser le tag vers '{0}'</Value>
-        </TranslationItem>
-      </translationItems>
-    </TranslationCategory>
-    <TranslationCategory Name="FormTranslate">
-      <translationItems>
-        <TranslationItem Name="$this" Property="Text">
-          <Source>Translate</Source>
-          <Value>Traduire</Value>
-        </TranslationItem>
-        <TranslationItem Name="allText" Property="Text">
-          <Source>All</Source>
-          <Value>Tous</Value>
-        </TranslationItem>
-        <TranslationItem Name="categoryDataGridViewTextBoxColumn" Property="HeaderText">
-          <Source>Category</Source>
-          <Value>Catégorie</Value>
-        </TranslationItem>
-        <TranslationItem Name="editingCellPrefixText" Property="Text">
-          <Source>[EDITING]</Source>
-          <Value>[EN EDITION]</Value>
-        </TranslationItem>
-        <TranslationItem Name="googleAll" Property="Text">
-          <Source>Google all empty</Source>
-          <Value>Traduire tous par Google</Value>
-        </TranslationItem>
-        <TranslationItem Name="googleTranslate" Property="Text">
-          <Source>Google translate</Source>
-          <Value>Traduire par Google</Value>
-        </TranslationItem>
-        <TranslationItem Name="nameDataGridViewTextBoxColumn" Property="HeaderText">
-          <Source>Name</Source>
-          <Value>Nom</Value>
-        </TranslationItem>
-        <TranslationItem Name="neutralValueDataGridViewTextBoxColumn" Property="HeaderText">
-          <Source>NeutralValue</Source>
-          <Value>Valeur Neutre</Value>
-        </TranslationItem>
-        <TranslationItem Name="nextButton" Property="Text">
-          <Source>&amp;Next</Source>
-          <Value>&amp;Suivant</Value>
-        </TranslationItem>
-        <TranslationItem Name="noLanguageCodeSelected" Property="Text" type="unfinished">
-          <Source>There is no language code selected.
-Do you want to select a language code first?</Source>
-          <OldSource>There is no languagecode selected.
-Do you want to select a language code first?</OldSource>
-          <Value>Aucun code de langue sélectionné.
-Voulez-vous sélectionner un code de langue ?</Value>
-        </TranslationItem>
-        <TranslationItem Name="noLanguageCodeSelectedCaption" Property="Text">
-          <Source>Language code</Source>
-          <Value>Code langue :</Value>
-        </TranslationItem>
-        <TranslationItem Name="previousButton" Property="Text">
-          <Source>&amp;Previous</Source>
-          <Value>&amp;Précédent</Value>
-        </TranslationItem>
-        <TranslationItem Name="propertyDataGridViewTextBoxColumn" Property="HeaderText">
-          <Source>Property</Source>
-          <Value>Propriété</Value>
-        </TranslationItem>
-        <TranslationItem Name="saveAs" Property="ToolTipText">
-          <Source>Save translation</Source>
-          <Value>Enregistrer la traduction</Value>
-        </TranslationItem>
-        <TranslationItem Name="saveAsText" Property="Text">
-          <Source>Save as</Source>
-          <Value>Enregistrer sous</Value>
-        </TranslationItem>
-        <TranslationItem Name="saveAsTextFilter" Property="Text">
-          <Source>Translation file (*.xml)</Source>
-          <Value>Fichier de traduction (*.xml)</Value>
-        </TranslationItem>
-        <TranslationItem Name="saveCurrentChangesCaption" Property="Text">
-          <Source>Save changes</Source>
-          <Value>Enregistrer les changements</Value>
-        </TranslationItem>
-        <TranslationItem Name="saveCurrentChangesText" Property="Text">
-          <Source>Do you want to save the current changes?</Source>
-          <Value>Voulez-vous sauvegarder les modifications ?</Value>
-        </TranslationItem>
-        <TranslationItem Name="selectLanguageCode" Property="Text">
-          <Source>Select a language code first.</Source>
-          <Value>Sélectionnez un code de langue en premier.</Value>
-        </TranslationItem>
-        <TranslationItem Name="toolStripButtonNew" Property="Text">
-          <Source>New</Source>
-          <Value>Nouveau</Value>
-        </TranslationItem>
-        <TranslationItem Name="toolStripTranslationLabel" Property="Text">
-          <Source>Current translation:</Source>
-          <Value>Traduction actuelle :</Value>
-        </TranslationItem>
-        <TranslationItem Name="toolStripTranslationLanguageCode" Property="Text">
-          <Source>Language code:</Source>
-          <Value>Code langage :</Value>
-        </TranslationItem>
-        <TranslationItem Name="translateProgressText" Property="Text">
-          <Source>Translated {0} out of {1}</Source>
-          <Value>Traduits {0} sur {1}</Value>
-        </TranslationItem>
-        <TranslationItem Name="translatedValueDataGridViewTextBoxColumn" Property="HeaderText">
-          <Source>TranslatedValue</Source>
-          <Value>ValeurTraduite</Value>
-        </TranslationItem>
-        <TranslationItem Name="toolStripButtonNew" Property="ToolTipText" type="obsolete">
-          <Source>Create new translation</Source>
-          <Value>Créer nouvelle traduction</Value>
-        </TranslationItem>
-      </translationItems>
-    </TranslationCategory>
-    <TranslationCategory Name="FormVerify">
-      <translationItems>
-        <TranslationItem Name="$this" Property="Text">
-          <Source>Verify database</Source>
-          <Value>Vérifiez la base de données</Value>
-        </TranslationItem>
-        <TranslationItem Name="DeleteAllLostAndFoundTags" Property="Text">
-          <Source>Delete all LOST_AND_FOUND tags</Source>
-          <Value>Effacer toutes les étiquettes LOST_AND_FOUND</Value>
-        </TranslationItem>
-        <TranslationItem Name="FullCheck" Property="Text">
-          <Source>Check not just objects in GIT_OBJECT_DIRECTORY ($GIT_DIR/objects), 
-but also the ones found in alternate object pools.
-</Source>
-          <Value>Vérifie non seulement les objets dans GIT_OBJECT_DIRECTORY ($GIT_DIR/objects), 
-mais aussi ceux trouvés dans les zones d'objets alternatifs.
-</Value>
-        </TranslationItem>
-        <TranslationItem Name="NoReflogs" Property="Text">
-          <Source>Do not consider commits that are referenced only by an entry in a 
-reflog to be reachable.</Source>
-          <Value>Ne pas considerer les commits qui sont référencés seulement par une entrée dans 
-le reflog comme atteignable.</Value>
-        </TranslationItem>
-        <TranslationItem Name="Remove" Property="Text">
-          <Source>Remove all dangling objects</Source>
-          <Value>Supprimer tous les objets ballants</Value>
-        </TranslationItem>
-        <TranslationItem Name="SaveObjects" Property="Text">
-          <Source>Save objects to .git/lost-found</Source>
-          <Value>Sauver les objets dans .git/lost-found</Value>
-        </TranslationItem>
-        <TranslationItem Name="ShowOnlyCommits" Property="Text">
-          <Source>Show only commits</Source>
-          <Value>Afficher seulement les commits</Value>
-        </TranslationItem>
-        <TranslationItem Name="Unreachable" Property="Text">
-          <Source>Print out objects that exist but that aren't readable from any of the reference 
-nodes.
-</Source>
-          <Value>Afficher les objets qui existent mais qui ne sont pas lisibles depuis n'importe quel noeud de référence</Value>
-        </TranslationItem>
-        <TranslationItem Name="_removeDanglingObjectsCaption" Property="Text">
-          <Source>Remove</Source>
-          <Value>Supprimer</Value>
-        </TranslationItem>
-        <TranslationItem Name="_removeDanglingObjectsQuestion" Property="Text">
-          <Source>Are you sure you want to delete all dangling objects?</Source>
-          <Value>Etes-vous sûr de vouloir supprimer tous les objets ballants?</Value>
-        </TranslationItem>
-        <TranslationItem Name="_xTagsCreated" Property="Text">
-          <Source>{0} Tags created.
-
-Do not forget to delete these tags when finished.</Source>
-          <Value>{0} étiquettes créées.
-
-Ne pas oublier de supprimer ces étiquettes une fois terminé.</Value>
-        </TranslationItem>
-        <TranslationItem Name="btnCloseDialog" Property="Text">
-          <Source>Cancel</Source>
-          <Value>Annuler</Value>
-        </TranslationItem>
-        <TranslationItem Name="btnRestoreSelectedObjects" Property="Text">
-          <Source>Recover selected objects</Source>
-          <Value>Restaurer les objets sélectionnés</Value>
-        </TranslationItem>
-        <TranslationItem Name="columnAuthor" Property="HeaderText">
-          <Source>Author</Source>
-          <Value>Auteur</Value>
-        </TranslationItem>
-        <TranslationItem Name="columnDate" Property="HeaderText" type="unfinished">
-          <Source>Date</Source>
-          <Value>Date</Value>
-        </TranslationItem>
-        <TranslationItem Name="columnHash" Property="HeaderText" type="unfinished">
-          <Source>Hash</Source>
-          <Value>Hash</Value>
-        </TranslationItem>
-        <TranslationItem Name="columnSubject" Property="HeaderText" type="unfinished">
-          <Source>Subject</Source>
-          <Value>Sujet</Value>
-        </TranslationItem>
-        <TranslationItem Name="columnType" Property="HeaderText">
-          <Source>Type</Source>
-          <Value>Type</Value>
-        </TranslationItem>
-        <TranslationItem Name="label1" Property="Text">
-          <Source>Double-click on a row for quick view</Source>
-          <Value>Double-click sur une ligne pour l'aperçu rapide</Value>
-        </TranslationItem>
-        <TranslationItem Name="label2" Property="Text">
-          <Source>By default only unreferenced objects that are older than 
-2 weeks are removed when cleaning up the database. All
-other object are only deleted when you run "Remove all
-dangling objects"
-
-Check commits you want to recover and press Recover button
-Context menu for additional operations</Source>
-          <Value>Par défaut, seulement les objets non référencés qui sont plus vieux que
-2 semaines sont enlevés lors du nettoyage de la base de données. Tous 
-les autres objets sont seulement effacés lorsque vous lancez "Supprimer tous
-les objets suspendus"
-
-Verifiez les commits que vous voulez récupérer et appuyez le bouton Récuperer
-du menu contextuel pour des opérations supplémentaires</Value>
-        </TranslationItem>
-        <TranslationItem Name="mnuLostObjectView" Property="Text" type="unfinished">
-          <Source>View</Source>
-          <Value>Voir</Value>
-        </TranslationItem>
-        <TranslationItem Name="mnuLostObjectsCreateBranch" Property="Text">
-          <Source>Create branch</Source>
-          <Value>Créer une branche</Value>
-        </TranslationItem>
-        <TranslationItem Name="mnuLostObjectsCreateTag" Property="Text">
-          <Source>Create tag</Source>
-          <Value>Créer tag</Value>
-        </TranslationItem>
-        <TranslationItem Name="selectLostObjectsToRestoreCaption" Property="Text">
-          <Source>Restore lost objects</Source>
-          <Value>Restaurer les objets perdus</Value>
-        </TranslationItem>
-        <TranslationItem Name="selectLostObjectsToRestoreMessage" Property="Text">
-          <Source>Select objects to restore.</Source>
-          <Value>Sélectionner les objets à restaurer.</Value>
-        </TranslationItem>
-      </translationItems>
-    </TranslationCategory>
-    <TranslationCategory Name="FormViewPatch">
-      <translationItems>
-        <TranslationItem Name="$this" Property="Text">
-          <Source>View patch file</Source>
-          <Value>Voir fichier patch</Value>
-        </TranslationItem>
-        <TranslationItem Name="BrowsePatch" Property="Text">
-          <Source>Browse</Source>
-          <Value>Parcourir</Value>
-        </TranslationItem>
-        <TranslationItem Name="File" Property="HeaderText">
-          <Source>Type</Source>
-          <Value>Type</Value>
-        </TranslationItem>
-        <TranslationItem Name="FileNameA" Property="HeaderText" type="unfinished">
-          <Source>Filename</Source>
-          <Value>Nom du fichier</Value>
-        </TranslationItem>
-        <TranslationItem Name="_patchFileFilterString" Property="Text" type="unfinished">
-          <Source>Patch file (*.Patch)</Source>
-          <Value>Fichier de patch (*.Patch)</Value>
-        </TranslationItem>
-        <TranslationItem Name="_patchFileFilterTitle" Property="Text" type="unfinished">
-          <Source>Select patch file</Source>
-          <Value>Sélectionnez un fichier de patch</Value>
-        </TranslationItem>
-        <TranslationItem Name="labelPatch" Property="Text">
-          <Source>Patch</Source>
-          <Value>Patch</Value>
-        </TranslationItem>
-        <TranslationItem Name="typeDataGridViewTextBoxColumn" Property="HeaderText">
-          <Source>Change</Source>
-          <Value>Modification</Value>
-<<<<<<< HEAD
-=======
-        </TranslationItem>
-      </translationItems>
-    </TranslationCategory>
-    <TranslationCategory Name="GerritPlugin">
-      <translationItems>
-        <TranslationItem Name="_downloadGerritChange" Property="Text" type="unfinished">
-          <Source>Download Gerrit Change</Source>
-          <Value>Télécharger le changement Gerrit</Value>
-        </TranslationItem>
-        <TranslationItem Name="_editGitReview" Property="Text" type="unfinished">
-          <Source>Edit .gitreview</Source>
-          <Value>Modifier .gitreview</Value>
-        </TranslationItem>
-        <TranslationItem Name="_installCommitMsgHook" Property="Text">
-          <Source>Install Hook</Source>
-          <Value>Installer le crochet</Value>
-        </TranslationItem>
-        <TranslationItem Name="_installCommitMsgHookFailed" Property="Text">
-          <Source>Could not download the commit-msg file. Please install the commit-msg hook manually.</Source>
-          <Value>Impossible de télécharger le fichier commit-msg. Installez le crochet commit-msg manuellement, s'il vous plait.</Value>
-        </TranslationItem>
-        <TranslationItem Name="_installCommitMsgHookMessage" Property="Text">
-          <Source>Gerrit requires a commit-msg hook to be installed. Do you want to install the commit-msg hook into your repository?</Source>
-          <Value>Gerrit nécessite qu'un crochet commit-msg soit installé. Voulez vous intaller le crochet commit-msg dans cotre dépôt?</Value>
-        </TranslationItem>
-        <TranslationItem Name="_installCommitMsgHookShortText" Property="Text">
-          <Source>Install commit-msg hook</Source>
-          <Value>Installer le crochet commit-msg</Value>
-        </TranslationItem>
-        <TranslationItem Name="_pluginDescription" Property="Text">
-          <Source>Gerrit Code Review</Source>
-          <Value>Revue de code Gerrit</Value>
-        </TranslationItem>
-        <TranslationItem Name="_publishGerritChange" Property="Text" type="unfinished">
-          <Source>Publish Gerrit Change</Source>
-          <Value>Publier le changement Gerrit</Value>
-        </TranslationItem>
-      </translationItems>
-    </TranslationCategory>
-    <TranslationCategory Name="GerritSettings">
-      <translationItems>
-        <TranslationItem Name="_settingsError" Property="Text">
-          <Source>Error loading .gitreview file.</Source>
-          <Value>Erreur lors du chargement du fichier .gitreview</Value>
-        </TranslationItem>
-        <TranslationItem Name="_settingsErrorDefaultRemoteNotPresent" Property="Text">
-          <Source>The remote "{0}" specified with the "defaultremote" setting in the .gitreview file does not refer to a configured remote. Either create this remote or change the setting in the .gitreview file.</Source>
-          <Value>Le dépôt distant "{0}" spécifié par le paramètre "defaultremote" dans le fichier .gitreview ne réfère pas à un dépôt distant configuré. Soit, créez cet déépôt distant, soit changez le paramètre dans le fichier .gitreview.</Value>
-        </TranslationItem>
-        <TranslationItem Name="_settingsErrorFileNotFound" Property="Text">
-          <Source>Cannot find the ".gitreview" file in the working directory.</Source>
-          <Value>Impossible de trouver le fichier ".gitreview" dans le répertoire de travail.</Value>
-        </TranslationItem>
-        <TranslationItem Name="_settingsErrorHostNotEntered" Property="Text">
-          <Source>The "host" setting in the .gitreview file is mandatory.</Source>
-          <Value>The paramètre "hôte" dans le fichier .gitreview est obligatoire.</Value>
-        </TranslationItem>
-        <TranslationItem Name="_settingsErrorPortNotNumeric" Property="Text">
-          <Source>The "port" specified in the .gitreview file may only contain digits.</Source>
-          <Value>Le "port" spécifié dans le fichier .gitreview ne doit contenir que des chiffres.</Value>
-        </TranslationItem>
-        <TranslationItem Name="_settingsErrorProjectNotEntered" Property="Text">
-          <Source>The "project" setting in the .gitreview file is mandatory.</Source>
-          <Value>The paramètre "projet" dans le fichier .gitreview est obligatoire.</Value>
->>>>>>> ab41abf5
-        </TranslationItem>
-      </translationItems>
-    </TranslationCategory>
-    <TranslationCategory Name="GitExtensionsSettingsGroup">
-      <translationItems>
-        <TranslationItem Name="$this" Property="Title">
-          <Source>Git Extensions</Source>
-          <Value>Git Extensions</Value>
-        </TranslationItem>
-      </translationItems>
-    </TranslationCategory>
-    <TranslationCategory Name="GitExtensionsSettingsPage">
-      <translationItems>
-        <TranslationItem Name="$this" Property="Text">
-          <Source>Git Extensions</Source>
-          <Value>Git Extensions</Value>
-        </TranslationItem>
-        <TranslationItem Name="chkCheckForUncommittedChangesInCheckoutBranch" Property="Text">
-          <Source>Check for uncommitted changes in checkout branch dialog</Source>
-<<<<<<< HEAD
-          <Value>Vérfifiez les modifications non commitées dans le formulaire de checkout de branche</Value>
-=======
-          <Value>Vérfifiez les modifications non commitées dans le formulaire de chargelent de branche</Value>
->>>>>>> ab41abf5
-        </TranslationItem>
-        <TranslationItem Name="chkCloseProcessDialog" Property="Text">
-          <Source>Close Process dialog when process is succeeded</Source>
-          <Value>Fermer le fenêtre de traitement lorsque la traitement est en succès</Value>
-        </TranslationItem>
-        <TranslationItem Name="chkFollowRenamesInFileHistory" Property="Text">
-          <Source>Follow renames in file history (experimental)</Source>
-          <Value>Détecter les renommages dans l'historique de fichier (expérimental)</Value>
-        </TranslationItem>
-        <TranslationItem Name="chkPlaySpecialStartupSound" Property="Text">
-          <Source>Play Special Startup Sound</Source>
-<<<<<<< HEAD
-          <Value>Jouer un son de démarrage spécial</Value>
-=======
-          <Value>Jouer un son spécifique au démarrage</Value>
->>>>>>> ab41abf5
-        </TranslationItem>
-        <TranslationItem Name="chkShowCurrentChangesInRevisionGraph" Property="Text">
-          <Source>Show current working dir changes in revision graph (slow!)</Source>
-          <Value>Afficher les changements actuels du répertoire de travail dans le graphique des révisions (lent !)</Value>
-        </TranslationItem>
-        <TranslationItem Name="chkShowErrorsWhenStagingFiles" Property="Text">
-          <Source>Show errors when staging files</Source>
-          <Value>Afficher les erreurs lors de l'indexation de fichiers</Value>
-        </TranslationItem>
-        <TranslationItem Name="chkShowGitCommandLine" Property="Text">
-          <Source>Show console window when executing git process</Source>
-          <Value>Afficher la fenêtre de console quand un processus git est exécuté</Value>
-        </TranslationItem>
-        <TranslationItem Name="chkShowGitStatusInToolbar" Property="Text">
-          <Source>Show repository status in browse dialog (number of changes in toolbar, restart required)</Source>
-          <Value>Afficher le statut du dépôt dans la fenêtre parcourir (number of changes in toolbar, restart required)</Value>
-        </TranslationItem>
-        <TranslationItem Name="chkShowStashCountInBrowseWindow" Property="Text">
-          <Source>Show stash count on status bar in browse window</Source>
-          <Value>Afficher le nombre de stash dans la barre de statut de la fenêtre de navigation</Value>
-        </TranslationItem>
-        <TranslationItem Name="chkStartWithRecentWorkingDir" Property="Text">
-          <Source>Open last working dir on startup</Source>
-          <Value>Réouvrir le dernier répertoire de travail au lancement</Value>
-        </TranslationItem>
-        <TranslationItem Name="chkStashUntrackedFiles" Property="Text">
-          <Source>Include untracked files in stash</Source>
-          <Value>Inclure les fichiers non traqués dans le stash</Value>
-        </TranslationItem>
-        <TranslationItem Name="chkUseFastChecks" Property="Text">
-          <Source>Use FileSystemWatcher to check if index is changed</Source>
-          <Value>Utiliser FileSystemWatcher to vérifier si l'index a changé</Value>
-        </TranslationItem>
-        <TranslationItem Name="chkUsePatienceDiffAlgorithm" Property="Text">
-          <Source>Use patience diff algorithm</Source>
-          <Value>Utiliser un algorithme de diff patient </Value>
-        </TranslationItem>
-        <TranslationItem Name="chkWriteCommitMessageInCommitWindow" Property="Text">
-          <Source>Compose commit messages in Commit dialog
-(otherwise the message will be requested during commit)</Source>
-          <Value>Composer le message de commit dans le formulaire de commit
-(autrement le message sera demandé durant le commit)</Value>
-        </TranslationItem>
-        <TranslationItem Name="groupBox11" Property="Text">
-          <Source>Performance</Source>
-          <Value>Performance</Value>
-        </TranslationItem>
-        <TranslationItem Name="groupBox12" Property="Text">
-          <Source>Behaviour</Source>
-          <Value>Comportement</Value>
-        </TranslationItem>
-        <TranslationItem Name="label12" Property="Text">
-          <Source>Limit number of commits that will be loaded at startup</Source>
-          <Value>Limiter le nombre de commits chargés au démarrage</Value>
-        </TranslationItem>
-        <TranslationItem Name="label23" Property="Text">
-          <Source>Smtp server for sending patches by email</Source>
-          <Value>Serveur smtp pour l'envoi de patchs par email</Value>
-        </TranslationItem>
-        <TranslationItem Name="label24" Property="Text">
-          <Source>Revision grid quick search timeout [ms]</Source>
-          <Value>Timeout [ms] de recherche rapide de la grille de révision</Value>
-        </TranslationItem>
-      </translationItems>
-    </TranslationCategory>
-    <TranslationCategory Name="GitLogForm">
-      <translationItems>
-        <TranslationItem Name="$this" Property="Text">
-          <Source>Log</Source>
-          <Value>Journal</Value>
-        </TranslationItem>
-        <TranslationItem Name="alwaysOnTopCheckBox" Property="Text">
-          <Source>Always on top</Source>
-          <Value>Toujours au dessus</Value>
-        </TranslationItem>
-        <TranslationItem Name="tabPageCommandCache" Property="Text">
-          <Source>Command cache</Source>
-          <Value>Cache de commande</Value>
-        </TranslationItem>
-        <TranslationItem Name="tabPageCommandLog" Property="Text">
-          <Source>Command log</Source>
-          <Value>Journal de commande</Value>
-        </TranslationItem>
-      </translationItems>
-    </TranslationCategory>
-    <TranslationCategory Name="GitSettingsPage">
-      <translationItems>
-        <TranslationItem Name="$this" Property="Text">
-          <Source>Git</Source>
-          <Value>Git</Value>
-        </TranslationItem>
-        <TranslationItem Name="BrowseGitBinPath" Property="Text">
-          <Source>Browse</Source>
-          <Value>Parcourir</Value>
-        </TranslationItem>
-        <TranslationItem Name="BrowseGitPath" Property="Text">
-          <Source>Browse</Source>
-          <Value>Parcourir</Value>
-        </TranslationItem>
-        <TranslationItem Name="ChangeHomeButton" Property="Text">
-          <Source>Change HOME</Source>
-          <Value>Changer HOME</Value>
-        </TranslationItem>
-        <TranslationItem Name="_homeIsSetToString" Property="Text">
-          <Source>HOME is set to:</Source>
-          <Value>HOME est définie à :</Value>
-        </TranslationItem>
-        <TranslationItem Name="downloadMsysgit" Property="Text">
-          <Source>Download msysgit</Source>
-          <Value>Télécharger msysgit</Value>
-        </TranslationItem>
-        <TranslationItem Name="groupBox7" Property="Text" type="unfinished">
-          <Source>Git</Source>
-          <Value>Git</Value>
-        </TranslationItem>
-        <TranslationItem Name="groupBox8" Property="Text">
-          <Source>Environment</Source>
-          <Value>Environnement</Value>
-        </TranslationItem>
-        <TranslationItem Name="homeIsSetToLabel" Property="Text">
-          <Source>HOME is set to: {0}</Source>
-          <Value>HOME est mis à : {0}</Value>
-        </TranslationItem>
-        <TranslationItem Name="label13" Property="Text">
-          <Source>Command used to run git (git.cmd or git.exe)</Source>
-          <Value>Commande utilisée pour démarrer git (git.cmd ou git.exe)</Value>
-        </TranslationItem>
-        <TranslationItem Name="label14" Property="Text">
-          <Source>Path to linux tools (sh). Leave empty when it is in the path.</Source>
-          <Value>Chemin vers les outils linux (sh). Laisser vide si ils sont dans le path.</Value>
-        </TranslationItem>
-        <TranslationItem Name="label50" Property="Text">
-          <Source>Git Extensions can use msysgit or cygwin to access git repositories. Set the correct paths below.</Source>
-<<<<<<< HEAD
-          <Value>Git Extensions peut utiliser msysgit ou cygwin pour accéder aux dépôts git. Mettre les chemins corrects ci-dessous.</Value>
-=======
-          <Value>Git Extensions peut utiliser msysgit ou cygwin pour accéder aux dépôts git. Renseigner les chemins corrects ci-dessous.</Value>
->>>>>>> ab41abf5
-        </TranslationItem>
-        <TranslationItem Name="label51" Property="Text">
-          <Source>The global config file located in the location stored environment variable %HOME%. By default %HOME% will be set 
-to %HOMEDRIVE%%HOMEPATH% if empty. Change the default behaviour only if you experience problems. </Source>
-<<<<<<< HEAD
-          <Value>Le fichier de configuration global doit être situé dans l'endroit indiqué par la variable d'environnement %HOME%. Par défaut, %HOME% sera mis
-=======
-          <Value>Le fichier de configuration global doit être situé à l'endroit indiqué par la variable d'environnement %HOME%. Par défaut, %HOME% sera mis
->>>>>>> ab41abf5
-à %HOMEDRIVE%%HOMEPATH% si vide. Changez le comportement par défaut uniquement si vous rencontrez des problèmes.</Value>
-        </TranslationItem>
-      </translationItems>
-    </TranslationCategory>
-    <TranslationCategory Name="GlobalSettingsSettingsPage">
-      <translationItems>
-        <TranslationItem Name="$this" Property="Text">
-          <Source>Global settings</Source>
-          <Value>Paramètres globaux</Value>
-        </TranslationItem>
-        <TranslationItem Name="BrowseCommitTemplate" Property="Text">
-          <Source>Browse</Source>
-          <Value>Parcourir</Value>
-        </TranslationItem>
-        <TranslationItem Name="BrowseDiffTool" Property="Text">
-          <Source>Browse</Source>
-          <Value>Parcourir</Value>
-        </TranslationItem>
-        <TranslationItem Name="BrowseMergeTool" Property="Text">
-          <Source>Browse</Source>
-          <Value>Parcourir</Value>
-        </TranslationItem>
-        <TranslationItem Name="DiffToolCmdSuggest" Property="Text">
-          <Source>Suggest command</Source>
-          <Value>Suggerer commande</Value>
-        </TranslationItem>
-        <TranslationItem Name="MergeToolCmdSuggest" Property="Text">
-          <Source>Suggest command</Source>
-          <Value>Suggerer commande</Value>
-        </TranslationItem>
-        <TranslationItem Name="PathToKDiff3" Property="Text">
-          <Source>Path to mergetool</Source>
-          <Value>Chemin de l'outil de fusion</Value>
-        </TranslationItem>
-        <TranslationItem Name="__diffToolSuggestCaption" Property="Text">
-          <Source>Suggest difftool cmd</Source>
-          <Value>Suggerer une commande d'outil diff</Value>
-        </TranslationItem>
-        <TranslationItem Name="globalAutoCrlfFalse" Property="Text">
-          <Source>Checkout as-is, commit as-is ("core.autocrlf"  is set to "false")</Source>
-<<<<<<< HEAD
-          <Value>Checkout à l'identique, commit à l'identique ("core.autocrlf" est mis à "false")</Value>
-        </TranslationItem>
-        <TranslationItem Name="globalAutoCrlfInput" Property="Text">
-          <Source>Checkout as-is, commit Unix-style line endings ("core.autocrlf"  is set to "input")</Source>
-          <Value>Checkout à l'identique, commit avec des fins de lignes Unix ("core.autocrlf" est mis à "input")</Value>
-        </TranslationItem>
-        <TranslationItem Name="globalAutoCrlfTrue" Property="Text">
-          <Source>Checkout Windows-style, commit Unix-style line endings ("core.autocrlf"  is set to "true")</Source>
-          <Value>Checkout style Windows, commit avec des fins de lignes Unix ("core.autocrlf" est mis à "true")</Value>
-=======
-          <Value>Chargement (Checkout) à l'identique, commit à l'identique ("core.autocrlf" est mis à "false")</Value>
-        </TranslationItem>
-        <TranslationItem Name="globalAutoCrlfInput" Property="Text">
-          <Source>Checkout as-is, commit Unix-style line endings ("core.autocrlf"  is set to "input")</Source>
-          <Value>Chargement (Checkout) à l'identique, commit avec des fins de lignes Unix ("core.autocrlf" est mis à "input")</Value>
-        </TranslationItem>
-        <TranslationItem Name="globalAutoCrlfTrue" Property="Text">
-          <Source>Checkout Windows-style, commit Unix-style line endings ("core.autocrlf"  is set to "true")</Source>
-          <Value>Chargement (Checkout) style Windows, commit avec des fins de lignes Unix ("core.autocrlf" est mis à "true")</Value>
->>>>>>> ab41abf5
-        </TranslationItem>
-        <TranslationItem Name="groupBox9" Property="Text">
-          <Source>Line endings</Source>
-          <Value>Fin de lignes</Value>
-        </TranslationItem>
-        <TranslationItem Name="label19" Property="Text">
-          <Source>Mergetool command</Source>
-          <Value>Commande outil de fusion</Value>
-        </TranslationItem>
-        <TranslationItem Name="label28" Property="Text">
-          <Source>Keep backup (.orig) after merge</Source>
-          <Value>Garder une sauvegarde (.orig) après fusion</Value>
-        </TranslationItem>
-        <TranslationItem Name="label3" Property="Text">
-          <Source>User name</Source>
-          <Value>Nom d'utilisateur</Value>
-        </TranslationItem>
-        <TranslationItem Name="label4" Property="Text">
-          <Source>User email</Source>
-          <Value>Email utilisateur</Value>
-        </TranslationItem>
-        <TranslationItem Name="label41" Property="Text" type="unfinished">
-          <Source>Difftool</Source>
-          <Value>Outil de diff</Value>
-        </TranslationItem>
-        <TranslationItem Name="label42" Property="Text">
-          <Source>Path to difftool</Source>
-          <Value>Chemin de l'outil de diff</Value>
-        </TranslationItem>
-        <TranslationItem Name="label48" Property="Text">
-          <Source>Difftool command</Source>
-          <Value>Commande de l'outil de diff</Value>
-        </TranslationItem>
-        <TranslationItem Name="label57" Property="Text">
-          <Source>Path to commit template</Source>
-          <Value>Chemin vers modèle de commit</Value>
-        </TranslationItem>
-        <TranslationItem Name="label6" Property="Text">
-          <Source>Editor</Source>
-          <Value>Editeur</Value>
-        </TranslationItem>
-        <TranslationItem Name="label60" Property="Text">
-          <Source>Files content encoding</Source>
-          <Value>Encodage contenu des fichiers</Value>
-        </TranslationItem>
-        <TranslationItem Name="label7" Property="Text" type="unfinished">
-          <Source>Mergetool</Source>
-          <Value>Outil de fusion</Value>
-        </TranslationItem>
-        <TranslationItem Name="label9" Property="Text">
-          <Source>You need to set the correct path to 
-git before you can change
-global settings.
-</Source>
-          <Value>Vous devez entrer un chemin valide
- vers git avant de pouvoir modifier
- les paramètres globaux.</Value>
-        </TranslationItem>
-      </translationItems>
-    </TranslationCategory>
-    <TranslationCategory Name="GravatarControl">
-      <translationItems>
-        <TranslationItem Name="clearImagecacheToolStripMenuItem" Property="Text">
-          <Source>Clear image cache</Source>
-          <Value>Vider le cache d'images</Value>
-        </TranslationItem>
-        <TranslationItem Name="identiconToolStripMenuItem" Property="Text">
-          <Source>Identicon</Source>
-          <Value>Identicon</Value>
-        </TranslationItem>
-        <TranslationItem Name="imageSizeToolStripMenuItem" Property="Text" type="unfinished">
-          <Source>Image size</Source>
-          <Value>Taille de l'image</Value>
-        </TranslationItem>
-        <TranslationItem Name="monsterIdToolStripMenuItem" Property="Text">
-          <Source>Monster Id</Source>
-          <Value>Id de Monstre</Value>
-        </TranslationItem>
-        <TranslationItem Name="noImageGeneratorToolStripMenuItem" Property="Text" type="unfinished">
-          <Source>No image service</Source>
-          <Value>Pas de service d'image</Value>
-        </TranslationItem>
-        <TranslationItem Name="noneToolStripMenuItem" Property="Text" type="unfinished">
-          <Source>None</Source>
-          <Value>Aucun</Value>
-        </TranslationItem>
-        <TranslationItem Name="refreshToolStripMenuItem" Property="Text">
-          <Source>Refresh image</Source>
-          <Value>Rafraichir l'image</Value>
-        </TranslationItem>
-        <TranslationItem Name="registerAtGravatarcomToolStripMenuItem" Property="Text">
-          <Source>Register at gravatar.com</Source>
-          <Value>S'enregistrer à gravatar.com</Value>
-        </TranslationItem>
-        <TranslationItem Name="retroToolStripMenuItem" Property="Text">
-          <Source>Retro</Source>
-          <Value>Rétro</Value>
-        </TranslationItem>
-        <TranslationItem Name="wavatarToolStripMenuItem" Property="Text">
-          <Source>Wavatar</Source>
-          <Value>Wavatar</Value>
-        </TranslationItem>
-      </translationItems>
-    </TranslationCategory>
-    <TranslationCategory Name="HelpImageDisplayUserControl">
-      <translationItems>
-        <TranslationItem Name="linkLabelHide" Property="Text">
-          <Source>Hide help</Source>
-          <Value>Cacher l'aide</Value>
-        </TranslationItem>
-        <TranslationItem Name="linkLabelShowHelp" Property="Text">
-          <Source>Show
-help</Source>
-          <Value>Afficher l'aide</Value>
-        </TranslationItem>
-      </translationItems>
-    </TranslationCategory>
-    <TranslationCategory Name="HotkeysSettingsPage">
-      <translationItems>
-        <TranslationItem Name="$this" Property="Text">
-          <Source>Hotkeys</Source>
-          <Value>Raccourcis clavier</Value>
-        </TranslationItem>
-      </translationItems>
-    </TranslationCategory>
-    <TranslationCategory Name="LocalSettingsSettingsPage">
-      <translationItems>
-        <TranslationItem Name="$this" Property="Text">
-          <Source>Local settings</Source>
-          <Value>Paramètres locaux</Value>
-        </TranslationItem>
-        <TranslationItem Name="NoGitRepo" Property="Text">
-          <Source>Not in a git repository</Source>
-          <Value>Non présent dans un dépôt git</Value>
-        </TranslationItem>
-        <TranslationItem Name="groupBox10" Property="Text">
-          <Source>Line endings</Source>
-          <Value>Fin de lignes</Value>
-        </TranslationItem>
-        <TranslationItem Name="label1" Property="Text">
-          <Source>User name</Source>
-          <Value>Nom d'utilisateur</Value>
-        </TranslationItem>
-        <TranslationItem Name="label2" Property="Text">
-          <Source>User email</Source>
-          <Value>Email utilisateur</Value>
-        </TranslationItem>
-        <TranslationItem Name="label20" Property="Text">
-          <Source>You only need local settings
-if you want to override the 
-global settings for the current
-repository.</Source>
-          <Value>Les paramètres locaux servent à
- définir des paramètres spécifiques
- à un dépôt.</Value>
-        </TranslationItem>
-        <TranslationItem Name="label21" Property="Text">
-          <Source>You need to set the correct path to 
-git before you can change
-local settings.
-</Source>
-          <Value>Vous devez entrer un chemin valide
- vers git avant de pouvoir modifier
- les paramètres locaux</Value>
-        </TranslationItem>
-        <TranslationItem Name="label30" Property="Text">
-          <Source>Keep backup (.orig) after merge</Source>
-          <Value>Garder une sauvegarde (.orig) après fusion</Value>
-        </TranslationItem>
-        <TranslationItem Name="label5" Property="Text">
-          <Source>Editor</Source>
-          <Value>Editeur</Value>
-        </TranslationItem>
-        <TranslationItem Name="label61" Property="Text">
-          <Source>Files content encoding</Source>
-          <Value>Encodage du contenu des fichiers</Value>
-        </TranslationItem>
-        <TranslationItem Name="label8" Property="Text" type="unfinished">
-          <Source>Mergetool</Source>
-          <Value>Outil de fusion</Value>
-        </TranslationItem>
-        <TranslationItem Name="localAutoCrlfFalse" Property="Text">
-          <Source>Checkout as-is, commit as-is ("core.autocrlf"  is set to "false")</Source>
-<<<<<<< HEAD
-          <Value>Checkout à l'identique, commit à l'identique ("core.autocrlf" est mis à "false")</Value>
-        </TranslationItem>
-        <TranslationItem Name="localAutoCrlfInput" Property="Text">
-          <Source>Checkout as-is, commit Unix-style line endings ("core.autocrlf"  is set to "input")</Source>
-          <Value>Checkout à l'identique, commit avec des fins de lignes Unix ("core.autocrlf" est mis à "input")
-</Value>
-        </TranslationItem>
-        <TranslationItem Name="localAutoCrlfTrue" Property="Text">
-          <Source>Checkout Windows-style, commit Unix-style line endings ("core.autocrlf"  is set to "true")</Source>
-          <Value>Checkout style Windows, commit avec des fins de lignes Unix ("core.autocrlf" est mis à "true")</Value>
-=======
-          <Value>Chargement (Checkout) à l'identique, commit à l'identique ("core.autocrlf" est mis à "false")</Value>
-        </TranslationItem>
-        <TranslationItem Name="localAutoCrlfInput" Property="Text">
-          <Source>Checkout as-is, commit Unix-style line endings ("core.autocrlf"  is set to "input")</Source>
-          <Value>Chargement (Checkout) à l'identique, commit avec des fins de lignes Unix ("core.autocrlf" est mis à "input")</Value>
-        </TranslationItem>
-        <TranslationItem Name="localAutoCrlfTrue" Property="Text">
-          <Source>Checkout Windows-style, commit Unix-style line endings ("core.autocrlf"  is set to "true")</Source>
-          <Value>Chargement (Checkout) style Windows, commit avec des fins de lignes Unix ("core.autocrlf" est mis à "true")</Value>
->>>>>>> ab41abf5
-        </TranslationItem>
-      </translationItems>
-    </TranslationCategory>
-    <TranslationCategory Name="MessageBoxes">
-      <translationItems>
-        <TranslationItem Name="_error" Property="Text">
-          <Source>Error</Source>
-          <Value>Erreur</Value>
-        </TranslationItem>
-        <TranslationItem Name="_middleOfPatchApply" Property="Text">
-          <Source>You are in the middle of a patch apply, continue patch apply?</Source>
-          <Value>Vous êtes au milieu de l'application d'un patch, continuer à appliquer le patch?</Value>
-        </TranslationItem>
-        <TranslationItem Name="_middleOfPatchApplyCaption" Property="Text">
-          <Source>Patch apply</Source>
-          <Value>Appliquer le patch</Value>
-        </TranslationItem>
-        <TranslationItem Name="_middleOfRebase" Property="Text">
-          <Source>You are in the middle of a rebase, continue rebase?</Source>
-          <Value>Vous êtes au milieu d'un rebase, continuer à appliquer le patch?</Value>
-        </TranslationItem>
-        <TranslationItem Name="_middleOfRebaseCaption" Property="Text" type="unfinished">
-          <Source>Rebase</Source>
-          <Value>Rebaser</Value>
-        </TranslationItem>
-        <TranslationItem Name="_notValidGitDirectory" Property="Text">
-          <Source>The current directory is not a valid git repository.</Source>
-          <Value>Le répertoire courant n'est pas un dépôt git valide.</Value>
-        </TranslationItem>
-        <TranslationItem Name="_notValidGitSVNDirectory" Property="Text">
-          <Source>The current directory is not a valid git-svn repository.</Source>
-          <Value>Le répertoire courant n'est pas un dépôt git-svn valide.</Value>
-<<<<<<< HEAD
-=======
-        </TranslationItem>
-        <TranslationItem Name="_pageantNotFound" Property="Text" type="unfinished">
-          <Source>Cannot load SSH key. PuTTY is not configured properly.</Source>
-          <Value>Impossible de charger la clef SSH. PuTTY n'est pas configuré correctement.</Value>
->>>>>>> ab41abf5
-        </TranslationItem>
-        <TranslationItem Name="_unableGetSVNInformation" Property="Text">
-          <Source>Unable to determine upstream SVN information.</Source>
-          <Value>Impossible de déterminer les information SVN upstream</Value>
-        </TranslationItem>
-        <TranslationItem Name="_unresolvedMergeConflicts" Property="Text">
-          <Source>There are unresolved merge conflicts, solve conflicts now?</Source>
-          <Value>Il y a des conflits de fusion non résolus, les résoudre maintenant?</Value>
-        </TranslationItem>
-        <TranslationItem Name="_unresolvedMergeConflictsCaption" Property="Text">
-          <Source>Merge conflicts</Source>
-          <Value>Conflits de fusion</Value>
-        </TranslationItem>
-      </translationItems>
-    </TranslationCategory>
-    <TranslationCategory Name="Open">
-      <translationItems>
-        <TranslationItem Name="$this" Property="Text">
-          <Source>Open local repository</Source>
-          <Value>Ouvrir dossier</Value>
-        </TranslationItem>
-        <TranslationItem Name="Load" Property="Text">
-          <Source>Open</Source>
-          <Value>Ouvrir</Value>
-        </TranslationItem>
-        <TranslationItem Name="_warningOpenFailed" Property="Text">
-          <Source>Directory does not exist.</Source>
-          <Value>Ce dossier n'existe pas.</Value>
-        </TranslationItem>
-        <TranslationItem Name="_warningOpenFailedCaption" Property="Text">
-          <Source>Error</Source>
-          <Value>Erreur</Value>
-        </TranslationItem>
-        <TranslationItem Name="label1" Property="Text">
-          <Source>Directory</Source>
-          <Value>Dossier</Value>
-        </TranslationItem>
-      </translationItems>
-    </TranslationCategory>
-    <TranslationCategory Name="PatchGrid">
-      <translationItems>
-        <TranslationItem Name="FileName" Property="HeaderText">
-          <Source>Name</Source>
-          <Value>Nom</Value>
-        </TranslationItem>
-        <TranslationItem Name="Status" Property="HeaderText" type="unfinished">
-          <Source>Status</Source>
-          <Value>Statut</Value>
-        </TranslationItem>
-        <TranslationItem Name="authorDataGridViewTextBoxColumn" Property="HeaderText">
-          <Source>Author</Source>
-          <Value>Auteur</Value>
-        </TranslationItem>
-        <TranslationItem Name="dateDataGridViewTextBoxColumn" Property="HeaderText" type="unfinished">
-          <Source>Date</Source>
-          <Value>Date</Value>
-        </TranslationItem>
-        <TranslationItem Name="subjectDataGridViewTextBoxColumn" Property="HeaderText" type="unfinished">
-          <Source>Subject</Source>
-          <Value>Sujet</Value>
-        </TranslationItem>
-      </translationItems>
-    </TranslationCategory>
-    <TranslationCategory Name="PluginSettingsPage">
-      <translationItems>
-        <TranslationItem Name="labelNoSettings" Property="Text">
-          <Source>There are no settings available for this plugin.</Source>
-          <Value>Il n'y a pas de paramêtres disponibles pour cette extension.</Value>
-        </TranslationItem>
-      </translationItems>
-    </TranslationCategory>
-    <TranslationCategory Name="PluginsSettingsGroup">
-      <translationItems>
-        <TranslationItem Name="$this" Property="Title" type="unfinished">
-          <Source>Plugins</Source>
-          <Value>Extentions</Value>
-        </TranslationItem>
-      </translationItems>
-    </TranslationCategory>
-    <TranslationCategory Name="RevisionGrid">
-      <translationItems>
-        <TranslationItem Name="Author" Property="HeaderText">
-          <Source>Author</Source>
-          <Value>Auteur</Value>
-        </TranslationItem>
-        <TranslationItem Name="CloneRepository" Property="Text">
-          <Source>Clone repository</Source>
-          <Value>Cloner un dépôt</Value>
-        </TranslationItem>
-        <TranslationItem Name="Commit" Property="Text" type="unfinished">
-          <Source>Commit</Source>
-          <Value>Commiter</Value>
-        </TranslationItem>
-        <TranslationItem Name="Date" Property="HeaderText" type="unfinished">
-          <Source>Date</Source>
-          <Value>Date</Value>
-        </TranslationItem>
-        <TranslationItem Name="GitIgnore" Property="Text">
-          <Source>Edit .gitignore</Source>
-          <Value>Editer.gitignore</Value>
-        </TranslationItem>
-        <TranslationItem Name="InitRepository" Property="Text">
-          <Source>Initialize repository</Source>
-          <Value>Initialiser le dépôt</Value>
-        </TranslationItem>
-        <TranslationItem Name="Message" Property="HeaderText" type="unfinished">
-          <Source>Message</Source>
-          <Value>Message</Value>
-        </TranslationItem>
-        <TranslationItem Name="ShowRemoteBranches" Property="Text">
-          <Source>Show remote branches</Source>
-          <Value>Branches distantes</Value>
-        </TranslationItem>
-        <TranslationItem Name="_areYouSureYouWantCheckout" Property="Text">
-          <Source>Are you sure to checkout the selected revision?</Source>
-<<<<<<< HEAD
-          <Value>Etes vous sûr de checkouter la révision sélectionnée?</Value>
-        </TranslationItem>
-        <TranslationItem Name="_areYouSureYouWantCheckoutCaption" Property="Text" type="unfinished">
-          <Source>Checkout revision</Source>
-          <Value>Checkouter la révision</Value>
-=======
-          <Value>Etes vous sûr de charger la révision sélectionnée?</Value>
-        </TranslationItem>
-        <TranslationItem Name="_areYouSureYouWantCheckoutCaption" Property="Text" type="unfinished">
-          <Source>Checkout revision</Source>
-          <Value>Charger la révision</Value>
->>>>>>> ab41abf5
-        </TranslationItem>
-        <TranslationItem Name="_droppingFilesBlocked" Property="Text">
-          <Source>For you own protection dropping more than 10 patch files at once is blocked!</Source>
-          <Value>Pour votre propore protection, abandonner plus de 10 fichiers de patch en même temps est bloqué!</Value>
-        </TranslationItem>
-        <TranslationItem Name="_revisionFilter" Property="Text" type="unfinished">
-          <Source>Filter</Source>
-          <Value>Filtrer</Value>
-        </TranslationItem>
-        <TranslationItem Name="archiveRevisionToolStripMenuItem" Property="Text" type="unfinished">
-          <Source>Archive revision</Source>
-          <Value>Archiver la révision</Value>
-        </TranslationItem>
-        <TranslationItem Name="authorToolStripMenuItem" Property="Text">
-          <Source>Author</Source>
-          <Value>Auteur</Value>
-        </TranslationItem>
-        <TranslationItem Name="bisectSkipRevisionToolStripMenuItem" Property="Text">
-          <Source>Skip revision</Source>
-          <Value>Sauter la révision</Value>
-        </TranslationItem>
-        <TranslationItem Name="branchNameToolStripMenuItem" Property="Text">
-          <Source>Branch name</Source>
-          <Value>Nom de la branche</Value>
-        </TranslationItem>
-        <TranslationItem Name="checkoutBranchToolStripMenuItem" Property="Text">
-          <Source>Checkout branch</Source>
-          <Value>Charger une branche</Value>
-        </TranslationItem>
-        <TranslationItem Name="checkoutRevisionToolStripMenuItem" Property="Text" type="unfinished">
-          <Source>Checkout revision</Source>
-<<<<<<< HEAD
-          <Value>Checkouter la révision</Value>
-=======
-          <Value>Charger la révision</Value>
->>>>>>> ab41abf5
-        </TranslationItem>
-        <TranslationItem Name="cherryPickCommitToolStripMenuItem" Property="Text" type="unfinished">
-          <Source>Cherry pick commit</Source>
-          <Value>Cherry picker le commit</Value>
-        </TranslationItem>
-        <TranslationItem Name="copyToClipboardToolStripMenuItem" Property="Text">
-          <Source>Copy to clipboard</Source>
-          <Value>Copier</Value>
-        </TranslationItem>
-        <TranslationItem Name="createNewBranchToolStripMenuItem" Property="Text">
-          <Source>Create new branch</Source>
-          <Value>Créer nouvelle branche</Value>
-        </TranslationItem>
-        <TranslationItem Name="createTagToolStripMenuItem" Property="Text">
-          <Source>Create new tag</Source>
-          <Value>Créer nouveau tag</Value>
-        </TranslationItem>
-        <TranslationItem Name="dateToolStripMenuItem" Property="Text" type="unfinished">
-          <Source>Date</Source>
-          <Value>Date</Value>
-        </TranslationItem>
-        <TranslationItem Name="deleteBranchToolStripMenuItem" Property="Text">
-          <Source>Delete branch</Source>
-          <Value>Supprimer branche</Value>
-        </TranslationItem>
-        <TranslationItem Name="deleteTagToolStripMenuItem" Property="Text">
-          <Source>Delete tag</Source>
-          <Value>Supprimer tag</Value>
-        </TranslationItem>
-        <TranslationItem Name="drawNonrelativesGrayToolStripMenuItem" Property="Text">
-          <Source>Draw non relatives gray</Source>
-          <Value>Déssiner les non reliés en gris</Value>
-        </TranslationItem>
-        <TranslationItem Name="filterToolStripMenuItem" Property="Text">
-          <Source>Set advanced filter</Source>
-          <Value>Renseigner un filtre avancé</Value>
-        </TranslationItem>
-        <TranslationItem Name="fixupCommitToolStripMenuItem" Property="Text">
-          <Source>Fixup commit</Source>
-          <Value>Corriger le commit</Value>
-        </TranslationItem>
-        <TranslationItem Name="hashToolStripMenuItem" Property="Text" type="unfinished">
-          <Source>Commit hash</Source>
-          <Value>Hash du commit</Value>
-        </TranslationItem>
-        <TranslationItem Name="label1" Property="Text">
-          <Source>There are no commits made to this repository yet.
-
-If this is a normal repository, these steps are recommended:
-- Make sure you have a proper .gitignore file in your repository
-- Commit files using commit
-
-If this is a central repository (bare repository without a working dir):
-- Push changes from another repository</Source>
-          <Value>Il n'y a pas de commit effectué dans ce dépôt actuellement.
-
-Si c'est un dépôt normal, ces étapes sont recommandées :
-- Verifiez que vous avez un .gitignore convenable dans votre dépôt
-- Commiter des fichiers en utilisant commit
-
-Si c'est un dépôt central (dépôt nu sans répertoire de travail) :
-- Pousser de modifications depuis un autre dépôt</Value>
-        </TranslationItem>
-        <TranslationItem Name="label2" Property="Text">
-          <Source>The current working dir is not a git repository.</Source>
-          <Value>The répertoire courant n'est pas un répertoire git valide</Value>
-        </TranslationItem>
-        <TranslationItem Name="manipulateCommitToolStripMenuItem" Property="Text" type="unfinished">
-          <Source>Advanced</Source>
-          <Value>Avancé</Value>
-        </TranslationItem>
-        <TranslationItem Name="markRevisionAsBadToolStripMenuItem" Property="Text">
-          <Source>Mark revision as bad</Source>
-          <Value>Marquer la révision comme mauvaise</Value>
-        </TranslationItem>
-        <TranslationItem Name="markRevisionAsGoodToolStripMenuItem" Property="Text">
-          <Source>Mark revision as good</Source>
-          <Value>Marquer la révision comme bonne</Value>
-        </TranslationItem>
-        <TranslationItem Name="mergeBranchToolStripMenuItem" Property="Text">
-          <Source>Merge into current branch</Source>
-          <Value>Fusionner dans la branche courante</Value>
-        </TranslationItem>
-        <TranslationItem Name="messageToolStripMenuItem" Property="Text" type="unfinished">
-          <Source>Message</Source>
-          <Value>Message</Value>
-        </TranslationItem>
-        <TranslationItem Name="orderRevisionsByDateToolStripMenuItem" Property="Text">
-          <Source>Order revisions by date</Source>
-          <Value>Trier les révisions par date</Value>
-        </TranslationItem>
-        <TranslationItem Name="rebaseOnToolStripMenuItem" Property="Text">
-          <Source>Rebase current branch on</Source>
-          <Value>Rebaser la branche sur</Value>
-        </TranslationItem>
-        <TranslationItem Name="renameBranchToolStripMenuItem" Property="Text">
-          <Source>Rename branch</Source>
-          <Value>Renommer branche</Value>
-        </TranslationItem>
-        <TranslationItem Name="resetCurrentBranchToHereToolStripMenuItem" Property="Text">
-          <Source>Reset current branch to here</Source>
-          <Value>Réinitialiser la branche à ici</Value>
-        </TranslationItem>
-        <TranslationItem Name="revertCommitToolStripMenuItem" Property="Text" type="unfinished">
-          <Source>Revert commit</Source>
-          <Value>Annuler le commit</Value>
-        </TranslationItem>
-        <TranslationItem Name="runScriptToolStripMenuItem" Property="Text">
-          <Source>Run script</Source>
-          <Value>Lancer le script</Value>
-        </TranslationItem>
-        <TranslationItem Name="showAllBranchesToolStripMenuItem" Property="Text">
-          <Source>Show all branches</Source>
-          <Value>Toutes</Value>
-        </TranslationItem>
-        <TranslationItem Name="showAuthorDateToolStripMenuItem" Property="Text">
-          <Source>Show author date</Source>
-          <Value>Afficher la date d'authoring</Value>
-        </TranslationItem>
-        <TranslationItem Name="showBranchesToolStripMenuItem" Property="Text">
-          <Source>Show branches</Source>
-          <Value>Affichage branches</Value>
-        </TranslationItem>
-        <TranslationItem Name="showCurrentBranchOnlyToolStripMenuItem" Property="Text">
-          <Source>Show current branch only</Source>
-          <Value>Branche actuelle</Value>
-        </TranslationItem>
-        <TranslationItem Name="showFilteredBranchesToolStripMenuItem" Property="Text">
-          <Source>Show filtered branches</Source>
-          <Value>Branches filtrées</Value>
-        </TranslationItem>
-        <TranslationItem Name="showGitNotesToolStripMenuItem" Property="Text">
-          <Source>Show git notes</Source>
-          <Value>Afficher les notes git </Value>
-        </TranslationItem>
-        <TranslationItem Name="showRelativeDateToolStripMenuItem" Property="Text">
-          <Source>Show relative date</Source>
-          <Value>Afficher des dates relatives</Value>
-        </TranslationItem>
-        <TranslationItem Name="showRevisionGraphToolStripMenuItem" Property="Text">
-          <Source>Show revision graph</Source>
-          <Value>Afficher le graphe de révision</Value>
-        </TranslationItem>
-        <TranslationItem Name="squashCommitToolStripMenuItem" Property="Text">
-          <Source>Squash commit</Source>
-          <Value>Ecraser le commit</Value>
-        </TranslationItem>
-        <TranslationItem Name="stopBisectToolStripMenuItem" Property="Text" type="unfinished">
-          <Source>Stop bisect</Source>
-          <Value>Arrêter la bisection</Value>
-        </TranslationItem>
-        <TranslationItem Name="tagToolStripMenuItem" Property="Text">
-          <Source>Tag</Source>
-          <Value>Tag</Value>
-<<<<<<< HEAD
-        </TranslationItem>
-        <TranslationItem Name="toolStripMenuItemView" Property="Text" type="unfinished">
-          <Source>View</Source>
-          <Value>Voir</Value>
-=======
->>>>>>> ab41abf5
-        </TranslationItem>
-      </translationItems>
-    </TranslationCategory>
-    <TranslationCategory Name="ScriptsSettingsPage">
-      <translationItems>
-        <TranslationItem Name="$this" Property="Text">
-          <Source>Scripts</Source>
-          <Value>Scripts</Value>
-        </TranslationItem>
-        <TranslationItem Name="AskConfirmation" Property="HeaderText">
-          <Source>Confirmation</Source>
-          <Value>Confirmation</Value>
-        </TranslationItem>
-        <TranslationItem Name="EnabledColumn" Property="HeaderText">
-          <Source>Enabled</Source>
-          <Value>Activé</Value>
-        </TranslationItem>
-        <TranslationItem Name="OnEvent" Property="HeaderText">
-          <Source>OnEvent</Source>
-          <Value>Sur l'evenement</Value>
-        </TranslationItem>
-        <TranslationItem Name="addScriptButton" Property="Text">
-          <Source>Add</Source>
-          <Value>Ajouter</Value>
-        </TranslationItem>
-        <TranslationItem Name="argumentsLabel" Property="Text">
-          <Source>Arguments:</Source>
-          <Value>Arguments :</Value>
-        </TranslationItem>
-        <TranslationItem Name="browseScriptButton" Property="Text">
-          <Source>Browse</Source>
-          <Value>Parcourir</Value>
-        </TranslationItem>
-        <TranslationItem Name="buttonShowArgumentsHelp" Property="Text">
-          <Source>Help</Source>
-          <Value>Aide</Value>
-        </TranslationItem>
-        <TranslationItem Name="commandLabel" Property="Text">
-          <Source>Command:</Source>
-          <Value>Commande :</Value>
-        </TranslationItem>
-        <TranslationItem Name="inMenuCheckBox" Property="Text">
-          <Source>Add to revision grid context menu</Source>
-          <Value>Ajouter au menu contextuel de la grille des révisions</Value>
-        </TranslationItem>
-        <TranslationItem Name="labelOnEvent" Property="Text">
-          <Source>On event:</Source>
-          <Value>Sur l'evenement :</Value>
-        </TranslationItem>
-        <TranslationItem Name="lbl_icon" Property="Text">
-          <Source>Icon:</Source>
-          <Value>Icône :</Value>
-        </TranslationItem>
-        <TranslationItem Name="nameLabel" Property="Text">
-          <Source>Name:</Source>
-          <Value>Nom :</Value>
-        </TranslationItem>
-        <TranslationItem Name="removeScriptButton" Property="Text">
-          <Source>Remove</Source>
-          <Value>Supprimer</Value>
-        </TranslationItem>
-        <TranslationItem Name="sbtn_icon" Property="Text">
-          <Source>Select icon</Source>
-          <Value>Choisir l'icone</Value>
-        </TranslationItem>
-        <TranslationItem Name="scriptEnabled" Property="Text">
-          <Source>Enabled</Source>
-          <Value>Activé</Value>
-        </TranslationItem>
-        <TranslationItem Name="scriptNeedsConfirmation" Property="Text">
-          <Source>Ask for confirmation</Source>
-          <Value>Demander confirmation</Value>
-        </TranslationItem>
-      </translationItems>
-    </TranslationCategory>
-    <TranslationCategory Name="ShellExtensionSettingsPage">
-      <translationItems>
-        <TranslationItem Name="$this" Property="Text">
-          <Source>Shell extension</Source>
-          <Value>Extension du shell</Value>
-        </TranslationItem>
-        <TranslationItem Name="lblMenuEntries" Property="Text">
-          <Source>Select items to be shown in
-the cascaded context menu:</Source>
-          <Value>Sélectionneé les items à afficher dans
-le menu contextuel en cascade :</Value>
-        </TranslationItem>
-      </translationItems>
-    </TranslationCategory>
-    <TranslationCategory Name="SshSettingsPage">
-      <translationItems>
-        <TranslationItem Name="$this" Property="Text">
-          <Source>SSH</Source>
-          <Value>SSH</Value>
-        </TranslationItem>
-        <TranslationItem Name="AutostartPageant" Property="Text">
-          <Source>Automatically start authentication client when a private key is configured for a remote</Source>
-          <Value>Lancer automatiquement le client d'authentification si une clef privée est définie pour un dépôt distant</Value>
-        </TranslationItem>
-        <TranslationItem Name="OpenSSH" Property="Text">
-          <Source>OpenSSH</Source>
-          <Value>OpenSSH</Value>
-        </TranslationItem>
-        <TranslationItem Name="Other" Property="Text">
-          <Source>Other ssh client</Source>
-          <Value>Autre client ssh</Value>
-        </TranslationItem>
-        <TranslationItem Name="OtherSshBrowse" Property="Text">
-          <Source>Browse</Source>
-          <Value>Parcourir</Value>
-        </TranslationItem>
-        <TranslationItem Name="PageantBrowse" Property="Text">
-          <Source>Browse</Source>
-          <Value>Parcourir</Value>
-        </TranslationItem>
-        <TranslationItem Name="PlinkBrowse" Property="Text">
-          <Source>Browse</Source>
-          <Value>Parcourir</Value>
-        </TranslationItem>
-        <TranslationItem Name="Putty" Property="Text" type="unfinished">
-          <Source>PuTTY</Source>
-          <Value>PuTTY</Value>
-        </TranslationItem>
-        <TranslationItem Name="PuttygenBrowse" Property="Text">
-          <Source>Browse</Source>
-          <Value>Parcourir</Value>
-        </TranslationItem>
-        <TranslationItem Name="groupBox1" Property="Text">
-          <Source>Specify which ssh client to use</Source>
-          <Value>Spécifier quel client ssh utiliser</Value>
-        </TranslationItem>
-        <TranslationItem Name="groupBox2" Property="Text">
-          <Source>Configure PuTTY</Source>
-          <Value>Configurer PuTTY</Value>
-        </TranslationItem>
-        <TranslationItem Name="label15" Property="Text">
-          <Source>Path to plink.exe</Source>
-          <Value>Chemin vers plink.exe</Value>
-        </TranslationItem>
-        <TranslationItem Name="label16" Property="Text">
-          <Source>Path to puttygen</Source>
-          <Value>Chemin de puttygen</Value>
-        </TranslationItem>
-        <TranslationItem Name="label17" Property="Text">
-          <Source>Path to pageant</Source>
-          <Value>Chemin de pageant</Value>
-        </TranslationItem>
-        <TranslationItem Name="label18" Property="Text">
-          <Source>OpenSSH is a commandline tool. PuTTY is more userfriendly to use for windows users, 
-but requires the PuTTY authentication client to run  in the background.
-When OpenSSH is used, command line dialogs are shown!
-</Source>
-          <Value>OpenSSH est un outil console. PuTTY est plus ergonomique sous Windows, 
-mais nécessite que le client d'authentification tourne en arrière-plan.</Value>
-        </TranslationItem>
-      </translationItems>
-    </TranslationCategory>
-    <TranslationCategory Name="StartPageSettingsPage">
-      <translationItems>
-        <TranslationItem Name="$this" Property="Text" type="unfinished">
-          <Source>Start Page</Source>
-          <Value>Page de départ</Value>
-        </TranslationItem>
-      </translationItems>
-    </TranslationCategory>
-    <TranslationCategory Name="Strings">
-      <translationItems>
-        <TranslationItem Name="_LoadingData" Property="Text">
-          <Source>Loading data...</Source>
-          <Value>Chargement des données...</Value>
-        </TranslationItem>
-        <TranslationItem Name="_authorDateText" Property="Text">
-          <Source>Author date</Source>
-          <Value>Date de </Value>
-        </TranslationItem>
-        <TranslationItem Name="_authorText" Property="Text">
-          <Source>Author</Source>
-          <Value>Auteur</Value>
-        </TranslationItem>
-        <TranslationItem Name="_childrenText" Property="Text">
-          <Source>Children</Source>
-          <Value>Enfant</Value>
-        </TranslationItem>
-        <TranslationItem Name="_commitDateText" Property="Text">
-          <Source>Commit date</Source>
-          <Value>Date de commit</Value>
-        </TranslationItem>
-        <TranslationItem Name="_commitHashText" Property="Text">
-          <Source>Commit hash</Source>
-          <Value>Hash du commit</Value>
-        </TranslationItem>
-        <TranslationItem Name="_committerText" Property="Text" type="unfinished">
-          <Source>Committer</Source>
-          <Value>Commiteur</Value>
-        </TranslationItem>
-        <TranslationItem Name="_currentIndex" Property="Text">
-          <Source>Commit index</Source>
-          <Value>Index du commit</Value>
-        </TranslationItem>
-        <TranslationItem Name="_currentUnstagedChanges" Property="Text">
-          <Source>Current unstaged changes</Source>
-          <Value>Modifications courantes non indexées</Value>
-        </TranslationItem>
-        <TranslationItem Name="_dateText" Property="Text" type="unfinished">
-          <Source>Date</Source>
-          <Value>Date</Value>
-        </TranslationItem>
-        <TranslationItem Name="_dayAgo" Property="Text">
-          <Source>{0} day ago</Source>
-          <Value>Il y a {0} jour</Value>
-        </TranslationItem>
-        <TranslationItem Name="_daysAgo" Property="Text">
-          <Source>{0} days ago</Source>
-          <Value>Il y a {0} jours</Value>
-        </TranslationItem>
-        <TranslationItem Name="_hourAgo" Property="Text">
-          <Source>{0} hour ago</Source>
-          <Value>Il y a {0} heure</Value>
-        </TranslationItem>
-        <TranslationItem Name="_hoursAgo" Property="Text">
-          <Source>{0} hours ago</Source>
-          <Value>Il y a {0} heures</Value>
-        </TranslationItem>
-        <TranslationItem Name="_messageText" Property="Text" type="unfinished">
-          <Source>Message</Source>
-          <Value>Message</Value>
-        </TranslationItem>
-        <TranslationItem Name="_minuteAgo" Property="Text">
-          <Source>{0} minute ago</Source>
-          <Value>Il y a {0} minute</Value>
-        </TranslationItem>
-        <TranslationItem Name="_minutesAgo" Property="Text">
-          <Source>{0} minutes ago</Source>
-          <Value>Il y a {0} minutes</Value>
-        </TranslationItem>
-        <TranslationItem Name="_monthAgo" Property="Text">
-          <Source>{0} month ago</Source>
-          <Value>Il y a {0} mois</Value>
-        </TranslationItem>
-        <TranslationItem Name="_monthsAgo" Property="Text">
-          <Source>{0} months ago</Source>
-          <Value>Il y a {0} mois</Value>
-        </TranslationItem>
-        <TranslationItem Name="_parentsText" Property="Text">
-          <Source>Parent(s)</Source>
-          <Value>Parent(s)</Value>
-        </TranslationItem>
-        <TranslationItem Name="_secondAgo" Property="Text">
-          <Source>{0} second ago</Source>
-          <Value>Il y a {0} seconde</Value>
-        </TranslationItem>
-        <TranslationItem Name="_secondsAgo" Property="Text">
-          <Source>{0} seconds ago</Source>
-          <Value>Il y a {0} secondes</Value>
-        </TranslationItem>
-        <TranslationItem Name="_weekAgo" Property="Text">
-          <Source>{0} week ago</Source>
-          <Value>Il y a {0} semaine</Value>
-        </TranslationItem>
-        <TranslationItem Name="_weeksAgo" Property="Text">
-          <Source>{0} weeks ago</Source>
-          <Value>Il y a {0} semaines</Value>
-        </TranslationItem>
-        <TranslationItem Name="_yearAgo" Property="Text">
-          <Source>{0} year ago</Source>
-          <Value>Il y a {0} an</Value>
-        </TranslationItem>
-        <TranslationItem Name="_yearsAgo" Property="Text">
-          <Source>{0} years ago</Source>
-          <Value>Il y a {0} ans</Value>
-        </TranslationItem>
-        <TranslationItem Name="_pageantNotFound" Property="Text" type="obsolete">
-          <Source>Cannot load SSH key. PuTTY is not configured properly.</Source>
-          <Value>Impossible de charger la clef SSH. PuTTY n'est pas configuré correctement.</Value>
-        </TranslationItem>
-      </translationItems>
-    </TranslationCategory>
-    <TranslationCategory Name="ViewPullRequestsForm">
-      <translationItems>
-        <TranslationItem Name="$this" Property="Text">
-          <Source>View Pull Requests</Source>
-          <Value>Voir les demandes de Pull</Value>
-        </TranslationItem>
-        <TranslationItem Name="_addAndFetchBtn" Property="Text">
-          <Source>Add remote and fetch</Source>
-          <Value>Ajouter une branche distante et récupérer</Value>
-        </TranslationItem>
-        <TranslationItem Name="_chooseRepo" Property="Text">
-          <Source>Choose repository:</Source>
-          <Value>Choisir le dépôt :</Value>
-        </TranslationItem>
-        <TranslationItem Name="_closePullRequestBtn" Property="Text">
-          <Source>Close pull request</Source>
-          <Value>Clore la demande de pull</Value>
-        </TranslationItem>
-        <TranslationItem Name="_fetchBtn" Property="Text">
-          <Source>Fetch to pr/ branch</Source>
-          <Value>Récuperer depuis demande de pull/branche</Value>
-        </TranslationItem>
-        <TranslationItem Name="_postComment" Property="Text">
-          <Source>Post comment</Source>
-          <Value>Poster le commentaire</Value>
-        </TranslationItem>
-        <TranslationItem Name="_refreshCommentsBtn" Property="Text">
-          <Source>Refresh</Source>
-          <Value>Rafraichir</Value>
-        </TranslationItem>
-        <TranslationItem Name="_strCouldNotAddRemote" Property="Text">
-          <Source>Could not add remote with name {0} and URL {1}</Source>
-          <Value>Impossible d'ajouter une branche distante avec le nom {0} et l'URL {1}</Value>
-        </TranslationItem>
-        <TranslationItem Name="_strCouldNotLoadDiscussion" Property="Text">
-<<<<<<< HEAD
-          <Source>Could not load discussion!
-</Source>
-=======
-          <Source>Could not load discussion!</Source>
->>>>>>> ab41abf5
-          <Value>Impossible de charger la discussion!</Value>
-        </TranslationItem>
-        <TranslationItem Name="_strError" Property="Text">
-          <Source>Error</Source>
-          <Value>Erreur</Value>
-        </TranslationItem>
-        <TranslationItem Name="_strFailedToClosePullRequest" Property="Text">
-<<<<<<< HEAD
-          <Source>Failed to close pull request!
-</Source>
-          <Value>Echec de cloture de la demande de pull!</Value>
-        </TranslationItem>
-        <TranslationItem Name="_strFailedToFetchPullData" Property="Text">
-          <Source>Failed to fetch pull data!
-</Source>
-          <Value>Echec de récupération des données du pull!</Value>
-        </TranslationItem>
-        <TranslationItem Name="_strFailedToLoadDiffData" Property="Text">
-          <Source>Failed to load diff data!
-</Source>
-          <Value>Echec de chargement des données du diff!</Value>
-        </TranslationItem>
-        <TranslationItem Name="_strFailedToLoadDiscussionItem" Property="Text">
-          <Source>Failed to post discussion item!
-</Source>
-=======
-          <Source>Failed to close pull request!</Source>
-          <Value>Echec de cloture de la demande de pull!</Value>
-        </TranslationItem>
-        <TranslationItem Name="_strFailedToFetchPullData" Property="Text">
-          <Source>Failed to fetch pull data!</Source>
-          <Value>Echec de récupération des données du pull!</Value>
-        </TranslationItem>
-        <TranslationItem Name="_strFailedToLoadDiffData" Property="Text">
-          <Source>Failed to load diff data!</Source>
-          <Value>Echec de chargement des données du diff!</Value>
-        </TranslationItem>
-        <TranslationItem Name="_strFailedToLoadDiscussionItem" Property="Text">
-          <Source>Failed to post discussion item!</Source>
->>>>>>> ab41abf5
-          <Value>Echec de post de l'item de discussion!</Value>
-        </TranslationItem>
-        <TranslationItem Name="_strLoading" Property="Text" type="unfinished">
-          <Source> : LOADING : </Source>
-          <Value> : CHARGEMENT : </Value>
-        </TranslationItem>
-        <TranslationItem Name="_strRemoteAlreadyExist" Property="Text">
-          <Source>ERROR: Remote with name {0} already exists but it does not point to the same repository!
-Details: Is {1} expected {2}</Source>
-          <Value>ERREUR : Une branche distante avec le nom {0} existe déjà mais ne pointe pas vers le même dépôt!
-Détails : Est {1} attendu {2}</Value>
-        </TranslationItem>
-        <TranslationItem Name="_strUnableUnderstandPatch" Property="Text">
-          <Source>Error: Unable to understand patch</Source>
-          <Value>Erreur : Impossible de comprendre le patch</Value>
-        </TranslationItem>
-        <TranslationItem Name="columnHeader2" Property="Text">
-          <Source>Heading</Source>
-          <Value>Titre</Value>
-        </TranslationItem>
-        <TranslationItem Name="columnHeader3" Property="Text">
-          <Source>By</Source>
-          <Value>Par</Value>
-        </TranslationItem>
-        <TranslationItem Name="columnHeader4" Property="Text">
-          <Source>Created</Source>
-          <Value>Créé</Value>
-        </TranslationItem>
-      </translationItems>
-    </TranslationCategory>
-  </translationCategories>
-  <LanguageCode>fr</LanguageCode>
+<?xml version="1.0" encoding="utf-8"?>
+<Translation xmlns:xsd="http://www.w3.org/2001/XMLSchema" xmlns:xsi="http://www.w3.org/2001/XMLSchema-instance" GitExVersion="2.44">
+  <translationCategories>
+    <TranslationCategory Name="AboutBox">
+      <translationItems>
+        <TranslationItem Name="$this" Property="Text">
+          <Source>About</Source>
+          <Value>A propos</Value>
+        </TranslationItem>
+        <TranslationItem Name="okButton" Property="Text">
+          <Source>&amp;OK</Source>
+          <Value>&amp;OK</Value>
+        </TranslationItem>
+        <TranslationItem Name="textBoxDescription" Property="Text">
+          <Source>Git extensions - Visual Studio and Shell Explorer Extensions for Git
+
+This program is destributed in the hope that it will be useful, but WITHOUT ANY WARRANTY; without even the implied warranty of MERCHANTABILITY of FITNESS FOR A PARTICULAR PURPOSE.</Source>
+          <Value>Git extensions - Visual Studio et Shell Explorer Extensions pour Git
+
+Ce program est distribué dans l'espoir d'être utile, mais SANS AUCUNE GARANTIE; sans même la garantie implicite de QUALITÉ MARCHANDE D'APPTITUDE POUR UN USAGE PARTICULIER.
+</Value>
+        </TranslationItem>
+        <TranslationItem Name="thanksTo" Property="Text">
+          <Source>Thanks to:</Source>
+          <Value>Merci à</Value>
+        </TranslationItem>
+      </translationItems>
+    </TranslationCategory>
+    <TranslationCategory Name="AdvancedSettingsPage">
+      <translationItems>
+        <TranslationItem Name="$this" Property="Text">
+          <Source>Advanced</Source>
+          <Value>Avancé</Value>
+        </TranslationItem>
+        <TranslationItem Name="CheckoutGB" Property="Text" type="unfinished">
+          <Source>Checkout</Source>
+          <Value>Charger</Value>
+        </TranslationItem>
+        <TranslationItem Name="GeneralGB" Property="Text">
+          <Source>General</Source>
+          <Value>Général</Value>
+        </TranslationItem>
+        <TranslationItem Name="chkAlwaysShowCheckoutDlg" Property="Text">
+          <Source>Always show checkout dialog</Source>
+          <Value>Toujours afficher la fenêtre de chargement (checkout)</Value>
+        </TranslationItem>
+        <TranslationItem Name="chkDontSHowHelpImages" Property="Text">
+          <Source>Don't show help images</Source>
+          <Value>Ne pas afficher les images d'aide</Value>
+        </TranslationItem>
+        <TranslationItem Name="chkUseLocalChangesAction" Property="Text">
+          <Source>Use last chosen "local changes" action as default action.
+This action will be performed without warning while checking out branch.</Source>
+          <Value>Utiliser la dernière action "modifications locales" comme action par défaut.
+Cette action sera effectuée sans avertissment durant le chargement d'une branche.</Value>
+        </TranslationItem>
+      </translationItems>
+    </TranslationCategory>
+    <TranslationCategory Name="AppearanceSettingsPage">
+      <translationItems>
+        <TranslationItem Name="$this" Property="Text">
+          <Source>Appearance</Source>
+          <Value>Apparence</Value>
+        </TranslationItem>
+        <TranslationItem Name="ClearImageCache" Property="Text">
+          <Source>Clear image cache</Source>
+          <Value>Vider le cache d'images</Value>
+        </TranslationItem>
+        <TranslationItem Name="ShowAuthorGravatar" Property="Text">
+          <Source>Get author image from gravatar.com</Source>
+          <Value>Otenir l'image de l'auteur depuis gravatar.com</Value>
+        </TranslationItem>
+        <TranslationItem Name="_noDictFilesFound" Property="Text">
+          <Source>No dictionary files found in: {0}</Source>
+          <Value>Aucun dictionnaire trouvé dans: {0}</Value>
+        </TranslationItem>
+        <TranslationItem Name="applicationFontChangeButton" Property="Text">
+          <Source>font name</Source>
+          <Value>nom de la police</Value>
+        </TranslationItem>
+        <TranslationItem Name="chkEnableAutoScale" Property="Text">
+          <Source>Auto scale user interface when high dpi is used</Source>
+          <Value>Dimensioner automatiquement l'interface utilisateur quand la haute résolution est utilisée</Value>
+        </TranslationItem>
+        <TranslationItem Name="chkShowCurrentBranchInVisualStudio" Property="Text">
+          <Source>Show current branch in Visual Studio</Source>
+          <Value>Afficher la branche actuelle dans Visual Studio</Value>
+        </TranslationItem>
+        <TranslationItem Name="chkShowRelativeDate" Property="Text">
+          <Source>Show relative date instead of full date</Source>
+          <Value>Afficher les dates relatives plutôt que les dates absolues</Value>
+        </TranslationItem>
+        <TranslationItem Name="diffFontChangeButton" Property="Text">
+          <Source>font name</Source>
+          <Value>nom de la police</Value>
+        </TranslationItem>
+        <TranslationItem Name="downloadDictionary" Property="Text">
+          <Source>Download dictionary</Source>
+          <Value>Télécharger un dictionnaire</Value>
+        </TranslationItem>
+        <TranslationItem Name="groupBox13" Property="Text">
+          <Source>Language</Source>
+          <Value>Langue</Value>
+        </TranslationItem>
+        <TranslationItem Name="groupBox14" Property="Text">
+          <Source>General</Source>
+          <Value>Général</Value>
+        </TranslationItem>
+        <TranslationItem Name="groupBox15" Property="Text">
+          <Source>Fonts</Source>
+          <Value>Polices</Value>
+        </TranslationItem>
+        <TranslationItem Name="groupBox6" Property="Text">
+          <Source>Author images</Source>
+          <Value>Images auteurs</Value>
+        </TranslationItem>
+        <TranslationItem Name="helpTranslate" Property="Text">
+          <Source>Help translate</Source>
+          <Value>Aider à traduire</Value>
+        </TranslationItem>
+        <TranslationItem Name="label22" Property="Text">
+          <Source>Dictionary for spelling checker</Source>
+          <Value>Dictionnaire de vérif. d'orthographe</Value>
+        </TranslationItem>
+        <TranslationItem Name="label26" Property="Text">
+          <Source>Application font</Source>
+          <Value>Police de l'application</Value>
+        </TranslationItem>
+        <TranslationItem Name="label44" Property="Text">
+          <Source>Image size</Source>
+          <Value>Taille de l'image</Value>
+        </TranslationItem>
+        <TranslationItem Name="label46" Property="Text">
+          <Source>Cache images</Source>
+          <Value>Cache des images</Value>
+        </TranslationItem>
+        <TranslationItem Name="label47" Property="Text">
+          <Source>days</Source>
+          <Value>jours</Value>
+        </TranslationItem>
+        <TranslationItem Name="label49" Property="Text">
+          <Source>Language (restart required)</Source>
+          <Value>Langue (redémarrage requis)</Value>
+        </TranslationItem>
+        <TranslationItem Name="label53" Property="Text">
+          <Source>No image service</Source>
+          <Value>Pas de service d'image</Value>
+        </TranslationItem>
+        <TranslationItem Name="label56" Property="Text">
+          <Source>Code font</Source>
+          <Value>Police</Value>
+        </TranslationItem>
+        <TranslationItem Name="truncatePathMethod" Property="Text">
+          <Source>Truncate long filenames</Source>
+          <Value>Tronquer les noms long</Value>
+        </TranslationItem>
+        <TranslationItem Name="label34" Property="Text" type="obsolete">
+          <Source>Commit font</Source>
+          <Value>Police de commit</Value>
+        </TranslationItem>
+      </translationItems>
+    </TranslationCategory>
+    <TranslationCategory Name="BlameControl">
+      <translationItems>
+        <TranslationItem Name="blamePreviousRevisionToolStripMenuItem" Property="Text">
+          <Source>Blame previous revision</Source>
+          <Value>Blame la révision précédente</Value>
+        </TranslationItem>
+        <TranslationItem Name="copyLogMessageToolStripMenuItem" Property="Text">
+          <Source>Copy log message to clipboard</Source>
+          <Value>Copier le message de log dans le presse papier</Value>
+        </TranslationItem>
+        <TranslationItem Name="showChangesToolStripMenuItem" Property="Text">
+          <Source>Show changes</Source>
+          <Value>Afficher les changements</Value>
+        </TranslationItem>
+      </translationItems>
+    </TranslationCategory>
+    <TranslationCategory Name="BranchComboBox">
+      <translationItems>
+        <TranslationItem Name="_branchCheckoutError" Property="Text">
+          <Source>Branch '{0}' is not selectable, this branch has been removed from the selection.</Source>
+          <Value>La branche '{0}' n'est pas sélectionnable, cette branche a été supprimé de la sélection.
+</Value>
+        </TranslationItem>
+      </translationItems>
+    </TranslationCategory>
+    <TranslationCategory Name="ChecklistSettingsPage">
+      <translationItems>
+        <TranslationItem Name="$this" Property="Text">
+          <Source>Checklist</Source>
+          <Value>Check-list</Value>
+        </TranslationItem>
+        <TranslationItem Name="CheckAtStartup" Property="Text">
+          <Source>Check settings at startup (disables automatically if all settings are correct)</Source>
+          <Value>Vérifier les paramètres au démarrage (se désactive automatiquement si tous les paramètres sont correctes)</Value>
+        </TranslationItem>
+        <TranslationItem Name="DiffTool_Fix" Property="Text">
+          <Source>Repair</Source>
+          <Value>Réparer</Value>
+        </TranslationItem>
+        <TranslationItem Name="GitBinFound_Fix" Property="Text">
+          <Source>Repair</Source>
+          <Value>Réparer</Value>
+        </TranslationItem>
+        <TranslationItem Name="GitExtensionsInstall_Fix" Property="Text">
+          <Source>Repair</Source>
+          <Value>Réparer</Value>
+        </TranslationItem>
+        <TranslationItem Name="GitFound_Fix" Property="Text">
+          <Source>Repair</Source>
+          <Value>Réparer</Value>
+        </TranslationItem>
+        <TranslationItem Name="MergeTool_Fix" Property="Text">
+          <Source>Repair</Source>
+          <Value>Réparer</Value>
+        </TranslationItem>
+        <TranslationItem Name="Rescan" Property="Text">
+          <Source>Save and rescan</Source>
+          <Value>Sauver et re-scanner</Value>
+        </TranslationItem>
+        <TranslationItem Name="ShellExtensionsRegistered_Fix" Property="Text">
+          <Source>Repair</Source>
+          <Value>Réparer</Value>
+        </TranslationItem>
+        <TranslationItem Name="SshConfig_Fix" Property="Text">
+          <Source>Repair</Source>
+          <Value>Réparer</Value>
+        </TranslationItem>
+        <TranslationItem Name="UserNameSet_Fix" Property="Text">
+          <Source>Repair</Source>
+          <Value>Réparer</Value>
+        </TranslationItem>
+        <TranslationItem Name="_adviceDiffToolConfiguration" Property="Text">
+          <Source>You should configure a diff tool to show file diff in external program (kdiff3 for example).</Source>
+          <Value>Vous devez configurer un outils de diff pour afficher les différences de fichiers dans un programme externe (kdiff3 par exemple).</Value>
+        </TranslationItem>
+        <TranslationItem Name="_cantRegisterShellExtension" Property="Text">
+          <Source>Could not register the shell extension because '{0}' could not be found.</Source>
+          <Value>Impossible d'enregister l'extension du shell car '{0}' ne peut être trouvé.</Value>
+        </TranslationItem>
+        <TranslationItem Name="_configureMergeTool" Property="Text">
+          <Source>You need to configure merge tool in order to solve mergeconflicts (kdiff3 for example).</Source>
+          <Value>Vous devez configurer un outils de fusion pour résoudre les conflits de fusion (kdiff3 par exemple).
+</Value>
+        </TranslationItem>
+        <TranslationItem Name="_credentialHelperInstalled" Property="Text">
+          <Source>Git credential helper is installed.</Source>
+          <Value>L'assistant de certificat Git est installé.</Value>
+        </TranslationItem>
+        <TranslationItem Name="_customMergeToolXConfigured" Property="Text">
+          <Source>There is a custom mergetool configured: {0}</Source>
+          <Value>Il y a un outil de merge personnalisé de configuré : {0}</Value>
+        </TranslationItem>
+        <TranslationItem Name="_diffToolXConfigured" Property="Text">
+          <Source>There is a difftool configured: {0}</Source>
+          <Value>Il y a un outil de diff de configuré : {0}
+</Value>
+        </TranslationItem>
+        <TranslationItem Name="_emailSet" Property="Text">
+          <Source>A username and an email address are configured.</Source>
+          <Value>Un nom d'utilisateur et une adresse email sont renseignés.</Value>
+        </TranslationItem>
+        <TranslationItem Name="_gitCanBeRun" Property="Text">
+          <Source>Git can be run using: {0}</Source>
+          <Value>Git peut être lancé par: {0}</Value>
+        </TranslationItem>
+        <TranslationItem Name="_gitCanBeRunCaption" Property="Text">
+          <Source>Locate git</Source>
+          <Value>Emplacement Git</Value>
+        </TranslationItem>
+        <TranslationItem Name="_gitCredentialWinStoreHelperInstalled" Property="Text">
+          <Source>Git Credential Win Store is installed as credential helper.</Source>
+          <Value>L'assistant de certificat Git Credential Win Store est installé.</Value>
+        </TranslationItem>
+        <TranslationItem Name="_gitNotFound" Property="Text">
+          <Source>Git not found. To solve this problem you can set the correct path in settings.</Source>
+          <Value>Git non trouvé. Pour corriger ce problème vous devez entrer un chemin valide. </Value>
+        </TranslationItem>
+        <TranslationItem Name="_gitVersionFound" Property="Text">
+          <Source>Git {0} is found on your computer.</Source>
+          <Value>Git {0} a été trouvé sur votre ordinateur.</Value>
+        </TranslationItem>
+        <TranslationItem Name="_kdiffAsDiffConfigured" Property="Text">
+          <Source>KDiff3 is configured as difftool.</Source>
+          <Value>KDiff3 est défini comme difftool.</Value>
+        </TranslationItem>
+        <TranslationItem Name="_kdiffAsDiffConfiguredButNotFound" Property="Text">
+          <Source>KDiff3 is configured as difftool, but the path to kdiff.exe is not configured.</Source>
+          <Value>KDiff3 est défini comme difftool, mais le chemin vers kdiff.exe n'est pas renseigné.</Value>
+        </TranslationItem>
+        <TranslationItem Name="_kdiffAsMergeConfigured" Property="Text">
+          <Source>KDiff3 is configured as mergetool.</Source>
+          <Value>KDiff3 est défini comme mergetool.</Value>
+        </TranslationItem>
+        <TranslationItem Name="_kdiffAsMergeConfiguredButNotFound" Property="Text">
+          <Source>KDiff3 is configured as mergetool, but the path to kdiff.exe is not configured.</Source>
+          <Value>KDiff3 est défini comme mergetool, mais le chemin vers kdiff.exe n'est pas renseigné.</Value>
+        </TranslationItem>
+        <TranslationItem Name="_languageConfigured" Property="Text">
+          <Source>The configured language is {0}.</Source>
+          <Value>La langue utilisée est {0}.</Value>
+        </TranslationItem>
+        <TranslationItem Name="_linuxToolsShNotFound" Property="Text">
+          <Source>The path to linux tools (sh) could not be found automatically.
+Please make sure there are linux tools installed (through msysgit or cygwin) or set the correct path manually.</Source>
+          <Value>Le chemin vers les outils linux (sh) n'a pas pu être trouvé automatiquement.
+Veuillez vérifier que des outils linux sont installés (mysysgit ou cygwin) ou entrer un chemin valide manuellement.</Value>
+        </TranslationItem>
+        <TranslationItem Name="_linuxToolsShNotFoundCaption" Property="Text">
+          <Source>Locate linux tools</Source>
+          <Value>Emplacement outils Linux</Value>
+        </TranslationItem>
+        <TranslationItem Name="_linuxToolsSshFound" Property="Text">
+          <Source>Linux tools (sh) found on your computer.</Source>
+          <Value>Les outils Linux (sh) ont été trouvés sur votre ordinateur.</Value>
+        </TranslationItem>
+        <TranslationItem Name="_linuxToolsSshNotFound" Property="Text">
+          <Source>Linux tools (sh) not found. To solve this problem you can set the correct path in settings.</Source>
+          <Value>Outils Linux (sh) non-trouvés. Pour corriger ce problème vous devez entrer un chemin valide.</Value>
+        </TranslationItem>
+        <TranslationItem Name="_mergeToolXConfigured" Property="Text">
+          <Source>There is a custom mergetool configured.</Source>
+          <Value>Il y a un outil de merge personnalisé de configuré.</Value>
+        </TranslationItem>
+        <TranslationItem Name="_mergeToolXConfiguredNeedsCmd" Property="Text">
+          <Source>{0} is configured as mergetool, this is a custom mergetool and needs a custom cmd to be configured.</Source>
+          <Value>{0} est configuré comme outil de fusion, c'est un outil de fusion personnalisé et la configuration d'une commande personnalisée est necessaire.</Value>
+        </TranslationItem>
+        <TranslationItem Name="_noCredentialsHelperInstalled" Property="Text">
+          <Source>No credential helper installed.</Source>
+          <Value>Pas d'assistant de certificat installé.</Value>
+        </TranslationItem>
+        <TranslationItem Name="_noCredentialsHelperInstalledTryGCS" Property="Text">
+          <Source>No credential helper could be installed. Try to install git-credential-winstore.exe.</Source>
+          <Value>Pas d'assistant de certificat ne peut être installé. Essayer d'installer git-credential-winstore.exe.
+</Value>
+        </TranslationItem>
+        <TranslationItem Name="_noDiffToolConfigured" Property="Text">
+          <Source>There is no difftool configured. Do you want to configure kdiff3 as your difftool?
+Select no if you want to configure a different difftool yourself.</Source>
+          <Value>Il n'y a pas d'outil de diff configuré. Voulez-vous configurer kdiff3 comme votre outil de diff?
+Selectionnez non si vous voulez vou-même configurer un autre outil de diff.</Value>
+        </TranslationItem>
+        <TranslationItem Name="_noDiffToolConfiguredCaption" Property="Text">
+          <Source>Difftool</Source>
+          <Value>Outil de diff</Value>
+        </TranslationItem>
+        <TranslationItem Name="_noEmailSet" Property="Text">
+          <Source>You need to configure a username and an email address.</Source>
+          <Value>Vous devez renseigner un nom d'utilisateur et une adresse email.</Value>
+        </TranslationItem>
+        <TranslationItem Name="_noLanguageConfigured" Property="Text">
+          <Source>There is no language configured for Git Extensions.</Source>
+          <Value>Il n'y a aucun langue configurée pour Git Extensions.</Value>
+        </TranslationItem>
+        <TranslationItem Name="_noMergeToolConfigured" Property="Text">
+          <Source>There is no mergetool configured. Do you want to configure kdiff3 as your mergetool?
+Select no if you want to configure a different mergetool yourself.</Source>
+          <Value>Il n'y a pas d'outil de fusion configuré. Voulez-vous configurer kdiff3 comme votre outil de fusion?
+Selectionnez non si vous voulez vous-même configurer un autre outil de fusion.</Value>
+        </TranslationItem>
+        <TranslationItem Name="_noMergeToolConfiguredCaption" Property="Text">
+          <Source>Mergetool</Source>
+          <Value>Outil de fusion</Value>
+        </TranslationItem>
+        <TranslationItem Name="_opensshUsed" Property="Text">
+          <Source>Default SSH client, OpenSSH, will be used. (commandline window will appear on pull, push and clone operations)</Source>
+          <Value>Le client SSH par défaut (OpenSSH) sera utilisé. (Une console apparaitra pour les opérations pull, push et clonage)</Value>
+        </TranslationItem>
+        <TranslationItem Name="_plinkputtyGenpageantNotFound" Property="Text">
+          <Source>PuTTY is configured as SSH client but cannot find plink.exe, puttygen.exe or pageant.exe.</Source>
+          <Value>PuTTY est configuré comme client SSH mais plink.exe, puttygen.exe ou pageant.exe sont introuvable.</Value>
+        </TranslationItem>
+        <TranslationItem Name="_puttyConfigured" Property="Text">
+          <Source>SSH client PuTTY is configured properly.</Source>
+          <Value>Le client SSH PuTTY est configuré convenablement.</Value>
+        </TranslationItem>
+        <TranslationItem Name="_puttyFoundAuto" Property="Text">
+          <Source>All paths needed for PuTTY could be automatically found and are set.</Source>
+          <Value>Tous les répertoire nécessaires pour PuTTY peuvent être trouvés automatiquement et ont été mis à jour.</Value>
+        </TranslationItem>
+        <TranslationItem Name="_registryKeyGitExtensionsCorrect" Property="Text">
+          <Source>GitExtensions is properly registered.</Source>
+          <Value>GitExtensions est correctement enregistré.</Value>
+        </TranslationItem>
+        <TranslationItem Name="_registryKeyGitExtensionsFaulty" Property="Text">
+          <Source>Invalid installation directory stored in [Software\GitExtensions\GitExtensions\InstallDir].</Source>
+          <Value>Répertoire d'installation invalide stocké dans [Software\GitExtensions\GitExtensions\InstallDir].</Value>
+        </TranslationItem>
+        <TranslationItem Name="_registryKeyGitExtensionsMissing" Property="Text">
+          <Source>Registry entry missing [Software\GitExtensions\GitExtensions\InstallDir].</Source>
+          <Value>Entrée de registre manquante [Software\GitExtensions\GitExtensions\InstallDir].</Value>
+        </TranslationItem>
+        <TranslationItem Name="_shCanBeRun" Property="Text">
+          <Source>Command sh can be run using: {0}sh</Source>
+          <Value>La commande sh peut être lancer en utilisant : {0}sh</Value>
+        </TranslationItem>
+        <TranslationItem Name="_shCanBeRunCaption" Property="Text">
+          <Source>Locate linux tools</Source>
+          <Value>Emplacement outils Linux</Value>
+        </TranslationItem>
+        <TranslationItem Name="_shellExtNeedsToBeRegistered" Property="Text">
+          <Source>{0} needs to be registered in order to use the shell extensions.</Source>
+          <Value>{0} doit être enregistré pour pouvoir utiliser les extensions du shell.</Value>
+        </TranslationItem>
+        <TranslationItem Name="_shellExtNoInstalled" Property="Text">
+          <Source>Shell extensions are not installed. Run the installer to install the shell extensions.</Source>
+          <Value>Les extensions du shell ne sont pas installées. Lancez l'installateur pour installer les extensions du shell.</Value>
+        </TranslationItem>
+        <TranslationItem Name="_shellExtRegistered" Property="Text">
+          <Source>Shell extensions registered properly.</Source>
+          <Value>Les extensions du shell ont été enregistré correctement.</Value>
+        </TranslationItem>
+        <TranslationItem Name="_solveGitCommandFailed" Property="Text">
+          <Source>The command to run git could not be determined automatically.
+Please make sure git (msysgit or cygwin) is installed or set the correct command manually.</Source>
+          <Value>La commande pour lancer git ne peut pas être déterminée automatiquement.
+S'il vous plait, assurez vous que git (msysgit ou cygwin) est installé ou renseignez la commande correct manuellement</Value>
+        </TranslationItem>
+        <TranslationItem Name="_solveGitCommandFailedCaption" Property="Text">
+          <Source>Locate git</Source>
+          <Value>Emplacement Git</Value>
+        </TranslationItem>
+        <TranslationItem Name="_unknownSshClient" Property="Text">
+          <Source>Unknown SSH client configured: {0}.</Source>
+          <Value>Client SSH inconnu configuré : {0}</Value>
+        </TranslationItem>
+        <TranslationItem Name="_wrongGitVersion" Property="Text">
+          <Source>Git found but version {0} is not supported. Upgrage to version {1} or later</Source>
+          <Value>Git a été trouvé mais la version {0} n'est pas supportée. Mettez à jour vers la version {1} ou supérieure</Value>
+        </TranslationItem>
+        <TranslationItem Name="gitCredentialWinStore_Fix" Property="Text">
+          <Source>Repair</Source>
+          <Value>Réparer</Value>
+        </TranslationItem>
+        <TranslationItem Name="label11" Property="Text">
+          <Source>The checklist below validates the basic settings needed for GitExtensions to work properly.</Source>
+          <Value>La liste ci-dessous indique les paramètres de base nécessaires au bon fonctionnement de Git Extensions</Value>
+        </TranslationItem>
+        <TranslationItem Name="translationConfig_Fix" Property="Text">
+          <Source>Repair</Source>
+          <Value>Réparer</Value>
+        </TranslationItem>
+        <TranslationItem Name="_puttyFoundAutoCaption" Property="Text" type="obsolete">
+          <Source>PuTTY</Source>
+          <Value>PuTTY</Value>
+        </TranslationItem>
+      </translationItems>
+    </TranslationCategory>
+    <TranslationCategory Name="ColorsSettingsPage">
+      <translationItems>
+        <TranslationItem Name="$this" Property="Text">
+          <Source>Colors</Source>
+          <Value>Couleurs</Value>
+        </TranslationItem>
+        <TranslationItem Name="BlueIcon" Property="Text">
+          <Source>Blue</Source>
+          <Value>Bleu</Value>
+        </TranslationItem>
+        <TranslationItem Name="BranchBorders" Property="Text">
+          <Source>Draw branch borders</Source>
+          <Value>Dessiner les bordures des branches</Value>
+        </TranslationItem>
+        <TranslationItem Name="DefaultIcon" Property="Text">
+          <Source>Default</Source>
+          <Value>Défaut</Value>
+        </TranslationItem>
+        <TranslationItem Name="DrawNonRelativesGray" Property="Text">
+          <Source>Draw non relatives graph gray</Source>
+          <Value>Dessiner les graphes non en rapport en gris</Value>
+        </TranslationItem>
+        <TranslationItem Name="DrawNonRelativesTextGray" Property="Text">
+          <Source>Draw non relatives text gray</Source>
+          <Value>Dessiner les textes non en rapport en gris</Value>
+        </TranslationItem>
+        <TranslationItem Name="GreenIcon" Property="Text">
+          <Source>Green</Source>
+          <Value>Vert</Value>
+        </TranslationItem>
+        <TranslationItem Name="LightblueIcon" Property="Text">
+          <Source>Light blue</Source>
+          <Value>Bleu clair</Value>
+        </TranslationItem>
+        <TranslationItem Name="MulticolorBranches" Property="Text">
+          <Source>Multicolor branches</Source>
+          <Value>Branches de couleurs multiples</Value>
+        </TranslationItem>
+        <TranslationItem Name="PurpleIcon" Property="Text">
+          <Source>Purple</Source>
+          <Value>Violet</Value>
+        </TranslationItem>
+        <TranslationItem Name="RandomIcon" Property="Text">
+          <Source>Random</Source>
+          <Value>Aléatoire</Value>
+        </TranslationItem>
+        <TranslationItem Name="RedIcon" Property="Text">
+          <Source>Red</Source>
+          <Value>Rouge</Value>
+        </TranslationItem>
+        <TranslationItem Name="StripedBanchChange" Property="Text">
+          <Source>Striped branch change</Source>
+          <Value>Hachurer lors de chevauchement de branches</Value>
+        </TranslationItem>
+        <TranslationItem Name="YellowIcon" Property="Text">
+          <Source>Yellow</Source>
+          <Value>Jaune</Value>
+        </TranslationItem>
+        <TranslationItem Name="groupBox3" Property="Text">
+          <Source>Difference view</Source>
+          <Value>Vue de différences</Value>
+        </TranslationItem>
+        <TranslationItem Name="groupBox4" Property="Text">
+          <Source>Revision graph</Source>
+          <Value>Graphe de révisions</Value>
+        </TranslationItem>
+        <TranslationItem Name="groupBox5" Property="Text">
+          <Source>Application Icon</Source>
+          <Value>Icone de l'application</Value>
+        </TranslationItem>
+        <TranslationItem Name="label25" Property="Text">
+          <Source>Color tag</Source>
+          <Value>Couleur des étiquettes</Value>
+        </TranslationItem>
+        <TranslationItem Name="label27" Property="Text">
+          <Source>Color removed line</Source>
+          <Value>Couleur des lignes supprimées</Value>
+        </TranslationItem>
+        <TranslationItem Name="label29" Property="Text">
+          <Source>Color added line</Source>
+          <Value>Couleur des lignes ajoutées</Value>
+        </TranslationItem>
+        <TranslationItem Name="label31" Property="Text">
+          <Source>Color section</Source>
+          <Value>Couleur des sections</Value>
+        </TranslationItem>
+        <TranslationItem Name="label32" Property="Text">
+          <Source>Color branch</Source>
+          <Value>Couleur des branches</Value>
+        </TranslationItem>
+        <TranslationItem Name="label33" Property="Text">
+          <Source>Color remote branch</Source>
+          <Value>Couleur des branches distantes</Value>
+        </TranslationItem>
+        <TranslationItem Name="label36" Property="Text">
+          <Source>Color other label</Source>
+          <Value>Couleur des autres labels</Value>
+        </TranslationItem>
+        <TranslationItem Name="label43" Property="Text">
+          <Source>Color removed line highlighting</Source>
+          <Value>Couleur de surlignage des lignes supprimées</Value>
+        </TranslationItem>
+        <TranslationItem Name="label45" Property="Text">
+          <Source>Color added line highlighting</Source>
+          <Value>Couleur de surlignage des lignes ajoutées</Value>
+        </TranslationItem>
+        <TranslationItem Name="label54" Property="Text">
+          <Source>Icon style</Source>
+          <Value>Style d'icônes</Value>
+        </TranslationItem>
+        <TranslationItem Name="label55" Property="Text">
+          <Source>Icon color</Source>
+          <Value>Couleur icône</Value>
+        </TranslationItem>
+      </translationItems>
+    </TranslationCategory>
+    <TranslationCategory Name="CommitInfo">
+      <translationItems>
+        <TranslationItem Name="addNoteToolStripMenuItem" Property="Text">
+          <Source>Add notes</Source>
+          <Value>Ajouter notes</Value>
+        </TranslationItem>
+        <TranslationItem Name="containedInBranches" Property="Text">
+          <Source>Contained in branches:</Source>
+          <Value>Contenu dans les branches :</Value>
+        </TranslationItem>
+        <TranslationItem Name="containedInNoBranch" Property="Text">
+          <Source>Contained in no branch</Source>
+          <Value>Contenu dans aucune branche</Value>
+        </TranslationItem>
+        <TranslationItem Name="containedInNoTag" Property="Text">
+          <Source>Contained in no tag</Source>
+          <Value>Contenu dans aucune étiquette</Value>
+        </TranslationItem>
+        <TranslationItem Name="containedInTags" Property="Text">
+          <Source>Contained in tags:</Source>
+          <Value>Contenu dans les étiquettes</Value>
+        </TranslationItem>
+        <TranslationItem Name="copyCommitInfoToolStripMenuItem" Property="Text">
+          <Source>Copy commit info</Source>
+          <Value>Copier les infos de commit</Value>
+        </TranslationItem>
+        <TranslationItem Name="showContainedInBranchesRemoteIfNoLocalToolStripMenuItem" Property="Text">
+          <Source>Show remote branches only when no local branch contains this commit</Source>
+          <Value>Montrer branches distantes seulement quand aucune branche locale ne contient ce commit</Value>
+        </TranslationItem>
+        <TranslationItem Name="showContainedInBranchesRemoteToolStripMenuItem" Property="Text">
+          <Source>Show remote branches containing this commit</Source>
+          <Value>Montrer les branches distantes contenant ce commit</Value>
+        </TranslationItem>
+        <TranslationItem Name="showContainedInBranchesToolStripMenuItem" Property="Text">
+          <Source>Show local branches containing this commit</Source>
+          <Value>Montrer les branches locales contenant ce commit</Value>
+        </TranslationItem>
+        <TranslationItem Name="showContainedInTagsToolStripMenuItem" Property="Text">
+          <Source>Show tags containing this commit</Source>
+          <Value>Montrer les étiquettes contenant ce commit</Value>
+        </TranslationItem>
+      </translationItems>
+    </TranslationCategory>
+    <TranslationCategory Name="CommonLogic">
+      <translationItems>
+        <TranslationItem Name="_AddEntryManually" Property="Text">
+          <Source>Please add this key to the registry manually.
+Path:  {0}\{1}
+Value:  {2} = {3}</Source>
+          <Value>S'il vous plait, ajoutez cette clé de registre manuellement.
+Chemin:  {0}\{1}
+Valeur:  {2} = {3}</Value>
+        </TranslationItem>
+        <TranslationItem Name="_cantReadRegistry" Property="Text">
+          <Source>GitExtensions has insufficient permissions to check the registry.</Source>
+          <Value>Git Extensions n'a pas les permissions suffisantes pour vérifier le registre.</Value>
+        </TranslationItem>
+        <TranslationItem Name="_selectFile" Property="Text">
+          <Source>Select file</Source>
+          <Value>Sélectionnez un fichier</Value>
+        </TranslationItem>
+        <TranslationItem Name="_cantReadRegistryAddEntryManually" Property="Text" type="obsolete">
+          <Source>GitExtensions has insufficient permissions to modify the registry.
+Please add this key to the registry manually.
+Path:  {0}\{1}
+Value:  {2} = {3}</Source>
+          <Value>Git Extensions n'a pas les permissions suffisantes pour modifier le registre.
+Veuillez ajouter cette clef au registre manuellement.
+Chemin: {0}\{1}
+Valeur: {2} = {3}</Value>
+        </TranslationItem>
+      </translationItems>
+    </TranslationCategory>
+    <TranslationCategory Name="ConfirmationsSettingsPage">
+      <translationItems>
+        <TranslationItem Name="$this" Property="Text">
+          <Source>Confirmations</Source>
+          <Value>Confirmations</Value>
+        </TranslationItem>
+        <TranslationItem Name="CheckoutGB" Property="Text">
+          <Source>Don't ask to confirm to (use with caution)</Source>
+          <Value>Ne pas demander de confirmation (utiliser avec précaution)</Value>
+        </TranslationItem>
+        <TranslationItem Name="chkAddTrackingRef" Property="Text">
+          <Source>Add a tracking reference for newly pushed branch</Source>
+          <Value>Ajouter un suivi de référence pour les branches nouvellement poussées</Value>
+        </TranslationItem>
+        <TranslationItem Name="chkAmmend" Property="Text">
+          <Source>Ammend last commit</Source>
+          <Value>Modifier le dernier commit</Value>
+        </TranslationItem>
+        <TranslationItem Name="chkAutoPopStashAfterPull" Property="Text">
+          <Source>Apply stashed changes (Stash will be popped automatically after successful pull)</Source>
+          <Value>Appliquer les modifications du stash (Le stash sera retiré automatiquement après une application avec succès)</Value>
+        </TranslationItem>
+        <TranslationItem Name="chkPushNewBranch" Property="Text">
+          <Source>Push a new branch for the remote</Source>
+          <Value>Pousser une nouvelle branche comme branche distante</Value>
+        </TranslationItem>
+      </translationItems>
+    </TranslationCategory>
+    <TranslationCategory Name="ControlHotkeys">
+      <translationItems>
+        <TranslationItem Name="bApply" Property="Text">
+          <Source>Apply</Source>
+          <Value>Appliquer</Value>
+        </TranslationItem>
+        <TranslationItem Name="bClear" Property="Text">
+          <Source>Clear</Source>
+          <Value>Effacer</Value>
+        </TranslationItem>
+        <TranslationItem Name="bResetToDefaults" Property="Text">
+          <Source>Reset all Hotkeys to defaults</Source>
+          <Value>Réinitialiser tous les raccourcis clavier à la valeur par défaut</Value>
+        </TranslationItem>
+        <TranslationItem Name="columnCommand" Property="Text">
+          <Source>Command</Source>
+          <Value>Commande</Value>
+        </TranslationItem>
+        <TranslationItem Name="columnKey" Property="Text">
+          <Source>Key</Source>
+          <Value>Clé</Value>
+        </TranslationItem>
+        <TranslationItem Name="lHotkey" Property="Text">
+          <Source>Hotkey</Source>
+          <Value>Raccourci clavier</Value>
+        </TranslationItem>
+        <TranslationItem Name="lHotkeyableItems" Property="Text">
+          <Source>Hotkeyable Items</Source>
+          <Value>Items accessible par raccourci clavier</Value>
+        </TranslationItem>
+        <TranslationItem Name="txtHotkey" Property="Text">
+          <Source>None</Source>
+          <Value>Aucun</Value>
+        </TranslationItem>
+      </translationItems>
+    </TranslationCategory>
+    <TranslationCategory Name="CreatePullRequestForm">
+      <translationItems>
+        <TranslationItem Name="$this" Property="Text">
+          <Source>Create Pull Request</Source>
+          <Value>Créer une demande de pull</Value>
+        </TranslationItem>
+        <TranslationItem Name="_createBtn" Property="Text">
+          <Source>Create</Source>
+          <Value>Créer</Value>
+        </TranslationItem>
+        <TranslationItem Name="_strCouldNotLocateARemoteThatBelongsToYourUser" Property="Text">
+          <Source>Could not locate a remote that belongs to your user!</Source>
+          <Value>Impossible de localiser une branche distante appartenant à votre utilisateur!</Value>
+        </TranslationItem>
+        <TranslationItem Name="_strDone" Property="Text">
+          <Source>Done</Source>
+          <Value>Fait</Value>
+        </TranslationItem>
+        <TranslationItem Name="_strError" Property="Text">
+          <Source>Error</Source>
+          <Value>Erreur</Value>
+        </TranslationItem>
+        <TranslationItem Name="_strFailedToCreatePullRequest" Property="Text">
+          <Source>Failed to create pull request.</Source>
+          <Value>Echec de création de demande de pull</Value>
+        </TranslationItem>
+        <TranslationItem Name="_strLoading" Property="Text">
+          <Source>Loading...</Source>
+          <Value>Chargement...</Value>
+        </TranslationItem>
+        <TranslationItem Name="_strPleaseCloneGitHubRep" Property="Text">
+          <Source>Please clone GitHub repository before pull request.</Source>
+          <Value>S'il vous plait, clonez le dépôt GitHub avant de faire une demande de pull.</Value>
+        </TranslationItem>
+        <TranslationItem Name="_strPullRequest" Property="Text">
+          <Source>Pull request</Source>
+          <Value>Demande de pull</Value>
+        </TranslationItem>
+        <TranslationItem Name="_strYouMustSpecifyATitle" Property="Text">
+          <Source>You must specify a title.</Source>
+          <Value>Vous devez spécifier un titre.</Value>
+        </TranslationItem>
+        <TranslationItem Name="groupBox1" Property="Text">
+          <Source>Pull request data</Source>
+          <Value>Donnée de la demande de pull</Value>
+        </TranslationItem>
+        <TranslationItem Name="label1" Property="Text">
+          <Source>Title:</Source>
+          <Value>Titre :</Value>
+        </TranslationItem>
+        <TranslationItem Name="label2" Property="Text">
+          <Source>Body:</Source>
+          <Value>Corps :</Value>
+        </TranslationItem>
+        <TranslationItem Name="label3" Property="Text">
+          <Source>Target repository:</Source>
+          <Value>Dépôt cible :</Value>
+        </TranslationItem>
+        <TranslationItem Name="label4" Property="Text">
+          <Source>Your branch:</Source>
+          <Value>Votre branche :</Value>
+        </TranslationItem>
+        <TranslationItem Name="label5" Property="Text">
+          <Source>Target branch:</Source>
+          <Value>Branche cible :</Value>
+        </TranslationItem>
+      </translationItems>
+    </TranslationCategory>
+    <TranslationCategory Name="Dashboard">
+      <translationItems>
+        <TranslationItem Name="CommonActions" Property="Title">
+          <Source>Common Actions</Source>
+          <Value>Actions Courantes</Value>
+        </TranslationItem>
+        <TranslationItem Name="DonateCategory" Property="Title">
+          <Source>Contribute</Source>
+          <Value>Contribuer</Value>
+        </TranslationItem>
+        <TranslationItem Name="RecentRepositories" Property="Title">
+          <Source>Recent Repositories</Source>
+          <Value>Dépôts récents</Value>
+        </TranslationItem>
+        <TranslationItem Name="cloneFork" Property="Text">
+          <Source>Clone {0} repository</Source>
+          <Value>Cloner le dépôt {0}</Value>
+        </TranslationItem>
+        <TranslationItem Name="cloneRepository" Property="Text">
+          <Source>Clone repository</Source>
+          <Value>Cloner un dépôt</Value>
+        </TranslationItem>
+        <TranslationItem Name="cloneSvnRepository" Property="Text">
+          <Source>Clone SVN repository</Source>
+          <Value>Cloner le dépôt SVN</Value>
+        </TranslationItem>
+        <TranslationItem Name="createRepository" Property="Text">
+          <Source>Create new repository</Source>
+          <Value>Créer un nouveau dépôt</Value>
+        </TranslationItem>
+        <TranslationItem Name="develop" Property="Text">
+          <Source>Develop</Source>
+          <Value>Développer</Value>
+        </TranslationItem>
+        <TranslationItem Name="directoryIsNotAValidRepository" Property="Text" type="unfinished">
+          <Source>The selected item is not a valid git repository.
+
+Do you want to abort and remove it from the recent repositories list?</Source>
+          <OldSource>The selected item is not a valid git repository.
+
+Do you want to abort and remove it from the recent repositories list?</OldSource>
+          <Value>L'item sélectionné n'est pas un dépôt git valide.
+
+Voulez vous abandonner et le retirer de la liste des dépôts récents?</Value>
+        </TranslationItem>
+        <TranslationItem Name="directoryIsNotAValidRepositoryCaption" Property="Text">
+          <Source>Open</Source>
+          <Value>Ouvrir</Value>
+        </TranslationItem>
+        <TranslationItem Name="directoryIsNotAValidRepositoryOpenIt" Property="Text">
+          <Source>The selected item is not a valid git repository.
+
+Do you want to open it?</Source>
+          <Value>L'item sélectionné n'est pas un dépôt git valide.
+
+Voulez-vous l'ouvrir?</Value>
+        </TranslationItem>
+        <TranslationItem Name="donate" Property="Text">
+          <Source>Donate</Source>
+          <Value>Faire un don</Value>
+        </TranslationItem>
+        <TranslationItem Name="issues" Property="Text">
+          <Source>Issues</Source>
+          <Value>Problèmes</Value>
+        </TranslationItem>
+        <TranslationItem Name="openRepository" Property="Text">
+          <Source>Open repository</Source>
+          <Value>Ouvrir dépôt</Value>
+        </TranslationItem>
+        <TranslationItem Name="translate" Property="Text">
+          <Source>Translate</Source>
+          <Value>Traduire</Value>
+        </TranslationItem>
+      </translationItems>
+    </TranslationCategory>
+    <TranslationCategory Name="DashboardCategory">
+      <translationItems>
+        <TranslationItem Name="$this" Property="Title">
+          <Source>##Title</Source>
+          <Value>##Titre</Value>
+        </TranslationItem>
+        <TranslationItem Name="_editCategory" Property="Text">
+          <Source>Edit</Source>
+          <Value>Editer</Value>
+        </TranslationItem>
+        <TranslationItem Name="_moveCategoryDown" Property="Text">
+          <Source>Move down</Source>
+          <Value>Descendre</Value>
+        </TranslationItem>
+        <TranslationItem Name="_moveCategoryUp" Property="Text">
+          <Source>Move up</Source>
+          <Value>Monter</Value>
+        </TranslationItem>
+        <TranslationItem Name="_moveToCategory" Property="Text">
+          <Source>Move to category</Source>
+          <Value>Ajouter à la catégorie</Value>
+        </TranslationItem>
+        <TranslationItem Name="_newCategory" Property="Text">
+          <Source>New category</Source>
+          <Value>Nouvelle catégorie</Value>
+        </TranslationItem>
+        <TranslationItem Name="_removeCategory" Property="Text">
+          <Source>Remove</Source>
+          <Value>Supprimer</Value>
+        </TranslationItem>
+        <TranslationItem Name="_showCurrentBranch" Property="Text">
+          <Source>Show current branch</Source>
+          <Value>Montrer la branche actuelle</Value>
+        </TranslationItem>
+        <TranslationItem Name="editToolStripMenuItem" Property="Text">
+          <Source>Edit</Source>
+          <Value>Editer</Value>
+        </TranslationItem>
+        <TranslationItem Name="moveDownToolStripMenuItem" Property="Text">
+          <Source>Move Down</Source>
+          <Value>Descendre</Value>
+        </TranslationItem>
+        <TranslationItem Name="moveUpToolStripMenuItem" Property="Text">
+          <Source>Move Up</Source>
+          <Value>Monter</Value>
+        </TranslationItem>
+        <TranslationItem Name="removeToolStripMenuItem" Property="Text">
+          <Source>Remove</Source>
+          <Value>Supprimer</Value>
+        </TranslationItem>
+      </translationItems>
+    </TranslationCategory>
+    <TranslationCategory Name="DashboardEditor">
+      <translationItems>
+        <TranslationItem Name="Add" Property="Text">
+          <Source>Add</Source>
+          <Value>Ajouter</Value>
+        </TranslationItem>
+        <TranslationItem Name="CategoriesLabel" Property="Text">
+          <Source>Categories</Source>
+          <Value>Catégories</Value>
+        </TranslationItem>
+        <TranslationItem Name="Remove" Property="Text">
+          <Source>Remove</Source>
+          <Value>Supprimer</Value>
+        </TranslationItem>
+        <TranslationItem Name="RepositoriesType" Property="Text">
+          <Source>Repositories</Source>
+          <Value>Dépôts</Value>
+        </TranslationItem>
+        <TranslationItem Name="RssFeedType" Property="Text">
+          <Source>RSS Feed</Source>
+          <Value>Fil RSS</Value>
+        </TranslationItem>
+        <TranslationItem Name="Title" Property="HeaderText">
+          <Source>Title</Source>
+          <Value>Titre</Value>
+        </TranslationItem>
+        <TranslationItem Name="descriptionDataGridViewTextBoxColumn" Property="HeaderText">
+          <Source>Description</Source>
+          <Value>Description</Value>
+        </TranslationItem>
+        <TranslationItem Name="label1" Property="Text">
+          <Source>Caption</Source>
+          <Value>Légende</Value>
+        </TranslationItem>
+        <TranslationItem Name="label2" Property="Text">
+          <Source>Type</Source>
+          <Value>Type</Value>
+        </TranslationItem>
+        <TranslationItem Name="label3" Property="Text">
+          <Source>RSS feed</Source>
+          <Value>Flux RSS</Value>
+        </TranslationItem>
+        <TranslationItem Name="pathDataGridViewTextBoxColumn" Property="HeaderText">
+          <Source>Path</Source>
+          <Value>Chemin</Value>
+        </TranslationItem>
+      </translationItems>
+    </TranslationCategory>
+    <TranslationCategory Name="EditNetSpell">
+      <translationItems>
+        <TranslationItem Name="addToDictionaryText" Property="Text">
+          <Source>Add to dictionary</Source>
+          <Value>Ajouter au dictionnaire</Value>
+        </TranslationItem>
+        <TranslationItem Name="copyMenuItemText" Property="Text">
+          <Source>Copy</Source>
+          <Value>Copier</Value>
+        </TranslationItem>
+        <TranslationItem Name="cutMenuItemText" Property="Text">
+          <Source>Cut</Source>
+          <Value>Couper</Value>
+        </TranslationItem>
+        <TranslationItem Name="deleteMenuItemText" Property="Text">
+          <Source>Delete</Source>
+          <Value>Supprimer</Value>
+        </TranslationItem>
+        <TranslationItem Name="dictionaryText" Property="Text">
+          <Source>Dictionary</Source>
+          <Value>Dictionnaire</Value>
+        </TranslationItem>
+        <TranslationItem Name="ignoreWordText" Property="Text">
+          <Source>Ignore word</Source>
+          <Value>Ignorer</Value>
+        </TranslationItem>
+        <TranslationItem Name="markIllFormedLinesText" Property="Text">
+          <Source>Mark ill formed lines</Source>
+          <Value>Marquer les lignes mal formées</Value>
+        </TranslationItem>
+        <TranslationItem Name="pasteMenuItemText" Property="Text">
+          <Source>Paste</Source>
+          <Value>Coller</Value>
+        </TranslationItem>
+        <TranslationItem Name="removeWordText" Property="Text">
+          <Source>Remove word</Source>
+          <Value>Supprimer mot</Value>
+        </TranslationItem>
+        <TranslationItem Name="selectAllMenuItemText" Property="Text">
+          <Source>Select all</Source>
+          <Value>Sélectionner tout</Value>
+        </TranslationItem>
+        <TranslationItem Name="translateCurrentWord" Property="Text">
+          <Source>Translate '{0}' to {1}</Source>
+          <Value>Traduire '{0}' en {1}</Value>
+        </TranslationItem>
+        <TranslationItem Name="translateEntireText" Property="Text">
+          <Source>Translate entire text to {0}</Source>
+          <Value>Traduire le texte entier en {0}</Value>
+        </TranslationItem>
+      </translationItems>
+    </TranslationCategory>
+    <TranslationCategory Name="FileStatusList">
+      <translationItems>
+        <TranslationItem Name="NoFiles" Property="Text">
+          <Source>No changes</Source>
+          <Value>Pas de changements</Value>
+        </TranslationItem>
+        <TranslationItem Name="_UnsupportedMultiselectAction" Property="Text">
+          <Source>Operation not supported</Source>
+          <Value>Opération non supportée</Value>
+        </TranslationItem>
+      </translationItems>
+    </TranslationCategory>
+    <TranslationCategory Name="FileViewer">
+      <translationItems>
+        <TranslationItem Name="DecreaseNumberOfLines" Property="ToolTipText">
+          <Source>Decrease number of visible lines</Source>
+          <Value>Diminuer nombre de lignes visibles</Value>
+        </TranslationItem>
+        <TranslationItem Name="copyPatchToolStripMenuItem" Property="Text">
+          <Source>Copy patch</Source>
+          <Value>Copier le patch</Value>
+        </TranslationItem>
+        <TranslationItem Name="copyToolStripMenuItem" Property="Text">
+          <Source>Copy</Source>
+          <Value>Copier</Value>
+        </TranslationItem>
+        <TranslationItem Name="descreaseNumberOfLinesToolStripMenuItem" Property="Text">
+          <Source>Decrease number of lines visible</Source>
+          <Value>WAT</Value>
+        </TranslationItem>
+        <TranslationItem Name="findToolStripMenuItem" Property="Text">
+          <Source>Find</Source>
+          <Value>Trouver</Value>
+        </TranslationItem>
+        <TranslationItem Name="goToLineToolStripMenuItem" Property="Text">
+          <Source>Go to line</Source>
+          <Value>Aller à la ligne</Value>
+        </TranslationItem>
+        <TranslationItem Name="ignoreWhiteSpaces" Property="ToolTipText">
+          <Source>Ignore whitespaces</Source>
+          <Value>Ignorer espaces</Value>
+        </TranslationItem>
+        <TranslationItem Name="ignoreWhitespaceChangesToolStripMenuItem" Property="Text">
+          <Source>Ignore whitespace changes</Source>
+          <Value>Ignorer espaces</Value>
+        </TranslationItem>
+        <TranslationItem Name="increaseNumberOfLines" Property="ToolTipText">
+          <Source>Increase number of visible lines</Source>
+          <Value>Augmenter nombre de lignes visibles</Value>
+        </TranslationItem>
+        <TranslationItem Name="increaseNumberOfLinesToolStripMenuItem" Property="Text">
+          <Source>Increase number of lines visible</Source>
+          <Value>Augmenter nombre de lignes visibles</Value>
+        </TranslationItem>
+        <TranslationItem Name="nextChangeButton" Property="ToolTipText">
+          <Source>Next change</Source>
+          <Value>Changement suivant</Value>
+        </TranslationItem>
+        <TranslationItem Name="previousChangeButton" Property="ToolTipText">
+          <Source>Previous change</Source>
+          <Value> Changement précédent</Value>
+        </TranslationItem>
+        <TranslationItem Name="showEntireFileButton" Property="ToolTipText">
+          <Source>Show entire file</Source>
+          <Value>Afficher fichier complet</Value>
+        </TranslationItem>
+        <TranslationItem Name="showEntireFileToolStripMenuItem" Property="Text">
+          <Source>Show entire file</Source>
+          <Value>Afficher fichier complet</Value>
+        </TranslationItem>
+        <TranslationItem Name="showNonPrintChars" Property="ToolTipText">
+          <Source>Show nonprinting characters</Source>
+          <Value>Afficher caractères non-imprimables</Value>
+        </TranslationItem>
+        <TranslationItem Name="showNonprintableCharactersToolStripMenuItem" Property="Text">
+          <Source>Show nonprinting characters</Source>
+          <Value>Afficher caractères non-imprimables</Value>
+        </TranslationItem>
+        <TranslationItem Name="treatAllFilesAsTextToolStripMenuItem" Property="Text">
+          <Source>Treat all files as text</Source>
+          <Value>Traiter tous les fichiers comme du texte</Value>
+        </TranslationItem>
+      </translationItems>
+    </TranslationCategory>
+    <TranslationCategory Name="FileViewerWindows">
+      <translationItems>
+        <TranslationItem Name="_findAndReplaceForm" Property="Text">
+          <Source>Find and replace</Source>
+          <Value>Trouver et remplacer</Value>
+        </TranslationItem>
+      </translationItems>
+    </TranslationCategory>
+    <TranslationCategory Name="FindAndReplaceForm">
+      <translationItems>
+        <TranslationItem Name="$this" Property="Text">
+          <Source>Find and replace</Source>
+          <Value>Trouver et remplacer</Value>
+        </TranslationItem>
+        <TranslationItem Name="_findAndReplaceString" Property="Text">
+          <Source>Find &amp; replace</Source>
+          <Value>Trouver &amp; remplacer</Value>
+        </TranslationItem>
+        <TranslationItem Name="_findString" Property="Text">
+          <Source>Find</Source>
+          <Value>Trouver</Value>
+        </TranslationItem>
+        <TranslationItem Name="_noOccurrencesFoundString" Property="Text">
+          <Source>No occurrences found.</Source>
+          <Value>Aucune occurence trouvée.</Value>
+        </TranslationItem>
+        <TranslationItem Name="_noSearchString" Property="Text">
+          <Source>No string specified to look for!</Source>
+          <Value>Aucune chaine spécifiée à rechercher!</Value>
+        </TranslationItem>
+        <TranslationItem Name="_notFoundString" Property="Text">
+          <Source>Not found</Source>
+          <Value>Non trouvé</Value>
+        </TranslationItem>
+        <TranslationItem Name="_replacedOccurrencesString" Property="Text">
+          <Source>Replaced {0} occurrences.</Source>
+          <Value>{0} occurences remplacées.</Value>
+        </TranslationItem>
+        <TranslationItem Name="_selectionOnlyString" Property="Text">
+          <Source>selection only</Source>
+          <Value>sélection seulement</Value>
+        </TranslationItem>
+        <TranslationItem Name="_textNotFoundString" Property="Text">
+          <Source>Text not found</Source>
+          <Value>Texte non trouvé</Value>
+        </TranslationItem>
+        <TranslationItem Name="_textNotFoundString2" Property="Text">
+          <Source>Search text not found.</Source>
+          <Value>Texte recherché non trouvé.</Value>
+        </TranslationItem>
+        <TranslationItem Name="btnCancel" Property="Text">
+          <Source>Cancel</Source>
+          <Value>Annuler</Value>
+        </TranslationItem>
+        <TranslationItem Name="btnFindNext" Property="Text">
+          <Source>&amp;Find next</Source>
+          <Value>Chercher le &amp;suivant</Value>
+        </TranslationItem>
+        <TranslationItem Name="btnFindPrevious" Property="Text">
+          <Source>Find pre&amp;vious</Source>
+          <Value>Chercher le &amp;précédent</Value>
+        </TranslationItem>
+        <TranslationItem Name="btnHighlightAll" Property="Text">
+          <Source>Find &amp;&amp; highlight &amp;all</Source>
+          <Value>Chercher &amp;&amp; surligner &amp;tous</Value>
+        </TranslationItem>
+        <TranslationItem Name="btnReplace" Property="Text">
+          <Source>&amp;Replace</Source>
+          <Value>&amp;Remplacer</Value>
+        </TranslationItem>
+        <TranslationItem Name="btnReplaceAll" Property="Text">
+          <Source>Replace &amp;All</Source>
+          <Value>Remplacer &amp;tous</Value>
+        </TranslationItem>
+        <TranslationItem Name="chkMatchCase" Property="Text">
+          <Source>Match &amp;case</Source>
+          <Value>Respecter la &amp;casse</Value>
+        </TranslationItem>
+        <TranslationItem Name="chkMatchWholeWord" Property="Text">
+          <Source>Match &amp;whole word</Source>
+          <Value>Chercher le mot &amp;entier</Value>
+        </TranslationItem>
+        <TranslationItem Name="label1" Property="Text">
+          <Source>Fi&amp;nd what:</Source>
+          <Value>Chercher çà :</Value>
+        </TranslationItem>
+        <TranslationItem Name="lblReplaceWith" Property="Text">
+          <Source>Re&amp;place with:</Source>
+          <Value>Re&amp;mplacer par :</Value>
+        </TranslationItem>
+      </translationItems>
+    </TranslationCategory>
+    <TranslationCategory Name="ForkAndCloneForm">
+      <translationItems>
+        <TranslationItem Name="$this" Property="Text">
+          <Source>Remote repository fork and clone</Source>
+          <Value>Dépôt distant  forké et clonée</Value>
+        </TranslationItem>
+        <TranslationItem Name="_browseForCloneToDirbtn" Property="Text">
+          <Source>Browse...</Source>
+          <Value>Parcourir...</Value>
+        </TranslationItem>
+        <TranslationItem Name="_cloneBtn" Property="Text">
+          <Source>Clone</Source>
+          <Value>Cloner</Value>
+        </TranslationItem>
+        <TranslationItem Name="_cloneSetupGB" Property="Text">
+          <Source>Clone</Source>
+          <Value>Cloner</Value>
+        </TranslationItem>
+        <TranslationItem Name="_closeBtn" Property="Text">
+          <Source>Close</Source>
+          <Value>Fermer</Value>
+        </TranslationItem>
+        <TranslationItem Name="_createDirectoryLbl" Property="Text">
+          <Source>Create directory:</Source>
+          <Value>Créer le répertoire :</Value>
+        </TranslationItem>
+        <TranslationItem Name="_descriptionLbl" Property="Text">
+          <Source>Description:</Source>
+          <Value>Description :</Value>
+        </TranslationItem>
+        <TranslationItem Name="_forkBtn" Property="Text">
+          <Source>Fork!</Source>
+          <Value>Forker!</Value>
+        </TranslationItem>
+        <TranslationItem Name="_getFromUserBtn" Property="Text">
+          <Source>Get from user</Source>
+          <Value>Obtenir depuis l'utilisateur</Value>
+        </TranslationItem>
+        <TranslationItem Name="_helpTextLbl" Property="Text">
+          <Source>If you want to fork a repository owned by somebody else, go to the Search for repositories tab.</Source>
+          <Value>Si vous couler forker le dépôt possédé par quelqu'un d'autre, allez à l'onglet de Recherche de dépôts.</Value>
+        </TranslationItem>
+        <TranslationItem Name="_myReposPage" Property="Text">
+          <Source>My repositories</Source>
+          <Value>Mes dépôts</Value>
+        </TranslationItem>
+        <TranslationItem Name="_openGitupPageBtn" Property="Text">
+          <Source>Open github page</Source>
+          <Value>Ouvrir la page github</Value>
+        </TranslationItem>
+        <TranslationItem Name="_orLbl" Property="Text">
+          <Source>or</Source>
+          <Value>ou</Value>
+        </TranslationItem>
+        <TranslationItem Name="_searchBtn" Property="Text">
+          <Source>Search</Source>
+          <Value>Chercher</Value>
+        </TranslationItem>
+        <TranslationItem Name="_searchReposPage" Property="Text">
+          <Source>Search for repositories</Source>
+          <Value>Chercher les dépôts</Value>
+        </TranslationItem>
+        <TranslationItem Name="_strCloneFolderCanNotBeEmpty" Property="Text">
+          <Source>Clone folder can not be empty</Source>
+          <Value>Le répertoire de clonage ne peut être vide</Value>
+        </TranslationItem>
+        <TranslationItem Name="_strCouldNotAddRemote" Property="Text">
+          <Source>Could not add remote</Source>
+          <Value>Impossible d'ajouter une branche distante</Value>
+        </TranslationItem>
+        <TranslationItem Name="_strCouldNotFetchReposOfUser" Property="Text">
+          <Source>Could not fetch repositories of user!</Source>
+          <Value>Impossible de récupérer les dépôts de l'utilisateur!</Value>
+        </TranslationItem>
+        <TranslationItem Name="_strError" Property="Text">
+          <Source>Error</Source>
+          <Value>Erreur</Value>
+        </TranslationItem>
+        <TranslationItem Name="_strFailedToFork" Property="Text">
+          <Source>Failed to fork:</Source>
+          <Value>Echec du fork :</Value>
+        </TranslationItem>
+        <TranslationItem Name="_strFailedToGetRepos" Property="Text">
+          <Source>Failed to get repositories. This most likely means you didn't configure {0}, please do so via the menu "Plugins/{0}".</Source>
+          <Value>Echec de réception de dépôts. Le plus vraisemblable est que vous n'avez pas configuré {0}, faites le depuis le menu "Extensions/{0}"</Value>
+        </TranslationItem>
+        <TranslationItem Name="_strLoading" Property="Text">
+          <Source> : LOADING : </Source>
+          <Value> : CHARGEMENT : </Value>
+        </TranslationItem>
+        <TranslationItem Name="_strNo" Property="Text">
+          <Source>No</Source>
+          <Value>Non</Value>
+        </TranslationItem>
+        <TranslationItem Name="_strNoHomepageDefined" Property="Text">
+          <Source>No homepage defined</Source>
+          <Value>Aucune page d'accueil définie</Value>
+        </TranslationItem>
+        <TranslationItem Name="_strSearchFailed" Property="Text">
+          <Source>Search failed!</Source>
+          <Value>Echec de la recherche!</Value>
+        </TranslationItem>
+        <TranslationItem Name="_strSearching" Property="Text">
+          <Source> : SEARCHING : </Source>
+          <Value> : RECHERCHE : </Value>
+        </TranslationItem>
+        <TranslationItem Name="_strSelectOneItem" Property="Text">
+          <Source>You must select exactly one item</Source>
+          <Value>Vous devez sélectionner un item exactement</Value>
+        </TranslationItem>
+        <TranslationItem Name="_strUserNotFound" Property="Text">
+          <Source>User not found!</Source>
+          <Value>Utilisateur non trouvé!</Value>
+        </TranslationItem>
+        <TranslationItem Name="_strWillBeAddedAsARemote" Property="Text">
+          <Source>"{0}" will be added as a remote.</Source>
+          <Value>"{0}" va être ajouté en tant que branche distante.</Value>
+        </TranslationItem>
+        <TranslationItem Name="_strWillCloneInfo" Property="Text">
+          <Source>Will clone {0} into {1}.
+You can not push unless you are a collaborator. {2}</Source>
+          <Value>Va cloner {0} dans {1}.
+Vous ne pouvez pas pousser à moins d'être un collaborateur. {2}</Value>
+        </TranslationItem>
+        <TranslationItem Name="_strWillCloneWithPushAccess" Property="Text">
+          <Source>Will clone {0} into {1}.
+You will have push access. {2}</Source>
+          <Value>Va cloner {0} dans {1}.
+Vous aurez les droits de pousser. {2}</Value>
+        </TranslationItem>
+        <TranslationItem Name="_strYes" Property="Text">
+          <Source>Yes</Source>
+          <Value>Oui</Value>
+        </TranslationItem>
+        <TranslationItem Name="columnHeader2" Property="Text">
+          <Source>Private</Source>
+          <Value>Privé</Value>
+        </TranslationItem>
+        <TranslationItem Name="columnHeader6" Property="Text">
+          <Source>Is fork</Source>
+          <Value>Est un fork</Value>
+        </TranslationItem>
+        <TranslationItem Name="label1" Property="Text">
+          <Source>Destination folder:</Source>
+          <Value>Répertoire de destination :</Value>
+        </TranslationItem>
+        <TranslationItem Name="label3" Property="Text">
+          <Source>Add remote as:</Source>
+          <Value>Ajouter la remote comme :</Value>
+        </TranslationItem>
+      </translationItems>
+    </TranslationCategory>
+    <TranslationCategory Name="FormAddFiles">
+      <translationItems>
+        <TranslationItem Name="$this" Property="Text">
+          <Source>Add files</Source>
+          <Value>Ajouter des fichiers</Value>
+        </TranslationItem>
+        <TranslationItem Name="AddFiles" Property="Text">
+          <Source>Add files</Source>
+          <Value>Ajouter des fichiers</Value>
+        </TranslationItem>
+        <TranslationItem Name="ShowFiles" Property="Text">
+          <Source>Show files</Source>
+          <Value>Afficher les fichiers</Value>
+        </TranslationItem>
+        <TranslationItem Name="force" Property="Text">
+          <Source>Force</Source>
+          <Value>Forcer</Value>
+        </TranslationItem>
+        <TranslationItem Name="label1" Property="Text">
+          <Source>Filter</Source>
+          <Value>Filtrer</Value>
+        </TranslationItem>
+      </translationItems>
+    </TranslationCategory>
+    <TranslationCategory Name="FormAddSubmodule">
+      <translationItems>
+        <TranslationItem Name="$this" Property="Text">
+          <Source>Add submodule</Source>
+          <Value>Ajouter un sous module</Value>
+        </TranslationItem>
+        <TranslationItem Name="Add" Property="Text">
+          <Source>Add</Source>
+          <Value>Ajouter</Value>
+        </TranslationItem>
+        <TranslationItem Name="Browse" Property="Text">
+          <Source>Browse</Source>
+          <Value>Parcourir</Value>
+        </TranslationItem>
+        <TranslationItem Name="_remoteAndLocalPathRequired" Property="Text">
+          <Source>A remote path and local path are required</Source>
+          <Value>Un chemin distant et un chemin local sont requis</Value>
+        </TranslationItem>
+        <TranslationItem Name="chkForce" Property="Text">
+          <Source>Force</Source>
+          <Value>Forcer</Value>
+        </TranslationItem>
+        <TranslationItem Name="label1" Property="Text">
+          <Source>Path to submodule</Source>
+          <Value>Chemin vers le sous module</Value>
+        </TranslationItem>
+        <TranslationItem Name="label2" Property="Text">
+          <Source>Local path</Source>
+          <Value>Chemin local</Value>
+        </TranslationItem>
+        <TranslationItem Name="label3" Property="Text">
+          <Source>Branch</Source>
+          <Value>Branche</Value>
+        </TranslationItem>
+      </translationItems>
+    </TranslationCategory>
+    <TranslationCategory Name="FormAddToGitIgnore">
+      <translationItems>
+        <TranslationItem Name="$this" Property="Text">
+          <Source>Add files(s) to .gitIgnore</Source>
+          <Value>Ajouter fichier(s) à .gitIgnore</Value>
+        </TranslationItem>
+        <TranslationItem Name="AddToIngore" Property="Text">
+          <Source>Ignore</Source>
+          <Value>Ignorer</Value>
+        </TranslationItem>
+        <TranslationItem Name="_matchingFilesString" Property="Text">
+          <Source>{0} file(s) matched</Source>
+          <Value>{0} fichiers(s) correspondants</Value>
+        </TranslationItem>
+        <TranslationItem Name="btnCancel" Property="Text">
+          <Source>Cancel</Source>
+          <Value>Annuler</Value>
+        </TranslationItem>
+        <TranslationItem Name="groupBox1" Property="Text">
+          <Source>Preview</Source>
+          <Value>Prévisualisation</Value>
+        </TranslationItem>
+        <TranslationItem Name="groupFilePattern" Property="Text">
+          <Source>Enter a file pattern to ignore:</Source>
+          <Value>Entrer un motif de fichier à ignorer :</Value>
+        </TranslationItem>
+        <TranslationItem Name="label2" Property="Text">
+          <Source>No existing files match that pattern.</Source>
+          <Value>Aucun fichiers existants ne correspondent à ce motif.</Value>
+        </TranslationItem>
+      </translationItems>
+    </TranslationCategory>
+    <TranslationCategory Name="FormApplyPatch">
+      <translationItems>
+        <TranslationItem Name="$this" Property="Text">
+          <Source>Apply patch</Source>
+          <Value>Appliquer patch</Value>
+        </TranslationItem>
+        <TranslationItem Name="Abort" Property="Text">
+          <Source>Abort patch</Source>
+          <Value>Abandonner le patch</Value>
+        </TranslationItem>
+        <TranslationItem Name="AddFiles" Property="Text">
+          <Source>Add files</Source>
+          <Value>Ajouter des fichiers</Value>
+        </TranslationItem>
+        <TranslationItem Name="Apply" Property="Text">
+          <Source>Apply patch</Source>
+          <Value>Appliquer patch</Value>
+        </TranslationItem>
+        <TranslationItem Name="BrowseDir" Property="Text">
+          <Source>Browse</Source>
+          <Value>Parcourir</Value>
+        </TranslationItem>
+        <TranslationItem Name="BrowsePatch" Property="Text">
+          <Source>Browse</Source>
+          <Value>Parcourir</Value>
+        </TranslationItem>
+        <TranslationItem Name="IgnoreWhitespace" Property="Text">
+          <Source>Ignore Wh.spc.</Source>
+          <Value>Ignorer les espaces blancs</Value>
+        </TranslationItem>
+        <TranslationItem Name="Mergetool" Property="Text">
+          <Source>Solve conflicts</Source>
+          <Value>Résoudre les conflits</Value>
+        </TranslationItem>
+        <TranslationItem Name="PatchDirMode" Property="Text">
+          <Source>Patch dir</Source>
+          <Value>Patcher le répertoire</Value>
+        </TranslationItem>
+        <TranslationItem Name="PatchFileMode" Property="Text">
+          <Source>Patch file</Source>
+          <Value>Patcher le fichier</Value>
+        </TranslationItem>
+        <TranslationItem Name="Resolved" Property="Text">
+          <Source>Conflicts resolved</Source>
+          <Value>Conflits résolus</Value>
+        </TranslationItem>
+        <TranslationItem Name="Skip" Property="Text">
+          <Source>Skip patch</Source>
+          <Value>Sauter le patch</Value>
+        </TranslationItem>
+        <TranslationItem Name="SolveMergeconflicts" Property="Text">
+          <Source>There are unresolved mergeconflicts
+</Source>
+          <Value>Il y a des conflits de fusion non résolus</Value>
+        </TranslationItem>
+        <TranslationItem Name="_applyPatchMsgBox" Property="Text">
+          <Source>Apply patch</Source>
+          <Value>Appliquer patch</Value>
+        </TranslationItem>
+        <TranslationItem Name="_conflictMergetoolText" Property="Text">
+          <Source>Solve conflicts</Source>
+          <Value>Résoudre les conflits</Value>
+        </TranslationItem>
+        <TranslationItem Name="_conflictResolvedText" Property="Text">
+          <Source>Conflicts resolved</Source>
+          <Value>Conflits résolus</Value>
+        </TranslationItem>
+        <TranslationItem Name="_noFileSelectedText" Property="Text">
+          <Source>Please select a patch to apply</Source>
+          <Value>Sil vous plait, sélectionnez un patch à appliquer</Value>
+        </TranslationItem>
+        <TranslationItem Name="_selectPatchFileCaption" Property="Text">
+          <Source>Select patch file</Source>
+          <Value>Sélectionnez un fichier de patch</Value>
+        </TranslationItem>
+        <TranslationItem Name="_selectPatchFileFilter" Property="Text">
+          <Source>Patch file (*.Patch)</Source>
+          <Value>Fichier de patch (*.Patch)</Value>
+        </TranslationItem>
+      </translationItems>
+    </TranslationCategory>
+    <TranslationCategory Name="FormArchive">
+      <translationItems>
+        <TranslationItem Name="$this" Property="Text">
+          <Source>Archive</Source>
+          <Value>Archive</Value>
+        </TranslationItem>
+        <TranslationItem Name="_saveFileDialogCaption" Property="Text">
+          <Source>Save archive as</Source>
+          <Value>Sauver l'archive comme</Value>
+        </TranslationItem>
+        <TranslationItem Name="_saveFileDialogFilterTar" Property="Text">
+          <Source>Tar file (*.tar)</Source>
+          <Value>Fichier tar (*.tar)</Value>
+        </TranslationItem>
+        <TranslationItem Name="_saveFileDialogFilterZip" Property="Text">
+          <Source>Zip file (*.zip)</Source>
+          <Value>Fichier zip (*.zip)</Value>
+        </TranslationItem>
+        <TranslationItem Name="buttonArchiveRevision" Property="Text">
+          <Source>Save as...</Source>
+          <Value>Enregistrer sous...</Value>
+        </TranslationItem>
+        <TranslationItem Name="groupBox1" Property="Text">
+          <Source>Archive format</Source>
+          <Value>Format d'archive</Value>
+        </TranslationItem>
+        <TranslationItem Name="label1" Property="Text">
+          <Source>Selected revision to archive:</Source>
+          <Value>Sélectionnez la révision à archiver :</Value>
+        </TranslationItem>
+        <TranslationItem Name="label2" Property="Text">
+          <Source>Choose another
+revision:</Source>
+          <Value>Sélectionnez une autré révision :</Value>
+        </TranslationItem>
+        <TranslationItem Name="radioButtonFormatTar" Property="Text">
+          <Source>tar</Source>
+          <Value>tar</Value>
+        </TranslationItem>
+        <TranslationItem Name="radioButtonFormatZip" Property="Text">
+          <Source>zip</Source>
+          <Value>zip</Value>
+        </TranslationItem>
+      </translationItems>
+    </TranslationCategory>
+    <TranslationCategory Name="FormBisect">
+      <translationItems>
+        <TranslationItem Name="$this" Property="Text">
+          <Source>Bisect</Source>
+          <Value>Bisect</Value>
+        </TranslationItem>
+        <TranslationItem Name="Bad" Property="Text">
+          <Source>Mark current revision bad</Source>
+          <Value>Marquer la révision courante comme mauvaise</Value>
+        </TranslationItem>
+        <TranslationItem Name="Good" Property="Text">
+          <Source>Mark current revision good</Source>
+          <Value>Marquer la révision courante comme bonne</Value>
+        </TranslationItem>
+        <TranslationItem Name="Start" Property="Text">
+          <Source>Start bisect</Source>
+          <Value>Commencer la bisection</Value>
+        </TranslationItem>
+        <TranslationItem Name="Stop" Property="Text">
+          <Source>Stop bisect</Source>
+          <Value>Arrêter la bisection</Value>
+        </TranslationItem>
+        <TranslationItem Name="_bisectStart" Property="Text">
+          <Source>Mark selected revisions as start bisect range?</Source>
+          <Value>Marquer la révision sélectionnée comme départ pour la bisection?</Value>
+        </TranslationItem>
+        <TranslationItem Name="btnSkip" Property="Text">
+          <Source>Skip current revision</Source>
+          <Value>Sauter la révision actuelle</Value>
+        </TranslationItem>
+      </translationItems>
+    </TranslationCategory>
+    <TranslationCategory Name="FormBlame">
+      <translationItems>
+        <TranslationItem Name="$this" Property="Text">
+          <Source>File History</Source>
+          <Value>Historique du fichier</Value>
+        </TranslationItem>
+      </translationItems>
+    </TranslationCategory>
+    <TranslationCategory Name="FormBranch">
+      <translationItems>
+        <TranslationItem Name="$this" Property="Text">
+          <Source>Create Branch</Source>
+          <Value>Créer une branche</Value>
+        </TranslationItem>
+        <TranslationItem Name="Checkout" Property="Text">
+          <Source>Checkout branch</Source>
+          <Value>Charger une branche</Value>
+        </TranslationItem>
+        <TranslationItem Name="CheckoutAfterCreate" Property="Text">
+          <Source>Checkout after create</Source>
+          <Value>Charger après la création</Value>
+        </TranslationItem>
+        <TranslationItem Name="Ok" Property="Text">
+          <Source>Create branch</Source>
+          <Value>Créer une branche</Value>
+        </TranslationItem>
+        <TranslationItem Name="_branchCaption" Property="Text">
+          <Source>Branch</Source>
+          <Value>Branche</Value>
+        </TranslationItem>
+        <TranslationItem Name="_selectOneRevision" Property="Text">
+          <Source>Select 1 revision to create the branch on.</Source>
+          <Value>Sélectionner une révision à partir de laquelle créer la branche</Value>
+        </TranslationItem>
+        <TranslationItem Name="label1" Property="Text">
+          <Source>Branch name</Source>
+          <Value>Nom de la branche</Value>
+        </TranslationItem>
+      </translationItems>
+    </TranslationCategory>
+    <TranslationCategory Name="FormBranchSmall">
+      <translationItems>
+        <TranslationItem Name="$this" Property="Text">
+          <Source>Create branch</Source>
+          <Value>Créer une branche</Value>
+        </TranslationItem>
+        <TranslationItem Name="CheckoutAfterCreate" Property="Text">
+          <Source>Checkout after create</Source>
+          <Value>Charger après la création</Value>
+        </TranslationItem>
+        <TranslationItem Name="ClearOrphan" Property="Text">
+          <Source>Clear</Source>
+          <Value>Vider</Value>
+        </TranslationItem>
+        <TranslationItem Name="Ok" Property="Text">
+          <Source>Create branch</Source>
+          <Value>Créer une branche</Value>
+        </TranslationItem>
+        <TranslationItem Name="Orphan" Property="Text">
+          <Source>Orphan</Source>
+          <Value>Orphelin</Value>
+        </TranslationItem>
+        <TranslationItem Name="_branchNameIsEmpty" Property="Text">
+          <Source>Enter branch name.</Source>
+          <Value>Entrez le nom de la branche.</Value>
+        </TranslationItem>
+        <TranslationItem Name="_branchNameIsNotValud" Property="Text">
+          <Source>“{0}” is not valid branch name.</Source>
+          <Value>"{0}" n'est pas un nom de branche valide.</Value>
+        </TranslationItem>
+        <TranslationItem Name="_noRevisionSelected" Property="Text">
+          <Source>Select 1 revision to create the branch on.</Source>
+          <Value>FormBranch	_selectOneRevision	Text	Select 1 revision to create the branch on.	Sélectionner une révision à partir de laquelle créer la branche</Value>
+        </TranslationItem>
+        <TranslationItem Name="label1" Property="Text">
+          <Source>Branch name</Source>
+          <Value>Nom de la branche</Value>
+        </TranslationItem>
+      </translationItems>
+    </TranslationCategory>
+    <TranslationCategory Name="FormBrowse">
+      <translationItems>
+        <TranslationItem Name="$this" Property="Text">
+          <Source>Git Extensions</Source>
+          <Value>Git Extensions</Value>
+        </TranslationItem>
+        <TranslationItem Name="CommitInfoTabPage" Property="Text">
+          <Source>Commit</Source>
+          <Value>Commit</Value>
+        </TranslationItem>
+        <TranslationItem Name="DiffTabPage" Property="Text">
+          <Source>Diff</Source>
+          <Value>Diff</Value>
+        </TranslationItem>
+        <TranslationItem Name="EditSettings" Property="ToolTipText">
+          <Source>Settings</Source>
+          <Value>Configuration</Value>
+        </TranslationItem>
+        <TranslationItem Name="GitBash" Property="ToolTipText">
+          <Source>Git bash</Source>
+          <Value>Git bash</Value>
+        </TranslationItem>
+        <TranslationItem Name="PuTTYToolStripMenuItem" Property="Text" type="unfinished">
+          <Source>PuTTY</Source>
+          <Value>PuTTY</Value>
+        </TranslationItem>
+        <TranslationItem Name="RefreshButton" Property="ToolTipText">
+          <Source>Refresh</Source>
+          <Value>Rafraichir</Value>
+        </TranslationItem>
+        <TranslationItem Name="SvnDcommitToolStripMenuItem" Property="Text">
+          <Source>SVN DCommit</Source>
+          <Value>SVN Dcommit</Value>
+        </TranslationItem>
+        <TranslationItem Name="SvnFetchToolStripMenuItem" Property="Text">
+          <Source>SVN Fetch</Source>
+          <Value>SVN Fetch</Value>
+        </TranslationItem>
+        <TranslationItem Name="SvnRebaseToolStripMenuItem" Property="Text">
+          <Source>SVN Rebase</Source>
+          <Value>SVN Rebase</Value>
+        </TranslationItem>
+        <TranslationItem Name="TreeTabPage" Property="Text">
+          <Source>File tree</Source>
+          <Value>Répertoire de travail</Value>
+        </TranslationItem>
+        <TranslationItem Name="_alwaysShowCheckoutDlgStr" Property="Text">
+          <Source>Always show checkout dialog</Source>
+          <Value>Toujours afficher la fenêtre de chargement</Value>
+        </TranslationItem>
+        <TranslationItem Name="_configureWorkingDirMenu" Property="Text">
+          <Source>Configure this menu</Source>
+          <Value>Configurer ce menu</Value>
+        </TranslationItem>
+        <TranslationItem Name="_createPullRequestsToolStripMenuItem" Property="Text">
+          <Source>Create pull requests</Source>
+          <Value>Créer une demande de pull</Value>
+        </TranslationItem>
+        <TranslationItem Name="_errorCaption" Property="Text">
+          <Source>Error</Source>
+          <Value>Erreur</Value>
+        </TranslationItem>
+        <TranslationItem Name="_forkCloneRepositoryToolStripMenuItem" Property="Text">
+          <Source>Fork/Clone repository</Source>
+          <Value>Forker/Cloner le dépôt</Value>
+        </TranslationItem>
+        <TranslationItem Name="_hintUnresolvedMergeConflicts" Property="Text">
+          <Source>There are unresolved merge conflicts!</Source>
+          <Value>Il y a des conflits de fusion non-résolus !</Value>
+        </TranslationItem>
+        <TranslationItem Name="_indexLockDeleted" Property="Text">
+          <Source>index.lock deleted.</Source>
+          <Value>index.lock supprimé.</Value>
+        </TranslationItem>
+        <TranslationItem Name="_indexLockNotFound" Property="Text">
+          <Source>index.lock not found at:</Source>
+          <Value>index.lock non trouvé à :</Value>
+        </TranslationItem>
+        <TranslationItem Name="_noBranchTitle" Property="Text">
+          <Source>no branch</Source>
+          <Value>pas de branche</Value>
+        </TranslationItem>
+        <TranslationItem Name="_noReposHostFound" Property="Text">
+          <Source>Could not find any relevant repository hosts for the currently open repository.</Source>
+          <Value>Impossible de trouver un hôte de dépôt pertinant pour le dépôt ouvert courant.</Value>
+        </TranslationItem>
+        <TranslationItem Name="_noReposHostPluginLoaded" Property="Text">
+          <Source>No repository host plugin loaded.</Source>
+          <Value>Pas d'extension d'hôte de dépôt chargé.</Value>
+        </TranslationItem>
+        <TranslationItem Name="_noRevisionFoundError" Property="Text">
+          <Source>No revision found.</Source>
+          <Value>Pas de révision trouvé.</Value>
+        </TranslationItem>
+        <TranslationItem Name="_noSubmodulesPresent" Property="Text">
+          <Source>No submodules</Source>
+          <Value>Pas de sous modules</Value>
+        </TranslationItem>
+        <TranslationItem Name="_repositoryHostsToolStripMenuItem" Property="Text">
+          <Source>Repository hosts</Source>
+          <Value>Hôte de dépôts</Value>
+        </TranslationItem>
+        <TranslationItem Name="_saveFileFilterAllFiles" Property="Text">
+          <Source>All files</Source>
+          <Value>Tous les fichiers</Value>
+        </TranslationItem>
+        <TranslationItem Name="_saveFileFilterCurrentFormat" Property="Text">
+          <Source>Current format</Source>
+          <Value>Format actuel</Value>
+        </TranslationItem>
+        <TranslationItem Name="_stashCount" Property="Text">
+          <Source>{0} saved {1}</Source>
+          <Value>{0} {1} sauvé(s)</Value>
+        </TranslationItem>
+        <TranslationItem Name="_stashPlural" Property="Text">
+          <Source>stashes</Source>
+          <Value>stashs</Value>
+        </TranslationItem>
+        <TranslationItem Name="_stashSingular" Property="Text">
+          <Source>stash</Source>
+          <Value>stash</Value>
+        </TranslationItem>
+        <TranslationItem Name="_updateCurrentSubmodule" Property="Text">
+          <Source>Update current submodule</Source>
+          <Value>Mettre à jour le sous module courant</Value>
+        </TranslationItem>
+        <TranslationItem Name="_viewPullRequestsToolStripMenuItem" Property="Text">
+          <Source>View pull requests</Source>
+          <Value>Afficher les demandes de pull</Value>
+        </TranslationItem>
+        <TranslationItem Name="_warningMiddleOfBisect" Property="Text">
+          <Source>Your are in the middle of a bisect</Source>
+          <Value>Vous êtes au milieu d'une bisection</Value>
+        </TranslationItem>
+        <TranslationItem Name="_warningMiddleOfPatchApply" Property="Text">
+          <Source>You are in the middle of a patch apply</Source>
+          <Value>Vous êtes au milieu de l'application d'un patch</Value>
+        </TranslationItem>
+        <TranslationItem Name="_warningMiddleOfRebase" Property="Text">
+          <Source>You are in the middle of a rebase</Source>
+          <Value>Vous êtes au milieu d'un rebase</Value>
+        </TranslationItem>
+        <TranslationItem Name="aBToolStripMenuItem" Property="Text">
+          <Source>A &lt;--&gt; B</Source>
+          <Value>A &lt;--&gt; B</Value>
+        </TranslationItem>
+        <TranslationItem Name="aLocalToolStripMenuItem" Property="Text">
+          <Source>A &lt;--&gt; Working dir</Source>
+          <Value>A &lt;--&gt; Répertoire de travail</Value>
+        </TranslationItem>
+        <TranslationItem Name="aboutToolStripMenuItem" Property="Text">
+          <Source>About</Source>
+          <Value>A propos</Value>
+        </TranslationItem>
+        <TranslationItem Name="applyPatchToolStripMenuItem" Property="Text">
+          <Source>Apply patch</Source>
+          <Value>Appliquer patch</Value>
+        </TranslationItem>
+        <TranslationItem Name="archiveToolStripMenuItem" Property="Text">
+          <Source>Archive revision</Source>
+          <Value>Archiver la révision</Value>
+        </TranslationItem>
+        <TranslationItem Name="authorToolStripMenuItem" Property="Text">
+          <Source>Author</Source>
+          <Value>Auteur</Value>
+        </TranslationItem>
+        <TranslationItem Name="bLocalToolStripMenuItem" Property="Text">
+          <Source>B &lt;--&gt; Working dir</Source>
+          <Value>B &lt;--&gt; Répertoire de travail</Value>
+        </TranslationItem>
+        <TranslationItem Name="bisectToolStripMenuItem" Property="Text">
+          <Source>Bisect</Source>
+          <Value>Bisection</Value>
+        </TranslationItem>
+        <TranslationItem Name="blameToolStripMenuItem" Property="Text">
+          <Source>Blame</Source>
+          <Value>Blâmer</Value>
+        </TranslationItem>
+        <TranslationItem Name="blameToolStripMenuItem1" Property="Text">
+          <Source>Blame</Source>
+          <Value>Blâmer</Value>
+        </TranslationItem>
+        <TranslationItem Name="branchSelect" Property="Text">
+          <Source>Branch</Source>
+          <Value>Branche</Value>
+        </TranslationItem>
+        <TranslationItem Name="branchToolStripMenuItem" Property="Text">
+          <Source>Create branch</Source>
+          <Value>Créer une branche</Value>
+        </TranslationItem>
+        <TranslationItem Name="changelogToolStripMenuItem" Property="Text">
+          <Source>Changelog</Source>
+          <Value>Journal des changements</Value>
+        </TranslationItem>
+        <TranslationItem Name="checkoutBranchToolStripMenuItem" Property="Text">
+          <Source>Checkout branch</Source>
+          <Value>Changer de branche</Value>
+        </TranslationItem>
+        <TranslationItem Name="checkoutToolStripMenuItem" Property="Text">
+          <Source>Checkout revision</Source>
+          <Value>Charger la révision</Value>
+        </TranslationItem>
+        <TranslationItem Name="cherryPickToolStripMenuItem" Property="Text">
+          <Source>Cherry pick</Source>
+          <Value>Cherry pick</Value>
+        </TranslationItem>
+        <TranslationItem Name="cleanupToolStripMenuItem" Property="Text">
+          <Source>Cleanup repository</Source>
+          <Value>Néttoyer le dépôt</Value>
+        </TranslationItem>
+        <TranslationItem Name="cloneSVNToolStripMenuItem" Property="Text">
+          <Source>Clone SVN repository</Source>
+          <Value>Cloner les dépôt SVN</Value>
+        </TranslationItem>
+        <TranslationItem Name="cloneToolStripMenuItem" Property="Text">
+          <Source>Clone repository</Source>
+          <Value>Cloner le dépôt</Value>
+        </TranslationItem>
+        <TranslationItem Name="closeToolStripMenuItem" Property="Text">
+          <Source>Close</Source>
+          <Value>Fermer</Value>
+        </TranslationItem>
+        <TranslationItem Name="collapseAllToolStripMenuItem" Property="Text">
+          <Source>Collapse all</Source>
+          <Value>Replier tout</Value>
+        </TranslationItem>
+        <TranslationItem Name="commandsToolStripMenuItem" Property="Text">
+          <Source>Commands</Source>
+          <Value>Commandes</Value>
+        </TranslationItem>
+        <TranslationItem Name="commitToolStripMenuItem" Property="Text">
+          <Source>Commit</Source>
+          <Value>Commit</Value>
+        </TranslationItem>
+        <TranslationItem Name="commitToolStripMenuItem1" Property="Text">
+          <Source>Commit</Source>
+          <Value>Commit</Value>
+        </TranslationItem>
+        <TranslationItem Name="commitcountPerUserToolStripMenuItem" Property="Text">
+          <Source>Commits per user</Source>
+          <Value>Commits par utilisateur</Value>
+        </TranslationItem>
+        <TranslationItem Name="committerToolStripMenuItem" Property="Text">
+          <Source>Committer</Source>
+          <Value>Commiteur</Value>
+        </TranslationItem>
+        <TranslationItem Name="compressGitDatabaseToolStripMenuItem" Property="Text">
+          <Source>Compress git database</Source>
+          <Value>Compresser la base de données git</Value>
+        </TranslationItem>
+        <TranslationItem Name="copyFilenameToClipboardToolStripMenuItem" Property="Text">
+          <Source>Copy full path</Source>
+          <Value>Copier le nom de fichier</Value>
+        </TranslationItem>
+        <TranslationItem Name="copyFilenameToClipboardToolStripMenuItem1" Property="Text">
+          <Source>Copy full path</Source>
+          <Value>Copier le nom de fichier</Value>
+        </TranslationItem>
+        <TranslationItem Name="deleteBranchToolStripMenuItem" Property="Text">
+          <Source>Delete branch</Source>
+          <Value>Supprimer branche</Value>
+        </TranslationItem>
+        <TranslationItem Name="deleteIndexlockToolStripMenuItem" Property="Text">
+          <Source>Delete index.lock</Source>
+          <Value>Supprimer index.lock</Value>
+        </TranslationItem>
+        <TranslationItem Name="deleteTagToolStripMenuItem" Property="Text">
+          <Source>Delete tag</Source>
+          <Value>Supprimer une étiquette</Value>
+        </TranslationItem>
+        <TranslationItem Name="diffContainsToolStripMenuItem" Property="Text">
+          <Source>Diff contains (SLOW)</Source>
+          <Value>Contenu des diffs (LENT)</Value>
+        </TranslationItem>
+        <TranslationItem Name="directoryIsNotAValidRepository" Property="Text">
+          <Source>The selected item is not a valid git repository.
+
+Do you want to abort and remove it from the recent repositories list?</Source>
+          <Value>L'item sélectionné n'est pas un dépôt git valide.
+
+Voulez vous abandonner et le retirer de la liste des dépôts récents?</Value>
+        </TranslationItem>
+        <TranslationItem Name="directoryIsNotAValidRepositoryCaption" Property="Text">
+          <Source>Open</Source>
+          <Value>Ouvrir</Value>
+        </TranslationItem>
+        <TranslationItem Name="donateToolStripMenuItem" Property="Text">
+          <Source>Donate</Source>
+          <Value>Faire un don</Value>
+        </TranslationItem>
+        <TranslationItem Name="dontSetAsDefaultToolStripMenuItem" Property="Text">
+          <Source>Don't set as default</Source>
+          <Value>Ne pas mettre par défaut</Value>
+        </TranslationItem>
+        <TranslationItem Name="editCheckedOutFileToolStripMenuItem" Property="Text">
+          <Source>Edit working dir file</Source>
+          <Value>Editer le fichier dans le répertoire de travail</Value>
+        </TranslationItem>
+        <TranslationItem Name="editgitattributesToolStripMenuItem" Property="Text">
+          <Source>Edit .gitattributes</Source>
+          <Value>Modifier .gitattributes</Value>
+        </TranslationItem>
+        <TranslationItem Name="editgitignoreToolStripMenuItem1" Property="Text">
+          <Source>Edit .gitignore</Source>
+          <Value>Modifier .gitignore</Value>
+        </TranslationItem>
+        <TranslationItem Name="editmailmapToolStripMenuItem" Property="Text">
+          <Source>Edit .mailmap</Source>
+          <Value>Modifier .mailmap</Value>
+        </TranslationItem>
+        <TranslationItem Name="exitToolStripMenuItem" Property="Text">
+          <Source>Exit</Source>
+          <Value>Quitter</Value>
+        </TranslationItem>
+        <TranslationItem Name="expandAllToolStripMenuItem" Property="Text">
+          <Source>Expand all (takes a while on large trees)</Source>
+          <Value>Déplier tout (prend du temps sur un arbre conséquent)</Value>
+        </TranslationItem>
+        <TranslationItem Name="fetchAllToolStripMenuItem" Property="Text">
+          <Source>Fetch all</Source>
+          <Value>Récupérer tout (Fetch)</Value>
+        </TranslationItem>
+        <TranslationItem Name="fetchToolStripMenuItem" Property="Text">
+          <Source>Fetch</Source>
+          <Value>Récupérer (Fetch)</Value>
+        </TranslationItem>
+        <TranslationItem Name="fileExplorerToolStripMenuItem" Property="Text">
+          <Source>File Explorer</Source>
+          <Value>Explorateur de fichiers</Value>
+        </TranslationItem>
+        <TranslationItem Name="fileHistoryDiffToolstripMenuItem" Property="Text">
+          <Source>File history</Source>
+          <Value>Historique de fichier</Value>
+        </TranslationItem>
+        <TranslationItem Name="fileHistoryToolStripMenuItem" Property="Text">
+          <Source>File history</Source>
+          <Value>Historique de fichier</Value>
+        </TranslationItem>
+        <TranslationItem Name="fileToolStripMenuItem" Property="Text">
+          <Source>File</Source>
+          <Value>Fichier</Value>
+        </TranslationItem>
+        <TranslationItem Name="fileTreeOpenContainingFolderToolStripMenuItem" Property="Text">
+          <Source>Open containing folder</Source>
+          <Value>Ouvrir le dossier contenant</Value>
+        </TranslationItem>
+        <TranslationItem Name="findInDiffToolStripMenuItem" Property="Text">
+          <Source>Find</Source>
+          <Value>Trouver</Value>
+        </TranslationItem>
+        <TranslationItem Name="findToolStripMenuItem" Property="Text">
+          <Source>Find</Source>
+          <Value>Trouver</Value>
+        </TranslationItem>
+        <TranslationItem Name="formatPatchToolStripMenuItem" Property="Text">
+          <Source>Format patch</Source>
+          <Value>Formater le patch</Value>
+        </TranslationItem>
+        <TranslationItem Name="generateOrImportKeyToolStripMenuItem" Property="Text">
+          <Source>Generate or import key</Source>
+          <Value>Générer ou importer une clé</Value>
+        </TranslationItem>
+        <TranslationItem Name="gitBashToolStripMenuItem" Property="Text">
+          <Source>Git bash</Source>
+          <Value>Git bash</Value>
+        </TranslationItem>
+        <TranslationItem Name="gitGUIToolStripMenuItem" Property="Text">
+          <Source>Git GUI</Source>
+          <Value>Git GUI</Value>
+        </TranslationItem>
+        <TranslationItem Name="gitMaintenanceToolStripMenuItem" Property="Text">
+          <Source>Git maintenance</Source>
+          <Value>Maintenance de Git</Value>
+        </TranslationItem>
+        <TranslationItem Name="gitToolStripMenuItem" Property="Text">
+          <Source>Git</Source>
+          <Value>Git</Value>
+        </TranslationItem>
+        <TranslationItem Name="gitcommandLogToolStripMenuItem" Property="Text">
+          <Source>Gitcommand log</Source>
+          <Value>Journal des commandes Git</Value>
+        </TranslationItem>
+        <TranslationItem Name="goToToolStripMenuItem" Property="Text">
+          <Source>Go to commit</Source>
+          <Value>Allez au commit</Value>
+        </TranslationItem>
+        <TranslationItem Name="hashToolStripMenuItem" Property="Text">
+          <Source>Hash</Source>
+          <Value>Hash</Value>
+        </TranslationItem>
+        <TranslationItem Name="helpToolStripMenuItem" Property="Text">
+          <Source>Help</Source>
+          <Value>Aide</Value>
+        </TranslationItem>
+        <TranslationItem Name="initNewRepositoryToolStripMenuItem" Property="Text">
+          <Source>Create new repository</Source>
+          <Value>Créer nouveau dépôt</Value>
+        </TranslationItem>
+        <TranslationItem Name="kGitToolStripMenuItem" Property="Text">
+          <Source>GitK</Source>
+          <Value>GitK</Value>
+        </TranslationItem>
+        <TranslationItem Name="localToolStripMenuItem" Property="Text">
+          <Source>Local</Source>
+          <Value>Locales</Value>
+        </TranslationItem>
+        <TranslationItem Name="manageRemoteRepositoriesToolStripMenuItem1" Property="Text">
+          <Source>Manage remote repositories</Source>
+          <Value>Gérer les dépôts distants</Value>
+        </TranslationItem>
+        <TranslationItem Name="manageSubmodulesToolStripMenuItem" Property="Text">
+          <Source>Manage submodules</Source>
+          <Value>Gérer les sous modules</Value>
+        </TranslationItem>
+        <TranslationItem Name="mergeBranchToolStripMenuItem" Property="Text">
+          <Source>Merge branches</Source>
+          <Value>Fusionner branches</Value>
+        </TranslationItem>
+        <TranslationItem Name="mergeToolStripMenuItem" Property="Text">
+          <Source>Merge</Source>
+          <Value>Fusionner</Value>
+        </TranslationItem>
+        <TranslationItem Name="openContainingFolderToolStripMenuItem" Property="Text">
+          <Source>Open containing folder</Source>
+          <Value>Ouvrir le dossier contenant</Value>
+        </TranslationItem>
+        <TranslationItem Name="openFileToolStripMenuItem" Property="Text">
+          <Source>Open this revision (temp file)</Source>
+          <Value>Ouvrir cette révision (fichier temporaire)</Value>
+        </TranslationItem>
+        <TranslationItem Name="openFileWithToolStripMenuItem" Property="Text">
+          <Source>Open this revision with... (temp file)</Source>
+          <Value>Ouvrir cette révision avec... (fichier temporaire)</Value>
+        </TranslationItem>
+        <TranslationItem Name="openToolStripMenuItem" Property="Text">
+          <Source>Open</Source>
+          <Value>Ouvrir</Value>
+        </TranslationItem>
+        <TranslationItem Name="openWithDifftoolToolStripMenuItem" Property="Text">
+          <Source>Open with difftool</Source>
+          <Value>Ouvrir avec difftool</Value>
+        </TranslationItem>
+        <TranslationItem Name="openWithToolStripMenuItem" Property="Text">
+          <Source>Open working dir file with...</Source>
+          <Value>Ouvrir le fichier de l'espace de travail avec...</Value>
+        </TranslationItem>
+        <TranslationItem Name="parentOfALocalToolStripMenuItem" Property="Text">
+          <Source>A's parent &lt;--&gt; Working dir</Source>
+          <Value>Parent de A &lt;--&gt; Répertoire de travail</Value>
+        </TranslationItem>
+        <TranslationItem Name="parentOfBLocalToolStripMenuItem" Property="Text">
+          <Source>B's parent &lt;--&gt; Working dir</Source>
+          <Value>Parent de B &lt;--&gt; Répertoire de travail
+</Value>
+        </TranslationItem>
+        <TranslationItem Name="patchToolStripMenuItem" Property="Text">
+          <Source>View patch file</Source>
+          <Value>Voir fichier patch</Value>
+        </TranslationItem>
+        <TranslationItem Name="pluginsToolStripMenuItem" Property="Text">
+          <Source>Plugins</Source>
+          <Value>Extensions</Value>
+        </TranslationItem>
+        <TranslationItem Name="pullToolStripMenuItem" Property="Text">
+          <Source>Pull</Source>
+          <Value>Récupérer (Pull)</Value>
+        </TranslationItem>
+        <TranslationItem Name="pullToolStripMenuItem1" Property="Text">
+          <Source>Pull</Source>
+          <Value>Récupérer (Pull)</Value>
+        </TranslationItem>
+        <TranslationItem Name="pushToolStripMenuItem" Property="Text">
+          <Source>Push</Source>
+          <Value>Pousser (Push)</Value>
+        </TranslationItem>
+        <TranslationItem Name="rebaseToolStripMenuItem" Property="Text">
+          <Source>Rebase</Source>
+          <Value>Rebaser</Value>
+        </TranslationItem>
+        <TranslationItem Name="rebaseToolStripMenuItem1" Property="Text">
+          <Source>Rebase</Source>
+          <Value>Rebaser</Value>
+        </TranslationItem>
+        <TranslationItem Name="recentToolStripMenuItem" Property="Text">
+          <Source>Recent Repositories</Source>
+          <Value>Dépôts récents</Value>
+        </TranslationItem>
+        <TranslationItem Name="refreshToolStripMenuItem" Property="Text">
+          <Source>Refresh</Source>
+          <Value>Rafraichir</Value>
+        </TranslationItem>
+        <TranslationItem Name="remoteToolStripMenuItem" Property="Text">
+          <Source>Remote</Source>
+          <Value>Distante</Value>
+        </TranslationItem>
+        <TranslationItem Name="remotesToolStripMenuItem" Property="Text">
+          <Source>Remotes</Source>
+          <Value>Dépôts distants</Value>
+        </TranslationItem>
+        <TranslationItem Name="reportAnIssueToolStripMenuItem" Property="Text">
+          <Source>Report an issue</Source>
+          <Value>Rapporter un problème</Value>
+        </TranslationItem>
+        <TranslationItem Name="resetFileToAToolStripMenuItem" Property="Text">
+          <Source>A</Source>
+          <Value>A</Value>
+        </TranslationItem>
+        <TranslationItem Name="resetFileToRemoteToolStripMenuItem" Property="Text">
+          <Source>B</Source>
+          <Value>B</Value>
+        </TranslationItem>
+        <TranslationItem Name="resetFileToToolStripMenuItem" Property="Text">
+          <Source>Reset file(s) to</Source>
+          <Value>Remettre fichier(s) à</Value>
+        </TranslationItem>
+        <TranslationItem Name="resetToThisRevisionToolStripMenuItem" Property="Text">
+          <Source>Reset to selected revision</Source>
+          <Value>Remettre à la révision sélectionnée</Value>
+        </TranslationItem>
+        <TranslationItem Name="resetToolStripMenuItem" Property="Text">
+          <Source>Reset changes</Source>
+          <Value>Réinitialiser changements</Value>
+        </TranslationItem>
+        <TranslationItem Name="runMergetoolToolStripMenuItem" Property="Text">
+          <Source>Solve mergeconflicts</Source>
+          <Value>Résoudre conflits de fusion</Value>
+        </TranslationItem>
+        <TranslationItem Name="saveAsToolStripMenuItem" Property="Text">
+          <Source>Save as...</Source>
+          <Value>Enregistrer sous</Value>
+        </TranslationItem>
+        <TranslationItem Name="saveAsToolStripMenuItem1" Property="Text">
+          <Source>Save (B) as...</Source>
+          <Value>Enregistrer sous</Value>
+        </TranslationItem>
+        <TranslationItem Name="saveToolStripMenuItem" Property="Text">
+          <Source>Save</Source>
+          <Value>Enregistrer</Value>
+        </TranslationItem>
+        <TranslationItem Name="settingsToolStripMenuItem" Property="Text">
+          <Source>Settings</Source>
+          <Value>Configuration</Value>
+        </TranslationItem>
+        <TranslationItem Name="settingsToolStripMenuItem1" Property="Text">
+          <Source>Settings</Source>
+          <Value>Configuration</Value>
+        </TranslationItem>
+        <TranslationItem Name="settingsToolStripMenuItem2" Property="Text">
+          <Source>Settings</Source>
+          <Value>Configuration</Value>
+        </TranslationItem>
+        <TranslationItem Name="startAuthenticationAgentToolStripMenuItem" Property="Text">
+          <Source>Start authentication agent</Source>
+          <Value>Démarrer l'agent d'authentification</Value>
+        </TranslationItem>
+        <TranslationItem Name="stashChangesToolStripMenuItem" Property="Text">
+          <Source>Stash</Source>
+          <Value>Stash</Value>
+        </TranslationItem>
+        <TranslationItem Name="stashPopToolStripMenuItem" Property="Text">
+          <Source>Stash pop</Source>
+          <Value>Appliquer le stash</Value>
+        </TranslationItem>
+        <TranslationItem Name="stashToolStripMenuItem" Property="Text">
+          <Source>Stash changes</Source>
+          <Value>Changements du stash</Value>
+        </TranslationItem>
+        <TranslationItem Name="submodulesToolStripMenuItem" Property="Text">
+          <Source>Submodules</Source>
+          <Value>Sous modules</Value>
+        </TranslationItem>
+        <TranslationItem Name="synchronizeAllSubmodulesToolStripMenuItem" Property="Text">
+          <Source>Synchronize all submodules</Source>
+          <Value>Synchroniser tous les sous modules</Value>
+        </TranslationItem>
+        <TranslationItem Name="tagToolStripMenuItem" Property="Text">
+          <Source>Create tag</Source>
+          <Value>Créer une étiquette</Value>
+        </TranslationItem>
+        <TranslationItem Name="toggleSplitViewLayout" Property="ToolTipText">
+          <Source>Toggle split view layout</Source>
+          <Value>Activer vue séparée</Value>
+        </TranslationItem>
+        <TranslationItem Name="toolStripButton1" Property="Text">
+          <Source>Commit</Source>
+          <Value>Commiter</Value>
+        </TranslationItem>
+        <TranslationItem Name="toolStripButtonLevelUp" Property="Text">
+          <Source>Go to superproject</Source>
+          <Value>Aller au projet supérieur</Value>
+        </TranslationItem>
+        <TranslationItem Name="toolStripButtonPull" Property="Text">
+          <Source>Pull</Source>
+          <Value>Récupérer (Pull)</Value>
+        </TranslationItem>
+        <TranslationItem Name="toolStripButtonPush" Property="Text">
+          <Source>Push</Source>
+          <Value>Pousser (Push)</Value>
+        </TranslationItem>
+        <TranslationItem Name="toolStripLabel1" Property="Text">
+          <Source>Branches:</Source>
+          <Value>Branches :</Value>
+        </TranslationItem>
+        <TranslationItem Name="toolStripLabel2" Property="Text">
+          <Source>Filter:</Source>
+          <Value>Filtre :</Value>
+        </TranslationItem>
+        <TranslationItem Name="toolStripSplitStash" Property="ToolTipText">
+          <Source>Stash changes</Source>
+          <Value>Changements du stash</Value>
+        </TranslationItem>
+        <TranslationItem Name="toolStripStatusLabel1" Property="Text">
+          <Source>X</Source>
+          <Value>X</Value>
+        </TranslationItem>
+        <TranslationItem Name="translateToolStripMenuItem" Property="Text">
+          <Source>Translate</Source>
+          <Value>Traduire</Value>
+        </TranslationItem>
+        <TranslationItem Name="updateAllSubmodulesToolStripMenuItem" Property="Text">
+          <Source>Update all submodules</Source>
+          <Value>Mettre à jour tous les sous modules</Value>
+        </TranslationItem>
+        <TranslationItem Name="userManualToolStripMenuItem" Property="Text">
+          <Source>User Manual</Source>
+          <Value>Manuel Utilisateur</Value>
+        </TranslationItem>
+        <TranslationItem Name="verifyGitDatabaseToolStripMenuItem" Property="Text">
+          <Source>Recover lost objects</Source>
+          <Value>Retrouver objets perdus</Value>
+        </TranslationItem>
+        <TranslationItem Name="viewDiffToolStripMenuItem" Property="Text">
+          <Source>View changes</Source>
+          <Value>Voir changements</Value>
+        </TranslationItem>
+        <TranslationItem Name="viewStashToolStripMenuItem" Property="Text">
+          <Source>View stash</Source>
+          <Value>Voir les stashs</Value>
+        </TranslationItem>
+        <TranslationItem Name="branchSelect" Property="ToolTipText" type="obsolete">
+          <Source>Change current branch</Source>
+          <Value>Changer la branche actuelle</Value>
+        </TranslationItem>
+      </translationItems>
+    </TranslationCategory>
+    <TranslationCategory Name="FormChangeLog">
+      <translationItems>
+        <TranslationItem Name="$this" Property="Text">
+          <Source>Change log</Source>
+          <Value>Jounal des changements</Value>
+        </TranslationItem>
+      </translationItems>
+    </TranslationCategory>
+    <TranslationCategory Name="FormCheckout">
+      <translationItems>
+        <TranslationItem Name="$this" Property="Text">
+          <Source>Checkout revision</Source>
+          <Value>Charger la révision</Value>
+        </TranslationItem>
+        <TranslationItem Name="Force" Property="Text">
+          <Source>Force</Source>
+          <Value>Forcer</Value>
+        </TranslationItem>
+        <TranslationItem Name="Ok" Property="Text">
+          <Source>Checkout</Source>
+          <Value>Charger</Value>
+        </TranslationItem>
+        <TranslationItem Name="_noRevisionSelectedMsgBox" Property="Text">
+          <Source>Select 1 revision to checkout.</Source>
+          <Value>Sélectionner 1 révision à charger</Value>
+        </TranslationItem>
+        <TranslationItem Name="_noRevisionSelectedMsgBoxCaption" Property="Text">
+          <Source>Checkout</Source>
+          <Value>Charger</Value>
+        </TranslationItem>
+      </translationItems>
+    </TranslationCategory>
+    <TranslationCategory Name="FormCheckoutBranch">
+      <translationItems>
+        <TranslationItem Name="$this" Property="Text">
+          <Source>Checkout branch</Source>
+          <Value>Charger une branche</Value>
+        </TranslationItem>
+        <TranslationItem Name="LocalBranch" Property="Text">
+          <Source>Local branch</Source>
+          <Value>Branche locale</Value>
+        </TranslationItem>
+        <TranslationItem Name="Ok" Property="Text">
+          <Source>Checkout</Source>
+          <Value>Charger</Value>
+        </TranslationItem>
+        <TranslationItem Name="Remotebranch" Property="Text">
+          <Source>Remote branch</Source>
+          <Value>Branche distante</Value>
+        </TranslationItem>
+        <TranslationItem Name="_createBranch" Property="Text">
+          <Source>Create local branch with the name:</Source>
+          <Value>Créer une branche locale avec le nom :</Value>
+        </TranslationItem>
+        <TranslationItem Name="_customBranchNameIsEmpty" Property="Text">
+          <Source>Custom branch name is empty.
+Enter valid branch name or select predefined value.</Source>
+          <Value>Le nom choisi de la branche est vide.
+Entrez un nom de branche valide ou sélectionnez une valeur prédéfinie.</Value>
+        </TranslationItem>
+        <TranslationItem Name="_customBranchNameIsNotValid" Property="Text">
+          <Source>“{0}” is not valid branch name.
+Enter valid branch name or select predefined value.</Source>
+          <Value>“{0}” n'est pas un nom de branche valide.
+Entrez un nom de branche valide ou sélectionnez une valeur prédéfinie.
+</Value>
+        </TranslationItem>
+        <TranslationItem Name="label1" Property="Text">
+          <Source>Select branch</Source>
+          <Value>Sélectionnez une branche</Value>
+        </TranslationItem>
+        <TranslationItem Name="localChangesGB" Property="Text">
+          <Source>Local changes</Source>
+          <Value>Changements locaux</Value>
+        </TranslationItem>
+        <TranslationItem Name="rbCreateBranchWithCustomName" Property="Text">
+          <Source>Create local branch with custom name:</Source>
+          <Value>Créer une branche locale avec le nom choisi :</Value>
+        </TranslationItem>
+        <TranslationItem Name="rbDontChange" Property="Text">
+          <Source>Don't change</Source>
+          <Value>Ne pas changer</Value>
+        </TranslationItem>
+        <TranslationItem Name="rbDontCreate" Property="Text">
+          <Source>Checkout remote branch</Source>
+          <Value>Charger la branche distante</Value>
+        </TranslationItem>
+        <TranslationItem Name="rbMerge" Property="Text">
+          <Source>Merge</Source>
+          <Value>Fusionner</Value>
+        </TranslationItem>
+        <TranslationItem Name="rbReset" Property="Text">
+          <Source>Reset</Source>
+          <Value>Réinitialiser</Value>
+        </TranslationItem>
+        <TranslationItem Name="rbResetBranch" Property="Text">
+          <Source>Reset local branch with the name:</Source>
+          <Value>Réinitialiser la branche locale avec le nom :</Value>
+        </TranslationItem>
+        <TranslationItem Name="rbStash" Property="Text">
+          <Source>Stash</Source>
+          <Value>Stash</Value>
+        </TranslationItem>
+      </translationItems>
+    </TranslationCategory>
+    <TranslationCategory Name="FormCherryPick">
+      <translationItems>
+        <TranslationItem Name="$this" Property="Text">
+          <Source>Cherry pick commit</Source>
+          <Value>Cherry picker le commit</Value>
+        </TranslationItem>
+        <TranslationItem Name="AutoCommit" Property="Text">
+          <Source>Automatically create a commit</Source>
+          <Value>Créer automatiquement un commit</Value>
+        </TranslationItem>
+        <TranslationItem Name="BranchInfo" Property="Text">
+          <Source>Cherry pick this commit:</Source>
+          <Value>Cherry picker ce commit</Value>
+        </TranslationItem>
+        <TranslationItem Name="ParentsLabel" Property="Text">
+          <Source>This commit is a merge, select parent:</Source>
+          <Value>Ce commit est un commit de fusion, sélectionner le parent :</Value>
+        </TranslationItem>
+        <TranslationItem Name="Pick" Property="Text">
+          <Source>Cherry pick</Source>
+          <Value>Cherry picker</Value>
+        </TranslationItem>
+        <TranslationItem Name="_noneParentSelectedText" Property="Text">
+          <Source>None parent is selected!</Source>
+          <Value>Aucun parent n'est sélectionné!</Value>
+        </TranslationItem>
+        <TranslationItem Name="_noneParentSelectedTextCaption" Property="Text">
+          <Source>Error</Source>
+          <Value>Erreur</Value>
+        </TranslationItem>
+        <TranslationItem Name="checkAddReference" Property="Text">
+          <Source>Add commit reference to commit message</Source>
+          <Value>Ajouter la référence du commit au message de commit</Value>
+        </TranslationItem>
+        <TranslationItem Name="columnHeader1" Property="Text">
+          <Source>No.</Source>
+          <Value>Non.</Value>
+        </TranslationItem>
+        <TranslationItem Name="columnHeader2" Property="Text">
+          <Source>Message</Source>
+          <Value>Message</Value>
+        </TranslationItem>
+        <TranslationItem Name="columnHeader3" Property="Text">
+          <Source>Author</Source>
+          <Value>Auteur</Value>
+        </TranslationItem>
+        <TranslationItem Name="columnHeader4" Property="Text">
+          <Source>Date</Source>
+          <Value>Date</Value>
+        </TranslationItem>
+        <TranslationItem Name="label2" Property="Text">
+          <Source>Choose another
+revision:</Source>
+          <Value>Choisir une autre révision</Value>
+        </TranslationItem>
+      </translationItems>
+    </TranslationCategory>
+    <TranslationCategory Name="FormChooseCommit">
+      <translationItems>
+        <TranslationItem Name="$this" Property="Text">
+          <Source>Choose Commit</Source>
+          <Value>Choisir un commit</Value>
+        </TranslationItem>
+        <TranslationItem Name="btnOK" Property="Text" type="unfinished">
+          <Source>OK</Source>
+          <Value>OK</Value>
+        </TranslationItem>
+      </translationItems>
+    </TranslationCategory>
+    <TranslationCategory Name="FormChooseTranslation">
+      <translationItems>
+        <TranslationItem Name="$this" Property="Text">
+          <Source>Choose language</Source>
+          <Value>Choix langue</Value>
+        </TranslationItem>
+        <TranslationItem Name="label1" Property="Text">
+          <Source>Choose your language</Source>
+          <Value>Choississez votre langue</Value>
+        </TranslationItem>
+        <TranslationItem Name="label2" Property="Text">
+          <Source>You can change the language at any time in the settings dialog</Source>
+          <Value>Vous pouvez changez la langue dans le panneau de configuration</Value>
+        </TranslationItem>
+      </translationItems>
+    </TranslationCategory>
+    <TranslationCategory Name="FormCleanupRepository">
+      <translationItems>
+        <TranslationItem Name="$this" Property="Text">
+          <Source>Cleanup repository</Source>
+          <Value>Nettoyer le dépôt</Value>
+        </TranslationItem>
+        <TranslationItem Name="Cancel" Property="Text">
+          <Source>Cancel</Source>
+          <Value>Annuler</Value>
+        </TranslationItem>
+        <TranslationItem Name="Cleanup" Property="Text">
+          <Source>Cleanup</Source>
+          <Value>Nettoyer</Value>
+        </TranslationItem>
+        <TranslationItem Name="Preview" Property="Text">
+          <Source>Preview</Source>
+          <Value>Prévisualisation</Value>
+        </TranslationItem>
+        <TranslationItem Name="RemoveAll" Property="Text">
+          <Source>Remove all untracked files</Source>
+          <Value>Retirer tous les fichiers non traqués</Value>
+        </TranslationItem>
+        <TranslationItem Name="RemoveDirectories" Property="Text">
+          <Source>Remove untracked directories</Source>
+          <Value>Retirer tous les répertoires non traqués</Value>
+        </TranslationItem>
+        <TranslationItem Name="RemoveIngnored" Property="Text" type="unfinished">
+          <Source>Remove only ignored untracked files</Source>
+          <OldSource>Remove only ingnored untracked files</OldSource>
+          <Value>Retirer uniquement les fichiers non traqués ignorés</Value>
+        </TranslationItem>
+        <TranslationItem Name="RemoveNonIgnored" Property="Text">
+          <Source>Remove only non-ignored untracked files</Source>
+          <Value>Retirer uniquement les fichiers non traqués non-ignorés</Value>
+        </TranslationItem>
+        <TranslationItem Name="_reallyCleanupQuestion" Property="Text">
+          <Source>Are you sure you want to cleanup the repository?</Source>
+          <Value>Etes vous sûr de vouloir nettoyer le dépôt?</Value>
+        </TranslationItem>
+        <TranslationItem Name="_reallyCleanupQuestionCaption" Property="Text" type="unfinished">
+          <Source>Cleanup</Source>
+          <Value>Nettoyer</Value>
+        </TranslationItem>
+        <TranslationItem Name="groupBox1" Property="Text" type="unfinished">
+          <Source>Cleanup repository</Source>
+          <Value>Nettoyer le dépôt</Value>
+        </TranslationItem>
+      </translationItems>
+    </TranslationCategory>
+    <TranslationCategory Name="FormClone">
+      <translationItems>
+        <TranslationItem Name="$this" Property="Text">
+          <Source>Clone</Source>
+          <Value>Cloner</Value>
+        </TranslationItem>
+        <TranslationItem Name="Central" Property="Text">
+          <Source>Central repository, no working dir  (--bare --shared=all)</Source>
+          <Value>Dépôt central, pas de répertoire de travail (--base, --shared=all)</Value>
+        </TranslationItem>
+        <TranslationItem Name="CentralRepository" Property="Text">
+          <Source>P&amp;ublic repository, no working dir  (--bare)</Source>
+          <Value>Dépôt public, pas de répertoire de travail (--bare)</Value>
+        </TranslationItem>
+        <TranslationItem Name="FromBrowse" Property="Text">
+          <Source>&amp;Browse</Source>
+          <Value>&amp;Parcourir</Value>
+        </TranslationItem>
+        <TranslationItem Name="LoadSSHKey" Property="Text">
+          <Source>&amp;Load SSH key</Source>
+          <Value>&amp;Charger clef ssh</Value>
+        </TranslationItem>
+        <TranslationItem Name="Ok" Property="Text">
+          <Source>Clone</Source>
+          <Value>Cloner</Value>
+        </TranslationItem>
+        <TranslationItem Name="Personal" Property="Text">
+          <Source>Personal repository</Source>
+          <Value>Dépôt personnel</Value>
+        </TranslationItem>
+        <TranslationItem Name="PersonalRepository" Property="Text">
+          <Source>&amp;Personal repository</Source>
+          <Value>&amp;Dépôt personnel</Value>
+        </TranslationItem>
+        <TranslationItem Name="ToBrowse" Property="Text">
+          <Source>B&amp;rowse</Source>
+          <Value>&amp;Parcourir</Value>
+        </TranslationItem>
+        <TranslationItem Name="_infoDirectoryExists" Property="Text">
+          <Source>(Directory already exists)</Source>
+          <Value>(Dossier déjà existant)</Value>
+        </TranslationItem>
+        <TranslationItem Name="_infoDirectoryNew" Property="Text">
+          <Source>(New directory)</Source>
+          <Value>(Nouveau dossier)</Value>
+        </TranslationItem>
+        <TranslationItem Name="_infoNewRepositoryLocation" Property="Text">
+          <Source>The repository will be cloned to a new directory located here:
+{0}</Source>
+          <Value>Le dépôt sera cloné dans un nouveau dossier situé ici:
+{0}</Value>
+        </TranslationItem>
+        <TranslationItem Name="_questionOpenRepo" Property="Text">
+          <Source>The repository has been cloned successfully.
+Do you want to open the new repository "{0}" now?</Source>
+          <Value>Le dépôt a bien été cloné.
+Voulez-vous ouvrir le nouveau dépôt "{0}" maintenant ?</Value>
+        </TranslationItem>
+        <TranslationItem Name="_questionOpenRepoCaption" Property="Text">
+          <Source>Open</Source>
+          <Value>Ouvrir</Value>
+        </TranslationItem>
+        <TranslationItem Name="brachLabel" Property="Text">
+          <Source>&amp;Branch:</Source>
+          <Value>&amp;Branche :</Value>
+        </TranslationItem>
+        <TranslationItem Name="cbIntializeAllSubmodules" Property="Text">
+          <Source>Initialize all submodules</Source>
+          <Value>Initialiser les sous modules</Value>
+        </TranslationItem>
+        <TranslationItem Name="groupBox1" Property="Text">
+          <Source>Repository type</Source>
+          <Value>Type de dépôt</Value>
+        </TranslationItem>
+        <TranslationItem Name="label1" Property="Text">
+          <Source>&amp;Repository to clone:</Source>
+          <Value>&amp;Dépôt à cloner :</Value>
+        </TranslationItem>
+        <TranslationItem Name="label2" Property="Text">
+          <Source>&amp;Destination:</Source>
+          <Value>&amp;Destination :</Value>
+        </TranslationItem>
+        <TranslationItem Name="label3" Property="Text">
+          <Source>&amp;Subdirectory to create:</Source>
+          <Value>Sous-dossier à créer :</Value>
+        </TranslationItem>
+        <TranslationItem Name="Info" Property="Text" type="obsolete">
+          <Source>The repository will be cloned to a new directory located here:
+[&amp;Destination:]\GitExtensions</Source>
+          <Value>USELESS</Value>
+        </TranslationItem>
+      </translationItems>
+    </TranslationCategory>
+    <TranslationCategory Name="FormCommandlineHelp">
+      <translationItems>
+        <TranslationItem Name="$this" Property="Text">
+          <Source>Commandline usage</Source>
+          <Value>Utilisation de la ligne de commande</Value>
+        </TranslationItem>
+        <TranslationItem Name="label1" Property="Text">
+          <Source>Supported commandline arguments for
+gitex.cmd / gitex (located in the same folder as GitExtensions.exe):</Source>
+          <Value>Arguments de ligne de commande supporté pour
+gitex.cmd / gitex (situé dans le même répertoire que GitExtensions.exe) :</Value>
+        </TranslationItem>
+      </translationItems>
+    </TranslationCategory>
+    <TranslationCategory Name="FormCommit">
+      <translationItems>
+        <TranslationItem Name="$this" Property="Text" type="unfinished">
+          <Source>Commit</Source>
+          <Value>Commiter</Value>
+        </TranslationItem>
+        <TranslationItem Name="Amend" Property="Text">
+          <Source>&amp;Amend Commit</Source>
+          <Value>&amp;Rectifier le commit</Value>
+        </TranslationItem>
+        <TranslationItem Name="Cancel" Property="Text">
+          <Source>Cancel</Source>
+          <Value>Annuler</Value>
+        </TranslationItem>
+        <TranslationItem Name="Commit" Property="Text">
+          <Source>&amp;Commit</Source>
+          <Value>&amp;Commiter</Value>
+        </TranslationItem>
+        <TranslationItem Name="CommitAndPush" Property="Text">
+          <Source>C&amp;ommit &amp;&amp; push</Source>
+          <Value>C&amp;ommiter &amp;&amp; pousser</Value>
+        </TranslationItem>
+        <TranslationItem Name="Ok" Property="Text" type="unfinished">
+          <Source>Commit</Source>
+          <Value>Commiter</Value>
+        </TranslationItem>
+        <TranslationItem Name="Reset" Property="Text">
+          <Source>Reset changes</Source>
+          <Value>Réinitialiser changements</Value>
+        </TranslationItem>
+        <TranslationItem Name="SolveMergeconflicts" Property="Text" type="unfinished">
+          <Source>There are unresolved mergeconflicts
+</Source>
+          <Value>Il y a des conflits de fusion non résolus</Value>
+        </TranslationItem>
+        <TranslationItem Name="StageInSuperproject" Property="Text">
+          <Source>Stage in Superproject</Source>
+          <Value>Indexer dans le projet supérieur</Value>
+        </TranslationItem>
+        <TranslationItem Name="_ResetSelectedLinesToolStripMenuItem" Property="Text">
+          <Source>Reset selected line(s)</Source>
+          <Value>Réinitialiser les lignes sélectionnées</Value>
+        </TranslationItem>
+        <TranslationItem Name="_StageSelectedLinesToolStripMenuItem" Property="Text">
+          <Source>Stage selected line(s)</Source>
+          <Value>Indexer les lignes sélectionnées</Value>
+        </TranslationItem>
+        <TranslationItem Name="_amendCommit" Property="Text">
+          <Source>You are about to rewrite history.
+Only use amend if the commit is not published yet!
+
+Do you want to continue?</Source>
+          <Value>Vous êtes sur le point de réécrire l'historique.
+N'utilisez la rectification que si le commit n'a pas encore été publié !
+
+Voulez-vous continuer ?</Value>
+        </TranslationItem>
+        <TranslationItem Name="_amendCommitCaption" Property="Text">
+          <Source>Amend commit</Source>
+          <Value>Rectifier commit</Value>
+        </TranslationItem>
+        <TranslationItem Name="_commitMessageDisabled" Property="Text">
+          <Source>Commit Message is requested during commit</Source>
+          <Value>Un message de commit est requis durant le commit</Value>
+        </TranslationItem>
+        <TranslationItem Name="_commitMsgFirstLineInvalid" Property="Text">
+          <Source>First line of commit message contains too many characters.
+Do you want to continue?</Source>
+          <Value>La 1ère ligne du message de commit contient trop de caractères.
+Voulez-vous continuer?</Value>
+        </TranslationItem>
+        <TranslationItem Name="_commitMsgLineInvalid" Property="Text">
+          <Source>The following line of commit message contains too many characters:
+
+{0}
+
+Do you want to continue?</Source>
+          <Value>La ligne suivante du message de commit contient trop de caractères :
+
+{0}
+
+Voulez-vous continuer?</Value>
+        </TranslationItem>
+        <TranslationItem Name="_commitMsgRegExNotMatched" Property="Text">
+          <Source>Commit message does not match RegEx.
+Do you want to continue?</Source>
+          <Value>Le message de commit ne correspond pas à la RegEx.
+Voulez-vous continuer?</Value>
+        </TranslationItem>
+        <TranslationItem Name="_commitMsgSecondLineNotEmpty" Property="Text">
+          <Source>Second line of commit message is not empty.
+Do you want to continue?</Source>
+          <Value>Le 2ème ligne du message de commit n'est pas vide.
+Voulez-vous continuer?</Value>
+        </TranslationItem>
+        <TranslationItem Name="_commitTemplateSettings" Property="Text">
+          <Source>Settings</Source>
+          <Value>Configuration</Value>
+        </TranslationItem>
+        <TranslationItem Name="_commitValidationCaption" Property="Text">
+          <Source>Commit validation</Source>
+          <Value>Validation du commit</Value>
+        </TranslationItem>
+        <TranslationItem Name="_deleteFailed" Property="Text">
+          <Source>Delete file failed</Source>
+          <Value>Suppression du fichier échouée</Value>
+        </TranslationItem>
+        <TranslationItem Name="_deleteSelectedFiles" Property="Text">
+          <Source>Are you sure you want delete the selected file(s)?</Source>
+          <Value>Voulez-vous vraiment supprimer les fichier(s) sélectionné(s) ?</Value>
+        </TranslationItem>
+        <TranslationItem Name="_deleteSelectedFilesCaption" Property="Text">
+          <Source>Delete</Source>
+          <Value>Supprimer</Value>
+        </TranslationItem>
+        <TranslationItem Name="_deleteUntrackedFiles" Property="Text">
+          <Source>Are you sure you want to delete all untracked files?</Source>
+          <Value>Voulez-vous vraiment supprimer tous les fichiers non suivis ?</Value>
+        </TranslationItem>
+        <TranslationItem Name="_deleteUntrackedFilesCaption" Property="Text">
+          <Source>Delete untracked files.</Source>
+          <Value>Supprimer tous les fichiers non-suivis.</Value>
+        </TranslationItem>
+        <TranslationItem Name="_enterCommitMessage" Property="Text">
+          <Source>Please enter commit message</Source>
+          <Value>Veuillez entrer un message de commit</Value>
+        </TranslationItem>
+        <TranslationItem Name="_enterCommitMessageCaption" Property="Text">
+          <Source>Commit message</Source>
+          <Value>Message de commit</Value>
+        </TranslationItem>
+        <TranslationItem Name="_enterCommitMessageHint" Property="Text">
+          <Source>Enter commit message</Source>
+          <Value>Entrer un message de commit</Value>
+        </TranslationItem>
+        <TranslationItem Name="_formTitle" Property="Text">
+          <Source>Commit to {0} ({1})</Source>
+          <Value>Commiter sur {0} {1}</Value>
+        </TranslationItem>
+        <TranslationItem Name="_mergeConflicts" Property="Text">
+          <Source>There are unresolved mergeconflicts, solve mergeconflicts before committing.</Source>
+          <Value>Il y a des conflits de fusion non résolus, résolvez les avant un commit</Value>
+        </TranslationItem>
+        <TranslationItem Name="_mergeConflictsCaption" Property="Text">
+          <Source>Merge conflicts</Source>
+          <Value>Conflits de fusion</Value>
+        </TranslationItem>
+        <TranslationItem Name="_noFilesStagedAndConfirmAnEmptyMergeCommit" Property="Text">
+          <Source>There are no files staged for this commit.
+Are you sure you want to commit?</Source>
+          <Value>Il n'y a pas de fichiers indexés pour ce commit.
+Voulez-vous vraiment faire un commit ?</Value>
+        </TranslationItem>
+        <TranslationItem Name="_noFilesStagedAndNothingToCommit" Property="Text">
+          <Source>There are no files staged for this commit.</Source>
+          <Value>Il n'y a pas de fichiers indexés pour ce commit.</Value>
+        </TranslationItem>
+        <TranslationItem Name="_noFilesStagedButSuggestToCommitAllUnstaged" Property="Text">
+          <Source>There are no files staged for this commit. Stage and commit all unstaged files?</Source>
+          <Value>Il n'ya pas de fichiers indexés pour ce commit. Indexer et faire un commit de tous les fichiers non-indexés ?</Value>
+        </TranslationItem>
+        <TranslationItem Name="_noStagedChanges" Property="Text">
+          <Source>There are no staged changes</Source>
+          <Value>Il n'y a pas de changements indexés</Value>
+        </TranslationItem>
+        <TranslationItem Name="_noUnstagedChanges" Property="Text">
+          <Source>There are no unstaged changes</Source>
+          <Value>Il n'y a pas de changements non-indexés</Value>
+        </TranslationItem>
+        <TranslationItem Name="_notOnBranch" Property="Text">
+          <Source>This commit will be unreferenced when switching to another branch and can be lost.
+
+Do you want to continue?</Source>
+          <Value>Vous n'êtes pas sur une branche. Ce commit sera non-référencé quand vous chargerez une branche et peut être perdu. Voulez-vous continuer ?</Value>
+        </TranslationItem>
+        <TranslationItem Name="_notOnBranchButtons" Property="Text">
+          <Source>Checkout branch|Continue</Source>
+          <Value>Charger branche|Continuer</Value>
+        </TranslationItem>
+        <TranslationItem Name="_notOnBranchCaption" Property="Text">
+          <Source>Not on a branch</Source>
+          <Value>Pas sur une branche.</Value>
+        </TranslationItem>
+        <TranslationItem Name="_notOnBranchMainInstruction" Property="Text">
+          <Source>You are not working on a branch</Source>
+          <Value>Vous ne travaillez pas sur une branche</Value>
+        </TranslationItem>
+        <TranslationItem Name="_onlyStageChunkOfSingleFileError" Property="Text">
+          <Source>You can only use this option when selecting a single file</Source>
+          <Value>Vous ne pouvez utiliser cette option qu'en sélectionnant un seul fichier</Value>
+        </TranslationItem>
+        <TranslationItem Name="_resetChangesCaption" Property="Text">
+          <Source>Reset changes</Source>
+          <Value>Réinit. modifications</Value>
+        </TranslationItem>
+        <TranslationItem Name="_resetSelectedChangesText" Property="Text">
+          <Source>Are you sure you want to reset all selected files?</Source>
+          <Value>Voulez-vous vraiment réinitialiser tous les fichiers sélectionnés ?</Value>
+        </TranslationItem>
+        <TranslationItem Name="_resetSelectedLines" Property="Text">
+          <Source>Reset selected line(s)</Source>
+          <Value>Réinitialiser les lignes sélectionnées</Value>
+        </TranslationItem>
+        <TranslationItem Name="_resetSelectedLinesConfirmation" Property="Text">
+          <Source>Are you sure you want to reset the changes to the selected lines?</Source>
+          <Value>Voulez-vous vraiment réinitialiser toutes les lignes sélectionnées ?</Value>
+        </TranslationItem>
+        <TranslationItem Name="_resetStageChunkOfFileCaption" Property="Text">
+          <Source>Unstage chunk of file</Source>
+          <Value>Désindexer un morceau de fichier</Value>
+        </TranslationItem>
+        <TranslationItem Name="_selectOnlyOneFile" Property="Text">
+          <Source>You must have only one file selected.</Source>
+          <Value>Vous devez n'avoir qu'un seul fichier sélectionné.</Value>
+        </TranslationItem>
+        <TranslationItem Name="_selectOnlyOneFileCaption" Property="Text">
+          <Source>Error</Source>
+          <Value>Erreur</Value>
+        </TranslationItem>
+        <TranslationItem Name="_selectionFilterErrorToolTip" Property="Text">
+          <Source>Error {0}</Source>
+          <Value>Erreur {0}</Value>
+        </TranslationItem>
+        <TranslationItem Name="_selectionFilterToolTip" Property="Text">
+          <Source>Enter a regular expression to select unstaged files.</Source>
+          <Value>Entrer une expression régulière pour sélectionner des fichiers non-indexés.</Value>
+        </TranslationItem>
+        <TranslationItem Name="_stageDetails" Property="Text">
+          <Source>Stage Details</Source>
+          <Value>Indexer les détails</Value>
+        </TranslationItem>
+        <TranslationItem Name="_stageFiles" Property="Text">
+          <Source>Stage {0} files</Source>
+          <Value>{0} fichiers indexés</Value>
+        </TranslationItem>
+        <TranslationItem Name="_stageSelectedLines" Property="Text">
+          <Source>Stage selected line(s)</Source>
+          <Value>Indexer les lignes sélectionnées</Value>
+        </TranslationItem>
+        <TranslationItem Name="_unstageSelectedLines" Property="Text">
+          <Source>Unstage selected line(s)</Source>
+          <Value>Désindexer les lignes sélectionnées</Value>
+        </TranslationItem>
+        <TranslationItem Name="addFileTogitignoreToolStripMenuItem" Property="Text">
+          <Source>Add file to .gitignore</Source>
+          <Value>Ajouter le fichier à .gitignore</Value>
+        </TranslationItem>
+        <TranslationItem Name="closeDialogAfterAllFilesCommittedToolStripMenuItem" Property="Text">
+          <Source>Close dialog when all changes are committed</Source>
+          <Value>Fermer la fenêtre quand tous les changements auront été commités</Value>
+        </TranslationItem>
+        <TranslationItem Name="closeDialogAfterEachCommitToolStripMenuItem" Property="Text">
+          <Source>Close dialog after each commit</Source>
+          <Value>Fermer la fenêtre après chaque commit</Value>
+        </TranslationItem>
+        <TranslationItem Name="commitCursorColumnLabel" Property="Text">
+          <Source>Col</Source>
+          <Value>Col.</Value>
+        </TranslationItem>
+        <TranslationItem Name="commitCursorLineLabel" Property="Text">
+          <Source>Ln</Source>
+          <Value>Ligne</Value>
+        </TranslationItem>
+        <TranslationItem Name="commitMessageToolStripMenuItem" Property="Text">
+          <Source>Commit &amp;message</Source>
+          <Value>&amp;Message de commit</Value>
+        </TranslationItem>
+        <TranslationItem Name="commitSubmoduleChanges" Property="Text">
+          <Source>Commit submodule changes</Source>
+          <Value>Commiter les changements du sous module</Value>
+        </TranslationItem>
+        <TranslationItem Name="commitTemplatesToolStripMenuItem" Property="Text">
+          <Source>Commit &amp;templates</Source>
+          <Value>&amp;Modèles de message de Commit</Value>
+        </TranslationItem>
+        <TranslationItem Name="copyFolderNameMenuItem" Property="Text">
+          <Source>Copy folder name</Source>
+          <Value>Copier nom de dossier</Value>
+        </TranslationItem>
+        <TranslationItem Name="deleteAllUntrackedFilesToolStripMenuItem" Property="Text">
+          <Source>Delete all untracked files</Source>
+          <Value>Supprimer tous les fichiers non-suivis</Value>
+        </TranslationItem>
+        <TranslationItem Name="deleteFileToolStripMenuItem" Property="Text">
+          <Source>Delete file</Source>
+          <Value>Supprimer le fichier</Value>
+        </TranslationItem>
+        <TranslationItem Name="deleteSelectedFilesToolStripMenuItem" Property="Text">
+          <Source>Delete selected files</Source>
+          <Value>Supprimer les fichiers sélectionnés</Value>
+        </TranslationItem>
+        <TranslationItem Name="editFileToolStripMenuItem" Property="Text">
+          <Source>Edit file</Source>
+          <Value>Editer le fichier</Value>
+        </TranslationItem>
+        <TranslationItem Name="editGitIgnoreToolStripMenuItem" Property="Text">
+          <Source>Edit ignored files</Source>
+          <Value>Editer les fichiers ignorés</Value>
+        </TranslationItem>
+        <TranslationItem Name="filenameToClipboardToolStripMenuItem" Property="Text">
+          <Source>Copy full path</Source>
+          <Value>Copier le chemin du fichier</Value>
+        </TranslationItem>
+        <TranslationItem Name="generateListOfChangesInSubmodulesChangesToolStripMenuItem" Property="Text">
+          <Source>Generate a list of changes in submodules</Source>
+          <Value>Générer une liste de changements dans les sous modules</Value>
+        </TranslationItem>
+        <TranslationItem Name="interactiveAddtoolStripMenuItem" Property="Text">
+          <Source>Interactive Add</Source>
+          <Value>Ajout intéractif</Value>
+        </TranslationItem>
+        <TranslationItem Name="llShowPreview" Property="Text">
+          <Source>This file is over 5 MB. Click to show preview</Source>
+          <Value>Ce fichier fait plus de 5 Mo. Cliquez pour voir l'aperçu</Value>
+        </TranslationItem>
+        <TranslationItem Name="openContainingFolderToolStripMenuItem" Property="Text">
+          <Source>Open containing folder</Source>
+          <Value>Ouvrir le dossier contenant</Value>
+        </TranslationItem>
+        <TranslationItem Name="openDiffMenuItem" Property="Text">
+          <Source>Open with Difftool</Source>
+          <Value>Ouvrir avec Difftool</Value>
+        </TranslationItem>
+        <TranslationItem Name="openFolderMenuItem" Property="Text">
+          <Source>Open folder</Source>
+          <Value>Ouvrir dossier</Value>
+        </TranslationItem>
+        <TranslationItem Name="openSubmoduleMenuItem" Property="Text">
+          <Source>Open with Git Extensions</Source>
+          <Value>Ouvrir avec Git Extensions...</Value>
+        </TranslationItem>
+        <TranslationItem Name="openToolStripMenuItem" Property="Text">
+          <Source>Open</Source>
+          <Value>Ouvrir</Value>
+        </TranslationItem>
+        <TranslationItem Name="openWithDifftoolToolStripMenuItem" Property="Text">
+          <Source>Open with difftool</Source>
+          <Value>Ouvrir With Difftool</Value>
+        </TranslationItem>
+        <TranslationItem Name="openWithToolStripMenuItem" Property="Text">
+          <Source>Open with</Source>
+          <Value>Ouvrir Avec</Value>
+        </TranslationItem>
+        <TranslationItem Name="refreshDialogOnFormFocusToolStripMenuItem" Property="Text">
+          <Source>Refresh dialog on form focus</Source>
+          <Value>Rafraichir le formulaire lors du focus</Value>
+        </TranslationItem>
+        <TranslationItem Name="resetAlltrackedChangesToolStripMenuItem" Property="Text">
+          <Source>Reset all (tracked) changes</Source>
+          <Value>Réinitialiser toutes les modifications (traquées)</Value>
+        </TranslationItem>
+        <TranslationItem Name="resetChanges" Property="Text">
+          <Source>Reset file or directory changes</Source>
+          <Value>Réinitialiser les modifications de fichier ou répertoire</Value>
+        </TranslationItem>
+        <TranslationItem Name="resetPartOfFileToolStripMenuItem" Property="Text">
+          <Source>Reset chunk of file</Source>
+          <Value>Réinitialiser des parties de fichier</Value>
+        </TranslationItem>
+        <TranslationItem Name="resetSelectedFilesToolStripMenuItem" Property="Text">
+          <Source>Reset selected files</Source>
+          <Value>Réinitialiser les fichiers sélectionnés</Value>
+        </TranslationItem>
+        <TranslationItem Name="resetSubmoduleChanges" Property="Text">
+          <Source>Reset submodule changes</Source>
+          <Value>Réinitialiser les changements des sous modules</Value>
+        </TranslationItem>
+        <TranslationItem Name="selectionFilterToolStripMenuItem" Property="Text">
+          <Source>Selection filter</Source>
+          <Value>Filtre de sélection</Value>
+        </TranslationItem>
+        <TranslationItem Name="showIgnoredFilesToolStripMenuItem" Property="Text">
+          <Source>Show ignored files</Source>
+          <Value>Afficher les fichiers ignorés</Value>
+        </TranslationItem>
+        <TranslationItem Name="showUntrackedFilesToolStripMenuItem" Property="Text">
+          <Source>Show untracked files</Source>
+          <Value>Afficher les fichier non traqués</Value>
+        </TranslationItem>
+        <TranslationItem Name="signOffToolStripMenuItem" Property="Text">
+          <Source>Sign-off commit</Source>
+          <Value>Signer le commit</Value>
+        </TranslationItem>
+        <TranslationItem Name="stashSubmoduleChangesToolStripMenuItem" Property="Text">
+          <Source>Stash submodule changes</Source>
+          <Value>Stasher les changements des sous modules</Value>
+        </TranslationItem>
+        <TranslationItem Name="submoduleSummaryMenuItem" Property="Text">
+          <Source>View summary</Source>
+          <Value>Voir le résumé</Value>
+        </TranslationItem>
+        <TranslationItem Name="toolAuthorLabelItem" Property="Text">
+          <Source>Author: (Format: "name &lt;mail&gt;")</Source>
+          <Value>Auteur: (Format: "nom &lt;mail&gt;")</Value>
+        </TranslationItem>
+        <TranslationItem Name="toolRefreshItem" Property="Text">
+          <Source>Refresh</Source>
+          <Value>Rafraichir</Value>
+        </TranslationItem>
+        <TranslationItem Name="toolStageAllItem" Property="Text">
+          <Source>Stage All</Source>
+          <Value>Indexer tout</Value>
+        </TranslationItem>
+        <TranslationItem Name="toolStageItem" Property="Text">
+          <Source>&amp;Stage</Source>
+          <Value>&amp;Indexer</Value>
+        </TranslationItem>
+        <TranslationItem Name="toolStripLabel1" Property="Text">
+          <Source>Selection Filter</Source>
+          <Value>Filtre de sélection</Value>
+        </TranslationItem>
+        <TranslationItem Name="toolStripMenuItem10" Property="Text">
+          <Source>Open containing folder</Source>
+          <Value>Ouvrir le dossier contenant</Value>
+        </TranslationItem>
+        <TranslationItem Name="toolStripMenuItem11" Property="Text">
+          <Source>Edit file</Source>
+          <Value>Editer le fichier</Value>
+        </TranslationItem>
+        <TranslationItem Name="toolStripMenuItem14" Property="Text">
+          <Source>Copy full path</Source>
+          <Value>Copier nom de fichier</Value>
+        </TranslationItem>
+        <TranslationItem Name="toolStripMenuItem3" Property="Text">
+          <Source>Options</Source>
+          <Value>Options</Value>
+        </TranslationItem>
+        <TranslationItem Name="toolStripMenuItem6" Property="Text">
+          <Source>View file history</Source>
+          <Value>Voir l'historique du fichier</Value>
+        </TranslationItem>
+        <TranslationItem Name="toolStripMenuItem7" Property="Text">
+          <Source>Open</Source>
+          <Value>Ouvrir</Value>
+        </TranslationItem>
+        <TranslationItem Name="toolStripMenuItem8" Property="Text">
+          <Source>Open with</Source>
+          <Value>Ouvrir Avec</Value>
+        </TranslationItem>
+        <TranslationItem Name="toolStripMenuItem9" Property="Text">
+          <Source>Open with difftool</Source>
+          <Value>Ouvrir avec difftool</Value>
+        </TranslationItem>
+        <TranslationItem Name="toolUnstageAllItem" Property="Text">
+          <Source>Unstage All</Source>
+          <Value>Désindexer tout</Value>
+        </TranslationItem>
+        <TranslationItem Name="toolUnstageItem" Property="Text">
+          <Source>&amp;Unstage</Source>
+          <Value>&amp;Désindexer</Value>
+        </TranslationItem>
+        <TranslationItem Name="updateSubmoduleMenuItem" Property="Text">
+          <Source>Update submodule</Source>
+          <Value>Mettre à jour les sous modules</Value>
+        </TranslationItem>
+        <TranslationItem Name="viewFileHistoryToolStripItem" Property="Text">
+          <Source>View file history</Source>
+          <Value>Voir l'historique du fichier</Value>
+        </TranslationItem>
+        <TranslationItem Name="viewHistoryMenuItem" Property="Text">
+          <Source>View history</Source>
+          <Value>Voir l'historique</Value>
+        </TranslationItem>
+        <TranslationItem Name="workingToolStripMenuItem" Property="Text">
+          <Source>Working dir changes</Source>
+          <Value>Changements dans le répertoire de travail</Value>
+        </TranslationItem>
+        <TranslationItem Name="_checkBoxAutoWrap" Property="Text" type="obsolete">
+          <Source>Auto-wrap</Source>
+          <Value>Retour automatique à la ligne</Value>
+        </TranslationItem>
+        <TranslationItem Name="_alsoDeleteUntrackedFiles" Property="Text" type="obsolete">
+          <Source>Do you also want to delete the new files that are in the selection?
+
+Choose 'No' to keep all new files.</Source>
+          <Value>Voulez-vous aussi supprimer les nouveaux fichiers dans cette séléction ?
+
+Choisissez 'Non' pour garder les nouveaux fichiers.</Value>
+        </TranslationItem>
+        <TranslationItem Name="_resetChangesText" Property="Text" type="obsolete">
+          <Source>Are you sure you want to reset the changes to the selected files?</Source>
+          <Value>Voulez-vous vraiment réinitialiser les changements pour les fichiers sélectionnés ?</Value>
+        </TranslationItem>
+      </translationItems>
+    </TranslationCategory>
+    <TranslationCategory Name="FormCommitCount">
+      <translationItems>
+        <TranslationItem Name="$this" Property="Text">
+          <Source>Commit count</Source>
+          <Value>Nombre de commits</Value>
+        </TranslationItem>
+        <TranslationItem Name="cbIncludeSubmodules" Property="Text">
+          <Source>Include submodules</Source>
+          <Value>Inclure les sous modules</Value>
+        </TranslationItem>
+      </translationItems>
+    </TranslationCategory>
+    <TranslationCategory Name="FormCommitTemplateSettings">
+      <translationItems>
+        <TranslationItem Name="$this" Property="Text">
+          <Source>Commit template settings</Source>
+          <Value>Paramètres des modèles de commit</Value>
+        </TranslationItem>
+        <TranslationItem Name="_emptyTemplate" Property="Text">
+          <Source>empty</Source>
+          <Value>vide</Value>
+        </TranslationItem>
+        <TranslationItem Name="buttonCancel" Property="Text">
+          <Source>Cancel</Source>
+          <Value>Annuler</Value>
+        </TranslationItem>
+        <TranslationItem Name="buttonOk" Property="Text">
+          <Source>OK</Source>
+          <Value>OK</Value>
+        </TranslationItem>
+        <TranslationItem Name="groupBoxCommitTemplates" Property="Text">
+          <Source>Commit templates</Source>
+          <Value>Modèles de message de commit</Value>
+        </TranslationItem>
+        <TranslationItem Name="groupBoxCommitValidation" Property="Text">
+          <Source>Commit validation</Source>
+          <Value>Validation du commit</Value>
+        </TranslationItem>
+        <TranslationItem Name="labelCommitTemplate" Property="Text">
+          <Source>Commit template:</Source>
+          <Value>Modèle de Commit :</Value>
+        </TranslationItem>
+        <TranslationItem Name="labelCommitTemplateName" Property="Text">
+          <Source>Name:</Source>
+          <Value>Nom :</Value>
+        </TranslationItem>
+        <TranslationItem Name="labelMaxFirstLineLength" Property="Text">
+          <Source>Maximum numbers of characters in first line (0 = check disabled):</Source>
+          <Value>Nombre maximum de caractères sur la 1ère ligne (0 = vérification désactivée)</Value>
+        </TranslationItem>
+        <TranslationItem Name="labelMaxLineLength" Property="Text">
+          <Source>Maximum numbers of characters per line (0 = check disabled):</Source>
+          <Value>Nombre maximum de caractères par ligne (0 = vérification désactivée)</Value>
+        </TranslationItem>
+        <TranslationItem Name="labelRegExCheck" Property="Text">
+          <Source>Commit must match following RegEx (Empty = check disabled):</Source>
+          <Value>Le commit doit satisfaire la RegEx (Vide = vérification désactivée)</Value>
+        </TranslationItem>
+        <TranslationItem Name="labelSecondLineEmpty" Property="Text">
+          <Source>Second line must be empty:</Source>
+          <Value>La 2nde ligne doit être vide :</Value>
+        </TranslationItem>
+        <TranslationItem Name="labelAutoWrap" Property="Text" type="obsolete">
+          <Source>Auto-wrap commit message (except subject line)</Source>
+          <Value>Retour à la ligne automatique du message de commit (excepté la ligne de sujet)</Value>
+        </TranslationItem>
+        <TranslationItem Name="labelUseIndent" Property="Text" type="obsolete">
+          <Source>Indent lines after first line:</Source>
+          <Value>Indenter les lignes après la 1ère ligne :</Value>
+        </TranslationItem>
+      </translationItems>
+    </TranslationCategory>
+    <TranslationCategory Name="FormContributors">
+      <translationItems>
+        <TranslationItem Name="$this" Property="Text">
+          <Source>Contributors</Source>
+          <Value>Contributeurs</Value>
+        </TranslationItem>
+        <TranslationItem Name="codersLabel" Property="Text">
+          <Source>Coders</Source>
+          <Value>Codeurs</Value>
+        </TranslationItem>
+        <TranslationItem Name="designersLabel" Property="Text">
+          <Source>Designers</Source>
+          <Value>Designeurs</Value>
+        </TranslationItem>
+        <TranslationItem Name="label1" Property="Text">
+          <Source>Coders:</Source>
+          <Value>Développeurs :</Value>
+        </TranslationItem>
+        <TranslationItem Name="label2" Property="Text">
+          <Source>Translators:</Source>
+          <Value>Traducteurs :</Value>
+        </TranslationItem>
+        <TranslationItem Name="label4" Property="Text">
+          <Source>Logo design:</Source>
+          <Value>Design du logo :</Value>
+        </TranslationItem>
+        <TranslationItem Name="translatorsLabel" Property="Text">
+          <Source>Translators</Source>
+          <Value>Traducteurs</Value>
+        </TranslationItem>
+      </translationItems>
+    </TranslationCategory>
+    <TranslationCategory Name="FormDashboardCategoryTitle">
+      <translationItems>
+        <TranslationItem Name="$this" Property="Text">
+          <Source>Enter Caption</Source>
+          <Value>Entrez une légende</Value>
+        </TranslationItem>
+        <TranslationItem Name="OkButton" Property="Text" type="unfinished">
+          <Source>OK</Source>
+          <Value>OK</Value>
+        </TranslationItem>
+        <TranslationItem Name="_needEnterCaptionText" Property="Text">
+          <Source>You need to enter a caption.</Source>
+          <Value>Vous devez entrer une légende</Value>
+        </TranslationItem>
+        <TranslationItem Name="_needEnterCaptionTextCaption" Property="Text">
+          <Source>Enter caption</Source>
+          <Value>Entrez une légende</Value>
+        </TranslationItem>
+        <TranslationItem Name="label1" Property="Text">
+          <Source>Enter caption</Source>
+          <Value>Entrez une légende</Value>
+        </TranslationItem>
+      </translationItems>
+    </TranslationCategory>
+    <TranslationCategory Name="FormDashboardEditor">
+      <translationItems>
+        <TranslationItem Name="$this" Property="Text">
+          <Source>Start Page</Source>
+          <Value>Page de départ</Value>
+        </TranslationItem>
+      </translationItems>
+    </TranslationCategory>
+    <TranslationCategory Name="FormDeleteBranch">
+      <translationItems>
+        <TranslationItem Name="$this" Property="Text">
+          <Source>Delete branch</Source>
+          <Value>Supprimer branche</Value>
+        </TranslationItem>
+        <TranslationItem Name="ForceDelete" Property="Text">
+          <Source>Force delete</Source>
+          <Value>Forcer la suppression</Value>
+        </TranslationItem>
+        <TranslationItem Name="Ok" Property="Text">
+          <Source>Delete</Source>
+          <Value>Supprimer</Value>
+        </TranslationItem>
+        <TranslationItem Name="_cannotDeleteCurrentBranchMessage" Property="Text">
+          <Source>Cannot delete the branch “{0}” which you are currently on.</Source>
+          <Value>Ne peut pas supprimer la branche "{0}" sur laquelle vous êtes actuellement.</Value>
+        </TranslationItem>
+        <TranslationItem Name="_deleteBranchCaption" Property="Text">
+          <Source>Delete branches</Source>
+          <Value>Supprimer les branches</Value>
+        </TranslationItem>
+        <TranslationItem Name="_deleteBranchQuestion" Property="Text">
+          <Source>Are you sure you want to delete selected branches?
+Deleting a branch can cause commits to be deleted too!</Source>
+          <Value>Etes vous sûr de vouloir supprimer les branches sélectionnées?
+Supprimer une branche peut entrainer la suppression de commits également!</Value>
+        </TranslationItem>
+        <TranslationItem Name="_deleteUnmergedBranchForcingSuggestion" Property="Text">
+          <Source>You cannot delete unmerged branch until you set “force delete” mode.</Source>
+          <Value>Vous ne pouvez pas supprimer une branche non fusionnée à moins d'activer le mode "forcer la suppression"</Value>
+        </TranslationItem>
+        <TranslationItem Name="label1" Property="Text">
+          <Source>Select branches</Source>
+          <Value>Selectionnez les branches</Value>
+        </TranslationItem>
+        <TranslationItem Name="label2" Property="Text">
+          <Source>You can only delete branches when they are fully merged in HEAD. 
+When you delete a branch the commits can get lost because nothing point to them.
+When you want to delete a not-fully merged branch, you can override
+this using `force delete´.
+</Source>
+          <Value>Vous pouvez seulement supprimer des branches lorsqu'elles sont fusionnées entièrement dans HEAD.
+Quand vous supprimez une branches, les commits peuvent être perdus car rien ne pointe vers eux.
+Quand vous voulez effacer une branche non fusionnée entièrement, vous pouvez outrepasser çà
+en utilisant `forcer la suppression´.</Value>
+        </TranslationItem>
+      </translationItems>
+    </TranslationCategory>
+    <TranslationCategory Name="FormDeleteTag">
+      <translationItems>
+        <TranslationItem Name="$this" Property="Text">
+          <Source>Delete tag</Source>
+          <Value>Supprimer étiquette</Value>
+        </TranslationItem>
+        <TranslationItem Name="Ok" Property="Text">
+          <Source>Delete</Source>
+          <Value>Supprimer</Value>
+        </TranslationItem>
+        <TranslationItem Name="_deleteFromCaption" Property="Text">
+          <Source>Delete from '{0}'</Source>
+          <Value>Supprimer depuis '{0}'</Value>
+        </TranslationItem>
+        <TranslationItem Name="deleteTag" Property="Text">
+          <Source>Delete tag from '{0}'</Source>
+          <Value>Supprimer l'étiquette depuis '{0}'</Value>
+        </TranslationItem>
+        <TranslationItem Name="label1" Property="Text">
+          <Source>Select tag</Source>
+          <Value>Sélectionner le tag</Value>
+        </TranslationItem>
+      </translationItems>
+    </TranslationCategory>
+    <TranslationCategory Name="FormDiff">
+      <translationItems>
+        <TranslationItem Name="$this" Property="Text" type="unfinished">
+          <Source>Diff</Source>
+          <Value>Diff</Value>
+        </TranslationItem>
+      </translationItems>
+    </TranslationCategory>
+    <TranslationCategory Name="FormDiffSmall">
+      <translationItems>
+        <TranslationItem Name="$this" Property="Text" type="unfinished">
+          <Source>Diff</Source>
+          <Value>Diff</Value>
+        </TranslationItem>
+      </translationItems>
+    </TranslationCategory>
+    <TranslationCategory Name="FormDonate">
+      <translationItems>
+        <TranslationItem Name="$this" Property="Text">
+          <Source>Donate</Source>
+          <Value>Faire un don</Value>
+        </TranslationItem>
+        <TranslationItem Name="richTextBox1" Property="Text">
+          <Source>Donate
+
+You can help by making a financial contribution to the project. Donations will be used to cover the costs of hosting a website and to get the resources needed to keep the project running. 
+
+Click on the "Support this project" button to get more information about making a donation.</Source>
+          <Value>Donner
+
+Vous pouvez aider en faisant une contribution financière au projet. Les dons seront utilisés pour couvrir les coûts d'hénergement du site web et aux ressources nécessaire pour garder le project en fonctionnement.
+
+Cliquez sur le boutton "Supporter le projet" pour obtenir plus d'informations sur comment faire un don.</Value>
+        </TranslationItem>
+      </translationItems>
+    </TranslationCategory>
+    <TranslationCategory Name="FormEdit">
+      <translationItems>
+        <TranslationItem Name="$this" Property="Text">
+          <Source>View</Source>
+          <Value>Voir</Value>
+        </TranslationItem>
+      </translationItems>
+    </TranslationCategory>
+    <TranslationCategory Name="FormEditor">
+      <translationItems>
+        <TranslationItem Name="$this" Property="Text">
+          <Source>Editor</Source>
+          <Value>Editeur</Value>
+        </TranslationItem>
+        <TranslationItem Name="_cannotOpenFile" Property="Text">
+          <Source>Cannot open file: </Source>
+          <Value>Impossible d'ouvrir le fichier :</Value>
+        </TranslationItem>
+        <TranslationItem Name="_cannotSaveFile" Property="Text">
+          <Source>Cannot save file: </Source>
+          <Value>Impossible de sauver le fichier :</Value>
+        </TranslationItem>
+        <TranslationItem Name="_error" Property="Text">
+          <Source>Error</Source>
+          <Value>Erreur</Value>
+        </TranslationItem>
+        <TranslationItem Name="_saveChanges" Property="Text">
+          <Source>Do you want to save changes?</Source>
+          <Value>Voulez vous sauver les changements?</Value>
+        </TranslationItem>
+        <TranslationItem Name="_saveChangesCaption" Property="Text">
+          <Source>Save changes</Source>
+          <Value>Enregistrer les changements</Value>
+        </TranslationItem>
+        <TranslationItem Name="toolStripSaveButton" Property="ToolTipText">
+          <Source>Save</Source>
+          <Value>Enregistrer</Value>
+        </TranslationItem>
+      </translationItems>
+    </TranslationCategory>
+    <TranslationCategory Name="FormFileHistory">
+      <translationItems>
+        <TranslationItem Name="$this" Property="Text" type="unfinished">
+          <Source>File History</Source>
+          <Value>Historique du fichier</Value>
+        </TranslationItem>
+        <TranslationItem Name="BlameTab" Property="Text" type="unfinished">
+          <Source>Blame</Source>
+          <Value>Blâmer</Value>
+        </TranslationItem>
+        <TranslationItem Name="DiffTab" Property="Text" type="unfinished">
+          <Source>Diff</Source>
+          <Value>Diff</Value>
+        </TranslationItem>
+        <TranslationItem Name="ViewTab" Property="Text">
+          <Source>View</Source>
+          <Value>Voir</Value>
+        </TranslationItem>
+        <TranslationItem Name="cherryPickThisCommitToolStripMenuItem" Property="Text" type="unfinished">
+          <Source>Cherry pick commit</Source>
+          <Value>Cherry picker le commit</Value>
+        </TranslationItem>
+        <TranslationItem Name="diffToolremotelocalStripMenuItem" Property="Text">
+          <Source>Difftool selected &lt; - &gt; local</Source>
+          <Value>Outil de diff selectionné &lt; - &gt; local</Value>
+        </TranslationItem>
+        <TranslationItem Name="followFileHistoryToolStripMenuItem" Property="Text">
+          <Source>Detect and follow renames</Source>
+          <Value>Détecter et souvre les renommages</Value>
+        </TranslationItem>
+        <TranslationItem Name="fullHistoryToolStripMenuItem" Property="Text">
+          <Source>Full history</Source>
+          <Value>Tout l'historique</Value>
+        </TranslationItem>
+        <TranslationItem Name="loadBlameOnShowToolStripMenuItem" Property="Text">
+          <Source>Load blame on show</Source>
+          <Value>Charger le blâme à l'affichage</Value>
+        </TranslationItem>
+        <TranslationItem Name="loadHistoryOnShowToolStripMenuItem" Property="Text">
+          <Source>Load history on show</Source>
+          <Value>Charger l'historique à l'affichage</Value>
+        </TranslationItem>
+        <TranslationItem Name="manipuleerCommitToolStripMenuItem" Property="Text">
+          <Source>Manipulate commit</Source>
+          <Value>Manipuler le commit</Value>
+        </TranslationItem>
+        <TranslationItem Name="openWithDifftoolToolStripMenuItem" Property="Text">
+          <Source>Open with difftool</Source>
+          <Value>Ouvrir avec difftool</Value>
+        </TranslationItem>
+        <TranslationItem Name="revertCommitToolStripMenuItem" Property="Text">
+          <Source>Revert commit</Source>
+          <Value>Annuler le commit</Value>
+        </TranslationItem>
+        <TranslationItem Name="saveAsToolStripMenuItem" Property="Text">
+          <Source>Save as</Source>
+          <Value>Enregistrer sous</Value>
+        </TranslationItem>
+        <TranslationItem Name="toolStripLabel1" Property="Text" type="unfinished">
+          <Source>Branches:</Source>
+          <Value>Branches :</Value>
+        </TranslationItem>
+        <TranslationItem Name="toolStripLabel2" Property="Text">
+          <Source>Filter:</Source>
+          <Value>Filtre :</Value>
+        </TranslationItem>
+        <TranslationItem Name="toolStripSplitLoad" Property="ToolTipText">
+          <Source>Load file history</Source>
+          <Value>Charger l'historique du fichier</Value>
+        </TranslationItem>
+        <TranslationItem Name="viewCommitToolStripMenuItem" Property="Text">
+          <Source>View commit</Source>
+          <Value>Voir le commit</Value>
+        </TranslationItem>
+      </translationItems>
+    </TranslationCategory>
+    <TranslationCategory Name="FormFixHome">
+      <translationItems>
+        <TranslationItem Name="$this" Property="Text">
+          <Source>Home</Source>
+          <Value>Home</Value>
+        </TranslationItem>
+        <TranslationItem Name="_gitGlobalConfigNotFound" Property="Text">
+          <Source>The environment variable HOME does not point to a directory that contains the global git config file:
+" {0} "
+
+Do you want Git Extensions to help locate the correct folder?</Source>
+          <Value>La variable d'environnement HOME ne pointe pas vers un répertoire contenant le fichier de configuration global de git:
+" {0} "
+
+Voulez-vous que Git Extensions vous aide à trouver le répertoire correcte?</Value>
+        </TranslationItem>
+        <TranslationItem Name="_gitGlobalConfigNotFoundCaption" Property="Text">
+          <Source>Global config</Source>
+          <Value>Configuration globale</Value>
+        </TranslationItem>
+        <TranslationItem Name="_gitconfigFoundHome" Property="Text">
+          <Source>Located .gitconfig in %HOME% ({0}). This setting has been chosen automatically.</Source>
+          <Value>.gitconfig trouvé dans %HOME% ({0}). Ce paramètre a été choisi automatiquement.</Value>
+        </TranslationItem>
+        <TranslationItem Name="_gitconfigFoundHomedrive" Property="Text">
+          <Source>Located .gitconfig in %HOMEDRIVE%%HOMEPATH% ({0}). This setting has been chosen automatically.</Source>
+          <Value>.gitconfig trouvé dans %HOMEDRIVE%%HOMEPATH% ({0}). Ce paramètre a été choisi automatiquement.</Value>
+        </TranslationItem>
+        <TranslationItem Name="_gitconfigFoundPersonalFolder" Property="Text">
+          <Source>Located .gitconfig in personal folder ({0}). This setting has been chosen automatically.</Source>
+          <Value>.gitconfig trouvé dans le répertoire personnel ({0}). Ce paramètre a été choisi automatiquement.</Value>
+        </TranslationItem>
+        <TranslationItem Name="_gitconfigFoundUserprofile" Property="Text">
+          <Source>Located .gitconfig in %USERPROFILE% ({0}). This setting has been chosen automatically.</Source>
+          <Value>.gitconfig trouvé dans %USERPROFILE% ({0}). Ce paramètre a été choisi automatiquement.</Value>
+        </TranslationItem>
+        <TranslationItem Name="_homeNotAccessible" Property="Text">
+          <Source>The environment variable HOME points to a directory that is not accessible:
+"{0}"</Source>
+          <Value>La variable d'environnement HOME pointe vers un répertoire qui n'est pas accessible :
+"{0}"</Value>
+        </TranslationItem>
+        <TranslationItem Name="_noHomeDirectorySpecified" Property="Text">
+          <Source>Please enter a HOME directory.</Source>
+          <Value>Entrez un répertoire HOME s'il vous plait.</Value>
+        </TranslationItem>
+        <TranslationItem Name="defaultHome" Property="Text">
+          <Source>Use default for HOME</Source>
+          <Value>Utiliser la valeur par defaut pour HOME</Value>
+        </TranslationItem>
+        <TranslationItem Name="groupBox8" Property="Text">
+          <Source>Environment</Source>
+          <Value>Environnement</Value>
+        </TranslationItem>
+        <TranslationItem Name="label51" Property="Text">
+          <Source>The global config file located in the location stored environment variable %HOME%. By default %HOME% will be set 
+to %HOMEDRIVE%%HOMEPATH% if empty. Change the default behaviour only if you experience problems. </Source>
+          <Value>Le fichier de configuration global doit être situé dans l'endroit indiqué par la variable d'environnement %HOME%. Par défaut, %HOME% sera mis
+à %HOMEDRIVE%%HOMEPATH% si vide. Changez le comportement par défaut uniquement si vous rencontrez des problèmes.</Value>
+        </TranslationItem>
+        <TranslationItem Name="ok" Property="Text" type="unfinished">
+          <Source>OK</Source>
+          <Value>OK</Value>
+        </TranslationItem>
+        <TranslationItem Name="otherHome" Property="Text">
+          <Source>Other</Source>
+          <Value>Autre</Value>
+        </TranslationItem>
+        <TranslationItem Name="otherHomeBrowse" Property="Text">
+          <Source>Browse</Source>
+          <Value>Parcourir</Value>
+        </TranslationItem>
+        <TranslationItem Name="userprofileHome" Property="Text">
+          <Source>Set HOME to USERPROFILE</Source>
+          <Value>Mettre HOME à USERPROFILE</Value>
+        </TranslationItem>
+      </translationItems>
+    </TranslationCategory>
+    <TranslationCategory Name="FormFormatPatch">
+      <translationItems>
+        <TranslationItem Name="$this" Property="Text" type="unfinished">
+          <Source>Format patch</Source>
+          <Value>Formater le patch</Value>
+        </TranslationItem>
+        <TranslationItem Name="Browse" Property="Text">
+          <Source>Browse</Source>
+          <Value>Parcourir</Value>
+        </TranslationItem>
+        <TranslationItem Name="FormatPatch" Property="Text">
+          <Source>Create patch(es)</Source>
+          <Value>Créer les patch(s)</Value>
+        </TranslationItem>
+        <TranslationItem Name="SaveToDir" Property="Text">
+          <Source>Save patches in directory</Source>
+          <Value>Sauver les patchs dans le répertoire</Value>
+        </TranslationItem>
+        <TranslationItem Name="SelectedBranch" Property="Text">
+          <Source>Branch</Source>
+          <Value>Branche</Value>
+        </TranslationItem>
+        <TranslationItem Name="SendToMail" Property="Text">
+          <Source>Mail patches to</Source>
+          <Value>Mailer les patchs à</Value>
+        </TranslationItem>
+        <TranslationItem Name="_currentBranchText" Property="Text">
+          <Source>Current branch:</Source>
+          <Value>Branche courante :</Value>
+        </TranslationItem>
+        <TranslationItem Name="_noEmailEnteredText" Property="Text">
+          <Source>You need to enter an email address.</Source>
+          <Value>Vous devez entrer une adresse email.</Value>
+        </TranslationItem>
+        <TranslationItem Name="_noGitMailConfigured" Property="Text">
+          <Source>There is no email address configured in the settings dialog.</Source>
+          <Value>Il n'y a pas d'adresse mail configurée dans le formulaire de configuration.</Value>
+        </TranslationItem>
+        <TranslationItem Name="_noOutputPathEnteredText" Property="Text">
+          <Source>You need to enter an output path.</Source>
+          <Value>Vous devez saisir un répertoire de sortie.</Value>
+        </TranslationItem>
+        <TranslationItem Name="_noSubjectEnteredText" Property="Text">
+          <Source>You need to enter a mail subject.</Source>
+          <Value>Vous devez saisir un sujet de mail.</Value>
+        </TranslationItem>
+        <TranslationItem Name="_patchResultCaption" Property="Text">
+          <Source>Patch result</Source>
+          <Value>Résultat du patch</Value>
+        </TranslationItem>
+        <TranslationItem Name="_sendMailResult" Property="Text">
+          <Source>Send to:</Source>
+          <Value>Envoyer à :</Value>
+        </TranslationItem>
+        <TranslationItem Name="_sendMailResultFailed" Property="Text">
+          <Source>Failed to send mail.</Source>
+          <Value>Echec d'envoi du mail.</Value>
+        </TranslationItem>
+        <TranslationItem Name="_twoRevisionsNeededCaption" Property="Text">
+          <Source>Patch error</Source>
+          <Value>Erreur du patch</Value>
+        </TranslationItem>
+        <TranslationItem Name="_twoRevisionsNeededText" Property="Text">
+          <Source>You need to select two revisions</Source>
+          <Value>Vous devez sélectionner 2 révisions</Value>
+        </TranslationItem>
+        <TranslationItem Name="_wrongSmtpSettingsText" Property="Text">
+          <Source>You need to enter a valid smtp in the settings dialog.</Source>
+          <Value>Vous devez saisir un smtp calide dans le formulaire de configuration.</Value>
+        </TranslationItem>
+        <TranslationItem Name="label1" Property="Text">
+          <Source>Subject</Source>
+          <Value>Sujet</Value>
+        </TranslationItem>
+        <TranslationItem Name="label2" Property="Text">
+          <Source>Body</Source>
+          <Value>Corps</Value>
+        </TranslationItem>
+      </translationItems>
+    </TranslationCategory>
+    <TranslationCategory Name="FormGerritChangeSubmitted">
+      <translationItems>
+        <TranslationItem Name="$this" Property="Text">
+          <Source>Change Submitted</Source>
+          <Value>Changement soumis</Value>
+        </TranslationItem>
+        <TranslationItem Name="btnClose" Property="Text" type="unfinished">
+          <Source>Close</Source>
+          <Value>Fermer</Value>
+        </TranslationItem>
+        <TranslationItem Name="labelSubmitted" Property="Text">
+          <Source>Your change has been submitted for review at the following location:</Source>
+          <Value>Votre changement a été soumis pour revue à l'endroit suivant :</Value>
+        </TranslationItem>
+      </translationItems>
+    </TranslationCategory>
+    <TranslationCategory Name="FormGerritDownload">
+      <translationItems>
+        <TranslationItem Name="$this" Property="Text">
+          <Source>Download Gerrit Change</Source>
+          <Value>Télécharger le changement Gerrit</Value>
+        </TranslationItem>
+        <TranslationItem Name="AddRemote" Property="Text" type="unfinished">
+          <Source>Manage remotes</Source>
+          <Value>Gérer</Value>
+        </TranslationItem>
+        <TranslationItem Name="Download" Property="Text">
+          <Source>&amp;Download</Source>
+          <Value>&amp;Télécharger</Value>
+        </TranslationItem>
+        <TranslationItem Name="_cannotGetChangeDetails" Property="Text">
+          <Source>Could not retrieve the change details</Source>
+          <Value>Impossible de récupérer les détails du changement</Value>
+        </TranslationItem>
+        <TranslationItem Name="_downloadCaption" Property="Text">
+          <Source>Download change {0}</Source>
+          <Value>Télécharger le changement {0}</Value>
+        </TranslationItem>
+        <TranslationItem Name="_downloadGerritChangeCaption" Property="Text">
+          <Source>Download Gerrit Change</Source>
+          <Value>Télécharger le changement Gerrit</Value>
+        </TranslationItem>
+        <TranslationItem Name="_selectChange" Property="Text">
+          <Source>Please enter a change</Source>
+          <Value>S'il vous plait entrez un changement</Value>
+        </TranslationItem>
+        <TranslationItem Name="_selectRemote" Property="Text" type="unfinished">
+          <Source>Please select a remote repository</Source>
+          <Value>Veuillez sélectionner un dépôt distant</Value>
+        </TranslationItem>
+        <TranslationItem Name="labelChange" Property="Text">
+          <Source>Change:</Source>
+          <Value>Changement :</Value>
+        </TranslationItem>
+        <TranslationItem Name="labelEnterChangeIdOrNumber" Property="Text">
+          <Source>Enter the Change-Id or the number from the Gerrit URL</Source>
+          <Value>Entrez l'id du changement ou le numéro de l'URL Gerrit</Value>
+        </TranslationItem>
+        <TranslationItem Name="labelRemote" Property="Text">
+          <Source>Remote:</Source>
+          <Value>Branche distante :</Value>
+        </TranslationItem>
+        <TranslationItem Name="labelTopicBranch" Property="Text">
+          <Source>Topic branch:</Source>
+          <Value>Thème de branch :</Value>
+        </TranslationItem>
+      </translationItems>
+    </TranslationCategory>
+    <TranslationCategory Name="FormGerritPublish">
+      <translationItems>
+        <TranslationItem Name="$this" Property="Text">
+          <Source>Publish Gerrit Change</Source>
+          <Value>Publier le changement Gerrit</Value>
+        </TranslationItem>
+        <TranslationItem Name="AddRemote" Property="Text" type="unfinished">
+          <Source>Manage remotes</Source>
+          <Value>Gérer</Value>
+        </TranslationItem>
+        <TranslationItem Name="Publish" Property="Text">
+          <Source>&amp;Publish</Source>
+          <Value>&amp;Publier</Value>
+        </TranslationItem>
+        <TranslationItem Name="PublishDraft" Property="Text">
+          <Source>Submit review as draft</Source>
+          <Value>Soumettre une revue comme brouillon</Value>
+        </TranslationItem>
+        <TranslationItem Name="_downloadGerritChangeCaption" Property="Text">
+          <Source>Download Gerrit Change</Source>
+          <Value>Télécharger le changement Gerrit</Value>
+        </TranslationItem>
+        <TranslationItem Name="_publishCaption" Property="Text">
+          <Source>Publish change</Source>
+          <Value>Publier le changement</Value>
+        </TranslationItem>
+        <TranslationItem Name="_selectBranch" Property="Text">
+          <Source>Please enter a branch</Source>
+          <Value>Veuillez entrer une branche</Value>
+        </TranslationItem>
+        <TranslationItem Name="_selectRemote" Property="Text" type="unfinished">
+          <Source>Please select a remote repository</Source>
+          <Value>Veuillez sélectionner un dépôt distant</Value>
+        </TranslationItem>
+        <TranslationItem Name="labelBranch" Property="Text">
+          <Source>Branch:</Source>
+          <Value>Branche :</Value>
+        </TranslationItem>
+        <TranslationItem Name="labelRemote" Property="Text">
+          <Source>Remote:</Source>
+          <Value>Branche distante :</Value>
+        </TranslationItem>
+        <TranslationItem Name="labelTopic" Property="Text">
+          <Source>Topic:</Source>
+          <Value>Thème :</Value>
+        </TranslationItem>
+      </translationItems>
+    </TranslationCategory>
+    <TranslationCategory Name="FormGitAttributes">
+      <translationItems>
+        <TranslationItem Name="$this" Property="Text">
+          <Source>Edit .gitattributes</Source>
+          <Value>Editer .gitattributes</Value>
+        </TranslationItem>
+        <TranslationItem Name="Save" Property="Text">
+          <Source>Save</Source>
+          <Value>Enregistrer</Value>
+        </TranslationItem>
+        <TranslationItem Name="_cannotAccessGitattributes" Property="Text">
+          <Source>Failed to save .gitattributes.
+Check if file is accessible.</Source>
+          <Value>Echec de sauvegarde de .gitattributes.
+Vérifiez si le fichier est accessible.</Value>
+        </TranslationItem>
+        <TranslationItem Name="_cannotAccessGitattributesCaption" Property="Text">
+          <Source>Failed to save .gitattributes</Source>
+          <Value>Echec de sauvegarde de .gitattributes</Value>
+        </TranslationItem>
+        <TranslationItem Name="_noWorkingDirCaption" Property="Text">
+          <Source>No working dir</Source>
+          <Value>Pas de répertoire de travail</Value>
+        </TranslationItem>
+        <TranslationItem Name="_saveFileQuestion" Property="Text">
+          <Source>Save changes to .gitattributes?</Source>
+          <Value>Sauver les modifications à .gitattributes?</Value>
+        </TranslationItem>
+        <TranslationItem Name="_saveFileQuestionCaption" Property="Text">
+          <Source>Save changes?</Source>
+          <Value>Sauver les modifications?</Value>
+        </TranslationItem>
+        <TranslationItem Name="label1" Property="Text">
+          <Source>Edit the git attributes
+Define attributes per path
+
+Examples
+Mark all jpg files as binary:
+*.jpg binary
+
+Mark sln files as binary:
+*.sln binary
+
+Mark single file as text:
+weirdchars.txt text
+
+For more information run
+command "git help gitattributes"
+</Source>
+          <Value>Modifiez le git attributes
+Definissez les attibuts par chemin
+
+Exemples
+Marquez tous les fichiers jpg comme binaire :
+*.jpg binary
+
+Marquez tous les fichiers sln comme binaire :
+*.sln binary
+
+Marquez un seul fichier comme texte :
+weirdchars.txt text
+
+Pour plus d'information exécutez la
+commande "git help gitattributes"
+
+</Value>
+        </TranslationItem>
+        <TranslationItem Name="noWorkingDir" Property="Text">
+          <Source>.gitattributes is only supported when there is a working dir.</Source>
+          <Value>.gitattributes est uniquement supporté quand il y a un répertoire de travail.</Value>
+        </TranslationItem>
+      </translationItems>
+    </TranslationCategory>
+    <TranslationCategory Name="FormGitIgnore">
+      <translationItems>
+        <TranslationItem Name="$this" Property="Text">
+          <Source>Edit .gitignore</Source>
+          <Value>Editer .gitignore</Value>
+        </TranslationItem>
+        <TranslationItem Name="AddDefault" Property="Text">
+          <Source>Add default ignores</Source>
+          <Value>Ajouter les ignores par defaut</Value>
+        </TranslationItem>
+        <TranslationItem Name="AddPattern" Property="Text">
+          <Source>Add pattern</Source>
+          <Value>Ajouter le modèle</Value>
+        </TranslationItem>
+        <TranslationItem Name="Save" Property="Text">
+          <Source>Save</Source>
+          <Value>Enregistrer</Value>
+        </TranslationItem>
+        <TranslationItem Name="_cannotAccessGitignore" Property="Text">
+          <Source>Failed to save .gitignore.
+Check if file is accessible.</Source>
+          <Value>Echec de sauvegarde de .gitignore.
+Verifiez s'il est accessible.</Value>
+        </TranslationItem>
+        <TranslationItem Name="_cannotAccessGitignoreCaption" Property="Text">
+          <Source>Failed to save .gitignore</Source>
+          <Value>Echec de sauvegarde de .gitignore</Value>
+        </TranslationItem>
+        <TranslationItem Name="_gitignoreOnlyInWorkingDirSupported" Property="Text">
+          <Source>.gitignore is only supported when there is a working dir.</Source>
+          <Value>.gitignore est uniquement supporté quand il y a un répertoire de travail.</Value>
+        </TranslationItem>
+        <TranslationItem Name="_gitignoreOnlyInWorkingDirSupportedCaption" Property="Text" type="unfinished">
+          <Source>No working dir</Source>
+          <Value>Pas de répertoire de travail</Value>
+        </TranslationItem>
+        <TranslationItem Name="_saveFileQuestion" Property="Text">
+          <Source>Save changes to .gitignore?</Source>
+          <Value>Sauver les modifications de .gitignore?</Value>
+        </TranslationItem>
+        <TranslationItem Name="_saveFileQuestionCaption" Property="Text" type="unfinished">
+          <Source>Save changes?</Source>
+          <Value>Sauver les modifications?</Value>
+        </TranslationItem>
+        <TranslationItem Name="label1" Property="Text">
+          <Source>Specify filepatterns you want git to ignore.
+
+Example:
+#ignore thumbnails created by windows
+Thumbs.db
+#Ignore files build by Visual Studio
+*.user
+*.aps
+*.pch
+*.vspscc
+*_i.c
+*_p.c
+*.ncb
+*.suo
+*.bak
+*.cache
+*.ilk
+*.log
+[Bb]in
+[Dd]ebug*/
+*.sbr
+obj/
+[Rr]elease*/
+_ReSharper*/</Source>
+          <Value>Specifiez les motifs des fichiers que vous voulez que git ignore.
+
+Exemple:
+#ignore aperçus créés par windows
+Thumbs.db
+#Ignore les fichiers créés par Visual Studio
+*.user
+*.aps
+*.pch
+*.vspscc
+*_i.c
+*_p.c
+*.ncb
+*.suo
+*.bak
+*.cache
+*.ilk
+*.log
+[Bb]in
+[Dd]ebug*/
+*.sbr
+obj/
+[Rr]elease*/
+_ReSharper*/
+</Value>
+        </TranslationItem>
+        <TranslationItem Name="lnkGitIgnorePatterns" Property="Text">
+          <Source>More gitignore patterns</Source>
+          <Value>Plus de modèles gitignore</Value>
+        </TranslationItem>
+      </translationItems>
+    </TranslationCategory>
+    <TranslationCategory Name="FormGitReview">
+      <translationItems>
+        <TranslationItem Name="$this" Property="Text">
+          <Source>Edit .gitreview</Source>
+          <Value>Modifier .gitreview</Value>
+        </TranslationItem>
+        <TranslationItem Name="Save" Property="Text" type="unfinished">
+          <Source>Save</Source>
+          <Value>Enregistrer</Value>
+        </TranslationItem>
+        <TranslationItem Name="_cannotAccessGitreview" Property="Text">
+          <Source>Failed to save .gitreview.
+Check if file is accessible.</Source>
+          <Value>Echec de sauvegarde de .gitreview.
+Verifiez si le fichier est accessible.
+</Value>
+        </TranslationItem>
+        <TranslationItem Name="_cannotAccessGitreviewCaption" Property="Text">
+          <Source>Failed to save .gitreview</Source>
+          <Value>Echec de sauvegarde de .gitreview</Value>
+        </TranslationItem>
+        <TranslationItem Name="_gitreviewOnlyInWorkingDirSupported" Property="Text">
+          <Source>.gitreview is only supported when there is a working dir.</Source>
+          <Value>.gitreview est uniquement supporté lorsqu'il y a un répertoire de travail.</Value>
+        </TranslationItem>
+        <TranslationItem Name="_gitreviewOnlyInWorkingDirSupportedCaption" Property="Text">
+          <Source>No working dir</Source>
+          <Value>Pas de répertoire de travail</Value>
+        </TranslationItem>
+        <TranslationItem Name="_saveFileQuestion" Property="Text">
+          <Source>Save changes to .gitreview?</Source>
+          <Value>Sauver les modifications vers .gitreview?</Value>
+        </TranslationItem>
+        <TranslationItem Name="_saveFileQuestionCaption" Property="Text">
+          <Source>Save changes?</Source>
+          <Value>Sauver les modifications?</Value>
+        </TranslationItem>
+        <TranslationItem Name="label1" Property="Text">
+          <Source>Provide the configuration for
+.gitreview to setup Gerrit.
+
+Example configuration:
+
+[gerrit]
+host=review.example.com
+port=29418
+project=department/project.git
+defaultbranch=master
+defaultremote=review
+defaultrebase=0</Source>
+          <Value>Renseignez la configuration pour
+.gitreview pour mettre en place Gerrit.
+
+Exemple de configuration:
+
+[gerrit]
+host=review.example.com
+port=29418
+project=department/project.git
+defaultbranch=master
+defaultremote=review
+defaultrebase=0</Value>
+        </TranslationItem>
+        <TranslationItem Name="lnkGitReviewHelp" Property="Text">
+          <Source>GitHub page for git-review</Source>
+          <Value>Page GitHub pour git-review</Value>
+        </TranslationItem>
+      </translationItems>
+    </TranslationCategory>
+    <TranslationCategory Name="FormGoToCommit">
+      <translationItems>
+        <TranslationItem Name="$this" Property="Text" type="unfinished">
+          <Source>Go to commit</Source>
+          <Value>Allez au commit</Value>
+        </TranslationItem>
+        <TranslationItem Name="goButton" Property="Text">
+          <Source>Go</Source>
+          <Value>Allez à</Value>
+        </TranslationItem>
+        <TranslationItem Name="groupBox1" Property="Text">
+          <Source>Help</Source>
+          <Value>Aide</Value>
+        </TranslationItem>
+        <TranslationItem Name="label1" Property="Text">
+          <Source>Commit expression:</Source>
+          <Value>Expression de commit :</Value>
+        </TranslationItem>
+        <TranslationItem Name="label2" Property="Text">
+          <Source>Commit expression examples:
+- complete commit hash: e. g.: 8eab51fcb9c4538eb74c4dcd4c31ffd693ad25c9
+- partial commit hash (if unique): e. g.: 8eab51fcb9c453
+- tag name
+- branch name</Source>
+          <Value>Exemples d'expression de commit :
+- hash de commit complet : par ex. : 8eab51fcb9c4538eb74c4dcd4c31ffd693ad25c9
+- hash de commit partiel (si unique): par ex. : 8eab51fcb9c453
+- nom d'étiquette
+- nom de branche</Value>
+        </TranslationItem>
+        <TranslationItem Name="label3" Property="Text">
+          <Source>Go to tag:</Source>
+          <Value>Allez à l'étiquette :</Value>
+        </TranslationItem>
+        <TranslationItem Name="label4" Property="Text">
+          <Source>Go to branch:</Source>
+          <Value>Allez à la branche :</Value>
+        </TranslationItem>
+        <TranslationItem Name="linkGitRevParse" Property="Text">
+          <Source>More (git-rev-parse, section SPECIFYING REVISIONS)</Source>
+          <Value>Plus (git-rev-parse, section SPECIFIER LES REVISIONS)</Value>
+        </TranslationItem>
+      </translationItems>
+    </TranslationCategory>
+    <TranslationCategory Name="FormGoToLine">
+      <translationItems>
+        <TranslationItem Name="$this" Property="Text" type="unfinished">
+          <Source>Go to line</Source>
+          <Value>Aller à la ligne</Value>
+        </TranslationItem>
+        <TranslationItem Name="cancelBtn" Property="Text">
+          <Source>Cancel</Source>
+          <Value>Annuler</Value>
+        </TranslationItem>
+        <TranslationItem Name="lineLabel" Property="Text">
+          <Source>Line number</Source>
+          <Value>Numéro de ligne</Value>
+        </TranslationItem>
+        <TranslationItem Name="okBtn" Property="Text" type="unfinished">
+          <Source>OK</Source>
+          <Value>OK</Value>
+        </TranslationItem>
+      </translationItems>
+    </TranslationCategory>
+    <TranslationCategory Name="FormHotkeys">
+      <translationItems>
+        <TranslationItem Name="$this" Property="Text">
+          <Source>Hotkeys</Source>
+          <Value>Raccourcis clavier</Value>
+        </TranslationItem>
+      </translationItems>
+    </TranslationCategory>
+    <TranslationCategory Name="FormInit">
+      <translationItems>
+        <TranslationItem Name="$this" Property="Text">
+          <Source>Initialize new repository</Source>
+          <Value>Créer nouveau dépôt</Value>
+        </TranslationItem>
+        <TranslationItem Name="Browse" Property="Text">
+          <Source>Browse</Source>
+          <Value>Parcourir</Value>
+        </TranslationItem>
+        <TranslationItem Name="Central" Property="Text">
+          <Source>Central repository, no working dir  (--bare --shared=all)</Source>
+          <Value>Dépôt central, pas de répertoire de travail (--base, --shard=all)</Value>
+        </TranslationItem>
+        <TranslationItem Name="Init" Property="Text">
+          <Source>Initialize</Source>
+          <Value>Créer</Value>
+        </TranslationItem>
+        <TranslationItem Name="Personal" Property="Text">
+          <Source>Personal repository</Source>
+          <Value>Dépôt personnel</Value>
+        </TranslationItem>
+        <TranslationItem Name="_chooseDirectory" Property="Text">
+          <Source>Please choose a directory.</Source>
+          <Value>Veuillez choisir un dossier.</Value>
+        </TranslationItem>
+        <TranslationItem Name="_chooseDirectoryCaption" Property="Text">
+          <Source>Choose directory</Source>
+          <Value>Choix dossier</Value>
+        </TranslationItem>
+        <TranslationItem Name="_chooseDirectoryNotFile" Property="Text">
+          <Source>Cannot initialize a new repository on a file.
+Please choose a directory.</Source>
+          <Value>Impossible de créer un dépôt sur un fichier.
+Veuillez entrer un dossier.</Value>
+        </TranslationItem>
+        <TranslationItem Name="_chooseDirectoryNotFileCaption" Property="Text">
+          <Source>Error</Source>
+          <Value>Erreur</Value>
+        </TranslationItem>
+        <TranslationItem Name="_initMsgBoxCaption" Property="Text">
+          <Source>Initialize new repository</Source>
+          <Value>Créer nouveau dépôt</Value>
+        </TranslationItem>
+        <TranslationItem Name="groupBox1" Property="Text">
+          <Source>Repository type</Source>
+          <Value>Type de dépôt</Value>
+        </TranslationItem>
+        <TranslationItem Name="label1" Property="Text">
+          <Source>Directory</Source>
+          <Value>Dossier</Value>
+        </TranslationItem>
+      </translationItems>
+    </TranslationCategory>
+    <TranslationCategory Name="FormMailMap">
+      <translationItems>
+        <TranslationItem Name="$this" Property="Text">
+          <Source>Edit .mailmap</Source>
+          <Value>Editer .mailmap</Value>
+        </TranslationItem>
+        <TranslationItem Name="Save" Property="Text">
+          <Source>Save</Source>
+          <Value>Enregistrer</Value>
+        </TranslationItem>
+        <TranslationItem Name="_cannotAccessMailmap" Property="Text">
+          <Source>Failed to save .mailmap.
+Check if file is accessible.</Source>
+          <Value>Echec de sauvegarde de .mailmap.
+Vérifiez si le fichier est accessible.</Value>
+        </TranslationItem>
+        <TranslationItem Name="_cannotAccessMailmapCaption" Property="Text">
+          <Source>Failed to save .mailmap</Source>
+          <Value>Echec de sauvegarde de .mailmap</Value>
+        </TranslationItem>
+        <TranslationItem Name="_mailmapOnlyInWorkingDirSupported" Property="Text">
+          <Source>.mailmap is only supported when there is a working dir.</Source>
+          <Value>.mailmap est unisuement supporté quand il y a un espace de travail.</Value>
+        </TranslationItem>
+        <TranslationItem Name="_mailmapOnlyInWorkingDirSupportedCaption" Property="Text">
+          <Source>No working dir</Source>
+          <Value>Pas de répertoire de travail</Value>
+        </TranslationItem>
+        <TranslationItem Name="_saveFileQuestion" Property="Text">
+          <Source>Save changes to .mailmap?</Source>
+          <Value>Sauver les modifications à .mailmap?</Value>
+        </TranslationItem>
+        <TranslationItem Name="_saveFileQuestionCaption" Property="Text">
+          <Source>Save changes?</Source>
+          <Value>Sauver les modifications?</Value>
+        </TranslationItem>
+        <TranslationItem Name="label1" Property="Text">
+          <Source>Edit the mailmap.
+This file is meant to correct usernames.
+
+Example:
+Henk Westhuis &lt;Henk@.(none)&gt;
+Henk Westhuis &lt;henk_westhuis@hotmail.com&gt;
+
+For more information run
+command "git help shortlog"</Source>
+          <Value>Editez le fichier mailmap.
+Ce fichier est utilisé pour corriger les noms d'utilisateurs.
+
+Exemple :
+Henk Westhuis &lt;Henk@.(none)&gt;
+Henk Westhuis &lt;henk_westhuis@hotmail.com&gt;
+
+Pour plus d'information exécutez la
+commande "git help shortlog"</Value>
+        </TranslationItem>
+      </translationItems>
+    </TranslationCategory>
+    <TranslationCategory Name="FormMergeBranch">
+      <translationItems>
+        <TranslationItem Name="$this" Property="Text">
+          <Source>Merge branches</Source>
+          <Value>Fusionner branches</Value>
+        </TranslationItem>
+        <TranslationItem Name="Currentbranch" Property="Text">
+          <Source>Current branch</Source>
+          <Value>Branche courante</Value>
+        </TranslationItem>
+        <TranslationItem Name="NonDefaultMergeStrategy" Property="Text">
+          <Source>Use non-default merge strategy</Source>
+          <Value>Utiliser une stratégie de fusion spécifique</Value>
+        </TranslationItem>
+        <TranslationItem Name="Ok" Property="Text">
+          <Source>&amp;Merge</Source>
+          <Value>&amp;Fusionner</Value>
+        </TranslationItem>
+        <TranslationItem Name="_strategyTooltipText" Property="Text">
+          <Source>resolve 
+This can only resolve two heads (i.e. the current branch and another branch you pulled from) using a 3-way merge algorithm.
+It tries to carefully detect criss-cross merge ambiguities and is considered generally safe and fast. 
+
+recursive 
+This can only resolve two heads using a 3-way merge algorithm. When there is more than one common ancestor that can be 
+used for 3-way merge, it creates a merged tree of the common ancestors and uses that as the reference tree for the 3-way
+merge. Additionally this can detect and handle merges involving renames. This is the default merge strategy when pulling or 
+merging one branch. 
+
+octopus 
+This resolves cases with more than two heads, but refuses to do a complex merge that needs manual resolution. It is 
+primarily meant to be used for bundling topic branch heads together. This is the default merge strategy when pulling or 
+merging more than one branch. 
+
+ours 
+This resolves any number of heads, but the resulting tree of the merge is always that of the current branch head, effectively 
+ignoring all changes from all other branches. It is meant to be used to supersede old development history of side branches.
+
+subtree 
+This is a modified recursive strategy. When merging trees A and B, if B corresponds to a subtree of A, B is first adjusted to 
+match the tree structure of A, instead of reading the trees at the same level. This adjustment is also done to the common 
+ancestor tree. </Source>
+          <Value>resolve/résoudre
+Celui-ci peut uniquement résoudre la fusion entre 2 têtes (c-à-d la branche courante et une autre branche depuis laquelle
+vous pullez) en utilisant un algorithme de fusion 3-directions.
+Il essai de détecter attentivement et les ambiguités de fusion enchevêtrés est considéré généralement comme sûr et rapide.
+
+recursive/récursif
+Celui-ci peut seulement résoudre la fusion entre 2 têtes en utilisant un algorithme de fusion 3-direction. Quand il y a plus 
+d'un ancêtre commun qui peut être utilisé pour la fusion 3-directions, il crée un arbre de fusion des ancêtres communs et
+utilise cela comme arbre de référence pour la fusion 3-directions. De plus, il peut détecter et gérer les fusion impliquant des
+renommages. C'est la stratégie par defaut lors d'un pull ou d'une fusion d'une branche.
+
+octopus/pieuvre
+Celui-ci résout les cas avec plus de 2 têtes, mais refuse de faire une fusion complexe qui necessite une résolution manuelle.
+C'est principalement destiné à être utilisé pour grouper ensemble les têtes de branches à thème. C'est la stratégie par
+defaut lors d'un pull ou d'une fusion de plus d'une branche.
+
+ours/notres
+Celui-ci résout n'importe quel nombre de têtes, mais l'arbre en résultant est toujours celui de la tête de la branche courante,
+ignorant toutes les modifications de toutes les autres branches. Il est destiné à être utilisé pour remplacer l'historique des
+anciens développements de branches annexes.
+
+subtree/sous-arbre
+Cest une version modifié de la stratégie recursive. Quand on fusionne les arbres A et B, si B correspond à un sous arbre de A,
+B est en premier ajusté pour correspondre à la structure arborescente A, au lieu de lire les arbres au même niveau.
+Cet ajustement est également fait à l'arbre de l'ancêtre commun.  </Value>
+        </TranslationItem>
+        <TranslationItem Name="advanced" Property="Text">
+          <Source>Show advanced options</Source>
+          <Value>Afficher les options avancées</Value>
+        </TranslationItem>
+        <TranslationItem Name="fastForward" Property="Text">
+          <Source>Keep a single branch line if possible (fast forward)</Source>
+          <Value>Garder une seule ligne de branche si possible (fast forward)</Value>
+        </TranslationItem>
+        <TranslationItem Name="groupBox1" Property="Text" type="unfinished">
+          <Source>Merge</Source>
+          <Value>Fusionner</Value>
+        </TranslationItem>
+        <TranslationItem Name="label1" Property="Text">
+          <Source>Merge branch into current branch</Source>
+          <Value>Fusionner la branche dans la branche courante</Value>
+        </TranslationItem>
+        <TranslationItem Name="label2" Property="Text">
+          <Source>Merge with</Source>
+          <Value>Fusionner avec</Value>
+        </TranslationItem>
+        <TranslationItem Name="noCommit" Property="Text">
+          <Source>Do not commit</Source>
+          <Value>Ne pas commiter</Value>
+        </TranslationItem>
+        <TranslationItem Name="noFastForward" Property="Text">
+          <Source>Always create a new merge commit</Source>
+          <Value>Toujours créer un nouveau commit de merge</Value>
+        </TranslationItem>
+        <TranslationItem Name="squash" Property="Text">
+          <Source>Squash commits</Source>
+          <Value>Ecraser les commits</Value>
+        </TranslationItem>
+        <TranslationItem Name="strategyHelp" Property="Text">
+          <Source>Help</Source>
+          <Value>Aide</Value>
+        </TranslationItem>
+      </translationItems>
+    </TranslationCategory>
+    <TranslationCategory Name="FormModifiedDeletedCreated">
+      <translationItems>
+        <TranslationItem Name="$this" Property="Text">
+          <Source>Solve mergeconflict</Source>
+          <Value>Résoudres le conflit de fusion</Value>
+        </TranslationItem>
+        <TranslationItem Name="Abort" Property="Text">
+          <Source>Abort</Source>
+          <Value>Interrompre</Value>
+        </TranslationItem>
+      </translationItems>
+    </TranslationCategory>
+    <TranslationCategory Name="FormPluginInformation">
+      <translationItems>
+        <TranslationItem Name="$this" Property="Text">
+          <Source>Gerrit Plugin</Source>
+          <Value>Extension Gerrit</Value>
+        </TranslationItem>
+        <TranslationItem Name="btnClose" Property="Text" type="unfinished">
+          <Source>Close</Source>
+          <Value>Fermer</Value>
+        </TranslationItem>
+        <TranslationItem Name="informationLabel" Property="Text">
+          <Source>The Gerrit plugin for GitExtensions provides integration with Gerrit for GitExtensions. This plugin has been based on the git-review tool.
+
+To enable Gerrit support for a repository, a .gitreview file must be created. This can be done through the Settings | Edit .gitreview menu option. See the link below for more information on the .gitreview file and the git-review tool.</Source>
+          <Value>L'extension Gerrit pour GitExtensions fourni l'intégration avec Gerrit pour GitExtensions. Cette extension est basée sur l'outil git-review.
+
+Pour activer le support de Gerrit pour un dépôt, un fichier .gitreview doit être créé. Celà peut être fait à travers l'option du menu Paramètres | Modifier .gitreview. Visiter le lien ci-dessous pour pus d'information sur le fichier .gitreview et l'outil git-review.</Value>
+        </TranslationItem>
+      </translationItems>
+    </TranslationCategory>
+    <TranslationCategory Name="FormPull">
+      <translationItems>
+        <TranslationItem Name="$this" Property="Text">
+          <Source>Pull</Source>
+          <Value>Récupérer (Pull)</Value>
+        </TranslationItem>
+        <TranslationItem Name="AddRemote" Property="Text">
+          <Source>Manage</Source>
+          <Value>Gérer</Value>
+        </TranslationItem>
+        <TranslationItem Name="AutoStash" Property="Text">
+          <Source>Auto stash</Source>
+          <Value>Stash automatique</Value>
+        </TranslationItem>
+        <TranslationItem Name="Fetch" Property="Text">
+          <Source>Do not merge, only &amp;fetch remote changes</Source>
+          <Value>Ne pas fusionner, &amp;récupérer les changements uniquement</Value>
+        </TranslationItem>
+        <TranslationItem Name="Merge" Property="Text">
+          <Source>&amp;Merge remote branch into current branch</Source>
+          <Value>Fusionner le branche distante dans la branche courante</Value>
+        </TranslationItem>
+        <TranslationItem Name="Mergetool" Property="Text" type="unfinished">
+          <Source>Solve conflicts</Source>
+          <Value>Résoudre les conflits</Value>
+        </TranslationItem>
+        <TranslationItem Name="NoTags" Property="Text">
+          <Source>No tags</Source>
+          <Value>Pas d'étiquette</Value>
+        </TranslationItem>
+        <TranslationItem Name="Pull" Property="Text">
+          <Source>&amp;Pull</Source>
+          <Value>&amp;Pull</Value>
+        </TranslationItem>
+        <TranslationItem Name="PullFromRemote" Property="Text">
+          <Source>Remote</Source>
+          <Value>Distante</Value>
+        </TranslationItem>
+        <TranslationItem Name="PullFromUrl" Property="Text">
+          <Source>Url</Source>
+          <Value>Url</Value>
+        </TranslationItem>
+        <TranslationItem Name="Rebase" Property="Text">
+          <Source>&amp;Rebase current branch on top of remote branch, creates linear history (use with caution)</Source>
+          <Value>&amp;Rebase la branche courante au dessus de la branche distante, creant un historique linéaire (à utiliser avec précaution)</Value>
+        </TranslationItem>
+        <TranslationItem Name="Stash" Property="Text" type="unfinished">
+          <Source>Stash changes</Source>
+          <Value>Changements du stash</Value>
+        </TranslationItem>
+        <TranslationItem Name="_allMergeConflictSolvedQuestion" Property="Text">
+          <Source>Are all merge conflicts solved? Do you want to commit?</Source>
+          <Value>Tous les conflits sont-ils résolus? Voulez-vous commiter?</Value>
+        </TranslationItem>
+        <TranslationItem Name="_allMergeConflictSolvedQuestionCaption" Property="Text">
+          <Source>Conflicts solved</Source>
+          <Value>Conflits résolus</Value>
+        </TranslationItem>
+        <TranslationItem Name="_applyShashedItemsAgain" Property="Text">
+          <Source>Apply stashed items to working dir again?</Source>
+          <Value>Appliquer encore les items de stash au répertoire de travail?</Value>
+        </TranslationItem>
+        <TranslationItem Name="_applyShashedItemsAgainCaption" Property="Text" type="unfinished">
+          <Source>Auto stash</Source>
+          <Value>Stash automatique</Value>
+        </TranslationItem>
+        <TranslationItem Name="_areYouSureYouWantToRebaseMerge" Property="Text">
+          <Source>The current commit is a merge.
+Are you sure you want to rebase this merge?</Source>
+          <Value>Le commit courant est un commit de fusion.
+Etes cous sûr de vouloir rebaser ce commit?</Value>
+        </TranslationItem>
+        <TranslationItem Name="_areYouSureYouWantToRebaseMergeCaption" Property="Text">
+          <Source>Rebase merge commit?</Source>
+          <Value>Rebaser le commit de fusion?</Value>
+        </TranslationItem>
+        <TranslationItem Name="_fetchAllBranchesCanOnlyWithFetch" Property="Text">
+          <Source>You can only fetch all remote branches (*) without merge or rebase.
+If you want to fetch all remote branches, choose fetch.
+If you want to fetch and merge a branch, choose a specific branch.</Source>
+          <Value>Vous pouvez seulement récupérer toutes les branches distantes (*) sans fusion ou rebase.
+Si vous voulez récupérer toutes les branches distantes, choisissez fetch.
+Si vous voulez récupérer et fusionner une branche, choisissez une branche spécifique.</Value>
+        </TranslationItem>
+        <TranslationItem Name="_notOnBranch" Property="Text">
+          <Source>You cannot "pull" when git head detached.
+
+Do you want to continue?</Source>
+          <Value>Vous ne pouvez pas "puller" quand le head de git est détaché.
+
+Voulez-vous continuer? </Value>
+        </TranslationItem>
+        <TranslationItem Name="_notOnBranchButtons" Property="Text" type="unfinished">
+          <Source>Checkout branch|Continue</Source>
+          <Value>Charger branche|Continuer</Value>
+        </TranslationItem>
+        <TranslationItem Name="_notOnBranchCaption" Property="Text">
+          <Source>Not on a branch</Source>
+          <Value>Pas sur une branche.</Value>
+        </TranslationItem>
+        <TranslationItem Name="_notOnBranchMainInstruction" Property="Text">
+          <Source>You are not working on a branch</Source>
+          <Value>Vous n'êtes pas sur une branche de travail</Value>
+        </TranslationItem>
+        <TranslationItem Name="_questionInitSubmodules" Property="Text">
+          <Source>The pulled has submodules configured.
+Do you want to initialize the submodules?
+This will initialize and update all submodules recursive.</Source>
+          <Value>Le contenu du pull a des sous modules configurés.
+Voulez-vous initialiser les sous modules?
+Cela va initialiser et mettre à jour tous les modules récursivement.</Value>
+        </TranslationItem>
+        <TranslationItem Name="_questionInitSubmodulesCaption" Property="Text" type="unfinished">
+          <Source>Submodules</Source>
+          <Value>Sous modules</Value>
+        </TranslationItem>
+        <TranslationItem Name="_selectRemoteRepository" Property="Text">
+          <Source>Please select a remote repository</Source>
+          <Value>Veuillez sélectionner un dépôt distant</Value>
+        </TranslationItem>
+        <TranslationItem Name="_selectSourceDirectory" Property="Text">
+          <Source>Please select a source directory</Source>
+          <Value>Selectionnez un répertoire source s'il vous plait</Value>
+        </TranslationItem>
+        <TranslationItem Name="groupBox1" Property="Text">
+          <Source>Merge options</Source>
+          <Value>Options de fusion</Value>
+        </TranslationItem>
+        <TranslationItem Name="groupBox2" Property="Text">
+          <Source>Pull from</Source>
+          <Value>Pull depuis</Value>
+        </TranslationItem>
+        <TranslationItem Name="groupBox3" Property="Text">
+          <Source>Branch</Source>
+          <Value>Branche</Value>
+        </TranslationItem>
+        <TranslationItem Name="label1" Property="Text" type="unfinished">
+          <Source>Local branch</Source>
+          <Value>Branche locale</Value>
+        </TranslationItem>
+        <TranslationItem Name="label2" Property="Text" type="unfinished">
+          <Source>Remote branch</Source>
+          <Value>Branche distante</Value>
+        </TranslationItem>
+      </translationItems>
+    </TranslationCategory>
+    <TranslationCategory Name="FormPush">
+      <translationItems>
+        <TranslationItem Name="$this" Property="Text">
+          <Source>Push</Source>
+          <Value>Pousser</Value>
+        </TranslationItem>
+        <TranslationItem Name="AddRemote" Property="Text">
+          <Source>Manage remotes</Source>
+          <Value>Gérer</Value>
+        </TranslationItem>
+        <TranslationItem Name="AutoPullOnRejected" Property="Text">
+          <Source>Auto pull on rejected</Source>
+          <Value>Pull automatique si rejet</Value>
+        </TranslationItem>
+        <TranslationItem Name="BranchTab" Property="Text">
+          <Source>Push branches</Source>
+          <Value>Pousser branches</Value>
+        </TranslationItem>
+        <TranslationItem Name="DeleteColumn" Property="HeaderText">
+          <Source>Delete Remote Branch</Source>
+          <Value>Supprimer branche distante</Value>
+        </TranslationItem>
+        <TranslationItem Name="ForceColumn" Property="HeaderText">
+          <Source>Push (Force Rewind)</Source>
+          <Value>Pousser (Forcer le retour en arrière)</Value>
+        </TranslationItem>
+        <TranslationItem Name="ForcePushBranches" Property="Text">
+          <Source>&amp;Force Push</Source>
+          <Value>&amp;Forcer le Push</Value>
+        </TranslationItem>
+        <TranslationItem Name="ForcePushTags" Property="Text">
+          <Source>&amp;Force Push</Source>
+          <Value>&amp;Forcer le Push</Value>
+        </TranslationItem>
+        <TranslationItem Name="LoadSSHKey" Property="Text">
+          <Source>Load SSH key</Source>
+          <Value>Charger clef ssh</Value>
+        </TranslationItem>
+        <TranslationItem Name="LocalColumn" Property="HeaderText">
+          <Source>Local Branch</Source>
+          <Value>Branche locale</Value>
+        </TranslationItem>
+        <TranslationItem Name="MultipleBranchTab" Property="Text">
+          <Source>Push multiple branches</Source>
+          <Value>Pousser plusieurs branches</Value>
+        </TranslationItem>
+        <TranslationItem Name="NewColumn" Property="HeaderText">
+          <Source>New at Remote</Source>
+          <Value>Nouveau sur Distant</Value>
+        </TranslationItem>
+        <TranslationItem Name="Pull" Property="Text">
+          <Source>Pull</Source>
+          <Value>Récupérer</Value>
+        </TranslationItem>
+        <TranslationItem Name="Push" Property="Text">
+          <Source>&amp;Push</Source>
+          <Value>&amp;Pousser</Value>
+        </TranslationItem>
+        <TranslationItem Name="PushAllBranches" Property="Text">
+          <Source>Push &amp;all branches</Source>
+          <Value>Toutes les branches</Value>
+        </TranslationItem>
+        <TranslationItem Name="PushAllTags" Property="Text">
+          <Source>Push &amp;all tags</Source>
+          <Value>Pousser toutes les étiquettes</Value>
+        </TranslationItem>
+        <TranslationItem Name="PushColumn" Property="HeaderText">
+          <Source>Push</Source>
+          <Value>Pousser</Value>
+        </TranslationItem>
+        <TranslationItem Name="PushToRemote" Property="Text">
+          <Source>Remote</Source>
+          <Value>Distante</Value>
+        </TranslationItem>
+        <TranslationItem Name="PushToUrl" Property="Text">
+          <Source>Url</Source>
+          <Value>Url</Value>
+        </TranslationItem>
+        <TranslationItem Name="RemoteColumn" Property="HeaderText">
+          <Source>Remote Branch</Source>
+          <Value>Branche distante</Value>
+        </TranslationItem>
+        <TranslationItem Name="ReplaceTrackingReference" Property="Text">
+          <Source>Replace tracking reference</Source>
+          <Value>Remplacer la référence de suivi</Value>
+        </TranslationItem>
+        <TranslationItem Name="ShowOptions" Property="Text">
+          <Source>Show options</Source>
+          <Value>Afficher les options</Value>
+        </TranslationItem>
+        <TranslationItem Name="ShowTagOptions" Property="Text">
+          <Source>Show options</Source>
+          <Value>Afficher les options</Value>
+        </TranslationItem>
+        <TranslationItem Name="TagTab" Property="Text">
+          <Source>Push tags</Source>
+          <Value>Pousser les étiquettes</Value>
+        </TranslationItem>
+        <TranslationItem Name="_branchNewForRemote" Property="Text">
+          <Source>The branch you are about to push seems to be a new branch for the remote.
+Are you sure you want to push this branch?</Source>
+          <Value>Il semble que cette branche n'existe pas dans le dépôt distant.
+Voulez-vous vraiment pousser cette branche ?
+
+</Value>
+        </TranslationItem>
+        <TranslationItem Name="_createPullRequestCB" Property="Text">
+          <Source>Create pull request after push</Source>
+          <Value>Créer requête de récupération</Value>
+        </TranslationItem>
+        <TranslationItem Name="_no" Property="Text">
+          <Source>No</Source>
+          <Value>Non</Value>
+        </TranslationItem>
+        <TranslationItem Name="_pushCaption" Property="Text">
+          <Source>Push</Source>
+          <Value>Pousser</Value>
+        </TranslationItem>
+        <TranslationItem Name="_pushToCaption" Property="Text">
+          <Source>Push to {0}</Source>
+          <Value>Pousser vers {0}</Value>
+        </TranslationItem>
+        <TranslationItem Name="_selectDestinationDirectory" Property="Text">
+          <Source>Please select a destination directory</Source>
+          <Value>Veuillez sélectionner une url de destination</Value>
+        </TranslationItem>
+        <TranslationItem Name="_selectRemote" Property="Text">
+          <Source>Please select a remote repository</Source>
+          <Value>Veuillez sélectionner un dépôt distant</Value>
+        </TranslationItem>
+        <TranslationItem Name="_selectTag" Property="Text">
+          <Source>You need to select a tag to push or select "Push all tags".</Source>
+          <Value>Vous devez sélectionner une étiquette ou cocher "Toutes les étiquettes".</Value>
+        </TranslationItem>
+        <TranslationItem Name="_updateTrackingReference" Property="Text">
+          <Source>The branch {0} does not have a tracking reference. Do you want to add a tracking reference to {1}?</Source>
+          <Value>La branche {0} ne possède pas une référence de suivi. Voulez-vous ajouter une référence de suivi à {1}?</Value>
+        </TranslationItem>
+        <TranslationItem Name="_yes" Property="Text">
+          <Source>Yes</Source>
+          <Value>Oui</Value>
+        </TranslationItem>
+        <TranslationItem Name="groupBox1" Property="Text">
+          <Source>Branch</Source>
+          <Value>Branche</Value>
+        </TranslationItem>
+        <TranslationItem Name="groupBox2" Property="Text">
+          <Source>Push to</Source>
+          <Value>Destination</Value>
+        </TranslationItem>
+        <TranslationItem Name="groupBox3" Property="Text" type="unfinished">
+          <Source>Tag</Source>
+          <Value>Etiquette</Value>
+        </TranslationItem>
+        <TranslationItem Name="groupBox4" Property="Text">
+          <Source>Select Branches to Push</Source>
+          <Value>Sélectionnez branches à pousser</Value>
+        </TranslationItem>
+        <TranslationItem Name="label1" Property="Text">
+          <Source>Tag to push</Source>
+          <Value>Etiquette à pousser</Value>
+        </TranslationItem>
+        <TranslationItem Name="label2" Property="Text">
+          <Source>Recursive submodules</Source>
+          <Value>Parcourir récursivement les sous modules</Value>
+        </TranslationItem>
+        <TranslationItem Name="labelFrom" Property="Text">
+          <Source>Branch to push</Source>
+          <Value>Branche à pousser</Value>
+        </TranslationItem>
+        <TranslationItem Name="labelTo" Property="Text">
+          <Source>to</Source>
+          <Value>vers</Value>
+        </TranslationItem>
+        <TranslationItem Name="BranchTab" Property="ToolTipText" type="obsolete">
+          <Source>Push branches and commits to remote repository.</Source>
+          <Value>Pousser branches et commits sur un dépôt distant.</Value>
+        </TranslationItem>
+        <TranslationItem Name="TagTab" Property="ToolTipText" type="obsolete">
+          <Source>Push tags to remote repository</Source>
+          <Value>Pousser les étiquettes sur un dépôt distant</Value>
+        </TranslationItem>
+      </translationItems>
+    </TranslationCategory>
+    <TranslationCategory Name="FormPuttyError">
+      <translationItems>
+        <TranslationItem Name="$this" Property="Text">
+          <Source>Authentication error</Source>
+          <Value>Erreur d'authentication</Value>
+        </TranslationItem>
+        <TranslationItem Name="Cancel" Property="Text">
+          <Source>Cancel</Source>
+          <Value>Annuler</Value>
+        </TranslationItem>
+        <TranslationItem Name="LoadSSHKey" Property="Text">
+          <Source>Load SSH key</Source>
+          <Value>Charger clef ssh</Value>
+        </TranslationItem>
+        <TranslationItem Name="Retry" Property="Text">
+          <Source>Retry</Source>
+          <Value>Réessayer</Value>
+        </TranslationItem>
+        <TranslationItem Name="lblMustAuthenticate" Property="Text">
+          <Source>You must authenticate to run this command.</Source>
+          <Value>Vous devez vous authentifier pour éxecuter cette commande.</Value>
+        </TranslationItem>
+        <TranslationItem Name="lblPleaseLoadKey" Property="Text">
+          <Source>Please load your SSH private key</Source>
+          <Value>Chargez votre clé privée SSH s'il vous plait</Value>
+        </TranslationItem>
+      </translationItems>
+    </TranslationCategory>
+    <TranslationCategory Name="FormRebase">
+      <translationItems>
+        <TranslationItem Name="$this" Property="Text" type="unfinished">
+          <Source>Rebase</Source>
+          <Value>Rebaser</Value>
+        </TranslationItem>
+        <TranslationItem Name="Abort" Property="Text">
+          <Source>Abort</Source>
+          <Value>Interrompre</Value>
+        </TranslationItem>
+        <TranslationItem Name="AddFiles" Property="Text" type="unfinished">
+          <Source>Add files</Source>
+          <Value>Ajouter des fichiers</Value>
+        </TranslationItem>
+        <TranslationItem Name="Mergetool" Property="Text" type="unfinished">
+          <Source>Solve conflicts</Source>
+          <Value>Résoudre les conflits</Value>
+        </TranslationItem>
+        <TranslationItem Name="Ok" Property="Text" type="unfinished">
+          <Source>Rebase</Source>
+          <Value>Rebaser</Value>
+        </TranslationItem>
+        <TranslationItem Name="Resolved" Property="Text">
+          <Source>Continue rebase</Source>
+          <Value>Continuer le rebase</Value>
+        </TranslationItem>
+        <TranslationItem Name="ShowOptions" Property="Text">
+          <Source>Show options</Source>
+          <Value>Afficher les options</Value>
+        </TranslationItem>
+        <TranslationItem Name="Skip" Property="Text">
+          <Source>Skip this commit</Source>
+          <Value>Sauter ce commit</Value>
+        </TranslationItem>
+        <TranslationItem Name="SolveMergeconflicts" Property="Text" type="unfinished">
+          <Source>There are unresolved mergeconflicts
+</Source>
+          <Value>Il y a des conflits de fusion non résolus</Value>
+        </TranslationItem>
+        <TranslationItem Name="_branchUpToDateCaption" Property="Text" type="unfinished">
+          <Source>Rebase</Source>
+          <Value>Rebaser</Value>
+        </TranslationItem>
+        <TranslationItem Name="_branchUpToDateText" Property="Text">
+          <Source>Current branch a is up to date.
+Nothing to rebase.</Source>
+          <Value>La branche courante est à jour.
+Rien à rebaser.</Value>
+        </TranslationItem>
+        <TranslationItem Name="_continueRebaseText" Property="Text">
+          <Source>Continue rebase</Source>
+          <Value>Continuer le rebase</Value>
+        </TranslationItem>
+        <TranslationItem Name="_continueRebaseText2" Property="Text">
+          <Source>&gt;Continue rebase&lt;</Source>
+          <Value>&gt;Continuer le rebase&lt;</Value>
+        </TranslationItem>
+        <TranslationItem Name="_noBranchSelectedText" Property="Text">
+          <Source>Please select a branch</Source>
+          <Value>Sélectionnez un branche s'il vous plait</Value>
+        </TranslationItem>
+        <TranslationItem Name="_solveConflictsText" Property="Text" type="unfinished">
+          <Source>Solve conflicts</Source>
+          <Value>Résoudre les conflits</Value>
+        </TranslationItem>
+        <TranslationItem Name="_solveConflictsText2" Property="Text">
+          <Source>&gt;Solve conflicts&lt;</Source>
+          <Value>&gt;Résoudre les conflits&lt;</Value>
+        </TranslationItem>
+        <TranslationItem Name="chkAutosquash" Property="Text">
+          <Source>Autosquash</Source>
+          <Value>Ecrasement automatique</Value>
+        </TranslationItem>
+        <TranslationItem Name="chkInteractive" Property="Text">
+          <Source>Interactive Rebase</Source>
+          <Value>Rebase intéractif</Value>
+        </TranslationItem>
+        <TranslationItem Name="chkPreserveMerges" Property="Text">
+          <Source>Preserve Merges</Source>
+          <Value>Préserver les fusions</Value>
+        </TranslationItem>
+        <TranslationItem Name="chkSpecificRange" Property="Text">
+          <Source>Specific range</Source>
+          <Value>Interval spécifique</Value>
+        </TranslationItem>
+        <TranslationItem Name="label1" Property="Text">
+          <Source>Rebase current branch on top of another branch</Source>
+          <Value>Rebaser la branche courante au dessus d'une autre branche</Value>
+        </TranslationItem>
+        <TranslationItem Name="label2" Property="Text">
+          <Source>Rebase on</Source>
+          <Value>Reaser sur</Value>
+        </TranslationItem>
+        <TranslationItem Name="label3" Property="Text">
+          <Source>Commits to re-apply:</Source>
+          <Value>Commits à réappliquer :</Value>
+        </TranslationItem>
+        <TranslationItem Name="lblCurrent" Property="Text" type="unfinished">
+          <Source>Current branch:</Source>
+          <Value>Branche courante :</Value>
+        </TranslationItem>
+        <TranslationItem Name="lblRangeFrom" Property="Text">
+          <Source>From (exc.)</Source>
+          <Value>Depuis (exc.)</Value>
+        </TranslationItem>
+        <TranslationItem Name="lblRangeTo" Property="Text">
+          <Source>To</Source>
+          <Value>A</Value>
+        </TranslationItem>
+      </translationItems>
+    </TranslationCategory>
+    <TranslationCategory Name="FormRecentReposSettings">
+      <translationItems>
+        <TranslationItem Name="$this" Property="Text">
+          <Source>Recent repositories settings</Source>
+          <Value>Paramètres des dépôts récents</Value>
+        </TranslationItem>
+        <TranslationItem Name="Abort" Property="Text">
+          <Source>Cancel</Source>
+          <Value>Annuler</Value>
+        </TranslationItem>
+        <TranslationItem Name="MostRecentLabel" Property="Text">
+          <Source>Most recent repositories</Source>
+          <Value>Dépôts les plus récents</Value>
+        </TranslationItem>
+        <TranslationItem Name="Ok" Property="Text" type="unfinished">
+          <Source>OK</Source>
+          <Value>OK</Value>
+        </TranslationItem>
+        <TranslationItem Name="anchorToLessToolStripMenuItem" Property="Text">
+          <Source>Anchor to less recent repositories</Source>
+          <Value>Encrer sur les dépôts les moins récents</Value>
+        </TranslationItem>
+        <TranslationItem Name="anchorToMostToolStripMenuItem" Property="Text">
+          <Source>Anchor to most recent repositories</Source>
+          <Value>Encrer sur les dépôts les plus récents</Value>
+        </TranslationItem>
+        <TranslationItem Name="comboMinWidthLabel" Property="Text">
+          <Source>Combobox minimum width (0 = Autosize)</Source>
+          <Value>Largeur minimum de la combobox (0 = auto)</Value>
+        </TranslationItem>
+        <TranslationItem Name="dontShortenRB" Property="Text">
+          <Source>Do not shorten  </Source>
+          <Value>Ne pas raccourcir</Value>
+        </TranslationItem>
+        <TranslationItem Name="label1" Property="Text">
+          <Source>Less recent repositories</Source>
+          <Value>Dépôts moins récents</Value>
+        </TranslationItem>
+        <TranslationItem Name="maxRecentRepositories" Property="Text">
+          <Source>Maximum number of most recent repositories</Source>
+          <Value>Nombre maximum de dépôts les plus récents</Value>
+        </TranslationItem>
+        <TranslationItem Name="middleDotRB" Property="Text">
+          <Source>Replace middle part with dots </Source>
+          <Value>Remplacer le partie intermédiaire par des points</Value>
+        </TranslationItem>
+        <TranslationItem Name="mostSigDirRB" Property="Text">
+          <Source>The most significant directory </Source>
+          <Value>Le répertoire le plus significatif</Value>
+        </TranslationItem>
+        <TranslationItem Name="removeAnchorToolStripMenuItem" Property="Text">
+          <Source>Remove anchor</Source>
+          <Value>Enlever l'encre</Value>
+        </TranslationItem>
+        <TranslationItem Name="removeRecentToolStripMenuItem" Property="Text">
+          <Source>Remove from recent repositories</Source>
+          <Value>Retirer des dépôts récents</Value>
+        </TranslationItem>
+        <TranslationItem Name="shorteningGB" Property="Text">
+          <Source>Shortening strategy</Source>
+          <Value>Startégie de raccourcicement</Value>
+        </TranslationItem>
+        <TranslationItem Name="sortLessRecentRepos" Property="Text">
+          <Source>Sort less recent repositories alphabetically</Source>
+          <Value>Trier les dépôts les moins récents alphabétiquement</Value>
+        </TranslationItem>
+        <TranslationItem Name="sortMostRecentRepos" Property="Text">
+          <Source>Sort most recent repositories alphabetically</Source>
+          <Value>Trier les dépôts les plus récents alphabétiquement</Value>
+        </TranslationItem>
+      </translationItems>
+    </TranslationCategory>
+    <TranslationCategory Name="FormRemotes">
+      <translationItems>
+        <TranslationItem Name="$this" Property="Text">
+          <Source>Remote repositories</Source>
+          <Value>Dépôts distants</Value>
+        </TranslationItem>
+        <TranslationItem Name="BName" Property="HeaderText">
+          <Source>Name</Source>
+          <Value>Nom</Value>
+        </TranslationItem>
+        <TranslationItem Name="BranchName" Property="HeaderText">
+          <Source>Local branch name</Source>
+          <Value>Nom de branche locale</Value>
+        </TranslationItem>
+        <TranslationItem Name="Delete" Property="Text">
+          <Source>Delete</Source>
+          <Value>Supprimer</Value>
+        </TranslationItem>
+        <TranslationItem Name="LoadSSHKey" Property="Text">
+          <Source>Load SSH key</Source>
+          <Value>Charger clef SSH</Value>
+        </TranslationItem>
+        <TranslationItem Name="MergeWith" Property="HeaderText">
+          <Source>Default merge with</Source>
+          <Value>Fusion par défaut avec</Value>
+        </TranslationItem>
+        <TranslationItem Name="New" Property="Text">
+          <Source>New</Source>
+          <Value>Nouveau</Value>
+        </TranslationItem>
+        <TranslationItem Name="Prune" Property="Text">
+          <Source>Prune remote branches</Source>
+          <Value>Elaguer branches distantes</Value>
+        </TranslationItem>
+        <TranslationItem Name="PuTTYSSH" Property="Text">
+          <Source>PuTTY SSH</Source>
+          <Value>PuTTY SSH</Value>
+        </TranslationItem>
+        <TranslationItem Name="RemoteCombo" Property="HeaderText">
+          <Source>Remote repository</Source>
+          <Value>Dépôt distant</Value>
+        </TranslationItem>
+        <TranslationItem Name="Save" Property="Text">
+          <Source>Save changes</Source>
+          <Value>Enregistrer</Value>
+        </TranslationItem>
+        <TranslationItem Name="SaveDefaultPushPull" Property="Text">
+          <Source>Save</Source>
+          <Value>Enregistrer</Value>
+        </TranslationItem>
+        <TranslationItem Name="SshBrowse" Property="Text">
+          <Source>Browse</Source>
+          <Value>Parcourir</Value>
+        </TranslationItem>
+        <TranslationItem Name="TestConnection" Property="Text">
+          <Source>Test connection</Source>
+          <Value>Test de connexion</Value>
+        </TranslationItem>
+        <TranslationItem Name="UpdateBranch" Property="Text">
+          <Source>Update all remote branch info</Source>
+          <Value>Mettre à jour les infos de toutes les branches distantes</Value>
+        </TranslationItem>
+        <TranslationItem Name="_hintDelete" Property="Text">
+          <Source>Delete</Source>
+          <Value>Supprimer</Value>
+        </TranslationItem>
+        <TranslationItem Name="_labelUrlAsFetch" Property="Text">
+          <Source>Fetch Url</Source>
+          <Value>Récuppérer l'Url</Value>
+        </TranslationItem>
+        <TranslationItem Name="_labelUrlAsFetchPush" Property="Text">
+          <Source>Url</Source>
+          <Value>Url</Value>
+        </TranslationItem>
+        <TranslationItem Name="_questionAutoPullBehaviour" Property="Text">
+          <Source>You have added a new remote repository.
+Do you want to automatically configure the default push and pull behavior for this remote?</Source>
+          <Value>Vous avez ajouté nouveau dépôt distant.
+Voulez-vous utilisez le comportement par défaut de push et pull pour ce dépôt distant ?</Value>
+        </TranslationItem>
+        <TranslationItem Name="_questionAutoPullBehaviourCaption" Property="Text">
+          <Source>New remote</Source>
+          <Value>Nouveau dépôt distant</Value>
+        </TranslationItem>
+        <TranslationItem Name="_questionDeleteRemote" Property="Text">
+          <Source>Are you sure you want to delete this remote?</Source>
+          <Value>Voulez-vous vraiment supprimer ce dépôt ?</Value>
+        </TranslationItem>
+        <TranslationItem Name="_questionDeleteRemoteCaption" Property="Text">
+          <Source>Delete</Source>
+          <Value>Supprimer</Value>
+        </TranslationItem>
+        <TranslationItem Name="_remoteBranchDataError" Property="Text">
+          <Source>Invalid ´{1}´ found for branch ´{0}´.
+Value has been reset to empty value.</Source>
+          <Value>´{1}´ trouvé pour la branche ´{0}´ est invalide.
+La valeur a été réinitialisée à vide.</Value>
+        </TranslationItem>
+        <TranslationItem Name="_sshKeyOpenCaption" Property="Text">
+          <Source>Select ssh key file</Source>
+          <Value>Sélectionnez un fichier de clef ssh</Value>
+        </TranslationItem>
+        <TranslationItem Name="_sshKeyOpenFilter" Property="Text">
+          <Source>Private key (*.ppk)</Source>
+          <Value>Clef privée (*.ppk)</Value>
+        </TranslationItem>
+        <TranslationItem Name="_warningNoKeyEntered" Property="Text">
+          <Source>No SSH key file entered</Source>
+          <Value>Aucun fichier de clef ssh entré</Value>
+        </TranslationItem>
+        <TranslationItem Name="_warningValidRemote" Property="Text">
+          <Source>You need to configure a valid url for this remote</Source>
+          <Value>Vous devez entrer une url valide pour ce dépôt distant</Value>
+        </TranslationItem>
+        <TranslationItem Name="_warningValidRemoteCaption" Property="Text">
+          <Source>Url needed</Source>
+          <Value>Url requise</Value>
+        </TranslationItem>
+        <TranslationItem Name="buttonClose" Property="Text">
+          <Source>Close</Source>
+          <Value>Fermer</Value>
+        </TranslationItem>
+        <TranslationItem Name="checkBoxSepPushUrl" Property="Text">
+          <Source>Separate Push Url</Source>
+          <Value>Url de push séparée</Value>
+        </TranslationItem>
+        <TranslationItem Name="dataGridViewTextBoxColumn1" Property="HeaderText">
+          <Source>Name</Source>
+          <Value>Nom</Value>
+        </TranslationItem>
+        <TranslationItem Name="groupBox1" Property="Text">
+          <Source>Details</Source>
+          <Value>Détails</Value>
+        </TranslationItem>
+        <TranslationItem Name="label1" Property="Text">
+          <Source>Name</Source>
+          <Value>Nom</Value>
+        </TranslationItem>
+        <TranslationItem Name="label2" Property="Text">
+          <Source>Url</Source>
+          <Value>Url</Value>
+        </TranslationItem>
+        <TranslationItem Name="label3" Property="Text">
+          <Source>Private key file</Source>
+          <Value>Fichier de clef privée</Value>
+        </TranslationItem>
+        <TranslationItem Name="label4" Property="Text">
+          <Source>Local branch name</Source>
+          <Value>Nom de branche locale</Value>
+        </TranslationItem>
+        <TranslationItem Name="label5" Property="Text">
+          <Source>Remote repository</Source>
+          <Value>Dépôt distant</Value>
+        </TranslationItem>
+        <TranslationItem Name="label6" Property="Text">
+          <Source>Default merge with</Source>
+          <Value>Fusion par défaut avec</Value>
+        </TranslationItem>
+        <TranslationItem Name="labelPushUrl" Property="Text">
+          <Source>Push Url</Source>
+          <Value>Url push</Value>
+        </TranslationItem>
+        <TranslationItem Name="nameDataGridViewTextBoxColumn" Property="HeaderText">
+          <Source>Branch</Source>
+          <Value>Branche</Value>
+        </TranslationItem>
+        <TranslationItem Name="tabPage1" Property="Text">
+          <Source>Remote repositories</Source>
+          <Value>Dépôts distants</Value>
+        </TranslationItem>
+        <TranslationItem Name="tabPage2" Property="Text">
+          <Source>Default pull behavior (fetch &amp; merge)</Source>
+          <Value>Comportement par défaut de pull (fetch et merge)</Value>
+        </TranslationItem>
+      </translationItems>
+    </TranslationCategory>
+    <TranslationCategory Name="FormRenameBranch">
+      <translationItems>
+        <TranslationItem Name="$this" Property="Text">
+          <Source>Rename branch</Source>
+          <Value>Renommer branche</Value>
+        </TranslationItem>
+        <TranslationItem Name="Ok" Property="Text">
+          <Source>Rename</Source>
+          <Value>Renommer</Value>
+        </TranslationItem>
+        <TranslationItem Name="_branchRenameFailed" Property="Text">
+          <Source>Rename failed.</Source>
+          <Value>Echec de renommage</Value>
+        </TranslationItem>
+        <TranslationItem Name="label1" Property="Text">
+          <Source>New name</Source>
+          <Value>Nouveau nom</Value>
+        </TranslationItem>
+      </translationItems>
+    </TranslationCategory>
+    <TranslationCategory Name="FormResetChanges">
+      <translationItems>
+        <TranslationItem Name="$this" Property="Text">
+          <Source>Reset changes</Source>
+          <Value>Réinitialiser changements</Value>
+        </TranslationItem>
+        <TranslationItem Name="btnCancel" Property="Text">
+          <Source>Cancel</Source>
+          <Value>Annuler</Value>
+        </TranslationItem>
+        <TranslationItem Name="btnReset" Property="Text" type="unfinished">
+          <Source>Reset</Source>
+          <Value>Réinitialiser</Value>
+        </TranslationItem>
+        <TranslationItem Name="cbDeleteNewFilesAndDirectories" Property="Text">
+          <Source>Also delete new files and/or directories</Source>
+          <Value>Effacer également les nouveaux
+fichiers et/ou répertoires</Value>
+        </TranslationItem>
+        <TranslationItem Name="label1" Property="Text">
+          <Source>Are you sure you want to reset your changes?</Source>
+          <Value>Etes-vous sûr de vouloir réinitialiser vos modifications?</Value>
+        </TranslationItem>
+        <TranslationItem Name="label2" Property="Text">
+          <Source>This will delete any uncommitted work.</Source>
+          <Value>Cela va supprimer tout travail non commité.</Value>
+        </TranslationItem>
+      </translationItems>
+    </TranslationCategory>
+    <TranslationCategory Name="FormResetCurrentBranch">
+      <translationItems>
+        <TranslationItem Name="$this" Property="Text">
+          <Source>Reset current branch</Source>
+          <Value>Réinitialiser la branche courante</Value>
+        </TranslationItem>
+        <TranslationItem Name="Cancel" Property="Text">
+          <Source>Cancel</Source>
+          <Value>Annuler</Value>
+        </TranslationItem>
+        <TranslationItem Name="Hard" Property="Text">
+          <Source>Hard: reset working dir and index (discard ALL local changes, even uncommitted changes)</Source>
+          <Value>Hard/Violent : réinitialise le répertoire de travail et l'index
+(annule TOUTES les modifications, même les modifications non commitées)</Value>
+        </TranslationItem>
+        <TranslationItem Name="Mixed" Property="Text">
+          <Source>Mixed: leave working dir untouched, reset index</Source>
+          <Value>Mixed/Mixte : laisse tel quel le répertoire de travail, réinitialise l'index</Value>
+        </TranslationItem>
+        <TranslationItem Name="Ok" Property="Text" type="unfinished">
+          <Source>OK</Source>
+          <Value>OK</Value>
+        </TranslationItem>
+        <TranslationItem Name="Soft" Property="Text">
+          <Source>Soft: leave working dir and index untouched</Source>
+          <Value>Soft/Leger : laisse tel quel le répertoire de travail et l'index.</Value>
+        </TranslationItem>
+        <TranslationItem Name="authorInfo" Property="Text">
+          <Source>Author: {0}</Source>
+          <Value>Auteur : {0}</Value>
+        </TranslationItem>
+        <TranslationItem Name="branchInfo" Property="Text">
+          <Source>Reset {0} to:</Source>
+          <Value>Réinitialiser {0} à :</Value>
+        </TranslationItem>
+        <TranslationItem Name="commitInfo" Property="Text">
+          <Source>Commit: {0}</Source>
+          <Value>Commit : {0}</Value>
+        </TranslationItem>
+        <TranslationItem Name="commitMessage" Property="Text">
+          <Source>Message: {0}</Source>
+          <Value>Message : {0}</Value>
+        </TranslationItem>
+        <TranslationItem Name="dateInfo" Property="Text">
+          <Source>Commit date: {0}</Source>
+          <Value>Date de commit : {0}</Value>
+        </TranslationItem>
+        <TranslationItem Name="groupBox1" Property="Text">
+          <Source>Reset type</Source>
+          <Value>Type de réinitialisation</Value>
+        </TranslationItem>
+        <TranslationItem Name="resetCaption" Property="Text">
+          <Source>Reset branch</Source>
+          <Value>Réinitialiser la branche</Value>
+        </TranslationItem>
+        <TranslationItem Name="resetHardWarning" Property="Text">
+          <Source>You are about to discard ALL local changes, are you sure?</Source>
+          <Value>Vous allez annuler TOUTES les modifications, êtes vous sûr?</Value>
+        </TranslationItem>
+      </translationItems>
+    </TranslationCategory>
+    <TranslationCategory Name="FormResolveConflicts">
+      <translationItems>
+        <TranslationItem Name="$this" Property="Text">
+          <Source>Resolve merge conflicts</Source>
+          <Value>Résolvez les conflits de fusion</Value>
+        </TranslationItem>
+        <TranslationItem Name="ContextChooseBase" Property="Text">
+          <Source>Choose base</Source>
+          <Value>Choisir la base</Value>
+        </TranslationItem>
+        <TranslationItem Name="ContextChooseLocal" Property="Text">
+          <Source>Choose local</Source>
+          <Value>Choisir le local</Value>
+        </TranslationItem>
+        <TranslationItem Name="ContextChooseRemote" Property="Text">
+          <Source>Choose remote</Source>
+          <Value>Choisir le distant</Value>
+        </TranslationItem>
+        <TranslationItem Name="ContextMarkAsSolved" Property="Text">
+          <Source>Mark conflict as solved</Source>
+          <Value>Marquer le conflit comme résolu</Value>
+        </TranslationItem>
+        <TranslationItem Name="ContextOpenBaseWith" Property="Text">
+          <Source>Open base with</Source>
+          <Value>Ouvrir la base avec</Value>
+        </TranslationItem>
+        <TranslationItem Name="ContextOpenLocalWith" Property="Text">
+          <Source>Open local with</Source>
+          <Value>Ouvrir le local avec</Value>
+        </TranslationItem>
+        <TranslationItem Name="ContextOpenRemoteWith" Property="Text">
+          <Source>Open remote with</Source>
+          <Value>Ouvrir le distant avec</Value>
+        </TranslationItem>
+        <TranslationItem Name="ContextSaveBaseAs" Property="Text">
+          <Source>Save base as</Source>
+          <Value>Sauver la base comme</Value>
+        </TranslationItem>
+        <TranslationItem Name="ContextSaveLocalAs" Property="Text">
+          <Source>Save local as</Source>
+          <Value>Sauver le local comme</Value>
+        </TranslationItem>
+        <TranslationItem Name="ContextSaveRemoteAs" Property="Text">
+          <Source>Save remote as</Source>
+          <Value>Sauver le distant comme</Value>
+        </TranslationItem>
+        <TranslationItem Name="FileName" Property="HeaderText">
+          <Source>Filename</Source>
+          <Value>Nom du fichier</Value>
+        </TranslationItem>
+        <TranslationItem Name="OpenMergetool" Property="Text">
+          <Source>Open in mergetool</Source>
+          <Value>Ouvrir dans l'outil de fusion</Value>
+        </TranslationItem>
+        <TranslationItem Name="Rescan" Property="Text">
+          <Source>Rescan mergeconflicts</Source>
+          <Value>Rescanner les conflits de fusion</Value>
+        </TranslationItem>
+        <TranslationItem Name="Reset" Property="Text" type="unfinished">
+          <Source>Abort</Source>
+          <Value>Interrompre</Value>
+        </TranslationItem>
+        <TranslationItem Name="_abortCurrentOpperation" Property="Text">
+          <Source>You can abort the current operation by resetting changes.
+All changes since the last commit will be deleted.
+
+Do you want to reset changes?</Source>
+          <Value>Vous pouvez interrompre l'opération courante en réinitialisant les modifications.
+Toutes les modifications depuis le dernier commit seront supprimées.
+
+Voulez vous réinitialiser les modifications?</Value>
+        </TranslationItem>
+        <TranslationItem Name="_abortCurrentOpperationCaption" Property="Text" type="unfinished">
+          <Source>Abort</Source>
+          <Value>Interrompre</Value>
+        </TranslationItem>
+        <TranslationItem Name="_allFilesFilter" Property="Text">
+          <Source>All files (*.*)</Source>
+          <Value>Tous les fichiers (*.*)</Value>
+        </TranslationItem>
+        <TranslationItem Name="_areYouSureYouWantDeleteFiles" Property="Text">
+          <Source>Are you sure you want to DELETE all changes?
+
+This action cannot be made undone.</Source>
+          <Value>Etes vous sûr de vouloir EFFACER toutes les modifications?
+
+Cette action ne peut être annulée.</Value>
+        </TranslationItem>
+        <TranslationItem Name="_areYouSureYouWantDeleteFilesCaption" Property="Text">
+          <Source>WARNING!</Source>
+          <Value>ATTENTION!</Value>
+        </TranslationItem>
+        <TranslationItem Name="_binaryFileWarningCaption" Property="Text">
+          <Source>Warning</Source>
+          <Value>Attention</Value>
+        </TranslationItem>
+        <TranslationItem Name="_button1Text" Property="Text">
+          <Source>Open in</Source>
+          <Value>Ouvrir dans</Value>
+        </TranslationItem>
+        <TranslationItem Name="_chooseBaseFileFailedText" Property="Text">
+          <Source>Choose base file failed.</Source>
+          <Value>Echec de choix du fichier de base.</Value>
+        </TranslationItem>
+        <TranslationItem Name="_chooseLocalFileFailedText" Property="Text">
+          <Source>Choose local file failed.</Source>
+          <Value>Echec de choix du fichier local.</Value>
+        </TranslationItem>
+        <TranslationItem Name="_chooseRemoteFileFailedText" Property="Text">
+          <Source>Choose remote file failed.</Source>
+          <Value>Echec de choix du fichier distant.</Value>
+        </TranslationItem>
+        <TranslationItem Name="_conflictedFilesContextMenuText" Property="Text">
+          <Source>Solve</Source>
+          <Value>Résoudre</Value>
+        </TranslationItem>
+        <TranslationItem Name="_contextChooseLocalMergeText" Property="Text">
+          <Source>Choose local (ours)</Source>
+          <Value>Choisir le local (les notres)</Value>
+        </TranslationItem>
+        <TranslationItem Name="_contextChooseLocalRebaseText" Property="Text">
+          <Source>Choose local (theirs)</Source>
+          <Value>Choisir le local (les leurs)</Value>
+        </TranslationItem>
+        <TranslationItem Name="_contextChooseRemoteMergeText" Property="Text">
+          <Source>Choose remote (theirs)</Source>
+          <Value>Choisir le distant (les leurs)</Value>
+        </TranslationItem>
+        <TranslationItem Name="_contextChooseRemoteRebaseText" Property="Text">
+          <Source>Choose remote (ours)</Source>
+          <Value>Choisir le distant (les notres)</Value>
+        </TranslationItem>
+        <TranslationItem Name="_currentFormatFilter" Property="Text">
+          <Source>Current format (*.{0})</Source>
+          <Value>Format courant (*.{0})</Value>
+        </TranslationItem>
+        <TranslationItem Name="_failureWhileOpenFile" Property="Text">
+          <Source>Open temporary file failed.</Source>
+          <Value>Echec d'ouverture du fichier temporaire.</Value>
+        </TranslationItem>
+        <TranslationItem Name="_failureWhileSaveFile" Property="Text">
+          <Source>Save file failed.</Source>
+          <Value>Echec de sauvegarde du fichier.</Value>
+        </TranslationItem>
+        <TranslationItem Name="_noBaseFileMergeCaption" Property="Text" type="unfinished">
+          <Source>Merge</Source>
+          <Value>Fusionner</Value>
+        </TranslationItem>
+        <TranslationItem Name="_openMergeToolItemText" Property="Text">
+          <Source>Open in</Source>
+          <Value>Ouvrir dans</Value>
+        </TranslationItem>
+        <TranslationItem Name="_resetItemMergeText" Property="Text">
+          <Source>Abort merge</Source>
+          <Value>Abandonner la fusion</Value>
+        </TranslationItem>
+        <TranslationItem Name="_resetItemRebaseText" Property="Text">
+          <Source>Abort rebase</Source>
+          <Value>Abandonner le rebase</Value>
+        </TranslationItem>
+        <TranslationItem Name="allConflictsResolved" Property="Text">
+          <Source>All mergeconflicts are resolved, you can commit.
+Do you want to commit now?</Source>
+          <Value>Tous les conflits de fusion sont résolus, vous pouvez commiter.
+Voulez-vous commiter maintenant?</Value>
+        </TranslationItem>
+        <TranslationItem Name="allConflictsResolvedCaption" Property="Text" type="unfinished">
+          <Source>Commit</Source>
+          <Value>Commiter</Value>
+        </TranslationItem>
+        <TranslationItem Name="askMergeConflictSolved" Property="Text">
+          <Source>Is the mergeconflict solved?</Source>
+          <Value>Est-ce que le conflit de fusion est résolu?</Value>
+        </TranslationItem>
+        <TranslationItem Name="askMergeConflictSolvedAfterCustomMergeScript" Property="Text">
+          <Source>The merge conflict need to be solved and the result must be saved as:
+{0}
+
+Is the mergeconflict solved?</Source>
+          <Value>Le conflit de fusion doit être résolu et le résultat doit être sauver comme :
+{0}
+
+Est-ce que le conflit de fusion est résolu?</Value>
+        </TranslationItem>
+        <TranslationItem Name="askMergeConflictSolvedCaption" Property="Text">
+          <Source>Conflict solved?</Source>
+          <Value>Conflit résolu?</Value>
+        </TranslationItem>
+        <TranslationItem Name="authorDataGridViewTextBoxColumn" Property="HeaderText">
+          <Source>Author</Source>
+          <Value>Auteur</Value>
+        </TranslationItem>
+        <TranslationItem Name="chooseLocalButtonText" Property="Text">
+          <Source>Choose local</Source>
+          <Value>Choisir le local</Value>
+        </TranslationItem>
+        <TranslationItem Name="chooseRemoteButtonText" Property="Text">
+          <Source>Choose remote</Source>
+          <Value>Choisir le distant</Value>
+        </TranslationItem>
+        <TranslationItem Name="commitGuidDataGridViewTextBoxColumn" Property="HeaderText">
+          <Source>CommitGuid</Source>
+          <Value>CommitGuid</Value>
+        </TranslationItem>
+        <TranslationItem Name="conflictDescription" Property="Text" type="unfinished">
+          <Source>Select file</Source>
+          <Value>Sélectionnez un fichier</Value>
+        </TranslationItem>
+        <TranslationItem Name="dateDataGridViewTextBoxColumn" Property="HeaderText" type="unfinished">
+          <Source>Date</Source>
+          <Value>Date</Value>
+        </TranslationItem>
+        <TranslationItem Name="deleteFileButtonText" Property="Text">
+          <Source>Delete file</Source>
+          <Value>Supprimer le fichier</Value>
+        </TranslationItem>
+        <TranslationItem Name="deleted" Property="Text">
+          <Source>deleted</Source>
+          <Value>supprimé</Value>
+        </TranslationItem>
+        <TranslationItem Name="fileBinairyChooseLocalBaseRemote" Property="Text">
+          <Source>File ({0}) appears to be a binary file.
+Choose to keep the local({1}), remote({2}) or base file.</Source>
+          <Value>Le fichier ({0}) semble être un fichier binaire.
+Choisissez de conserver le fichier local({1}), distant({2}) ou de base.</Value>
+        </TranslationItem>
+        <TranslationItem Name="fileChangeLocallyAndRemotely" Property="Text">
+          <Source>The file has been changed both locally({0}) and remotely({1}). Merge the changes.</Source>
+          <Value>Le fichier a été changé localement({0}) et à distance({1}). Fusionner les modifications.</Value>
+        </TranslationItem>
+        <TranslationItem Name="fileCreatedLocallyAndRemotely" Property="Text">
+          <Source>A file with the same name has been created locally({0}) and remotely({1}). Choose the file you want to keep or merge the files.</Source>
+          <Value>Un fichier avec le même nom a été créé localement({0}) et à distance({1}). Choisissez le fichier que vous voulez garder ou fusionnez les fichiers.</Value>
+        </TranslationItem>
+        <TranslationItem Name="fileCreatedLocallyAndRemotelyLong" Property="Text">
+          <Source>File {0} does not have a base revision.
+A file with the same name has been created locally({1}) and remotely({2}) causing this conflict.
+
+Choose the file you want to keep, merge the files or delete the file?</Source>
+          <Value>Le fichier {0} n'a pas de révision de base.
+Un fichier avec le même nom a été créé localement({1}) et à distance({2}) causant le conflit.
+
+Choisissez le fichier que vous voulez garder, fusionnez les fichiers ou supprimer le fichier?</Value>
+        </TranslationItem>
+        <TranslationItem Name="fileDeletedLocallyAndModifiedRemotely" Property="Text">
+          <Source>The file has been deleted locally({0}) and modified remotely({1}). Choose to delete the file or keep the modified version.</Source>
+          <Value>Le fichier a été supprimé localement({0}) et modifié à distance({1}). Choisissez de supprimer le fichier ou de garder la version modifiée.</Value>
+        </TranslationItem>
+        <TranslationItem Name="fileDeletedLocallyAndModifiedRemotelyLong" Property="Text">
+          <Source>File {0} does not have a local revision.
+The file has been deleted locally({1}) but modified remotely({2}).
+
+Choose to delete the file or keep the modified version.</Source>
+          <Value>Le fichier {0} n'a pas de révision de base.
+Le fichier a été supprimé localement({1}) mais modifié à distance({2}).
+
+Choisissez de supprimer le fichier ou garder la version modifiée.
+</Value>
+        </TranslationItem>
+        <TranslationItem Name="fileHistoryToolStripMenuItem" Property="Text">
+          <Source>File history</Source>
+          <Value>Historique de fichier</Value>
+        </TranslationItem>
+        <TranslationItem Name="fileIsBinary" Property="Text">
+          <Source>The selected file appears to be a binary file.
+Are you sure you want to open this file in {0}?</Source>
+          <Value>Le fichier sélectionné semble être un fichier binaire.
+Etes vous sûr de vouloir ouvrir ce fichier dans {0}?</Value>
+        </TranslationItem>
+        <TranslationItem Name="fileModifiedLocallyAndDelededRemotely" Property="Text">
+          <Source>The file has been modified locally({0}) and deleted remotely({1}). Choose to delete the file or keep the modified version.</Source>
+          <Value>Le fichier a été modifié localement({1}) mais effacé à distance({2}). Choisissez de supprimer le fichier ou de conserver la version modifiée.</Value>
+        </TranslationItem>
+        <TranslationItem Name="fileModifiedLocallyAndDelededRemotelyLong" Property="Text">
+          <Source>File {0} does not have a remote revision.
+The file has been modified locally({1}) but deleted remotely({2}).
+
+Choose to delete the file or keep the modified version.</Source>
+          <Value>Le fichier {0} n'a pas de révision distante.
+Le fichier a été modifié localement({1}) mais effacé à distance({2}).
+
+Choisissez de supprimer le fichier ou de conserver la version modifiée.</Value>
+        </TranslationItem>
+        <TranslationItem Name="fileNameDataGridViewTextBoxColumn" Property="HeaderText">
+          <Source>FileName</Source>
+          <Value>Nom du fichier</Value>
+        </TranslationItem>
+        <TranslationItem Name="fileUnchangedAfterMerge" Property="Text">
+          <Source>The file has not been modified by the merge. Usually this means that the file has been saved to the wrong location.
+
+The merge conflict will not be marked as solved. Please try again.</Source>
+          <Value>Le fichier n'a pas été modifié par la fusion. Cela veut généralement dire que le fichier a été sauvé au mauvais endroit.
+
+The conflit de fusion ne sera pas marqué comme résolu. Réessayez s'il vous plait.</Value>
+        </TranslationItem>
+        <TranslationItem Name="guidDataGridViewTextBoxColumn" Property="HeaderText">
+          <Source>Guid</Source>
+          <Value>Guid</Value>
+        </TranslationItem>
+        <TranslationItem Name="itemTypeDataGridViewTextBoxColumn" Property="HeaderText">
+          <Source>ItemType</Source>
+          <Value>Type d'item</Value>
+        </TranslationItem>
+        <TranslationItem Name="keepBaseButtonText" Property="Text">
+          <Source>Keep base file</Source>
+          <Value>Conserver le fichier de base</Value>
+        </TranslationItem>
+        <TranslationItem Name="keepModifiedButtonText" Property="Text">
+          <Source>Keep modified</Source>
+          <Value>Conserver le fichier modifié</Value>
+        </TranslationItem>
+        <TranslationItem Name="label1" Property="Text">
+          <Source>Unresolved merge conflicts</Source>
+          <Value>Conflits de fusion non résolus</Value>
+        </TranslationItem>
+        <TranslationItem Name="label2" Property="Text">
+          <Source>Base</Source>
+          <Value>Base</Value>
+        </TranslationItem>
+        <TranslationItem Name="label5" Property="Text">
+          <Source>Remote</Source>
+          <Value>Distante</Value>
+        </TranslationItem>
+        <TranslationItem Name="label7" Property="Text">
+          <Source>Local</Source>
+          <Value>Locales</Value>
+        </TranslationItem>
+        <TranslationItem Name="merge" Property="Text" type="unfinished">
+          <Source>Merge</Source>
+          <Value>Fusionner</Value>
+        </TranslationItem>
+        <TranslationItem Name="mergeConflictIsSubmodule" Property="Text">
+          <Source>The selected mergeconflict is a submodule. Mark conflict as resolved?</Source>
+          <Value>Le conflit de fusion sélectionné est un sous module. Marquer le conflit comme résolu?</Value>
+        </TranslationItem>
+        <TranslationItem Name="mergeConflictIsSubmoduleCaption" Property="Text">
+          <Source>Submodule</Source>
+          <Value>Sous module</Value>
+        </TranslationItem>
+        <TranslationItem Name="modeDataGridViewTextBoxColumn" Property="HeaderText">
+          <Source>Mode</Source>
+          <Value>Mode</Value>
+        </TranslationItem>
+        <TranslationItem Name="nameDataGridViewTextBoxColumn" Property="HeaderText">
+          <Source>Name</Source>
+          <Value>Nom</Value>
+        </TranslationItem>
+        <TranslationItem Name="noBase" Property="Text">
+          <Source>no base</Source>
+          <Value>pas de base</Value>
+        </TranslationItem>
+        <TranslationItem Name="noBaseRevision" Property="Text">
+          <Source>There is no base revision for {0}.
+Fall back to 2-way merge?</Source>
+          <Value>Il n'y a pas de révision de base pour {0}.
+Se rabattre sur une fusion à 2 fichier?</Value>
+        </TranslationItem>
+        <TranslationItem Name="noMergeTool" Property="Text">
+          <Source>There is no mergetool configured. Please go to settings and set a mergetool!</Source>
+          <Value>Il n'y a pas d'outil de fusion configuré. Allez dans les paramètres et renseignez un outil de fusion s'il vous plait!</Value>
+        </TranslationItem>
+        <TranslationItem Name="openMergeToolBtn" Property="Text">
+          <Source>Open in mergetool</Source>
+          <Value>Ouvrir dans l'outil de fusion</Value>
+        </TranslationItem>
+        <TranslationItem Name="openToolStripMenuItem" Property="Text">
+          <Source>Open</Source>
+          <Value>Ouvrir</Value>
+        </TranslationItem>
+        <TranslationItem Name="openWithToolStripMenuItem" Property="Text">
+          <Source>Open With</Source>
+          <Value>Ouvrir avec</Value>
+        </TranslationItem>
+        <TranslationItem Name="ours" Property="Text">
+          <Source>ours</Source>
+          <Value>les notres</Value>
+        </TranslationItem>
+        <TranslationItem Name="stageFilename" Property="Text">
+          <Source>Stage {0}</Source>
+          <Value>Index {0}</Value>
+        </TranslationItem>
+        <TranslationItem Name="startMergetool" Property="Text">
+          <Source>Start mergetool</Source>
+          <Value>Démarrer l'outil de fusion</Value>
+        </TranslationItem>
+        <TranslationItem Name="theirs" Property="Text">
+          <Source>theirs</Source>
+          <Value>les leurs</Value>
+        </TranslationItem>
+        <TranslationItem Name="uskUseCustomMergeScript" Property="Text">
+          <Source>There is a custom merge script ({0}) for this file type.
+
+Do you want to use this custom merge script?</Source>
+          <Value>Il y a un script de fusion personnalisé ({0}) pour ce type de fichier.
+
+Voulez-vous utiliser le script de fusion personnalisé?</Value>
+        </TranslationItem>
+        <TranslationItem Name="uskUseCustomMergeScriptCaption" Property="Text">
+          <Source>Custom merge script</Source>
+          <Value>Script de fusion personnalisé</Value>
+        </TranslationItem>
+      </translationItems>
+    </TranslationCategory>
+    <TranslationCategory Name="FormRevert">
+      <translationItems>
+        <TranslationItem Name="$this" Property="Text">
+          <Source>Revert file changes</Source>
+          <Value>Annuler les modifications du fichier</Value>
+        </TranslationItem>
+        <TranslationItem Name="Revert" Property="Text">
+          <Source>Revert changes</Source>
+          <Value>Annuler les modifications</Value>
+        </TranslationItem>
+        <TranslationItem Name="_resetChangesCaption" Property="Text">
+          <Source>Reset changes</Source>
+          <Value>Réinitialiser changements</Value>
+        </TranslationItem>
+        <TranslationItem Name="_undoChangesIn" Property="Text">
+          <Source>Undo changes in:
+{0}?</Source>
+          <Value>Annuler les modifiactions dans  : {0}?</Value>
+        </TranslationItem>
+        <TranslationItem Name="btnCancel" Property="Text">
+          <Source>Cancel</Source>
+          <Value>Annuler</Value>
+        </TranslationItem>
+      </translationItems>
+    </TranslationCategory>
+    <TranslationCategory Name="FormRevertCommitSmall">
+      <translationItems>
+        <TranslationItem Name="$this" Property="Text" type="unfinished">
+          <Source>Revert commit</Source>
+          <Value>Annuler le commit</Value>
+        </TranslationItem>
+        <TranslationItem Name="AutoCommit" Property="Text" type="unfinished">
+          <Source>Automatically create a commit</Source>
+          <Value>Créer automatiquement un commit</Value>
+        </TranslationItem>
+        <TranslationItem Name="BranchInfo" Property="Text">
+          <Source>Revert this commit:</Source>
+          <Value>Annuler ce commit :</Value>
+        </TranslationItem>
+        <TranslationItem Name="ParentsLabel" Property="Text" type="unfinished">
+          <Source>This commit is a merge, select parent:</Source>
+          <Value>Ce commit est un commit de fusion, sélectionner le parent :</Value>
+        </TranslationItem>
+        <TranslationItem Name="Revert" Property="Text">
+          <Source>Revert this commit</Source>
+          <Value>Annuler ce commit</Value>
+        </TranslationItem>
+        <TranslationItem Name="_noneParentSelectedText" Property="Text" type="unfinished">
+          <Source>None parent is selected!</Source>
+          <Value>Aucun parent n'est sélectionné!</Value>
+        </TranslationItem>
+        <TranslationItem Name="_noneParentSelectedTextCaption" Property="Text">
+          <Source>Error</Source>
+          <Value>Erreur</Value>
+        </TranslationItem>
+        <TranslationItem Name="columnHeader1" Property="Text" type="unfinished">
+          <Source>No.</Source>
+          <Value>Non.</Value>
+        </TranslationItem>
+        <TranslationItem Name="columnHeader2" Property="Text" type="unfinished">
+          <Source>Message</Source>
+          <Value>Message</Value>
+        </TranslationItem>
+        <TranslationItem Name="columnHeader3" Property="Text">
+          <Source>Author</Source>
+          <Value>Auteur</Value>
+        </TranslationItem>
+        <TranslationItem Name="columnHeader4" Property="Text" type="unfinished">
+          <Source>Date</Source>
+          <Value>Date</Value>
+        </TranslationItem>
+      </translationItems>
+    </TranslationCategory>
+    <TranslationCategory Name="FormRevisionFilter">
+      <translationItems>
+        <TranslationItem Name="$this" Property="Text" type="unfinished">
+          <Source>Filter</Source>
+          <Value>Filtrer</Value>
+        </TranslationItem>
+        <TranslationItem Name="CurrentBranchOnlyCheck" Property="Text">
+          <Source>Show current branch only</Source>
+          <Value>Branche actuelle</Value>
+        </TranslationItem>
+        <TranslationItem Name="Ok" Property="Text" type="unfinished">
+          <Source>OK</Source>
+          <Value>OK</Value>
+        </TranslationItem>
+        <TranslationItem Name="label1" Property="Text">
+          <Source>Since</Source>
+          <Value>Depuis</Value>
+        </TranslationItem>
+        <TranslationItem Name="label2" Property="Text">
+          <Source>Until</Source>
+          <Value>Jusqu'à</Value>
+        </TranslationItem>
+        <TranslationItem Name="label3" Property="Text">
+          <Source>Author</Source>
+          <Value>Auteur</Value>
+        </TranslationItem>
+        <TranslationItem Name="label4" Property="Text" type="unfinished">
+          <Source>Committer</Source>
+          <Value>Commiteur</Value>
+        </TranslationItem>
+        <TranslationItem Name="label5" Property="Text" type="unfinished">
+          <Source>Message</Source>
+          <Value>Message</Value>
+        </TranslationItem>
+        <TranslationItem Name="label6" Property="Text">
+          <Source>Ignore case</Source>
+          <Value>Ignorer la casse</Value>
+        </TranslationItem>
+        <TranslationItem Name="label7" Property="Text">
+          <Source>Limit</Source>
+          <Value>Limite</Value>
+        </TranslationItem>
+        <TranslationItem Name="label8" Property="Text">
+          <Source>File filter</Source>
+          <Value>Filtre de fichier </Value>
+        </TranslationItem>
+        <TranslationItem Name="label9" Property="Text">
+          <Source>Branches</Source>
+          <Value>Branches</Value>
+        </TranslationItem>
+      </translationItems>
+    </TranslationCategory>
+    <TranslationCategory Name="FormSelectMultipleBranches">
+      <translationItems>
+        <TranslationItem Name="$this" Property="Text">
+          <Source>Select multiple branches</Source>
+          <Value>Sélectionnez plusieurs branches</Value>
+        </TranslationItem>
+        <TranslationItem Name="okButton" Property="Text">
+          <Source>OK</Source>
+          <Value>OK</Value>
+        </TranslationItem>
+        <TranslationItem Name="selectBranchesLabel" Property="Text" type="unfinished">
+          <Source>Select branches</Source>
+          <Value>Selectionnez les branches</Value>
+        </TranslationItem>
+      </translationItems>
+    </TranslationCategory>
+    <TranslationCategory Name="FormSettings">
+      <translationItems>
+        <TranslationItem Name="$this" Property="Text">
+          <Source>Settings</Source>
+          <Value>Configuration</Value>
+        </TranslationItem>
+        <TranslationItem Name="_cantFindGitMessage" Property="Text">
+          <Source>The command to run git is not configured correct.
+You need to set the correct path to be able to use GitExtensions.
+
+Do you want to set the correct command now? If not Global and Local Settings will not be saved.</Source>
+          <Value>La commande pour lancer git n'est pas configurée correctement.
+Vous devez mettre le chemin correct pour pouvoir utiliser GitExtensions.
+
+Voulez-vous mettre la commande correcte maintenant? Si non, les paramètres Global et Local ne seront pas sauvés.</Value>
+        </TranslationItem>
+        <TranslationItem Name="_cantFindGitMessageCaption" Property="Text">
+          <Source>Incorrect path</Source>
+          <Value>Chemin incorrect</Value>
+        </TranslationItem>
+        <TranslationItem Name="_loadingSettingsFailed" Property="Text">
+          <Source>Could not load settings.</Source>
+          <Value>Impossible de charger les paramètres.</Value>
+        </TranslationItem>
+        <TranslationItem Name="buttonApply" Property="Text" type="unfinished">
+          <Source>Apply</Source>
+          <Value>Appliquer</Value>
+        </TranslationItem>
+        <TranslationItem Name="buttonCancel" Property="Text">
+          <Source>Cancel</Source>
+          <Value>Annuler</Value>
+        </TranslationItem>
+        <TranslationItem Name="buttonDiscard" Property="Text">
+          <Source>Discard</Source>
+          <Value>Rejeter</Value>
+        </TranslationItem>
+        <TranslationItem Name="buttonOk" Property="Text" type="unfinished">
+          <Source>OK</Source>
+          <Value>OK</Value>
+        </TranslationItem>
+        <TranslationItem Name="label10" Property="Text">
+          <Source>You need to set the correct path to 
+git.cmd before you can change
+any global setting.
+</Source>
+          <Value>Vous devez entrer un chemin valide vers git.cmd avant de pouvoir modifier les paramètres globaux</Value>
+        </TranslationItem>
+        <TranslationItem Name="labelInstantSaveNotice" Property="Text">
+          <Source>Changes made on this page will be saved instantly. 
+Thus the Cancel and Discard button will have no effect for this page.</Source>
+          <Value>Les modifications faites sur cette page seront sauvées instantanément.
+Par conséquent les boutons Annuler et Rejeter n'auront aucun effet sur cette page.</Value>
+        </TranslationItem>
+        <TranslationItem Name="labelSettingsPageTitle" Property="Text">
+          <Source>...title...</Source>
+          <Value>...titre...</Value>
+        </TranslationItem>
+        <TranslationItem Name="_kdiff3NotFoundAuto" Property="Text" type="obsolete">
+          <Source>Path to kdiff3 could not be found automatically.
+Please make sure KDiff3 is installed or set path manually.</Source>
+          <Value>Le chemin vers KDiff3 n'a pas pu être touvé automatiquement.
+Veuillez vérifier que KDiff3 est installé ou entrer un chemin manuellement. </Value>
+        </TranslationItem>
+        <TranslationItem Name="addToRevisionGridContextMenuDataGridViewCheckBoxColumn" Property="HeaderText" type="obsolete">
+          <Source>Context menu</Source>
+          <Value>Menu contextuel</Value>
+        </TranslationItem>
+        <TranslationItem Name="chkCloseProcessDialog" Property="Text" type="obsolete">
+          <Source>Close process dialog automatically when process is succeeded</Source>
+          <Value>Fermer automatiquement les fenêtres d'actions lorsque l'action est terminée</Value>
+        </TranslationItem>
+        <TranslationItem Name="chkShowGitCommandLine" Property="Text" type="obsolete">
+          <Source>Show Git commandline dialog when executing process</Source>
+          <Value>Afficher la console git lorsque une action est exécutée</Value>
+        </TranslationItem>
+        <TranslationItem Name="helpLabel" Property="Text" type="obsolete">
+          <Source>Press F1 to see available options</Source>
+          <Value>Appuyer sur F1 pour voir les options disponibles</Value>
+        </TranslationItem>
+        <TranslationItem Name="label12" Property="Text" type="obsolete">
+          <Source>Limit number of commits that will be loaded at startup.</Source>
+          <Value>Nombre max de commits chargés au démarrage.</Value>
+        </TranslationItem>
+        <TranslationItem Name="label22" Property="Text" type="obsolete">
+          <Source>Dictionary for spelling checker.</Source>
+          <Value>Dictionnaire de vérif. d'orthographe</Value>
+        </TranslationItem>
+        <TranslationItem Name="tpGitExtensions" Property="Text" type="obsolete">
+          <Source>Git extensions</Source>
+          <Value>Git Extensions</Value>
+        </TranslationItem>
+        <TranslationItem Name="tpStart" Property="Text" type="obsolete">
+          <Source>Start page</Source>
+          <Value>Ecran d'accueil</Value>
+        </TranslationItem>
+        <TranslationItem Name="chkWarnBeforeCheckout" Property="Text" type="obsolete">
+          <Source>Warn of not committed changes before checkout</Source>
+          <Value>Avertir de changements non-commités avant de changer de branche</Value>
+        </TranslationItem>
+      </translationItems>
+    </TranslationCategory>
+    <TranslationCategory Name="FormStash">
+      <translationItems>
+        <TranslationItem Name="$this" Property="Text" type="unfinished">
+          <Source>Stash</Source>
+          <Value>Stash</Value>
+        </TranslationItem>
+        <TranslationItem Name="Apply" Property="Text">
+          <Source>Apply Selected</Source>
+          <Value>Appliquer sélectionné</Value>
+        </TranslationItem>
+        <TranslationItem Name="Clear" Property="Text">
+          <Source>Delete Selected</Source>
+          <Value>Supprimer sélectionnés</Value>
+        </TranslationItem>
+        <TranslationItem Name="Stash" Property="Text">
+          <Source>Save Changes</Source>
+          <Value>Sauver les modifications</Value>
+        </TranslationItem>
+        <TranslationItem Name="StashKeepIndex" Property="Text">
+          <Source>Keep index</Source>
+          <Value>Garder l'index</Value>
+        </TranslationItem>
+        <TranslationItem Name="Stashes" Property="ToolTipText">
+          <Source>Select a stash</Source>
+          <Value>Sélectionnez un stash</Value>
+        </TranslationItem>
+        <TranslationItem Name="areYouSure" Property="Text">
+          <Source>Are you sure you want to drop the stash? This action cannot be undone.</Source>
+          <Value>Etes vous sur de vouloir vous débarrasser du stash? Cette action ne peut être annulée.</Value>
+        </TranslationItem>
+        <TranslationItem Name="cannotBeUndone" Property="Text">
+          <Source>This action cannot be undone.</Source>
+          <Value>Cette action ne peut pas être annulée.</Value>
+        </TranslationItem>
+        <TranslationItem Name="chkIncludeUntrackedFiles" Property="Text">
+          <Source>Include untracked files</Source>
+          <Value>Inclure le fichier non traqués</Value>
+        </TranslationItem>
+        <TranslationItem Name="currentWorkingDirChanges" Property="Text">
+          <Source>Current working dir changes</Source>
+          <Value>Modification du répertoire de travail</Value>
+        </TranslationItem>
+        <TranslationItem Name="dontShowAgain" Property="Text">
+          <Source>Don't show me this message again.</Source>
+          <Value>Ne plus m'afficher ce message.</Value>
+        </TranslationItem>
+        <TranslationItem Name="noStashes" Property="Text">
+          <Source>There are no stashes.</Source>
+          <Value>Il n'y a pas de stashs.</Value>
+        </TranslationItem>
+        <TranslationItem Name="stashDropConfirmTitle" Property="Text">
+          <Source>Drop Stash Confirmation</Source>
+          <Value>Abandonner la confirmation du Stash</Value>
+        </TranslationItem>
+        <TranslationItem Name="stashUntrackedFilesNotSupported" Property="Text">
+          <Source>Stash untracked files is not supported in the version of msysgit you are using. Please update msysgit to at least version 1.7.7 to use this option.</Source>
+          <Value>Stasher des fichiers non suivis n'est pas supporté par la version de msysgit que vous utilisez. S'il vous plait, mettez à jour msysgit au moins à la version 1.7.7 pour utiliser cette option.</Value>
+        </TranslationItem>
+        <TranslationItem Name="stashUntrackedFilesNotSupportedCaption" Property="Text">
+          <Source>Stash untracked files</Source>
+          <Value>Stasher les fichiers non traqués</Value>
+        </TranslationItem>
+        <TranslationItem Name="toolStripButton1" Property="Text">
+          <Source>Refresh</Source>
+          <Value>Rafraichir</Value>
+        </TranslationItem>
+        <TranslationItem Name="toolStripButton_customMessage" Property="Text">
+          <Source>Custom stash message</Source>
+          <Value>Message de stash personnalisé</Value>
+        </TranslationItem>
+        <TranslationItem Name="toolStripLabel1" Property="Text">
+          <Source>Show:</Source>
+          <Value>Afficher :</Value>
+        </TranslationItem>
+      </translationItems>
+    </TranslationCategory>
+    <TranslationCategory Name="FormStatus">
+      <translationItems>
+        <TranslationItem Name="$this" Property="Text">
+          <Source>Process</Source>
+          <Value>Traiter</Value>
+        </TranslationItem>
+        <TranslationItem Name="Abort" Property="Text" type="unfinished">
+          <Source>Abort</Source>
+          <Value>Interrompre</Value>
+        </TranslationItem>
+        <TranslationItem Name="KeepDialogOpen" Property="Text">
+          <Source>Keep dialog open</Source>
+          <Value>Garder le formulaire ouvert</Value>
+        </TranslationItem>
+        <TranslationItem Name="Ok" Property="Text" type="unfinished">
+          <Source>OK</Source>
+          <Value>OK</Value>
+        </TranslationItem>
+        <TranslationItem Name="_fingerprintNotRegistredText" Property="Text">
+          <Source>The fingerprint of this host is not registered by PuTTY.
+This causes this process to hang, and that why it is automatically stopped.
+
+When the connection is opened detached from Git and GitExtensions, the host's fingerprint can be registered.
+You could also manually add the host's fingerprint or run Test Connection from the remotes dialog.
+
+Do you want to register the host's fingerprint and restart the process?</Source>
+          <Value>L'empreinte de cet hôte n'est pas enregistré par PuTTY.
+Cela a pour conséquence que ce processus est suspendu, et c'est pourquoi il est automatiquement arrêté.
+
+Quand la connexion est ouverte détachée de Git et GitExtensions, l'empreinte de l'hôte peut être enregistrée.
+Vous pouvez également ajouter l'empreinte de l'hôte ou lancer le Teste de Connexion depuis le formulaire des branches distantes.
+
+Voulez'vous enregister l'empreinte de l'hôte et relancer le processus?</Value>
+        </TranslationItem>
+        <TranslationItem Name="_fingerprintNotRegistredTextCaption" Property="Text">
+          <Source>Host Fingerprint not registered</Source>
+          <Value>L'empreinte de l'hôte n'est pas enregistré</Value>
+        </TranslationItem>
+        <TranslationItem Name="_serverHotkeyNotCachedText" Property="Text">
+          <Source>The server's host key is not cached in the registry.
+
+Do you want to trust this host key and then try again?</Source>
+          <Value>La clé d'hôte du serveur n'est pas caché dans le registre.
+
+Avez vous confiance en cet hôte et souhaitez réessayer?</Value>
+        </TranslationItem>
+      </translationItems>
+    </TranslationCategory>
+    <TranslationCategory Name="FormSubmodules">
+      <translationItems>
+        <TranslationItem Name="$this" Property="Text" type="unfinished">
+          <Source>Submodules</Source>
+          <Value>Sous modules</Value>
+        </TranslationItem>
+        <TranslationItem Name="AddSubmodule" Property="Text" type="unfinished">
+          <Source>Add submodule</Source>
+          <Value>Ajouter un sous module</Value>
+        </TranslationItem>
+        <TranslationItem Name="RemoveSubmodule" Property="Text">
+          <Source>Remove</Source>
+          <Value>Supprimer</Value>
+        </TranslationItem>
+        <TranslationItem Name="Status" Property="HeaderText">
+          <Source>Status</Source>
+          <Value>Statut</Value>
+        </TranslationItem>
+        <TranslationItem Name="SynchronizeSubmodule" Property="Text">
+          <Source>Synchronize</Source>
+          <Value>Synchroniser</Value>
+        </TranslationItem>
+        <TranslationItem Name="UpdateSubmodule" Property="Text">
+          <Source>Update</Source>
+          <Value>Mettre à jour</Value>
+        </TranslationItem>
+        <TranslationItem Name="_removeSelectedSubmodule" Property="Text">
+          <Source>Are you sure you want remove the selected submodule?</Source>
+          <Value>Etes vous sûr de couloir enlever les sous modules sélectionnés?</Value>
+        </TranslationItem>
+        <TranslationItem Name="_removeSelectedSubmoduleCaption" Property="Text">
+          <Source>Remove</Source>
+          <Value>Supprimer</Value>
+        </TranslationItem>
+        <TranslationItem Name="groupBox1" Property="Text">
+          <Source>Details</Source>
+          <Value>Détails</Value>
+        </TranslationItem>
+        <TranslationItem Name="label1" Property="Text">
+          <Source>Name</Source>
+          <Value>Nom</Value>
+        </TranslationItem>
+        <TranslationItem Name="label2" Property="Text">
+          <Source>Remote path</Source>
+          <Value>Chemin distant</Value>
+        </TranslationItem>
+        <TranslationItem Name="label3" Property="Text" type="unfinished">
+          <Source>Local path</Source>
+          <Value>Chemin local</Value>
+        </TranslationItem>
+        <TranslationItem Name="label4" Property="Text" type="unfinished">
+          <Source>Commit</Source>
+          <Value>Commiter</Value>
+        </TranslationItem>
+        <TranslationItem Name="label5" Property="Text">
+          <Source>Branch</Source>
+          <Value>Branche</Value>
+        </TranslationItem>
+        <TranslationItem Name="label6" Property="Text" type="unfinished">
+          <Source>Status</Source>
+          <Value>Statut</Value>
+        </TranslationItem>
+        <TranslationItem Name="nameDataGridViewTextBoxColumn" Property="HeaderText">
+          <Source>Name</Source>
+          <Value>Nom</Value>
+        </TranslationItem>
+      </translationItems>
+    </TranslationCategory>
+    <TranslationCategory Name="FormSvnClone">
+      <translationItems>
+        <TranslationItem Name="$this" Property="Text">
+          <Source>Svn Clone</Source>
+          <Value>Clone Svn</Value>
+        </TranslationItem>
+        <TranslationItem Name="_questionContinueWithoutAuthors" Property="Text">
+          <Source>Authors file "{0}" does not exists. Continue without authors file?</Source>
+          <Value>Le fichier d'auteurs "{0}" n'existe pas. Continuer sans le fichier d'auteurs?</Value>
+        </TranslationItem>
+        <TranslationItem Name="_questionContinueWithoutAuthorsCaption" Property="Text">
+          <Source>Authors file</Source>
+          <Value>Auteur du fichier</Value>
+        </TranslationItem>
+        <TranslationItem Name="_questionOpenRepo" Property="Text">
+          <Source>The repository has been cloned successfully.
+Do you want to open the new repository "{0}" now?</Source>
+          <Value>Le dépôt a bien été cloné.
+Voulez-vous ouvrir le nouveau dépôt "{0}" maintenant ?</Value>
+        </TranslationItem>
+        <TranslationItem Name="_questionOpenRepoCaption" Property="Text">
+          <Source>Open</Source>
+          <Value>Ouvrir</Value>
+        </TranslationItem>
+        <TranslationItem Name="authorsFileBrowseButton" Property="Text">
+          <Source>Browse</Source>
+          <Value>Parcourir</Value>
+        </TranslationItem>
+        <TranslationItem Name="browseButton" Property="Text">
+          <Source>Browse</Source>
+          <Value>Parcourir</Value>
+        </TranslationItem>
+        <TranslationItem Name="cbBranches" Property="Text" type="unfinished">
+          <Source>Branches:</Source>
+          <Value>Branches :</Value>
+        </TranslationItem>
+        <TranslationItem Name="cbTags" Property="Text">
+          <Source>Tags:</Source>
+          <Value>Etiquettes :</Value>
+        </TranslationItem>
+        <TranslationItem Name="cbTrunk" Property="Text">
+          <Source>Trunk:</Source>
+          <Value>Tronc :</Value>
+        </TranslationItem>
+        <TranslationItem Name="groupBox1" Property="Text">
+          <Source>Advanced settings</Source>
+          <Value>Paramètres avancés</Value>
+        </TranslationItem>
+        <TranslationItem Name="label1" Property="Text">
+          <Source>Svn repository to clone</Source>
+          <Value>Dépôt Svn à cloner</Value>
+        </TranslationItem>
+        <TranslationItem Name="label2" Property="Text">
+          <Source>Destination</Source>
+          <Value>Destination</Value>
+        </TranslationItem>
+        <TranslationItem Name="label3" Property="Text">
+          <Source>Subdirectory to create</Source>
+          <Value>Sous répertoire à créer</Value>
+        </TranslationItem>
+        <TranslationItem Name="label4" Property="Text" type="unfinished">
+          <Source>Authors file</Source>
+          <Value>Auteur du fichier</Value>
+        </TranslationItem>
+        <TranslationItem Name="label5" Property="Text">
+          <Source>From:</Source>
+          <Value>De :</Value>
+        </TranslationItem>
+        <TranslationItem Name="label6" Property="Text">
+          <Source>Username</Source>
+          <Value>Nom de l'utilisateur</Value>
+        </TranslationItem>
+        <TranslationItem Name="okButton" Property="Text">
+          <Source>Clone</Source>
+          <Value>Cloner</Value>
+        </TranslationItem>
+        <TranslationItem Name="tbBranches" Property="Text">
+          <Source>branches</Source>
+          <Value>branches</Value>
+        </TranslationItem>
+        <TranslationItem Name="tbTags" Property="Text">
+          <Source>tags</Source>
+          <Value>étiquettes</Value>
+        </TranslationItem>
+        <TranslationItem Name="tbTrunk" Property="Text">
+          <Source>trunk</Source>
+          <Value>tronc</Value>
+        </TranslationItem>
+      </translationItems>
+    </TranslationCategory>
+    <TranslationCategory Name="FormTag">
+      <translationItems>
+        <TranslationItem Name="$this" Property="Text">
+          <Source>Tag</Source>
+          <Value>Etiquette</Value>
+        </TranslationItem>
+        <TranslationItem Name="ForceTag" Property="Text" type="unfinished">
+          <Source>Force</Source>
+          <Value>Forcer</Value>
+        </TranslationItem>
+        <TranslationItem Name="_messageCaption" Property="Text">
+          <Source>Tag</Source>
+          <Value>Etiquette</Value>
+        </TranslationItem>
+        <TranslationItem Name="_noRevisionSelected" Property="Text" type="unfinished">
+          <Source>Select 1 revision to create the tag on.</Source>
+          <Value>Sélectionner une révision sur laquelle créer une étiquette.</Value>
+        </TranslationItem>
+        <TranslationItem Name="_noTagMessage" Property="Text">
+          <Source>Please enter a tag message</Source>
+          <Value>Entrez un message d'étiquette, s'il vous plait</Value>
+        </TranslationItem>
+        <TranslationItem Name="_pushToCaption" Property="Text">
+          <Source>Push tag to '{0}'</Source>
+          <Value>Pousser l'étiquette vers '{0}'</Value>
+        </TranslationItem>
+        <TranslationItem Name="annotate" Property="Text">
+          <Source>Create annotated tag</Source>
+          <Value>Créer une étiquette annotée</Value>
+        </TranslationItem>
+        <TranslationItem Name="btnCreateTag" Property="Text">
+          <Source>Create tag</Source>
+          <Value>Créer l'étiquette</Value>
+        </TranslationItem>
+        <TranslationItem Name="label1" Property="Text">
+          <Source>Tag name</Source>
+          <Value>Nom de l'étiquette</Value>
+        </TranslationItem>
+        <TranslationItem Name="label2" Property="Text" type="unfinished">
+          <Source>Message</Source>
+          <Value>Message</Value>
+        </TranslationItem>
+        <TranslationItem Name="pushTag" Property="Text">
+          <Source>Push tag to '{0}'</Source>
+          <Value>Pousser l'étiquette vers '{0}'</Value>
+        </TranslationItem>
+      </translationItems>
+    </TranslationCategory>
+    <TranslationCategory Name="FormTagSmall">
+      <translationItems>
+        <TranslationItem Name="$this" Property="Text">
+          <Source>Create tag</Source>
+          <Value>Créer l'étiquette</Value>
+        </TranslationItem>
+        <TranslationItem Name="ForceTag" Property="Text" type="unfinished">
+          <Source>Force</Source>
+          <Value>Forcer</Value>
+        </TranslationItem>
+        <TranslationItem Name="Ok" Property="Text">
+          <Source>Create tag</Source>
+          <Value>Créer l'étiquette</Value>
+        </TranslationItem>
+        <TranslationItem Name="_messageCaption" Property="Text">
+          <Source>Tag</Source>
+          <Value>Etiquette</Value>
+        </TranslationItem>
+        <TranslationItem Name="_noRevisionSelected" Property="Text">
+          <Source>Select 1 revision to create the tag on.</Source>
+          <Value>Sélectionner une révision sur laquelle créer l'étiquette.</Value>
+        </TranslationItem>
+        <TranslationItem Name="_noTagMassage" Property="Text">
+          <Source>Please enter a tag message</Source>
+          <Value>Entrez un message pour l'étiquette, s'il vous plait</Value>
+        </TranslationItem>
+        <TranslationItem Name="_pushToCaption" Property="Text">
+          <Source>Push tag to '{0}'</Source>
+          <Value>Pousser le tag vers '{0}'</Value>
+        </TranslationItem>
+        <TranslationItem Name="annotate" Property="Text">
+          <Source>Create annotated tag</Source>
+          <Value>Créer un tag annoté</Value>
+        </TranslationItem>
+        <TranslationItem Name="label1" Property="Text">
+          <Source>Tag name</Source>
+          <Value>Nom du tag</Value>
+        </TranslationItem>
+        <TranslationItem Name="label2" Property="Text" type="unfinished">
+          <Source>Message</Source>
+          <Value>Message</Value>
+        </TranslationItem>
+        <TranslationItem Name="pushTag" Property="Text">
+          <Source>Push tag to '{0}'</Source>
+          <Value>Pousser le tag vers '{0}'</Value>
+        </TranslationItem>
+      </translationItems>
+    </TranslationCategory>
+    <TranslationCategory Name="FormTranslate">
+      <translationItems>
+        <TranslationItem Name="$this" Property="Text">
+          <Source>Translate</Source>
+          <Value>Traduire</Value>
+        </TranslationItem>
+        <TranslationItem Name="allText" Property="Text">
+          <Source>All</Source>
+          <Value>Tous</Value>
+        </TranslationItem>
+        <TranslationItem Name="categoryDataGridViewTextBoxColumn" Property="HeaderText">
+          <Source>Category</Source>
+          <Value>Catégorie</Value>
+        </TranslationItem>
+        <TranslationItem Name="editingCellPrefixText" Property="Text">
+          <Source>[EDITING]</Source>
+          <Value>[EN EDITION]</Value>
+        </TranslationItem>
+        <TranslationItem Name="googleAll" Property="Text">
+          <Source>Google all empty</Source>
+          <Value>Traduire tous par Google</Value>
+        </TranslationItem>
+        <TranslationItem Name="googleTranslate" Property="Text">
+          <Source>Google translate</Source>
+          <Value>Traduire par Google</Value>
+        </TranslationItem>
+        <TranslationItem Name="nameDataGridViewTextBoxColumn" Property="HeaderText">
+          <Source>Name</Source>
+          <Value>Nom</Value>
+        </TranslationItem>
+        <TranslationItem Name="neutralValueDataGridViewTextBoxColumn" Property="HeaderText">
+          <Source>NeutralValue</Source>
+          <Value>Valeur Neutre</Value>
+        </TranslationItem>
+        <TranslationItem Name="nextButton" Property="Text">
+          <Source>&amp;Next</Source>
+          <Value>&amp;Suivant</Value>
+        </TranslationItem>
+        <TranslationItem Name="noLanguageCodeSelected" Property="Text" type="unfinished">
+          <Source>There is no language code selected.
+Do you want to select a language code first?</Source>
+          <OldSource>There is no languagecode selected.
+Do you want to select a language code first?</OldSource>
+          <Value>Aucun code de langue sélectionné.
+Voulez-vous sélectionner un code de langue ?</Value>
+        </TranslationItem>
+        <TranslationItem Name="noLanguageCodeSelectedCaption" Property="Text">
+          <Source>Language code</Source>
+          <Value>Code langue :</Value>
+        </TranslationItem>
+        <TranslationItem Name="previousButton" Property="Text">
+          <Source>&amp;Previous</Source>
+          <Value>&amp;Précédent</Value>
+        </TranslationItem>
+        <TranslationItem Name="propertyDataGridViewTextBoxColumn" Property="HeaderText">
+          <Source>Property</Source>
+          <Value>Propriété</Value>
+        </TranslationItem>
+        <TranslationItem Name="saveAs" Property="ToolTipText">
+          <Source>Save translation</Source>
+          <Value>Enregistrer la traduction</Value>
+        </TranslationItem>
+        <TranslationItem Name="saveAsText" Property="Text">
+          <Source>Save as</Source>
+          <Value>Enregistrer sous</Value>
+        </TranslationItem>
+        <TranslationItem Name="saveAsTextFilter" Property="Text">
+          <Source>Translation file (*.xml)</Source>
+          <Value>Fichier de traduction (*.xml)</Value>
+        </TranslationItem>
+        <TranslationItem Name="saveCurrentChangesCaption" Property="Text">
+          <Source>Save changes</Source>
+          <Value>Enregistrer les changements</Value>
+        </TranslationItem>
+        <TranslationItem Name="saveCurrentChangesText" Property="Text">
+          <Source>Do you want to save the current changes?</Source>
+          <Value>Voulez-vous sauvegarder les modifications ?</Value>
+        </TranslationItem>
+        <TranslationItem Name="selectLanguageCode" Property="Text">
+          <Source>Select a language code first.</Source>
+          <Value>Sélectionnez un code de langue en premier.</Value>
+        </TranslationItem>
+        <TranslationItem Name="toolStripButtonNew" Property="Text">
+          <Source>New</Source>
+          <Value>Nouveau</Value>
+        </TranslationItem>
+        <TranslationItem Name="toolStripTranslationLabel" Property="Text">
+          <Source>Current translation:</Source>
+          <Value>Traduction actuelle :</Value>
+        </TranslationItem>
+        <TranslationItem Name="toolStripTranslationLanguageCode" Property="Text">
+          <Source>Language code:</Source>
+          <Value>Code langage :</Value>
+        </TranslationItem>
+        <TranslationItem Name="translateProgressText" Property="Text">
+          <Source>Translated {0} out of {1}</Source>
+          <Value>Traduits {0} sur {1}</Value>
+        </TranslationItem>
+        <TranslationItem Name="translatedValueDataGridViewTextBoxColumn" Property="HeaderText">
+          <Source>TranslatedValue</Source>
+          <Value>ValeurTraduite</Value>
+        </TranslationItem>
+        <TranslationItem Name="toolStripButtonNew" Property="ToolTipText" type="obsolete">
+          <Source>Create new translation</Source>
+          <Value>Créer nouvelle traduction</Value>
+        </TranslationItem>
+      </translationItems>
+    </TranslationCategory>
+    <TranslationCategory Name="FormVerify">
+      <translationItems>
+        <TranslationItem Name="$this" Property="Text">
+          <Source>Verify database</Source>
+          <Value>Vérifiez la base de données</Value>
+        </TranslationItem>
+        <TranslationItem Name="DeleteAllLostAndFoundTags" Property="Text">
+          <Source>Delete all LOST_AND_FOUND tags</Source>
+          <Value>Effacer toutes les étiquettes LOST_AND_FOUND</Value>
+        </TranslationItem>
+        <TranslationItem Name="FullCheck" Property="Text">
+          <Source>Check not just objects in GIT_OBJECT_DIRECTORY ($GIT_DIR/objects), 
+but also the ones found in alternate object pools.
+</Source>
+          <Value>Vérifie non seulement les objets dans GIT_OBJECT_DIRECTORY ($GIT_DIR/objects), 
+mais aussi ceux trouvés dans les zones d'objets alternatifs.
+</Value>
+        </TranslationItem>
+        <TranslationItem Name="NoReflogs" Property="Text">
+          <Source>Do not consider commits that are referenced only by an entry in a 
+reflog to be reachable.</Source>
+          <Value>Ne pas considerer les commits qui sont référencés seulement par une entrée dans 
+le reflog comme atteignable.</Value>
+        </TranslationItem>
+        <TranslationItem Name="Remove" Property="Text">
+          <Source>Remove all dangling objects</Source>
+          <Value>Supprimer tous les objets ballants</Value>
+        </TranslationItem>
+        <TranslationItem Name="SaveObjects" Property="Text">
+          <Source>Save objects to .git/lost-found</Source>
+          <Value>Sauver les objets dans .git/lost-found</Value>
+        </TranslationItem>
+        <TranslationItem Name="ShowOnlyCommits" Property="Text">
+          <Source>Show only commits</Source>
+          <Value>Afficher seulement les commits</Value>
+        </TranslationItem>
+        <TranslationItem Name="Unreachable" Property="Text">
+          <Source>Print out objects that exist but that aren't readable from any of the reference 
+nodes.
+</Source>
+          <Value>Afficher les objets qui existent mais qui ne sont pas lisibles depuis n'importe quel noeud de référence</Value>
+        </TranslationItem>
+        <TranslationItem Name="_removeDanglingObjectsCaption" Property="Text">
+          <Source>Remove</Source>
+          <Value>Supprimer</Value>
+        </TranslationItem>
+        <TranslationItem Name="_removeDanglingObjectsQuestion" Property="Text">
+          <Source>Are you sure you want to delete all dangling objects?</Source>
+          <Value>Etes-vous sûr de vouloir supprimer tous les objets ballants?</Value>
+        </TranslationItem>
+        <TranslationItem Name="_xTagsCreated" Property="Text">
+          <Source>{0} Tags created.
+
+Do not forget to delete these tags when finished.</Source>
+          <Value>{0} étiquettes créées.
+
+Ne pas oublier de supprimer ces étiquettes une fois terminé.</Value>
+        </TranslationItem>
+        <TranslationItem Name="btnCloseDialog" Property="Text">
+          <Source>Cancel</Source>
+          <Value>Annuler</Value>
+        </TranslationItem>
+        <TranslationItem Name="btnRestoreSelectedObjects" Property="Text">
+          <Source>Recover selected objects</Source>
+          <Value>Restaurer les objets sélectionnés</Value>
+        </TranslationItem>
+        <TranslationItem Name="columnAuthor" Property="HeaderText">
+          <Source>Author</Source>
+          <Value>Auteur</Value>
+        </TranslationItem>
+        <TranslationItem Name="columnDate" Property="HeaderText" type="unfinished">
+          <Source>Date</Source>
+          <Value>Date</Value>
+        </TranslationItem>
+        <TranslationItem Name="columnHash" Property="HeaderText" type="unfinished">
+          <Source>Hash</Source>
+          <Value>Hash</Value>
+        </TranslationItem>
+        <TranslationItem Name="columnSubject" Property="HeaderText" type="unfinished">
+          <Source>Subject</Source>
+          <Value>Sujet</Value>
+        </TranslationItem>
+        <TranslationItem Name="columnType" Property="HeaderText">
+          <Source>Type</Source>
+          <Value>Type</Value>
+        </TranslationItem>
+        <TranslationItem Name="label1" Property="Text">
+          <Source>Double-click on a row for quick view</Source>
+          <Value>Double-click sur une ligne pour l'aperçu rapide</Value>
+        </TranslationItem>
+        <TranslationItem Name="label2" Property="Text">
+          <Source>By default only unreferenced objects that are older than 
+2 weeks are removed when cleaning up the database. All
+other object are only deleted when you run "Remove all
+dangling objects"
+
+Check commits you want to recover and press Recover button
+Context menu for additional operations</Source>
+          <Value>Par défaut, seulement les objets non référencés qui sont plus vieux que
+2 semaines sont enlevés lors du nettoyage de la base de données. Tous 
+les autres objets sont seulement effacés lorsque vous lancez "Supprimer tous
+les objets suspendus"
+
+Verifiez les commits que vous voulez récupérer et appuyez le bouton Récuperer
+du menu contextuel pour des opérations supplémentaires</Value>
+        </TranslationItem>
+        <TranslationItem Name="mnuLostObjectView" Property="Text" type="unfinished">
+          <Source>View</Source>
+          <Value>Voir</Value>
+        </TranslationItem>
+        <TranslationItem Name="mnuLostObjectsCreateBranch" Property="Text">
+          <Source>Create branch</Source>
+          <Value>Créer une branche</Value>
+        </TranslationItem>
+        <TranslationItem Name="mnuLostObjectsCreateTag" Property="Text">
+          <Source>Create tag</Source>
+          <Value>Créer tag</Value>
+        </TranslationItem>
+        <TranslationItem Name="selectLostObjectsToRestoreCaption" Property="Text">
+          <Source>Restore lost objects</Source>
+          <Value>Restaurer les objets perdus</Value>
+        </TranslationItem>
+        <TranslationItem Name="selectLostObjectsToRestoreMessage" Property="Text">
+          <Source>Select objects to restore.</Source>
+          <Value>Sélectionner les objets à restaurer.</Value>
+        </TranslationItem>
+      </translationItems>
+    </TranslationCategory>
+    <TranslationCategory Name="FormViewPatch">
+      <translationItems>
+        <TranslationItem Name="$this" Property="Text">
+          <Source>View patch file</Source>
+          <Value>Voir fichier patch</Value>
+        </TranslationItem>
+        <TranslationItem Name="BrowsePatch" Property="Text">
+          <Source>Browse</Source>
+          <Value>Parcourir</Value>
+        </TranslationItem>
+        <TranslationItem Name="File" Property="HeaderText">
+          <Source>Type</Source>
+          <Value>Type</Value>
+        </TranslationItem>
+        <TranslationItem Name="FileNameA" Property="HeaderText" type="unfinished">
+          <Source>Filename</Source>
+          <Value>Nom du fichier</Value>
+        </TranslationItem>
+        <TranslationItem Name="_patchFileFilterString" Property="Text" type="unfinished">
+          <Source>Patch file (*.Patch)</Source>
+          <Value>Fichier de patch (*.Patch)</Value>
+        </TranslationItem>
+        <TranslationItem Name="_patchFileFilterTitle" Property="Text" type="unfinished">
+          <Source>Select patch file</Source>
+          <Value>Sélectionnez un fichier de patch</Value>
+        </TranslationItem>
+        <TranslationItem Name="labelPatch" Property="Text">
+          <Source>Patch</Source>
+          <Value>Patch</Value>
+        </TranslationItem>
+        <TranslationItem Name="typeDataGridViewTextBoxColumn" Property="HeaderText">
+          <Source>Change</Source>
+          <Value>Modification</Value>
+        </TranslationItem>
+      </translationItems>
+    </TranslationCategory>
+    <TranslationCategory Name="GerritPlugin">
+      <translationItems>
+        <TranslationItem Name="_downloadGerritChange" Property="Text" type="unfinished">
+          <Source>Download Gerrit Change</Source>
+          <Value>Télécharger le changement Gerrit</Value>
+        </TranslationItem>
+        <TranslationItem Name="_editGitReview" Property="Text" type="unfinished">
+          <Source>Edit .gitreview</Source>
+          <Value>Modifier .gitreview</Value>
+        </TranslationItem>
+        <TranslationItem Name="_installCommitMsgHook" Property="Text">
+          <Source>Install Hook</Source>
+          <Value>Installer le crochet</Value>
+        </TranslationItem>
+        <TranslationItem Name="_installCommitMsgHookFailed" Property="Text">
+          <Source>Could not download the commit-msg file. Please install the commit-msg hook manually.</Source>
+          <Value>Impossible de télécharger le fichier commit-msg. Installez le crochet commit-msg manuellement, s'il vous plait.</Value>
+        </TranslationItem>
+        <TranslationItem Name="_installCommitMsgHookMessage" Property="Text">
+          <Source>Gerrit requires a commit-msg hook to be installed. Do you want to install the commit-msg hook into your repository?</Source>
+          <Value>Gerrit nécessite qu'un crochet commit-msg soit installé. Voulez vous intaller le crochet commit-msg dans cotre dépôt?</Value>
+        </TranslationItem>
+        <TranslationItem Name="_installCommitMsgHookShortText" Property="Text">
+          <Source>Install commit-msg hook</Source>
+          <Value>Installer le crochet commit-msg</Value>
+        </TranslationItem>
+        <TranslationItem Name="_pluginDescription" Property="Text">
+          <Source>Gerrit Code Review</Source>
+          <Value>Revue de code Gerrit</Value>
+        </TranslationItem>
+        <TranslationItem Name="_publishGerritChange" Property="Text" type="unfinished">
+          <Source>Publish Gerrit Change</Source>
+          <Value>Publier le changement Gerrit</Value>
+        </TranslationItem>
+      </translationItems>
+    </TranslationCategory>
+    <TranslationCategory Name="GerritSettings">
+      <translationItems>
+        <TranslationItem Name="_settingsError" Property="Text">
+          <Source>Error loading .gitreview file.</Source>
+          <Value>Erreur lors du chargement du fichier .gitreview</Value>
+        </TranslationItem>
+        <TranslationItem Name="_settingsErrorDefaultRemoteNotPresent" Property="Text">
+          <Source>The remote "{0}" specified with the "defaultremote" setting in the .gitreview file does not refer to a configured remote. Either create this remote or change the setting in the .gitreview file.</Source>
+          <Value>Le dépôt distant "{0}" spécifié par le paramètre "defaultremote" dans le fichier .gitreview ne réfère pas à un dépôt distant configuré. Soit, créez cet déépôt distant, soit changez le paramètre dans le fichier .gitreview.</Value>
+        </TranslationItem>
+        <TranslationItem Name="_settingsErrorFileNotFound" Property="Text">
+          <Source>Cannot find the ".gitreview" file in the working directory.</Source>
+          <Value>Impossible de trouver le fichier ".gitreview" dans le répertoire de travail.</Value>
+        </TranslationItem>
+        <TranslationItem Name="_settingsErrorHostNotEntered" Property="Text">
+          <Source>The "host" setting in the .gitreview file is mandatory.</Source>
+          <Value>The paramètre "hôte" dans le fichier .gitreview est obligatoire.</Value>
+        </TranslationItem>
+        <TranslationItem Name="_settingsErrorPortNotNumeric" Property="Text">
+          <Source>The "port" specified in the .gitreview file may only contain digits.</Source>
+          <Value>Le "port" spécifié dans le fichier .gitreview ne doit contenir que des chiffres.</Value>
+        </TranslationItem>
+        <TranslationItem Name="_settingsErrorProjectNotEntered" Property="Text">
+          <Source>The "project" setting in the .gitreview file is mandatory.</Source>
+          <Value>The paramètre "projet" dans le fichier .gitreview est obligatoire.</Value>
+        </TranslationItem>
+      </translationItems>
+    </TranslationCategory>
+    <TranslationCategory Name="GitExtensionsSettingsGroup">
+      <translationItems>
+        <TranslationItem Name="$this" Property="Title">
+          <Source>Git Extensions</Source>
+          <Value>Git Extensions</Value>
+        </TranslationItem>
+      </translationItems>
+    </TranslationCategory>
+    <TranslationCategory Name="GitExtensionsSettingsPage">
+      <translationItems>
+        <TranslationItem Name="$this" Property="Text">
+          <Source>Git Extensions</Source>
+          <Value>Git Extensions</Value>
+        </TranslationItem>
+        <TranslationItem Name="chkCheckForUncommittedChangesInCheckoutBranch" Property="Text">
+          <Source>Check for uncommitted changes in checkout branch dialog</Source>
+          <Value>Vérfifiez les modifications non commitées dans le formulaire de chargelent de branche</Value>
+        </TranslationItem>
+        <TranslationItem Name="chkCloseProcessDialog" Property="Text">
+          <Source>Close Process dialog when process is succeeded</Source>
+          <Value>Fermer le fenêtre de traitement lorsque la traitement est en succès</Value>
+        </TranslationItem>
+        <TranslationItem Name="chkFollowRenamesInFileHistory" Property="Text">
+          <Source>Follow renames in file history (experimental)</Source>
+          <Value>Détecter les renommages dans l'historique de fichier (expérimental)</Value>
+        </TranslationItem>
+        <TranslationItem Name="chkPlaySpecialStartupSound" Property="Text">
+          <Source>Play Special Startup Sound</Source>
+          <Value>Jouer un son spécifique au démarrage</Value>
+        </TranslationItem>
+        <TranslationItem Name="chkShowCurrentChangesInRevisionGraph" Property="Text">
+          <Source>Show current working dir changes in revision graph (slow!)</Source>
+          <Value>Afficher les changements actuels du répertoire de travail dans le graphique des révisions (lent !)</Value>
+        </TranslationItem>
+        <TranslationItem Name="chkShowErrorsWhenStagingFiles" Property="Text">
+          <Source>Show errors when staging files</Source>
+          <Value>Afficher les erreurs lors de l'indexation de fichiers</Value>
+        </TranslationItem>
+        <TranslationItem Name="chkShowGitCommandLine" Property="Text">
+          <Source>Show console window when executing git process</Source>
+          <Value>Afficher la fenêtre de console quand un processus git est exécuté</Value>
+        </TranslationItem>
+        <TranslationItem Name="chkShowGitStatusInToolbar" Property="Text">
+          <Source>Show repository status in browse dialog (number of changes in toolbar, restart required)</Source>
+          <Value>Afficher le statut du dépôt dans la fenêtre parcourir (number of changes in toolbar, restart required)</Value>
+        </TranslationItem>
+        <TranslationItem Name="chkShowStashCountInBrowseWindow" Property="Text">
+          <Source>Show stash count on status bar in browse window</Source>
+          <Value>Afficher le nombre de stash dans la barre de statut de la fenêtre de navigation</Value>
+        </TranslationItem>
+        <TranslationItem Name="chkStartWithRecentWorkingDir" Property="Text">
+          <Source>Open last working dir on startup</Source>
+          <Value>Réouvrir le dernier répertoire de travail au lancement</Value>
+        </TranslationItem>
+        <TranslationItem Name="chkStashUntrackedFiles" Property="Text">
+          <Source>Include untracked files in stash</Source>
+          <Value>Inclure les fichiers non traqués dans le stash</Value>
+        </TranslationItem>
+        <TranslationItem Name="chkUseFastChecks" Property="Text">
+          <Source>Use FileSystemWatcher to check if index is changed</Source>
+          <Value>Utiliser FileSystemWatcher to vérifier si l'index a changé</Value>
+        </TranslationItem>
+        <TranslationItem Name="chkUsePatienceDiffAlgorithm" Property="Text">
+          <Source>Use patience diff algorithm</Source>
+          <Value>Utiliser un algorithme de diff patient </Value>
+        </TranslationItem>
+        <TranslationItem Name="chkWriteCommitMessageInCommitWindow" Property="Text">
+          <Source>Compose commit messages in Commit dialog
+(otherwise the message will be requested during commit)</Source>
+          <Value>Composer le message de commit dans le formulaire de commit
+(autrement le message sera demandé durant le commit)</Value>
+        </TranslationItem>
+        <TranslationItem Name="groupBox11" Property="Text">
+          <Source>Performance</Source>
+          <Value>Performance</Value>
+        </TranslationItem>
+        <TranslationItem Name="groupBox12" Property="Text">
+          <Source>Behaviour</Source>
+          <Value>Comportement</Value>
+        </TranslationItem>
+        <TranslationItem Name="label12" Property="Text">
+          <Source>Limit number of commits that will be loaded at startup</Source>
+          <Value>Limiter le nombre de commits chargés au démarrage</Value>
+        </TranslationItem>
+        <TranslationItem Name="label23" Property="Text">
+          <Source>Smtp server for sending patches by email</Source>
+          <Value>Serveur smtp pour l'envoi de patchs par email</Value>
+        </TranslationItem>
+        <TranslationItem Name="label24" Property="Text">
+          <Source>Revision grid quick search timeout [ms]</Source>
+          <Value>Timeout [ms] de recherche rapide de la grille de révision</Value>
+        </TranslationItem>
+      </translationItems>
+    </TranslationCategory>
+    <TranslationCategory Name="GitLogForm">
+      <translationItems>
+        <TranslationItem Name="$this" Property="Text">
+          <Source>Log</Source>
+          <Value>Journal</Value>
+        </TranslationItem>
+        <TranslationItem Name="alwaysOnTopCheckBox" Property="Text">
+          <Source>Always on top</Source>
+          <Value>Toujours au dessus</Value>
+        </TranslationItem>
+        <TranslationItem Name="tabPageCommandCache" Property="Text">
+          <Source>Command cache</Source>
+          <Value>Cache de commande</Value>
+        </TranslationItem>
+        <TranslationItem Name="tabPageCommandLog" Property="Text">
+          <Source>Command log</Source>
+          <Value>Journal de commande</Value>
+        </TranslationItem>
+      </translationItems>
+    </TranslationCategory>
+    <TranslationCategory Name="GitSettingsPage">
+      <translationItems>
+        <TranslationItem Name="$this" Property="Text">
+          <Source>Git</Source>
+          <Value>Git</Value>
+        </TranslationItem>
+        <TranslationItem Name="BrowseGitBinPath" Property="Text">
+          <Source>Browse</Source>
+          <Value>Parcourir</Value>
+        </TranslationItem>
+        <TranslationItem Name="BrowseGitPath" Property="Text">
+          <Source>Browse</Source>
+          <Value>Parcourir</Value>
+        </TranslationItem>
+        <TranslationItem Name="ChangeHomeButton" Property="Text">
+          <Source>Change HOME</Source>
+          <Value>Changer HOME</Value>
+        </TranslationItem>
+        <TranslationItem Name="_homeIsSetToString" Property="Text">
+          <Source>HOME is set to:</Source>
+          <Value>HOME est définie à :</Value>
+        </TranslationItem>
+        <TranslationItem Name="downloadMsysgit" Property="Text">
+          <Source>Download msysgit</Source>
+          <Value>Télécharger msysgit</Value>
+        </TranslationItem>
+        <TranslationItem Name="groupBox7" Property="Text" type="unfinished">
+          <Source>Git</Source>
+          <Value>Git</Value>
+        </TranslationItem>
+        <TranslationItem Name="groupBox8" Property="Text">
+          <Source>Environment</Source>
+          <Value>Environnement</Value>
+        </TranslationItem>
+        <TranslationItem Name="homeIsSetToLabel" Property="Text">
+          <Source>HOME is set to: {0}</Source>
+          <Value>HOME est mis à : {0}</Value>
+        </TranslationItem>
+        <TranslationItem Name="label13" Property="Text">
+          <Source>Command used to run git (git.cmd or git.exe)</Source>
+          <Value>Commande utilisée pour démarrer git (git.cmd ou git.exe)</Value>
+        </TranslationItem>
+        <TranslationItem Name="label14" Property="Text">
+          <Source>Path to linux tools (sh). Leave empty when it is in the path.</Source>
+          <Value>Chemin vers les outils linux (sh). Laisser vide si ils sont dans le path.</Value>
+        </TranslationItem>
+        <TranslationItem Name="label50" Property="Text">
+          <Source>Git Extensions can use msysgit or cygwin to access git repositories. Set the correct paths below.</Source>
+          <Value>Git Extensions peut utiliser msysgit ou cygwin pour accéder aux dépôts git. Renseigner les chemins corrects ci-dessous.</Value>
+        </TranslationItem>
+        <TranslationItem Name="label51" Property="Text">
+          <Source>The global config file located in the location stored environment variable %HOME%. By default %HOME% will be set 
+to %HOMEDRIVE%%HOMEPATH% if empty. Change the default behaviour only if you experience problems. </Source>
+          <Value>Le fichier de configuration global doit être situé à l'endroit indiqué par la variable d'environnement %HOME%. Par défaut, %HOME% sera mis
+à %HOMEDRIVE%%HOMEPATH% si vide. Changez le comportement par défaut uniquement si vous rencontrez des problèmes.</Value>
+        </TranslationItem>
+      </translationItems>
+    </TranslationCategory>
+    <TranslationCategory Name="GlobalSettingsSettingsPage">
+      <translationItems>
+        <TranslationItem Name="$this" Property="Text">
+          <Source>Global settings</Source>
+          <Value>Paramètres globaux</Value>
+        </TranslationItem>
+        <TranslationItem Name="BrowseCommitTemplate" Property="Text">
+          <Source>Browse</Source>
+          <Value>Parcourir</Value>
+        </TranslationItem>
+        <TranslationItem Name="BrowseDiffTool" Property="Text">
+          <Source>Browse</Source>
+          <Value>Parcourir</Value>
+        </TranslationItem>
+        <TranslationItem Name="BrowseMergeTool" Property="Text">
+          <Source>Browse</Source>
+          <Value>Parcourir</Value>
+        </TranslationItem>
+        <TranslationItem Name="DiffToolCmdSuggest" Property="Text">
+          <Source>Suggest command</Source>
+          <Value>Suggerer commande</Value>
+        </TranslationItem>
+        <TranslationItem Name="MergeToolCmdSuggest" Property="Text">
+          <Source>Suggest command</Source>
+          <Value>Suggerer commande</Value>
+        </TranslationItem>
+        <TranslationItem Name="PathToKDiff3" Property="Text">
+          <Source>Path to mergetool</Source>
+          <Value>Chemin de l'outil de fusion</Value>
+        </TranslationItem>
+        <TranslationItem Name="__diffToolSuggestCaption" Property="Text">
+          <Source>Suggest difftool cmd</Source>
+          <Value>Suggerer une commande d'outil diff</Value>
+        </TranslationItem>
+        <TranslationItem Name="globalAutoCrlfFalse" Property="Text">
+          <Source>Checkout as-is, commit as-is ("core.autocrlf"  is set to "false")</Source>
+          <Value>Chargement (Checkout) à l'identique, commit à l'identique ("core.autocrlf" est mis à "false")</Value>
+        </TranslationItem>
+        <TranslationItem Name="globalAutoCrlfInput" Property="Text">
+          <Source>Checkout as-is, commit Unix-style line endings ("core.autocrlf"  is set to "input")</Source>
+          <Value>Chargement (Checkout) à l'identique, commit avec des fins de lignes Unix ("core.autocrlf" est mis à "input")</Value>
+        </TranslationItem>
+        <TranslationItem Name="globalAutoCrlfTrue" Property="Text">
+          <Source>Checkout Windows-style, commit Unix-style line endings ("core.autocrlf"  is set to "true")</Source>
+          <Value>Chargement (Checkout) style Windows, commit avec des fins de lignes Unix ("core.autocrlf" est mis à "true")</Value>
+        </TranslationItem>
+        <TranslationItem Name="groupBox9" Property="Text">
+          <Source>Line endings</Source>
+          <Value>Fin de lignes</Value>
+        </TranslationItem>
+        <TranslationItem Name="label19" Property="Text">
+          <Source>Mergetool command</Source>
+          <Value>Commande outil de fusion</Value>
+        </TranslationItem>
+        <TranslationItem Name="label28" Property="Text">
+          <Source>Keep backup (.orig) after merge</Source>
+          <Value>Garder une sauvegarde (.orig) après fusion</Value>
+        </TranslationItem>
+        <TranslationItem Name="label3" Property="Text">
+          <Source>User name</Source>
+          <Value>Nom d'utilisateur</Value>
+        </TranslationItem>
+        <TranslationItem Name="label4" Property="Text">
+          <Source>User email</Source>
+          <Value>Email utilisateur</Value>
+        </TranslationItem>
+        <TranslationItem Name="label41" Property="Text" type="unfinished">
+          <Source>Difftool</Source>
+          <Value>Outil de diff</Value>
+        </TranslationItem>
+        <TranslationItem Name="label42" Property="Text">
+          <Source>Path to difftool</Source>
+          <Value>Chemin de l'outil de diff</Value>
+        </TranslationItem>
+        <TranslationItem Name="label48" Property="Text">
+          <Source>Difftool command</Source>
+          <Value>Commande de l'outil de diff</Value>
+        </TranslationItem>
+        <TranslationItem Name="label57" Property="Text">
+          <Source>Path to commit template</Source>
+          <Value>Chemin vers modèle de commit</Value>
+        </TranslationItem>
+        <TranslationItem Name="label6" Property="Text">
+          <Source>Editor</Source>
+          <Value>Editeur</Value>
+        </TranslationItem>
+        <TranslationItem Name="label60" Property="Text">
+          <Source>Files content encoding</Source>
+          <Value>Encodage contenu des fichiers</Value>
+        </TranslationItem>
+        <TranslationItem Name="label7" Property="Text" type="unfinished">
+          <Source>Mergetool</Source>
+          <Value>Outil de fusion</Value>
+        </TranslationItem>
+        <TranslationItem Name="label9" Property="Text">
+          <Source>You need to set the correct path to 
+git before you can change
+global settings.
+</Source>
+          <Value>Vous devez entrer un chemin valide
+ vers git avant de pouvoir modifier
+ les paramètres globaux.</Value>
+        </TranslationItem>
+      </translationItems>
+    </TranslationCategory>
+    <TranslationCategory Name="GravatarControl">
+      <translationItems>
+        <TranslationItem Name="clearImagecacheToolStripMenuItem" Property="Text">
+          <Source>Clear image cache</Source>
+          <Value>Vider le cache d'images</Value>
+        </TranslationItem>
+        <TranslationItem Name="identiconToolStripMenuItem" Property="Text">
+          <Source>Identicon</Source>
+          <Value>Identicon</Value>
+        </TranslationItem>
+        <TranslationItem Name="imageSizeToolStripMenuItem" Property="Text" type="unfinished">
+          <Source>Image size</Source>
+          <Value>Taille de l'image</Value>
+        </TranslationItem>
+        <TranslationItem Name="monsterIdToolStripMenuItem" Property="Text">
+          <Source>Monster Id</Source>
+          <Value>Id de Monstre</Value>
+        </TranslationItem>
+        <TranslationItem Name="noImageGeneratorToolStripMenuItem" Property="Text" type="unfinished">
+          <Source>No image service</Source>
+          <Value>Pas de service d'image</Value>
+        </TranslationItem>
+        <TranslationItem Name="noneToolStripMenuItem" Property="Text" type="unfinished">
+          <Source>None</Source>
+          <Value>Aucun</Value>
+        </TranslationItem>
+        <TranslationItem Name="refreshToolStripMenuItem" Property="Text">
+          <Source>Refresh image</Source>
+          <Value>Rafraichir l'image</Value>
+        </TranslationItem>
+        <TranslationItem Name="registerAtGravatarcomToolStripMenuItem" Property="Text">
+          <Source>Register at gravatar.com</Source>
+          <Value>S'enregistrer à gravatar.com</Value>
+        </TranslationItem>
+        <TranslationItem Name="retroToolStripMenuItem" Property="Text">
+          <Source>Retro</Source>
+          <Value>Rétro</Value>
+        </TranslationItem>
+        <TranslationItem Name="wavatarToolStripMenuItem" Property="Text">
+          <Source>Wavatar</Source>
+          <Value>Wavatar</Value>
+        </TranslationItem>
+      </translationItems>
+    </TranslationCategory>
+    <TranslationCategory Name="HelpImageDisplayUserControl">
+      <translationItems>
+        <TranslationItem Name="linkLabelHide" Property="Text">
+          <Source>Hide help</Source>
+          <Value>Cacher l'aide</Value>
+        </TranslationItem>
+        <TranslationItem Name="linkLabelShowHelp" Property="Text">
+          <Source>Show
+help</Source>
+          <Value>Afficher l'aide</Value>
+        </TranslationItem>
+      </translationItems>
+    </TranslationCategory>
+    <TranslationCategory Name="HotkeysSettingsPage">
+      <translationItems>
+        <TranslationItem Name="$this" Property="Text">
+          <Source>Hotkeys</Source>
+          <Value>Raccourcis clavier</Value>
+        </TranslationItem>
+      </translationItems>
+    </TranslationCategory>
+    <TranslationCategory Name="LocalSettingsSettingsPage">
+      <translationItems>
+        <TranslationItem Name="$this" Property="Text">
+          <Source>Local settings</Source>
+          <Value>Paramètres locaux</Value>
+        </TranslationItem>
+        <TranslationItem Name="NoGitRepo" Property="Text">
+          <Source>Not in a git repository</Source>
+          <Value>Non présent dans un dépôt git</Value>
+        </TranslationItem>
+        <TranslationItem Name="groupBox10" Property="Text">
+          <Source>Line endings</Source>
+          <Value>Fin de lignes</Value>
+        </TranslationItem>
+        <TranslationItem Name="label1" Property="Text">
+          <Source>User name</Source>
+          <Value>Nom d'utilisateur</Value>
+        </TranslationItem>
+        <TranslationItem Name="label2" Property="Text">
+          <Source>User email</Source>
+          <Value>Email utilisateur</Value>
+        </TranslationItem>
+        <TranslationItem Name="label20" Property="Text">
+          <Source>You only need local settings
+if you want to override the 
+global settings for the current
+repository.</Source>
+          <Value>Les paramètres locaux servent à
+ définir des paramètres spécifiques
+ à un dépôt.</Value>
+        </TranslationItem>
+        <TranslationItem Name="label21" Property="Text">
+          <Source>You need to set the correct path to 
+git before you can change
+local settings.
+</Source>
+          <Value>Vous devez entrer un chemin valide
+ vers git avant de pouvoir modifier
+ les paramètres locaux</Value>
+        </TranslationItem>
+        <TranslationItem Name="label30" Property="Text">
+          <Source>Keep backup (.orig) after merge</Source>
+          <Value>Garder une sauvegarde (.orig) après fusion</Value>
+        </TranslationItem>
+        <TranslationItem Name="label5" Property="Text">
+          <Source>Editor</Source>
+          <Value>Editeur</Value>
+        </TranslationItem>
+        <TranslationItem Name="label61" Property="Text">
+          <Source>Files content encoding</Source>
+          <Value>Encodage du contenu des fichiers</Value>
+        </TranslationItem>
+        <TranslationItem Name="label8" Property="Text" type="unfinished">
+          <Source>Mergetool</Source>
+          <Value>Outil de fusion</Value>
+        </TranslationItem>
+        <TranslationItem Name="localAutoCrlfFalse" Property="Text">
+          <Source>Checkout as-is, commit as-is ("core.autocrlf"  is set to "false")</Source>
+          <Value>Chargement (Checkout) à l'identique, commit à l'identique ("core.autocrlf" est mis à "false")</Value>
+        </TranslationItem>
+        <TranslationItem Name="localAutoCrlfInput" Property="Text">
+          <Source>Checkout as-is, commit Unix-style line endings ("core.autocrlf"  is set to "input")</Source>
+          <Value>Chargement (Checkout) à l'identique, commit avec des fins de lignes Unix ("core.autocrlf" est mis à "input")</Value>
+        </TranslationItem>
+        <TranslationItem Name="localAutoCrlfTrue" Property="Text">
+          <Source>Checkout Windows-style, commit Unix-style line endings ("core.autocrlf"  is set to "true")</Source>
+          <Value>Chargement (Checkout) style Windows, commit avec des fins de lignes Unix ("core.autocrlf" est mis à "true")</Value>
+        </TranslationItem>
+      </translationItems>
+    </TranslationCategory>
+    <TranslationCategory Name="MessageBoxes">
+      <translationItems>
+        <TranslationItem Name="_error" Property="Text">
+          <Source>Error</Source>
+          <Value>Erreur</Value>
+        </TranslationItem>
+        <TranslationItem Name="_middleOfPatchApply" Property="Text">
+          <Source>You are in the middle of a patch apply, continue patch apply?</Source>
+          <Value>Vous êtes au milieu de l'application d'un patch, continuer à appliquer le patch?</Value>
+        </TranslationItem>
+        <TranslationItem Name="_middleOfPatchApplyCaption" Property="Text">
+          <Source>Patch apply</Source>
+          <Value>Appliquer le patch</Value>
+        </TranslationItem>
+        <TranslationItem Name="_middleOfRebase" Property="Text">
+          <Source>You are in the middle of a rebase, continue rebase?</Source>
+          <Value>Vous êtes au milieu d'un rebase, continuer à appliquer le patch?</Value>
+        </TranslationItem>
+        <TranslationItem Name="_middleOfRebaseCaption" Property="Text" type="unfinished">
+          <Source>Rebase</Source>
+          <Value>Rebaser</Value>
+        </TranslationItem>
+        <TranslationItem Name="_notValidGitDirectory" Property="Text">
+          <Source>The current directory is not a valid git repository.</Source>
+          <Value>Le répertoire courant n'est pas un dépôt git valide.</Value>
+        </TranslationItem>
+        <TranslationItem Name="_notValidGitSVNDirectory" Property="Text">
+          <Source>The current directory is not a valid git-svn repository.</Source>
+          <Value>Le répertoire courant n'est pas un dépôt git-svn valide.</Value>
+        </TranslationItem>
+        <TranslationItem Name="_pageantNotFound" Property="Text" type="unfinished">
+          <Source>Cannot load SSH key. PuTTY is not configured properly.</Source>
+          <Value>Impossible de charger la clef SSH. PuTTY n'est pas configuré correctement.</Value>
+        </TranslationItem>
+        <TranslationItem Name="_unableGetSVNInformation" Property="Text" type="unfinished">
+          <Source>Unable to determine upstream SVN information.</Source>
+          <Value>Impossible de déterminer les information SVN upstream</Value>
+        </TranslationItem>
+        <TranslationItem Name="_unresolvedMergeConflicts" Property="Text">
+          <Source>There are unresolved merge conflicts, solve conflicts now?</Source>
+          <Value>Il y a des conflits de fusion non résolus, les résoudre maintenant?</Value>
+        </TranslationItem>
+        <TranslationItem Name="_unresolvedMergeConflictsCaption" Property="Text">
+          <Source>Merge conflicts</Source>
+          <Value>Conflits de fusion</Value>
+        </TranslationItem>
+      </translationItems>
+    </TranslationCategory>
+    <TranslationCategory Name="Open">
+      <translationItems>
+        <TranslationItem Name="$this" Property="Text">
+          <Source>Open local repository</Source>
+          <Value>Ouvrir dossier</Value>
+        </TranslationItem>
+        <TranslationItem Name="Load" Property="Text">
+          <Source>Open</Source>
+          <Value>Ouvrir</Value>
+        </TranslationItem>
+        <TranslationItem Name="_warningOpenFailed" Property="Text">
+          <Source>Directory does not exist.</Source>
+          <Value>Ce dossier n'existe pas.</Value>
+        </TranslationItem>
+        <TranslationItem Name="_warningOpenFailedCaption" Property="Text">
+          <Source>Error</Source>
+          <Value>Erreur</Value>
+        </TranslationItem>
+        <TranslationItem Name="label1" Property="Text">
+          <Source>Directory</Source>
+          <Value>Dossier</Value>
+        </TranslationItem>
+      </translationItems>
+    </TranslationCategory>
+    <TranslationCategory Name="PatchGrid">
+      <translationItems>
+        <TranslationItem Name="FileName" Property="HeaderText">
+          <Source>Name</Source>
+          <Value>Nom</Value>
+        </TranslationItem>
+        <TranslationItem Name="Status" Property="HeaderText" type="unfinished">
+          <Source>Status</Source>
+          <Value>Statut</Value>
+        </TranslationItem>
+        <TranslationItem Name="authorDataGridViewTextBoxColumn" Property="HeaderText">
+          <Source>Author</Source>
+          <Value>Auteur</Value>
+        </TranslationItem>
+        <TranslationItem Name="dateDataGridViewTextBoxColumn" Property="HeaderText" type="unfinished">
+          <Source>Date</Source>
+          <Value>Date</Value>
+        </TranslationItem>
+        <TranslationItem Name="subjectDataGridViewTextBoxColumn" Property="HeaderText" type="unfinished">
+          <Source>Subject</Source>
+          <Value>Sujet</Value>
+        </TranslationItem>
+      </translationItems>
+    </TranslationCategory>
+    <TranslationCategory Name="PluginSettingsPage">
+      <translationItems>
+        <TranslationItem Name="labelNoSettings" Property="Text">
+          <Source>There are no settings available for this plugin.</Source>
+          <Value>Il n'y a pas de paramêtres disponibles pour cette extension.</Value>
+        </TranslationItem>
+      </translationItems>
+    </TranslationCategory>
+    <TranslationCategory Name="PluginsSettingsGroup">
+      <translationItems>
+        <TranslationItem Name="$this" Property="Title" type="unfinished">
+          <Source>Plugins</Source>
+          <Value>Extentions</Value>
+        </TranslationItem>
+      </translationItems>
+    </TranslationCategory>
+    <TranslationCategory Name="RevisionGrid">
+      <translationItems>
+        <TranslationItem Name="Author" Property="HeaderText">
+          <Source>Author</Source>
+          <Value>Auteur</Value>
+        </TranslationItem>
+        <TranslationItem Name="CloneRepository" Property="Text">
+          <Source>Clone repository</Source>
+          <Value>Cloner un dépôt</Value>
+        </TranslationItem>
+        <TranslationItem Name="Commit" Property="Text" type="unfinished">
+          <Source>Commit</Source>
+          <Value>Commiter</Value>
+        </TranslationItem>
+        <TranslationItem Name="Date" Property="HeaderText" type="unfinished">
+          <Source>Date</Source>
+          <Value>Date</Value>
+        </TranslationItem>
+        <TranslationItem Name="GitIgnore" Property="Text">
+          <Source>Edit .gitignore</Source>
+          <Value>Editer.gitignore</Value>
+        </TranslationItem>
+        <TranslationItem Name="InitRepository" Property="Text">
+          <Source>Initialize repository</Source>
+          <Value>Initialiser le dépôt</Value>
+        </TranslationItem>
+        <TranslationItem Name="Message" Property="HeaderText" type="unfinished">
+          <Source>Message</Source>
+          <Value>Message</Value>
+        </TranslationItem>
+        <TranslationItem Name="ShowRemoteBranches" Property="Text">
+          <Source>Show remote branches</Source>
+          <Value>Branches distantes</Value>
+        </TranslationItem>
+        <TranslationItem Name="_areYouSureYouWantCheckout" Property="Text">
+          <Source>Are you sure to checkout the selected revision?</Source>
+          <Value>Etes vous sûr de charger la révision sélectionnée?</Value>
+        </TranslationItem>
+        <TranslationItem Name="_areYouSureYouWantCheckoutCaption" Property="Text" type="unfinished">
+          <Source>Checkout revision</Source>
+          <Value>Charger la révision</Value>
+        </TranslationItem>
+        <TranslationItem Name="_droppingFilesBlocked" Property="Text">
+          <Source>For you own protection dropping more than 10 patch files at once is blocked!</Source>
+          <Value>Pour votre propore protection, abandonner plus de 10 fichiers de patch en même temps est bloqué!</Value>
+        </TranslationItem>
+        <TranslationItem Name="_revisionFilter" Property="Text" type="unfinished">
+          <Source>Filter</Source>
+          <Value>Filtrer</Value>
+        </TranslationItem>
+        <TranslationItem Name="archiveRevisionToolStripMenuItem" Property="Text" type="unfinished">
+          <Source>Archive revision</Source>
+          <Value>Archiver la révision</Value>
+        </TranslationItem>
+        <TranslationItem Name="authorToolStripMenuItem" Property="Text">
+          <Source>Author</Source>
+          <Value>Auteur</Value>
+        </TranslationItem>
+        <TranslationItem Name="bisectSkipRevisionToolStripMenuItem" Property="Text">
+          <Source>Skip revision</Source>
+          <Value>Sauter la révision</Value>
+        </TranslationItem>
+        <TranslationItem Name="branchNameToolStripMenuItem" Property="Text">
+          <Source>Branch name</Source>
+          <Value>Nom de la branche</Value>
+        </TranslationItem>
+        <TranslationItem Name="checkoutBranchToolStripMenuItem" Property="Text">
+          <Source>Checkout branch</Source>
+          <Value>Charger une branche</Value>
+        </TranslationItem>
+        <TranslationItem Name="checkoutRevisionToolStripMenuItem" Property="Text" type="unfinished">
+          <Source>Checkout revision</Source>
+          <Value>Charger la révision</Value>
+        </TranslationItem>
+        <TranslationItem Name="cherryPickCommitToolStripMenuItem" Property="Text" type="unfinished">
+          <Source>Cherry pick commit</Source>
+          <Value>Cherry picker le commit</Value>
+        </TranslationItem>
+        <TranslationItem Name="copyToClipboardToolStripMenuItem" Property="Text">
+          <Source>Copy to clipboard</Source>
+          <Value>Copier</Value>
+        </TranslationItem>
+        <TranslationItem Name="createNewBranchToolStripMenuItem" Property="Text">
+          <Source>Create new branch</Source>
+          <Value>Créer nouvelle branche</Value>
+        </TranslationItem>
+        <TranslationItem Name="createTagToolStripMenuItem" Property="Text">
+          <Source>Create new tag</Source>
+          <Value>Créer nouveau tag</Value>
+        </TranslationItem>
+        <TranslationItem Name="dateToolStripMenuItem" Property="Text" type="unfinished">
+          <Source>Date</Source>
+          <Value>Date</Value>
+        </TranslationItem>
+        <TranslationItem Name="deleteBranchToolStripMenuItem" Property="Text">
+          <Source>Delete branch</Source>
+          <Value>Supprimer branche</Value>
+        </TranslationItem>
+        <TranslationItem Name="deleteTagToolStripMenuItem" Property="Text">
+          <Source>Delete tag</Source>
+          <Value>Supprimer tag</Value>
+        </TranslationItem>
+        <TranslationItem Name="drawNonrelativesGrayToolStripMenuItem" Property="Text">
+          <Source>Draw non relatives gray</Source>
+          <Value>Déssiner les non reliés en gris</Value>
+        </TranslationItem>
+        <TranslationItem Name="filterToolStripMenuItem" Property="Text">
+          <Source>Set advanced filter</Source>
+          <Value>Renseigner un filtre avancé</Value>
+        </TranslationItem>
+        <TranslationItem Name="fixupCommitToolStripMenuItem" Property="Text">
+          <Source>Fixup commit</Source>
+          <Value>Corriger le commit</Value>
+        </TranslationItem>
+        <TranslationItem Name="hashToolStripMenuItem" Property="Text" type="unfinished">
+          <Source>Commit hash</Source>
+          <Value>Hash du commit</Value>
+        </TranslationItem>
+        <TranslationItem Name="label1" Property="Text">
+          <Source>There are no commits made to this repository yet.
+
+If this is a normal repository, these steps are recommended:
+- Make sure you have a proper .gitignore file in your repository
+- Commit files using commit
+
+If this is a central repository (bare repository without a working dir):
+- Push changes from another repository</Source>
+          <Value>Il n'y a pas de commit effectué dans ce dépôt actuellement.
+
+Si c'est un dépôt normal, ces étapes sont recommandées :
+- Verifiez que vous avez un .gitignore convenable dans votre dépôt
+- Commiter des fichiers en utilisant commit
+
+Si c'est un dépôt central (dépôt nu sans répertoire de travail) :
+- Pousser de modifications depuis un autre dépôt</Value>
+        </TranslationItem>
+        <TranslationItem Name="label2" Property="Text">
+          <Source>The current working dir is not a git repository.</Source>
+          <Value>The répertoire courant n'est pas un répertoire git valide</Value>
+        </TranslationItem>
+        <TranslationItem Name="manipulateCommitToolStripMenuItem" Property="Text" type="unfinished">
+          <Source>Advanced</Source>
+          <Value>Avancé</Value>
+        </TranslationItem>
+        <TranslationItem Name="markRevisionAsBadToolStripMenuItem" Property="Text">
+          <Source>Mark revision as bad</Source>
+          <Value>Marquer la révision comme mauvaise</Value>
+        </TranslationItem>
+        <TranslationItem Name="markRevisionAsGoodToolStripMenuItem" Property="Text">
+          <Source>Mark revision as good</Source>
+          <Value>Marquer la révision comme bonne</Value>
+        </TranslationItem>
+        <TranslationItem Name="mergeBranchToolStripMenuItem" Property="Text">
+          <Source>Merge into current branch</Source>
+          <Value>Fusionner dans la branche courante</Value>
+        </TranslationItem>
+        <TranslationItem Name="messageToolStripMenuItem" Property="Text" type="unfinished">
+          <Source>Message</Source>
+          <Value>Message</Value>
+        </TranslationItem>
+        <TranslationItem Name="orderRevisionsByDateToolStripMenuItem" Property="Text">
+          <Source>Order revisions by date</Source>
+          <Value>Trier les révisions par date</Value>
+        </TranslationItem>
+        <TranslationItem Name="rebaseOnToolStripMenuItem" Property="Text">
+          <Source>Rebase current branch on</Source>
+          <Value>Rebaser la branche sur</Value>
+        </TranslationItem>
+        <TranslationItem Name="renameBranchToolStripMenuItem" Property="Text">
+          <Source>Rename branch</Source>
+          <Value>Renommer branche</Value>
+        </TranslationItem>
+        <TranslationItem Name="resetCurrentBranchToHereToolStripMenuItem" Property="Text">
+          <Source>Reset current branch to here</Source>
+          <Value>Réinitialiser la branche à ici</Value>
+        </TranslationItem>
+        <TranslationItem Name="revertCommitToolStripMenuItem" Property="Text" type="unfinished">
+          <Source>Revert commit</Source>
+          <Value>Annuler le commit</Value>
+        </TranslationItem>
+        <TranslationItem Name="runScriptToolStripMenuItem" Property="Text">
+          <Source>Run script</Source>
+          <Value>Lancer le script</Value>
+        </TranslationItem>
+        <TranslationItem Name="showAllBranchesToolStripMenuItem" Property="Text">
+          <Source>Show all branches</Source>
+          <Value>Toutes</Value>
+        </TranslationItem>
+        <TranslationItem Name="showAuthorDateToolStripMenuItem" Property="Text">
+          <Source>Show author date</Source>
+          <Value>Afficher la date d'authoring</Value>
+        </TranslationItem>
+        <TranslationItem Name="showBranchesToolStripMenuItem" Property="Text">
+          <Source>Show branches</Source>
+          <Value>Affichage branches</Value>
+        </TranslationItem>
+        <TranslationItem Name="showCurrentBranchOnlyToolStripMenuItem" Property="Text">
+          <Source>Show current branch only</Source>
+          <Value>Branche actuelle</Value>
+        </TranslationItem>
+        <TranslationItem Name="showFilteredBranchesToolStripMenuItem" Property="Text">
+          <Source>Show filtered branches</Source>
+          <Value>Branches filtrées</Value>
+        </TranslationItem>
+        <TranslationItem Name="showGitNotesToolStripMenuItem" Property="Text">
+          <Source>Show git notes</Source>
+          <Value>Afficher les notes git </Value>
+        </TranslationItem>
+        <TranslationItem Name="showRelativeDateToolStripMenuItem" Property="Text">
+          <Source>Show relative date</Source>
+          <Value>Afficher des dates relatives</Value>
+        </TranslationItem>
+        <TranslationItem Name="showRevisionGraphToolStripMenuItem" Property="Text">
+          <Source>Show revision graph</Source>
+          <Value>Afficher le graphe de révision</Value>
+        </TranslationItem>
+        <TranslationItem Name="squashCommitToolStripMenuItem" Property="Text">
+          <Source>Squash commit</Source>
+          <Value>Ecraser le commit</Value>
+        </TranslationItem>
+        <TranslationItem Name="stopBisectToolStripMenuItem" Property="Text" type="unfinished">
+          <Source>Stop bisect</Source>
+          <Value>Arrêter la bisection</Value>
+        </TranslationItem>
+        <TranslationItem Name="tagToolStripMenuItem" Property="Text">
+          <Source>Tag</Source>
+          <Value>Tag</Value>
+        </TranslationItem>
+      </translationItems>
+    </TranslationCategory>
+    <TranslationCategory Name="ScriptsSettingsPage">
+      <translationItems>
+        <TranslationItem Name="$this" Property="Text">
+          <Source>Scripts</Source>
+          <Value>Scripts</Value>
+        </TranslationItem>
+        <TranslationItem Name="AskConfirmation" Property="HeaderText">
+          <Source>Confirmation</Source>
+          <Value>Confirmation</Value>
+        </TranslationItem>
+        <TranslationItem Name="EnabledColumn" Property="HeaderText">
+          <Source>Enabled</Source>
+          <Value>Activé</Value>
+        </TranslationItem>
+        <TranslationItem Name="OnEvent" Property="HeaderText">
+          <Source>OnEvent</Source>
+          <Value>Sur l'evenement</Value>
+        </TranslationItem>
+        <TranslationItem Name="addScriptButton" Property="Text">
+          <Source>Add</Source>
+          <Value>Ajouter</Value>
+        </TranslationItem>
+        <TranslationItem Name="argumentsLabel" Property="Text">
+          <Source>Arguments:</Source>
+          <Value>Arguments :</Value>
+        </TranslationItem>
+        <TranslationItem Name="browseScriptButton" Property="Text">
+          <Source>Browse</Source>
+          <Value>Parcourir</Value>
+        </TranslationItem>
+        <TranslationItem Name="buttonShowArgumentsHelp" Property="Text">
+          <Source>Help</Source>
+          <Value>Aide</Value>
+        </TranslationItem>
+        <TranslationItem Name="commandLabel" Property="Text">
+          <Source>Command:</Source>
+          <Value>Commande :</Value>
+        </TranslationItem>
+        <TranslationItem Name="inMenuCheckBox" Property="Text">
+          <Source>Add to revision grid context menu</Source>
+          <Value>Ajouter au menu contextuel de la grille des révisions</Value>
+        </TranslationItem>
+        <TranslationItem Name="labelOnEvent" Property="Text">
+          <Source>On event:</Source>
+          <Value>Sur l'evenement :</Value>
+        </TranslationItem>
+        <TranslationItem Name="lbl_icon" Property="Text">
+          <Source>Icon:</Source>
+          <Value>Icône :</Value>
+        </TranslationItem>
+        <TranslationItem Name="nameLabel" Property="Text">
+          <Source>Name:</Source>
+          <Value>Nom :</Value>
+        </TranslationItem>
+        <TranslationItem Name="removeScriptButton" Property="Text">
+          <Source>Remove</Source>
+          <Value>Supprimer</Value>
+        </TranslationItem>
+        <TranslationItem Name="sbtn_icon" Property="Text">
+          <Source>Select icon</Source>
+          <Value>Choisir l'icone</Value>
+        </TranslationItem>
+        <TranslationItem Name="scriptEnabled" Property="Text">
+          <Source>Enabled</Source>
+          <Value>Activé</Value>
+        </TranslationItem>
+        <TranslationItem Name="scriptNeedsConfirmation" Property="Text">
+          <Source>Ask for confirmation</Source>
+          <Value>Demander confirmation</Value>
+        </TranslationItem>
+      </translationItems>
+    </TranslationCategory>
+    <TranslationCategory Name="ShellExtensionSettingsPage">
+      <translationItems>
+        <TranslationItem Name="$this" Property="Text">
+          <Source>Shell extension</Source>
+          <Value>Extension du shell</Value>
+        </TranslationItem>
+        <TranslationItem Name="lblMenuEntries" Property="Text">
+          <Source>Select items to be shown in
+the cascaded context menu:</Source>
+          <Value>Sélectionneé les items à afficher dans
+le menu contextuel en cascade :</Value>
+        </TranslationItem>
+      </translationItems>
+    </TranslationCategory>
+    <TranslationCategory Name="SshSettingsPage">
+      <translationItems>
+        <TranslationItem Name="$this" Property="Text">
+          <Source>SSH</Source>
+          <Value>SSH</Value>
+        </TranslationItem>
+        <TranslationItem Name="AutostartPageant" Property="Text">
+          <Source>Automatically start authentication client when a private key is configured for a remote</Source>
+          <Value>Lancer automatiquement le client d'authentification si une clef privée est définie pour un dépôt distant</Value>
+        </TranslationItem>
+        <TranslationItem Name="OpenSSH" Property="Text">
+          <Source>OpenSSH</Source>
+          <Value>OpenSSH</Value>
+        </TranslationItem>
+        <TranslationItem Name="Other" Property="Text">
+          <Source>Other ssh client</Source>
+          <Value>Autre client ssh</Value>
+        </TranslationItem>
+        <TranslationItem Name="OtherSshBrowse" Property="Text">
+          <Source>Browse</Source>
+          <Value>Parcourir</Value>
+        </TranslationItem>
+        <TranslationItem Name="PageantBrowse" Property="Text">
+          <Source>Browse</Source>
+          <Value>Parcourir</Value>
+        </TranslationItem>
+        <TranslationItem Name="PlinkBrowse" Property="Text">
+          <Source>Browse</Source>
+          <Value>Parcourir</Value>
+        </TranslationItem>
+        <TranslationItem Name="Putty" Property="Text" type="unfinished">
+          <Source>PuTTY</Source>
+          <Value>PuTTY</Value>
+        </TranslationItem>
+        <TranslationItem Name="PuttygenBrowse" Property="Text">
+          <Source>Browse</Source>
+          <Value>Parcourir</Value>
+        </TranslationItem>
+        <TranslationItem Name="groupBox1" Property="Text">
+          <Source>Specify which ssh client to use</Source>
+          <Value>Spécifier quel client ssh utiliser</Value>
+        </TranslationItem>
+        <TranslationItem Name="groupBox2" Property="Text">
+          <Source>Configure PuTTY</Source>
+          <Value>Configurer PuTTY</Value>
+        </TranslationItem>
+        <TranslationItem Name="label15" Property="Text">
+          <Source>Path to plink.exe</Source>
+          <Value>Chemin vers plink.exe</Value>
+        </TranslationItem>
+        <TranslationItem Name="label16" Property="Text">
+          <Source>Path to puttygen</Source>
+          <Value>Chemin de puttygen</Value>
+        </TranslationItem>
+        <TranslationItem Name="label17" Property="Text">
+          <Source>Path to pageant</Source>
+          <Value>Chemin de pageant</Value>
+        </TranslationItem>
+        <TranslationItem Name="label18" Property="Text">
+          <Source>OpenSSH is a commandline tool. PuTTY is more userfriendly to use for windows users, 
+but requires the PuTTY authentication client to run  in the background.
+When OpenSSH is used, command line dialogs are shown!
+</Source>
+          <Value>OpenSSH est un outil console. PuTTY est plus ergonomique sous Windows, 
+mais nécessite que le client d'authentification tourne en arrière-plan.</Value>
+        </TranslationItem>
+      </translationItems>
+    </TranslationCategory>
+    <TranslationCategory Name="StartPageSettingsPage">
+      <translationItems>
+        <TranslationItem Name="$this" Property="Text" type="unfinished">
+          <Source>Start Page</Source>
+          <Value>Page de départ</Value>
+        </TranslationItem>
+      </translationItems>
+    </TranslationCategory>
+    <TranslationCategory Name="Strings">
+      <translationItems>
+        <TranslationItem Name="_LoadingData" Property="Text">
+          <Source>Loading data...</Source>
+          <Value>Chargement des données...</Value>
+        </TranslationItem>
+        <TranslationItem Name="_authorDateText" Property="Text">
+          <Source>Author date</Source>
+          <Value>Date de </Value>
+        </TranslationItem>
+        <TranslationItem Name="_authorText" Property="Text">
+          <Source>Author</Source>
+          <Value>Auteur</Value>
+        </TranslationItem>
+        <TranslationItem Name="_childrenText" Property="Text">
+          <Source>Children</Source>
+          <Value>Enfant</Value>
+        </TranslationItem>
+        <TranslationItem Name="_commitDateText" Property="Text">
+          <Source>Commit date</Source>
+          <Value>Date de commit</Value>
+        </TranslationItem>
+        <TranslationItem Name="_commitHashText" Property="Text">
+          <Source>Commit hash</Source>
+          <Value>Hash du commit</Value>
+        </TranslationItem>
+        <TranslationItem Name="_committerText" Property="Text" type="unfinished">
+          <Source>Committer</Source>
+          <Value>Commiteur</Value>
+        </TranslationItem>
+        <TranslationItem Name="_currentIndex" Property="Text">
+          <Source>Commit index</Source>
+          <Value>Index du commit</Value>
+        </TranslationItem>
+        <TranslationItem Name="_currentUnstagedChanges" Property="Text">
+          <Source>Current unstaged changes</Source>
+          <Value>Modifications courantes non indexées</Value>
+        </TranslationItem>
+        <TranslationItem Name="_dateText" Property="Text" type="unfinished">
+          <Source>Date</Source>
+          <Value>Date</Value>
+        </TranslationItem>
+        <TranslationItem Name="_dayAgo" Property="Text">
+          <Source>{0} day ago</Source>
+          <Value>Il y a {0} jour</Value>
+        </TranslationItem>
+        <TranslationItem Name="_daysAgo" Property="Text">
+          <Source>{0} days ago</Source>
+          <Value>Il y a {0} jours</Value>
+        </TranslationItem>
+        <TranslationItem Name="_hourAgo" Property="Text">
+          <Source>{0} hour ago</Source>
+          <Value>Il y a {0} heure</Value>
+        </TranslationItem>
+        <TranslationItem Name="_hoursAgo" Property="Text">
+          <Source>{0} hours ago</Source>
+          <Value>Il y a {0} heures</Value>
+        </TranslationItem>
+        <TranslationItem Name="_messageText" Property="Text" type="unfinished">
+          <Source>Message</Source>
+          <Value>Message</Value>
+        </TranslationItem>
+        <TranslationItem Name="_minuteAgo" Property="Text">
+          <Source>{0} minute ago</Source>
+          <Value>Il y a {0} minute</Value>
+        </TranslationItem>
+        <TranslationItem Name="_minutesAgo" Property="Text">
+          <Source>{0} minutes ago</Source>
+          <Value>Il y a {0} minutes</Value>
+        </TranslationItem>
+        <TranslationItem Name="_monthAgo" Property="Text">
+          <Source>{0} month ago</Source>
+          <Value>Il y a {0} mois</Value>
+        </TranslationItem>
+        <TranslationItem Name="_monthsAgo" Property="Text">
+          <Source>{0} months ago</Source>
+          <Value>Il y a {0} mois</Value>
+        </TranslationItem>
+        <TranslationItem Name="_parentsText" Property="Text">
+          <Source>Parent(s)</Source>
+          <Value>Parent(s)</Value>
+        </TranslationItem>
+        <TranslationItem Name="_secondAgo" Property="Text">
+          <Source>{0} second ago</Source>
+          <Value>Il y a {0} seconde</Value>
+        </TranslationItem>
+        <TranslationItem Name="_secondsAgo" Property="Text">
+          <Source>{0} seconds ago</Source>
+          <Value>Il y a {0} secondes</Value>
+        </TranslationItem>
+        <TranslationItem Name="_weekAgo" Property="Text">
+          <Source>{0} week ago</Source>
+          <Value>Il y a {0} semaine</Value>
+        </TranslationItem>
+        <TranslationItem Name="_weeksAgo" Property="Text">
+          <Source>{0} weeks ago</Source>
+          <Value>Il y a {0} semaines</Value>
+        </TranslationItem>
+        <TranslationItem Name="_yearAgo" Property="Text">
+          <Source>{0} year ago</Source>
+          <Value>Il y a {0} an</Value>
+        </TranslationItem>
+        <TranslationItem Name="_yearsAgo" Property="Text">
+          <Source>{0} years ago</Source>
+          <Value>Il y a {0} ans</Value>
+        </TranslationItem>
+        <TranslationItem Name="_pageantNotFound" Property="Text" type="obsolete">
+          <Source>Cannot load SSH key. PuTTY is not configured properly.</Source>
+          <Value>Impossible de charger la clef SSH. PuTTY n'est pas configuré correctement.</Value>
+        </TranslationItem>
+      </translationItems>
+    </TranslationCategory>
+    <TranslationCategory Name="ViewPullRequestsForm">
+      <translationItems>
+        <TranslationItem Name="$this" Property="Text">
+          <Source>View Pull Requests</Source>
+          <Value>Voir les demandes de Pull</Value>
+        </TranslationItem>
+        <TranslationItem Name="_addAndFetchBtn" Property="Text">
+          <Source>Add remote and fetch</Source>
+          <Value>Ajouter une branche distante et récupérer</Value>
+        </TranslationItem>
+        <TranslationItem Name="_chooseRepo" Property="Text">
+          <Source>Choose repository:</Source>
+          <Value>Choisir le dépôt :</Value>
+        </TranslationItem>
+        <TranslationItem Name="_closePullRequestBtn" Property="Text">
+          <Source>Close pull request</Source>
+          <Value>Clore la demande de pull</Value>
+        </TranslationItem>
+        <TranslationItem Name="_fetchBtn" Property="Text">
+          <Source>Fetch to pr/ branch</Source>
+          <Value>Récuperer depuis demande de pull/branche</Value>
+        </TranslationItem>
+        <TranslationItem Name="_postComment" Property="Text">
+          <Source>Post comment</Source>
+          <Value>Poster le commentaire</Value>
+        </TranslationItem>
+        <TranslationItem Name="_refreshCommentsBtn" Property="Text">
+          <Source>Refresh</Source>
+          <Value>Rafraichir</Value>
+        </TranslationItem>
+        <TranslationItem Name="_strCouldNotAddRemote" Property="Text">
+          <Source>Could not add remote with name {0} and URL {1}</Source>
+          <Value>Impossible d'ajouter une branche distante avec le nom {0} et l'URL {1}</Value>
+        </TranslationItem>
+        <TranslationItem Name="_strCouldNotLoadDiscussion" Property="Text">
+          <Source>Could not load discussion!</Source>
+          <Value>Impossible de charger la discussion!</Value>
+        </TranslationItem>
+        <TranslationItem Name="_strError" Property="Text">
+          <Source>Error</Source>
+          <Value>Erreur</Value>
+        </TranslationItem>
+        <TranslationItem Name="_strFailedToClosePullRequest" Property="Text">
+          <Source>Failed to close pull request!</Source>
+          <Value>Echec de cloture de la demande de pull!</Value>
+        </TranslationItem>
+        <TranslationItem Name="_strFailedToFetchPullData" Property="Text">
+          <Source>Failed to fetch pull data!</Source>
+          <Value>Echec de récupération des données du pull!</Value>
+        </TranslationItem>
+        <TranslationItem Name="_strFailedToLoadDiffData" Property="Text">
+          <Source>Failed to load diff data!</Source>
+          <Value>Echec de chargement des données du diff!</Value>
+        </TranslationItem>
+        <TranslationItem Name="_strFailedToLoadDiscussionItem" Property="Text">
+          <Source>Failed to post discussion item!</Source>
+          <Value>Echec de post de l'item de discussion!</Value>
+        </TranslationItem>
+        <TranslationItem Name="_strLoading" Property="Text" type="unfinished">
+          <Source> : LOADING : </Source>
+          <Value> : CHARGEMENT : </Value>
+        </TranslationItem>
+        <TranslationItem Name="_strRemoteAlreadyExist" Property="Text">
+          <Source>ERROR: Remote with name {0} already exists but it does not point to the same repository!
+Details: Is {1} expected {2}</Source>
+          <Value>ERREUR : Une branche distante avec le nom {0} existe déjà mais ne pointe pas vers le même dépôt!
+Détails : Est {1} attendu {2}</Value>
+        </TranslationItem>
+        <TranslationItem Name="_strUnableUnderstandPatch" Property="Text">
+          <Source>Error: Unable to understand patch</Source>
+          <Value>Erreur : Impossible de comprendre le patch</Value>
+        </TranslationItem>
+        <TranslationItem Name="columnHeader2" Property="Text">
+          <Source>Heading</Source>
+          <Value>Titre</Value>
+        </TranslationItem>
+        <TranslationItem Name="columnHeader3" Property="Text">
+          <Source>By</Source>
+          <Value>Par</Value>
+        </TranslationItem>
+        <TranslationItem Name="columnHeader4" Property="Text">
+          <Source>Created</Source>
+          <Value>Créé</Value>
+        </TranslationItem>
+      </translationItems>
+    </TranslationCategory>
+  </translationCategories>
+  <LanguageCode>fr</LanguageCode>
 </Translation>