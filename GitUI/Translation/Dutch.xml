<?xml version="1.0" encoding="utf-8"?>
<Translation xmlns:xsd="http://www.w3.org/2001/XMLSchema" xmlns:xsi="http://www.w3.org/2001/XMLSchema-instance" GitExVersion="2.47">
  <translationCategories>
    <TranslationCategory Name="AboutBox">
      <translationItems>
        <TranslationItem Name="$this" Property="Text">
          <Source>About</Source>
          <Value>Over</Value>
        </TranslationItem>
        <TranslationItem Name="okButton" Property="Text">
          <Source>&amp;OK</Source>
          <Value>&amp;OK</Value>
        </TranslationItem>
        <TranslationItem Name="textBoxDescription" Property="Text">
          <Source>Git extensions - Visual Studio and Shell Explorer Extensions for Git

This program is distributed in the hope that it will be useful, but WITHOUT ANY WARRANTY; without even the implied warranty of MERCHANTABILITY of FITNESS FOR A PARTICULAR PURPOSE.</Source>
          <Value>Git extensions - Visual Studio en Shell Explorer Extensions voor Git

Deze applicatie is verspreid in de hoop dat het bruikbaar is voor anderen, maar ZONDER ENIGE GARANTIE.</Value>
        </TranslationItem>
        <TranslationItem Name="thanksTo" Property="Text">
          <Source>Thanks to:</Source>
          <Value>Bedankt:</Value>
        </TranslationItem>
      </translationItems>
    </TranslationCategory>
    <TranslationCategory Name="AdvancedSettingsPage">
      <translationItems>
        <TranslationItem Name="$this" Property="Text">
          <Source>Advanced</Source>
          <Value>Manipuleer commit</Value>
        </TranslationItem>
        <TranslationItem Name="CheckoutGB" Property="Text">
          <Source>Checkout</Source>
          <Value>Checkout</Value>
        </TranslationItem>
        <TranslationItem Name="GeneralGB" Property="Text">
          <Source>General</Source>
          <Value>Algemeen</Value>
        </TranslationItem>
        <TranslationItem Name="chkAlwaysShowCheckoutDlg" Property="Text">
          <Source>Always show checkout dialog</Source>
          <Value>Altijd het dialoog voor vertakking uitchecken weergeven</Value>
        </TranslationItem>
        <TranslationItem Name="chkDontSHowHelpImages" Property="Text">
          <Source>Don't show help images</Source>
          <Value>Verberg help plaatjes</Value>
        </TranslationItem>
        <TranslationItem Name="chkUseLocalChangesAction" Property="Text">
          <Source>Use last chosen "local changes" action as default action.
This action will be performed without warning while checking out branch.</Source>
          <Value>Gebruik de laatst gekozen "Locale wijzigingen" actie als de standaard actie. Deze actie zal worden uitgevoerd bij het uitchecken van een vertakking, zonder waarschuwing.</Value>
        </TranslationItem>
      </translationItems>
    </TranslationCategory>
    <TranslationCategory Name="AppearanceSettingsPage">
      <translationItems>
        <TranslationItem Name="$this" Property="Text">
          <Source>Appearance</Source>
          <Value>Weergave</Value>
        </TranslationItem>
        <TranslationItem Name="ClearImageCache" Property="Text">
          <Source>Clear image cache</Source>
          <Value>Leeg plaatjes cache</Value>
        </TranslationItem>
        <TranslationItem Name="ShowAuthorGravatar" Property="Text">
          <Source>Get author image from gravatar.com</Source>
          <Value>Haal plaatje van auteur op bij gravatar.com</Value>
        </TranslationItem>
        <TranslationItem Name="_noDictFilesFound" Property="Text">
          <Source>No dictionary files found in: {0}</Source>
          <Value>Geen woordenboeken gevonden in: {0}</Value>
        </TranslationItem>
        <TranslationItem Name="applicationFontChangeButton" Property="Text">
          <Source>font name</Source>
          <Value>lettertype naam</Value>
        </TranslationItem>
        <TranslationItem Name="chkEnableAutoScale" Property="Text">
          <Source>Auto scale user interface when high DPI is used</Source>
          <Value>Gebruikers interface automatisch schalen wanneer niet standaard DPI wordt gebruikt</Value>
        </TranslationItem>
        <TranslationItem Name="chkShowCurrentBranchInVisualStudio" Property="Text">
          <Source>Show current branch in Visual Studio</Source>
          <Value>Toon huidige vertakking  in Visual Studio</Value>
        </TranslationItem>
        <TranslationItem Name="chkShowRelativeDate" Property="Text">
          <Source>Show relative date instead of full date</Source>
          <Value>Toon relatieve datum in plaats van volledige datum</Value>
        </TranslationItem>
        <TranslationItem Name="commitFontChangeButton" Property="Text">
          <Source>font name</Source>
          <Value>lettertype naam</Value>
        </TranslationItem>
        <TranslationItem Name="diffFontChangeButton" Property="Text">
          <Source>font name</Source>
          <Value>lettertype naam</Value>
        </TranslationItem>
        <TranslationItem Name="downloadDictionary" Property="Text">
          <Source>Download dictionary</Source>
          <Value>Download woordenboek</Value>
        </TranslationItem>
        <TranslationItem Name="groupBox13" Property="Text">
          <Source>Language</Source>
          <Value>Taal</Value>
        </TranslationItem>
        <TranslationItem Name="groupBox14" Property="Text">
          <Source>General</Source>
          <Value>Algemeen</Value>
        </TranslationItem>
        <TranslationItem Name="groupBox15" Property="Text">
          <Source>Fonts</Source>
          <Value>Lettertypes</Value>
        </TranslationItem>
        <TranslationItem Name="groupBox6" Property="Text">
          <Source>Author images</Source>
          <Value>Auteur plaatjes</Value>
        </TranslationItem>
        <TranslationItem Name="helpTranslate" Property="Text">
          <Source>Help translate</Source>
          <Value>Help met vertalen</Value>
        </TranslationItem>
        <TranslationItem Name="label22" Property="Text">
          <Source>Dictionary for spelling checker</Source>
          <Value>Woordenboek gebruikt voor spellingscontroler</Value>
        </TranslationItem>
        <TranslationItem Name="label26" Property="Text">
          <Source>Application font</Source>
          <Value>Applicatie lettertype</Value>
        </TranslationItem>
        <TranslationItem Name="label34" Property="Text">
          <Source>Commit font</Source>
          <Value>Commit lettertype</Value>
        </TranslationItem>
        <TranslationItem Name="label44" Property="Text">
          <Source>Image size</Source>
          <Value>Formaat plaatje</Value>
        </TranslationItem>
        <TranslationItem Name="label46" Property="Text">
          <Source>Cache images</Source>
          <Value>Cache plaatjes</Value>
        </TranslationItem>
        <TranslationItem Name="label47" Property="Text">
          <Source>days</Source>
          <Value>Dagen</Value>
        </TranslationItem>
        <TranslationItem Name="label49" Property="Text">
          <Source>Language (restart required)</Source>
          <Value>Taal (herstart vereist)</Value>
        </TranslationItem>
        <TranslationItem Name="label53" Property="Text">
          <Source>No image service</Source>
          <Value>Geen afbeelding</Value>
        </TranslationItem>
        <TranslationItem Name="label56" Property="Text">
          <Source>Code font</Source>
          <Value>Lettertype</Value>
        </TranslationItem>
        <TranslationItem Name="truncatePathMethod" Property="Text">
          <Source>Truncate long filenames</Source>
          <Value>Truncate lange bestandsnamen</Value>
        </TranslationItem>
      </translationItems>
    </TranslationCategory>
    <TranslationCategory Name="BlameControl">
      <translationItems>
        <TranslationItem Name="blamePreviousRevisionToolStripMenuItem" Property="Text">
          <Source>Blame previous revision</Source>
          <Value>Beschuldig vorige revisie</Value>
        </TranslationItem>
        <TranslationItem Name="copyLogMessageToolStripMenuItem" Property="Text">
          <Source>Copy log message to clipboard</Source>
          <Value>Kopieer log bericht naar klipbord</Value>
        </TranslationItem>
        <TranslationItem Name="showChangesToolStripMenuItem" Property="Text">
          <Source>Show changes</Source>
          <Value>Toon wijzigingen</Value>
        </TranslationItem>
      </translationItems>
    </TranslationCategory>
    <TranslationCategory Name="BranchComboBox">
      <translationItems>
        <TranslationItem Name="_branchCheckoutError" Property="Text">
          <Source>Branch '{0}' is not selectable, this branch has been removed from the selection.</Source>
          <Value>Vertakking '{0}' is niet te selecteren, deze vertakking is verwijderd van de selectie</Value>
        </TranslationItem>
      </translationItems>
    </TranslationCategory>
    <TranslationCategory Name="ChecklistSettingsPage">
      <translationItems>
        <TranslationItem Name="$this" Property="Text">
          <Source>Checklist</Source>
          <Value>Check lijst</Value>
        </TranslationItem>
        <TranslationItem Name="CheckAtStartup" Property="Text">
          <Source>Check settings at startup (disables automatically if all settings are correct)</Source>
          <Value>Controleer instellingen bij het opstarten</Value>
        </TranslationItem>
        <TranslationItem Name="DiffTool_Fix" Property="Text">
          <Source>Repair</Source>
          <Value>Repareren</Value>
        </TranslationItem>
        <TranslationItem Name="GitBinFound_Fix" Property="Text">
          <Source>Repair</Source>
          <Value>Repareren</Value>
        </TranslationItem>
        <TranslationItem Name="GitExtensionsInstall_Fix" Property="Text">
          <Source>Repair</Source>
          <Value>Repareren</Value>
        </TranslationItem>
        <TranslationItem Name="GitFound_Fix" Property="Text">
          <Source>Repair</Source>
          <Value>Repareren</Value>
        </TranslationItem>
        <TranslationItem Name="MergeTool_Fix" Property="Text">
          <Source>Repair</Source>
          <Value>Repareren</Value>
        </TranslationItem>
        <TranslationItem Name="Rescan" Property="Text">
          <Source>Save and rescan</Source>
          <Value>Opslaan en opnieuw scannen</Value>
        </TranslationItem>
        <TranslationItem Name="ShellExtensionsRegistered_Fix" Property="Text">
          <Source>Repair</Source>
          <Value>Repareren</Value>
        </TranslationItem>
        <TranslationItem Name="SshConfig_Fix" Property="Text">
          <Source>Repair</Source>
          <Value>Repareren</Value>
        </TranslationItem>
        <TranslationItem Name="UserNameSet_Fix" Property="Text">
          <Source>Repair</Source>
          <Value>Repareren</Value>
        </TranslationItem>
        <TranslationItem Name="_adviceDiffToolConfiguration" Property="Text">
          <Source>You should configure a diff tool to show file diff in external program (kdiff3 for example).</Source>
          <Value>Er is geen externe vergelijkingstool ingesteld voor het tonen van bestandsverschillen. (bijvoorbeeld kdiff3)</Value>
        </TranslationItem>
        <TranslationItem Name="_cantRegisterShellExtension" Property="Text">
          <Source>Could not register the shell extension because '{0}' could not be found.</Source>
          <Value>De shell extensions kunnen niet worden geregistreerd omdat '{0}' niet kan worden gevonden.</Value>
        </TranslationItem>
        <TranslationItem Name="_configureMergeTool" Property="Text">
          <Source>You need to configure merge tool in order to solve mergeconflicts (kdiff3 for example).</Source>
          <Value>U moet een samenvoegtool kiezen om samenvoeg conflicten op te kunnen lossen (bijvoorbeeld KDiff3).</Value>
        </TranslationItem>
        <TranslationItem Name="_credentialHelperInstalled" Property="Text">
          <Source>Git credential helper is installed.</Source>
          <Value>Git credential helper is geinstalleerd</Value>
        </TranslationItem>
        <TranslationItem Name="_customMergeToolXConfigured" Property="Text">
          <Source>There is a custom mergetool configured: {0}</Source>
          <Value>Er is een maatwerk vergelijkingstool ingesteld: {0}</Value>
        </TranslationItem>
        <TranslationItem Name="_diffToolXConfigured" Property="Text">
          <Source>There is a difftool configured: {0}</Source>
          <Value>Er is een vergelijkingstool ingesteld: {0}</Value>
        </TranslationItem>
        <TranslationItem Name="_emailSet" Property="Text">
          <Source>A username and an email address are configured.</Source>
          <Value>Er is een gebruikersnaam en wachtwoord ingesteld.</Value>
        </TranslationItem>
        <TranslationItem Name="_gitCanBeRun" Property="Text">
          <Source>Git can be run using: {0}</Source>
          <Value>Git kan worden uitgevoerd als: {0}</Value>
        </TranslationItem>
        <TranslationItem Name="_gitCanBeRunCaption" Property="Text">
          <Source>Locate git</Source>
          <Value>Git opzoeken</Value>
        </TranslationItem>
        <TranslationItem Name="_gitCredentialWinStoreHelperInstalled" Property="Text">
          <Source>Git Credential Win Store is installed as credential helper.</Source>
          <Value>Git Credential Win Store is ingesteld als credential helper.</Value>
        </TranslationItem>
        <TranslationItem Name="_gitNotFound" Property="Text">
          <Source>Git not found. To solve this problem you can set the correct path in settings.</Source>
          <Value>Git kan niet gevonden worden op deze computer. Om dit probleem op te lossen dient u zelf het juiste pad te configureren.</Value>
        </TranslationItem>
        <TranslationItem Name="_gitVersionFound" Property="Text">
          <Source>Git {0} is found on your computer.</Source>
          <Value>Git {0}, is gevonden op de computer.</Value>
        </TranslationItem>
        <TranslationItem Name="_kdiff3NotFoundAuto" Property="Text">
          <Source>Path to kdiff3 could not be found automatically.
Please make sure KDiff3 is installed or set path manually.</Source>
          <Value>Het pad naar kdiff3 kan niet automatisch worden bepaald.
Controleer of kdiff3 is geïnstalleerd of zet het pad handmatig.</Value>
        </TranslationItem>
        <TranslationItem Name="_kdiffAsDiffConfigured" Property="Text">
          <Source>KDiff3 is configured as difftool.</Source>
          <Value>KDiff3 is geconfigureerd als vergelijkingstool.</Value>
        </TranslationItem>
        <TranslationItem Name="_kdiffAsDiffConfiguredButNotFound" Property="Text">
          <Source>KDiff3 is configured as difftool, but the path to kdiff.exe is not configured.</Source>
          <Value>KDiff3 is geconfigureerd als vergelijkingstool, maar het pad naar kdiff.exe is niet geconfigureerd.</Value>
        </TranslationItem>
        <TranslationItem Name="_kdiffAsMergeConfigured" Property="Text">
          <Source>KDiff3 is configured as mergetool.</Source>
          <Value>KDiff3 is geconfigureerd als vergelijkingstool.</Value>
        </TranslationItem>
        <TranslationItem Name="_kdiffAsMergeConfiguredButNotFound" Property="Text">
          <Source>KDiff3 is configured as mergetool, but the path to kdiff.exe is not configured.</Source>
          <Value>KDiff3 is geconfigureerd als vergelijkingstool, maar het pad naar kdiff.exe is niet geconfigureerd.</Value>
        </TranslationItem>
        <TranslationItem Name="_languageConfigured" Property="Text">
          <Source>The configured language is {0}.</Source>
          <Value>De ingestelde taal is {0}.</Value>
        </TranslationItem>
        <TranslationItem Name="_linuxToolsShNotFound" Property="Text">
          <Source>The path to linux tools (sh) could not be found automatically.
Please make sure there are linux tools installed (through msysgit or cygwin) or set the correct path manually.</Source>
          <Value>Het pad naar linux tools (sh) kan niet automatisch worden bepaald.
Controleer of er linux tools zijn geinstalleerd (door msysgit of cygwin) of zet het juiste pad handmatig.</Value>
        </TranslationItem>
        <TranslationItem Name="_linuxToolsShNotFoundCaption" Property="Text">
          <Source>Locate linux tools</Source>
          <Value>Linux tools opzoeken</Value>
        </TranslationItem>
        <TranslationItem Name="_linuxToolsSshFound" Property="Text">
          <Source>Linux tools (sh) found on your computer.</Source>
          <Value>Linux tools (sh) gevonden op deze computer</Value>
        </TranslationItem>
        <TranslationItem Name="_linuxToolsSshNotFound" Property="Text">
          <Source>Linux tools (sh) not found. To solve this problem you can set the correct path in settings.</Source>
          <Value>Linux tools (sh) niet gevonden. Op dit probleem op te lossen moet het juiste pad ingesteld worden in het instellingen dialoog.</Value>
        </TranslationItem>
        <TranslationItem Name="_mergeToolXConfigured" Property="Text">
          <Source>There is a custom mergetool configured.</Source>
          <Value>Er is een maatwerk vergelijkingstool geconfigureerd.</Value>
        </TranslationItem>
        <TranslationItem Name="_mergeToolXConfiguredNeedsCmd" Property="Text">
          <Source>{0} is configured as mergetool, this is a custom mergetool and needs a custom cmd to be configured.</Source>
          <Value>{0} is geconfigureerd als vergelijkingstool, dit is een maatwerk vergelijkingstool en heeft een maatwerk commando nodig.</Value>
        </TranslationItem>
        <TranslationItem Name="_noCredentialsHelperInstalled" Property="Text">
          <Source>No credential helper installed.</Source>
          <Value>Geen 'credential helper' geinstalleerd</Value>
        </TranslationItem>
        <TranslationItem Name="_noCredentialsHelperInstalledTryGCS" Property="Text">
          <Source>No credential helper could be installed. Try to install git-credential-winstore.exe.</Source>
          <Value>Geen 'credential helper' kan worden ingesteld. Probeer op 'git-credential-winstore.exe' te installeren.</Value>
        </TranslationItem>
        <TranslationItem Name="_noDiffToolConfigured" Property="Text">
          <Source>There is no difftool configured. Do you want to configure kdiff3 as your difftool?
Select no if you want to configure a different difftool yourself.</Source>
          <Value>Er is geen vergelijkingstool geinstalleerd.. Wilt u KDiff3 instellen als vergellijkingstool? Kies nee als u een eigen tool wilt kiezen.</Value>
        </TranslationItem>
        <TranslationItem Name="_noDiffToolConfiguredCaption" Property="Text">
          <Source>Difftool</Source>
          <Value>Difftool</Value>
        </TranslationItem>
        <TranslationItem Name="_noEmailSet" Property="Text">
          <Source>You need to configure a username and an email address.</Source>
          <Value>Er is geen gebruikersnaam of wachtwoord ingesteld. Dit is nodig voor een correcte werking.</Value>
        </TranslationItem>
        <TranslationItem Name="_noLanguageConfigured" Property="Text">
          <Source>There is no language configured for Git Extensions.</Source>
          <Value>Er is geen taal ingesteld voor Git Extensions</Value>
        </TranslationItem>
        <TranslationItem Name="_noMergeToolConfigured" Property="Text">
          <Source>There is no mergetool configured. Do you want to configure kdiff3 as your mergetool?
Select no if you want to configure a different mergetool yourself.</Source>
          <Value>Er is geen samenvoeg tool geconfigureerd. Wilt u kdiff3 gebruiken als samenvoeg tool?
Kies 'nee' als u een andere tool wilt kiezen.</Value>
        </TranslationItem>
        <TranslationItem Name="_noMergeToolConfiguredCaption" Property="Text">
          <Source>Mergetool</Source>
          <Value>Mergetool</Value>
        </TranslationItem>
        <TranslationItem Name="_opensshUsed" Property="Text">
          <Source>Default SSH client, OpenSSH, will be used. (commandline window will appear on pull, push and clone operations)</Source>
          <Value>Standaard SSH client, OpenSSH, wordt gebruikt. (het commando venster zal verschijnen bij pull, push en kloon operaties)</Value>
        </TranslationItem>
        <TranslationItem Name="_plinkputtyGenpageantNotFound" Property="Text">
          <Source>PuTTY is configured as SSH client but cannot find plink.exe, puttygen.exe or pageant.exe.</Source>
          <Value>PuTTY is geconfigureerd als SSH client maar plink.exe, puttygen.exe en/of pageant.exe kunnen niet gevonden worden.</Value>
        </TranslationItem>
        <TranslationItem Name="_puttyConfigured" Property="Text">
          <Source>SSH client PuTTY is configured properly.</Source>
          <Value>SSh client PuTTY is goed geconfigureerd.</Value>
        </TranslationItem>
        <TranslationItem Name="_puttyFoundAuto" Property="Text">
          <Source>All paths needed for PuTTY could be automatically found and are set.</Source>
          <Value>Alle paden benodigd voor PuTTY zijn automatisch ingesteld.</Value>
        </TranslationItem>
        <TranslationItem Name="_registryKeyGitExtensionsCorrect" Property="Text">
          <Source>GitExtensions is properly registered.</Source>
          <Value>GitExtensions is juist geregistreerd</Value>
        </TranslationItem>
        <TranslationItem Name="_registryKeyGitExtensionsFaulty" Property="Text">
          <Source>Invalid installation directory stored in [Software\GitExtensions\InstallDir].</Source>
          <Value>Ongeldige installatie directorie opgeslagen in [Software\GitExtensions\InstallDir].</Value>
        </TranslationItem>
        <TranslationItem Name="_registryKeyGitExtensionsMissing" Property="Text">
          <Source>Registry entry missing [Software\GitExtensions\InstallDir].</Source>
          <Value>Register waarde mist [Software\GitExtensions\InstallDir].</Value>
        </TranslationItem>
        <TranslationItem Name="_shCanBeRun" Property="Text">
          <Source>Command sh can be run using: {0}sh</Source>
          <Value>Commando sh kan uitgevoerd worden middels: {0}sh</Value>
        </TranslationItem>
        <TranslationItem Name="_shCanBeRunCaption" Property="Text">
          <Source>Locate linux tools</Source>
          <Value>Linux tools opzoeken</Value>
        </TranslationItem>
        <TranslationItem Name="_shellExtNeedsToBeRegistered" Property="Text">
          <Source>{0} needs to be registered in order to use the shell extensions.</Source>
          <Value>{0} moet geregistreerd zijn om de 'shell extensions' te gebruiken.</Value>
        </TranslationItem>
        <TranslationItem Name="_shellExtNoInstalled" Property="Text">
          <Source>Shell extensions are not installed. Run the installer to install the shell extensions.</Source>
          <Value>Shell extensions zijn niet geinstalleerd. Voer de installatie procedure opnieuw uit om deze te installeren.</Value>
        </TranslationItem>
        <TranslationItem Name="_shellExtRegistered" Property="Text">
          <Source>Shell extensions registered properly.</Source>
          <Value>Shell extensions goed geregistreerd.</Value>
        </TranslationItem>
        <TranslationItem Name="_solveGitCommandFailed" Property="Text">
          <Source>The command to run git could not be determined automatically.
Please make sure git (msysgit or cygwin) is installed or set the correct command manually.</Source>
          <Value>Het commando om git uit te voeren kan niet automatisch worden bepaald.
Controleer of git (msysgit of cygwin) is geïnstalleerd of zet het juiste commando handmatig.</Value>
        </TranslationItem>
        <TranslationItem Name="_solveGitCommandFailedCaption" Property="Text">
          <Source>Locate git</Source>
          <Value>Git opzoeken</Value>
        </TranslationItem>
        <TranslationItem Name="_unknownSshClient" Property="Text">
          <Source>Unknown SSH client configured: {0}.</Source>
          <Value>Onbekende SSH client geconfigureerd: {0}.</Value>
        </TranslationItem>
        <TranslationItem Name="_wrongGitVersion" Property="Text">
          <Source>Git found but version {0} is not supported. Upgrade to version {1} or later</Source>
          <Value>Git is gevonden maar versie {0} wordt niet ondersteund. Upgrade naar versie {1} of nieuwer.</Value>
        </TranslationItem>
        <TranslationItem Name="gitCredentialWinStore_Fix" Property="Text">
          <Source>Repair</Source>
          <Value>Repareren</Value>
        </TranslationItem>
        <TranslationItem Name="label11" Property="Text">
          <Source>The checklist below validates the basic settings needed for GitExtensions to work properly.</Source>
          <Value>De check lijst hieronder valideerd de basis instellingen die nodig zijn voor een juiste werking van Git Extensions.</Value>
        </TranslationItem>
        <TranslationItem Name="translationConfig_Fix" Property="Text">
          <Source>Repair</Source>
          <Value>Repareren</Value>
        </TranslationItem>
      </translationItems>
    </TranslationCategory>
    <TranslationCategory Name="ColorsSettingsPage">
      <translationItems>
        <TranslationItem Name="$this" Property="Text">
          <Source>Colors</Source>
          <Value>Kleuren</Value>
        </TranslationItem>
        <TranslationItem Name="BlueIcon" Property="Text">
          <Source>Blue</Source>
          <Value>Blauw</Value>
        </TranslationItem>
        <TranslationItem Name="BranchBorders" Property="Text">
          <Source>Draw branch borders</Source>
          <Value>Teken randen om grafiek</Value>
        </TranslationItem>
        <TranslationItem Name="DefaultIcon" Property="Text">
          <Source>Default</Source>
          <Value>Standaard</Value>
        </TranslationItem>
        <TranslationItem Name="DrawNonRelativesGray" Property="Text">
          <Source>Draw non relatives graph gray</Source>
          <Value>Teken niet gerelateerde vertakkingen grijs</Value>
        </TranslationItem>
        <TranslationItem Name="DrawNonRelativesTextGray" Property="Text">
          <Source>Draw non relatives text gray</Source>
          <Value>Teken niet gerelateerde teksten grijs</Value>
        </TranslationItem>
        <TranslationItem Name="GreenIcon" Property="Text">
          <Source>Green</Source>
          <Value>Groen</Value>
        </TranslationItem>
        <TranslationItem Name="LightblueIcon" Property="Text">
          <Source>Light blue</Source>
          <Value>Lichtblauw</Value>
        </TranslationItem>
        <TranslationItem Name="MulticolorBranches" Property="Text">
          <Source>Multicolor branches</Source>
          <Value>Gekleurde vertakkingen</Value>
        </TranslationItem>
        <TranslationItem Name="PurpleIcon" Property="Text">
          <Source>Purple</Source>
          <Value>Paars</Value>
        </TranslationItem>
        <TranslationItem Name="RandomIcon" Property="Text">
          <Source>Random</Source>
          <Value>Willekeurig</Value>
        </TranslationItem>
        <TranslationItem Name="RedIcon" Property="Text">
          <Source>Red</Source>
          <Value>Rood</Value>
        </TranslationItem>
        <TranslationItem Name="StripedBanchChange" Property="Text">
          <Source>Striped branch change</Source>
          <Value>Gestreepte vertakking overgangen</Value>
        </TranslationItem>
        <TranslationItem Name="YellowIcon" Property="Text">
          <Source>Yellow</Source>
          <Value>Geel</Value>
        </TranslationItem>
        <TranslationItem Name="groupBox3" Property="Text">
          <Source>Difference view</Source>
          <Value>Verschillen weergave</Value>
        </TranslationItem>
        <TranslationItem Name="groupBox4" Property="Text">
          <Source>Revision graph</Source>
          <Value>Revisie grafiek</Value>
        </TranslationItem>
        <TranslationItem Name="groupBox5" Property="Text">
          <Source>Application Icon</Source>
          <Value>Applicatie icoon</Value>
        </TranslationItem>
        <TranslationItem Name="label25" Property="Text">
          <Source>Color tag</Source>
          <Value>Kleur label</Value>
        </TranslationItem>
        <TranslationItem Name="label27" Property="Text">
          <Source>Color removed line</Source>
          <Value>Kleur verwijderde regel</Value>
        </TranslationItem>
        <TranslationItem Name="label29" Property="Text">
          <Source>Color added line</Source>
          <Value>Kleur toegevoegde regel</Value>
        </TranslationItem>
        <TranslationItem Name="label31" Property="Text">
          <Source>Color section</Source>
          <Value>Kleur sectie</Value>
        </TranslationItem>
        <TranslationItem Name="label32" Property="Text">
          <Source>Color branch</Source>
          <Value>Kleur vertakking</Value>
        </TranslationItem>
        <TranslationItem Name="label33" Property="Text">
          <Source>Color remote branch</Source>
          <Value>Kleur externe vertakking</Value>
        </TranslationItem>
        <TranslationItem Name="label36" Property="Text">
          <Source>Color other label</Source>
          <Value>Kleur overige labels</Value>
        </TranslationItem>
        <TranslationItem Name="label43" Property="Text">
          <Source>Color removed line highlighting</Source>
          <Value>Kleur verwijderde regel detail</Value>
        </TranslationItem>
        <TranslationItem Name="label45" Property="Text">
          <Source>Color added line highlighting</Source>
          <Value>Kleur toegevoegde regel detail</Value>
        </TranslationItem>
        <TranslationItem Name="label54" Property="Text">
          <Source>Icon style</Source>
          <Value>Icoon stijl</Value>
        </TranslationItem>
        <TranslationItem Name="label55" Property="Text">
          <Source>Icon color</Source>
          <Value>Icoon kleur</Value>
        </TranslationItem>
      </translationItems>
    </TranslationCategory>
    <TranslationCategory Name="CommitInfo">
      <translationItems>
        <TranslationItem Name="addNoteToolStripMenuItem" Property="Text">
          <Source>Add notes</Source>
          <Value>Voeg notitie toe</Value>
        </TranslationItem>
        <TranslationItem Name="containedInBranches" Property="Text">
          <Source>Contained in branches:</Source>
          <Value>Komt voor in vertakkingen:</Value>
        </TranslationItem>
        <TranslationItem Name="containedInNoBranch" Property="Text">
          <Source>Contained in no branch</Source>
          <Value>Komt in geen vertakking voor</Value>
        </TranslationItem>
        <TranslationItem Name="containedInNoTag" Property="Text">
          <Source>Contained in no tag</Source>
          <Value>Komt in geen labels voor</Value>
        </TranslationItem>
        <TranslationItem Name="containedInTags" Property="Text">
          <Source>Contained in tags:</Source>
          <Value>Komt voor in labels:</Value>
        </TranslationItem>
        <TranslationItem Name="copyCommitInfoToolStripMenuItem" Property="Text">
          <Source>Copy commit info</Source>
          <Value>Kopieer commit info</Value>
        </TranslationItem>
        <TranslationItem Name="showContainedInBranchesRemoteIfNoLocalToolStripMenuItem" Property="Text">
          <Source>Show remote branches only when no local branch contains this commit</Source>
          <Value>Toon externe vertakkingen indien deze commit in geen lokale vertakking voorkomt</Value>
        </TranslationItem>
        <TranslationItem Name="showContainedInBranchesRemoteToolStripMenuItem" Property="Text">
          <Source>Show remote branches containing this commit</Source>
          <Value>Toon externe vertakkingen waar deze commit in voorkomt</Value>
        </TranslationItem>
        <TranslationItem Name="showContainedInBranchesToolStripMenuItem" Property="Text">
          <Source>Show local branches containing this commit</Source>
          <Value>Toon lokale vertakkingen waar deze commit in voorkomt</Value>
        </TranslationItem>
        <TranslationItem Name="showContainedInTagsToolStripMenuItem" Property="Text">
          <Source>Show tags containing this commit</Source>
          <Value>Toon labels waar deze commit in voorkomt</Value>
        </TranslationItem>
      </translationItems>
    </TranslationCategory>
    <TranslationCategory Name="CommitSummaryUserControl">
      <translationItems>
        <TranslationItem Name="_noRevision" Property="Text">
          <Source>No revision</Source>
          <Value>Geen revisie</Value>
        </TranslationItem>
        <TranslationItem Name="_notAvailable" Property="Text">
          <Source>n/a</Source>
          <Value>n/b</Value>
        </TranslationItem>
        <TranslationItem Name="labelAuthorCaption" Property="Text" type="unfinished">
          <Source>Author:</Source>
          <Value>Auteur:</Value>
        </TranslationItem>
        <TranslationItem Name="labelBranchesCaption" Property="Text">
          <Source>Branch(es):</Source>
          <Value>Vertakking(en):</Value>
        </TranslationItem>
        <TranslationItem Name="labelDate" Property="Text">
          <Source>Commit date:</Source>
          <Value>Commit datum:</Value>
        </TranslationItem>
        <TranslationItem Name="labelTagsCaption" Property="Text">
          <Source>Tag(s):</Source>
          <Value>Label(s)</Value>
        </TranslationItem>
      </translationItems>
    </TranslationCategory>
    <TranslationCategory Name="CommonLogic">
      <translationItems>
        <TranslationItem Name="_cantReadRegistry" Property="Text">
          <Source>GitExtensions has insufficient permissions to check the registry.</Source>
          <Value>GitExtensions heeft onvoldoende rechten om het register te controleren.</Value>
        </TranslationItem>
        <TranslationItem Name="_selectFile" Property="Text">
          <Source>Select file</Source>
          <Value>Selecteer bestand</Value>
        </TranslationItem>
        <TranslationItem Name="_AddEntryManually" Property="Text" type="obsolete">
          <Source>Please add this key to the registry manually.
Path:  {0}\{1}
Value:  {2} = {3}</Source>
          <Value>Voeg de volgende waarde handmatig toe aan het register.
Pad:  {0}\{1}
waarde:  {2} = {3}</Value>
        </TranslationItem>
      </translationItems>
    </TranslationCategory>
    <TranslationCategory Name="ConfirmationsSettingsPage">
      <translationItems>
        <TranslationItem Name="$this" Property="Text">
          <Source>Confirmations</Source>
          <Value>Bevestigingen</Value>
        </TranslationItem>
        <TranslationItem Name="CheckoutGB" Property="Text">
          <Source>Don't ask to confirm to (use with caution)</Source>
          <Value>Geen bevestiging vragen om</Value>
        </TranslationItem>
        <TranslationItem Name="chkAddTrackingRef" Property="Text">
          <Source>Add a tracking reference for newly pushed branch</Source>
          <Value>Voeg tracking reference toe aan nieuw verzonden vertakking</Value>
        </TranslationItem>
        <TranslationItem Name="chkAmend" Property="Text">
          <Source>Amend last commit</Source>
          <Value>Laatste commit uitbreiden</Value>
        </TranslationItem>
        <TranslationItem Name="chkAutoPopStashAfterCheckout" Property="Text">
          <Source>Apply stashed changes after successful checkout (stash will be popped automatically)</Source>
          <Value>Weggezette wijzigingen terugzetten na gelukte checkout (altijd 'Ja')</Value>
        </TranslationItem>
        <TranslationItem Name="chkAutoPopStashAfterPull" Property="Text">
          <Source>Apply stashed changes after successful pull (stash will be popped automatically)</Source>
          <Value>Weggezette wijzigingen terugzetten na gelukte pull (altijd 'Ja')</Value>
        </TranslationItem>
        <TranslationItem Name="chkPushNewBranch" Property="Text">
          <Source>Push a new branch for the remote</Source>
          <Value>Nieuwe vertakking naar externe repositorie verzenden</Value>
        </TranslationItem>
      </translationItems>
    </TranslationCategory>
    <TranslationCategory Name="ControlHotkeys">
      <translationItems>
        <TranslationItem Name="bApply" Property="Text">
          <Source>Apply</Source>
          <Value>Toepassen</Value>
        </TranslationItem>
        <TranslationItem Name="bClear" Property="Text">
          <Source>Clear</Source>
          <Value>Leegmaken</Value>
        </TranslationItem>
        <TranslationItem Name="bResetToDefaults" Property="Text">
          <Source>Reset all Hotkeys to defaults</Source>
          <Value>Reset sneltoetsen naar standaard</Value>
        </TranslationItem>
        <TranslationItem Name="columnCommand" Property="Text">
          <Source>Command</Source>
          <Value>Commando</Value>
        </TranslationItem>
        <TranslationItem Name="columnKey" Property="Text">
          <Source>Key</Source>
          <Value>Toets</Value>
        </TranslationItem>
        <TranslationItem Name="lHotkey" Property="Text">
          <Source>Hotkey</Source>
          <Value>Sneltoets</Value>
        </TranslationItem>
        <TranslationItem Name="lHotkeyableItems" Property="Text">
          <Source>Hotkeyable Items</Source>
          <Value>Items met sneltoetsen</Value>
        </TranslationItem>
        <TranslationItem Name="txtHotkey" Property="Text">
          <Source>None</Source>
          <Value>Geen</Value>
        </TranslationItem>
      </translationItems>
    </TranslationCategory>
    <TranslationCategory Name="CreatePullRequestForm">
      <translationItems>
        <TranslationItem Name="$this" Property="Text">
          <Source>Create Pull Request</Source>
          <Value>Maak binnenhaal verzoek</Value>
        </TranslationItem>
        <TranslationItem Name="_createBtn" Property="Text">
          <Source>Create</Source>
          <Value>Aanmaken</Value>
        </TranslationItem>
        <TranslationItem Name="_strCouldNotLocateARemoteThatBelongsToYourUser" Property="Text">
          <Source>Could not locate a remote that belongs to your user!</Source>
          <Value>Geen repository gevonden voor uw gebruiker!</Value>
        </TranslationItem>
        <TranslationItem Name="_strDone" Property="Text">
          <Source>Done</Source>
          <Value>Klaar</Value>
        </TranslationItem>
        <TranslationItem Name="_strError" Property="Text">
          <Source>Error</Source>
          <Value>Error</Value>
        </TranslationItem>
        <TranslationItem Name="_strFailedToCreatePullRequest" Property="Text">
          <Source>Failed to create pull request.</Source>
          <Value>Fout tijdens aanmaken binnenhaal verzoek.</Value>
        </TranslationItem>
        <TranslationItem Name="_strLoading" Property="Text">
          <Source>Loading...</Source>
          <Value>Laden...</Value>
        </TranslationItem>
        <TranslationItem Name="_strPleaseCloneGitHubRep" Property="Text" type="unfinished">
          <Source>Please clone GitHub repository before pull request.</Source>
          <Value />
        </TranslationItem>
        <TranslationItem Name="_strPullRequest" Property="Text">
          <Source>Pull request</Source>
          <Value>Binnenhaal verzoek</Value>
        </TranslationItem>
        <TranslationItem Name="_strYouMustSpecifyATitle" Property="Text">
          <Source>You must specify a title.</Source>
          <Value>U moet een titel opgeven.</Value>
        </TranslationItem>
        <TranslationItem Name="groupBox1" Property="Text">
          <Source>Pull request data</Source>
          <Value>Binnenhaal verzoek gegevens</Value>
        </TranslationItem>
        <TranslationItem Name="label1" Property="Text">
          <Source>Title:</Source>
          <Value>Titel:</Value>
        </TranslationItem>
        <TranslationItem Name="label2" Property="Text">
          <Source>Body:</Source>
          <Value>Inhoud:</Value>
        </TranslationItem>
        <TranslationItem Name="label3" Property="Text">
          <Source>Target repository:</Source>
          <Value>Doel opslagplaats:</Value>
        </TranslationItem>
        <TranslationItem Name="label4" Property="Text">
          <Source>Your branch:</Source>
          <Value>Uw vertakking:</Value>
        </TranslationItem>
        <TranslationItem Name="label5" Property="Text">
          <Source>Target branch:</Source>
          <Value>Doel vertakking:</Value>
        </TranslationItem>
        <TranslationItem Name="_strYouMustSpecifyATitleAndABody" Property="Text" type="obsolete">
          <Source>You must specify a title and a body.</Source>
          <Value>U moet een titel en bericht opgeven.</Value>
        </TranslationItem>
      </translationItems>
    </TranslationCategory>
    <TranslationCategory Name="Dashboard">
      <translationItems>
        <TranslationItem Name="CommonActions" Property="Title">
          <Source>Common Actions</Source>
          <Value>Start</Value>
        </TranslationItem>
        <TranslationItem Name="DonateCategory" Property="Title">
          <Source>Contribute</Source>
          <Value>Bijdragen</Value>
        </TranslationItem>
        <TranslationItem Name="RecentRepositories" Property="Title">
          <Source>Recent Repositories</Source>
          <Value>Recente opslagplaatsen</Value>
        </TranslationItem>
        <TranslationItem Name="_showCurrentBranch" Property="Text">
          <Source>Show current branch</Source>
          <Value>Toon huidige vertakking</Value>
        </TranslationItem>
        <TranslationItem Name="cloneFork" Property="Text">
          <Source>Clone {0} repository</Source>
          <Value>Kloon/fork {0} opslagplaats</Value>
        </TranslationItem>
        <TranslationItem Name="cloneRepository" Property="Text">
          <Source>Clone repository</Source>
          <Value>Kloon opslagplaats</Value>
        </TranslationItem>
        <TranslationItem Name="cloneSvnRepository" Property="Text">
          <Source>Clone SVN repository</Source>
          <Value>Kloon SVN opslagplaats</Value>
        </TranslationItem>
        <TranslationItem Name="createRepository" Property="Text">
          <Source>Create new repository</Source>
          <Value>Maak een nieuwe opslagplaats</Value>
        </TranslationItem>
        <TranslationItem Name="develop" Property="Text">
          <Source>Develop</Source>
          <Value>Coderen</Value>
        </TranslationItem>
        <TranslationItem Name="directoryIsNotAValidRepository" Property="Text" type="unfinished">
          <Source>The selected item is not a valid git repository.

Do you want to abort and remove it from the recent repositories list?</Source>
          <Value>Het geselecteerde item is geen geldige git directorie.

Wilt u teruggaan naar het dashboard en het item verwijderen uit de 'recent geopend' lijst?</Value>
        </TranslationItem>
        <TranslationItem Name="directoryIsNotAValidRepositoryCaption" Property="Text">
          <Source>Open</Source>
          <Value>Open</Value>
        </TranslationItem>
        <TranslationItem Name="directoryIsNotAValidRepositoryOpenIt" Property="Text" type="unfinished">
          <Source>The selected item is not a valid git repository.

Do you want to open it?</Source>
          <Value />
        </TranslationItem>
        <TranslationItem Name="donate" Property="Text">
          <Source>Donate</Source>
          <Value>Doneren</Value>
        </TranslationItem>
        <TranslationItem Name="issues" Property="Text">
          <Source>Issues</Source>
          <Value>Problemen</Value>
        </TranslationItem>
        <TranslationItem Name="openRepository" Property="Text">
          <Source>Open repository</Source>
          <Value>Open opslagplaats</Value>
        </TranslationItem>
        <TranslationItem Name="translate" Property="Text">
          <Source>Translate</Source>
          <Value>Vertalen</Value>
        </TranslationItem>
      </translationItems>
    </TranslationCategory>
    <TranslationCategory Name="DashboardCategory">
      <translationItems>
        <TranslationItem Name="$this" Property="Title">
          <Source>##Title</Source>
          <Value>##Title</Value>
        </TranslationItem>
        <TranslationItem Name="_editCategory" Property="Text">
          <Source>Edit</Source>
          <Value>Wijzig</Value>
        </TranslationItem>
        <TranslationItem Name="_moveCategoryDown" Property="Text">
          <Source>Move down</Source>
          <Value>Verplaats omlaag</Value>
        </TranslationItem>
        <TranslationItem Name="_moveCategoryUp" Property="Text">
          <Source>Move up</Source>
          <Value>Verplaats omhoog</Value>
        </TranslationItem>
        <TranslationItem Name="_moveToCategory" Property="Text">
          <Source>Move to category</Source>
          <Value>Verplaats naar categorie</Value>
        </TranslationItem>
        <TranslationItem Name="_newCategory" Property="Text">
          <Source>New category</Source>
          <Value>Nieuwe categorie</Value>
        </TranslationItem>
        <TranslationItem Name="_removeCategory" Property="Text">
          <Source>Remove</Source>
          <Value>Verwijder</Value>
        </TranslationItem>
        <TranslationItem Name="editToolStripMenuItem" Property="Text">
          <Source>Edit</Source>
          <Value>Wijzigen</Value>
        </TranslationItem>
        <TranslationItem Name="moveDownToolStripMenuItem" Property="Text">
          <Source>Move Down</Source>
          <Value>Omlaag</Value>
        </TranslationItem>
        <TranslationItem Name="moveUpToolStripMenuItem" Property="Text">
          <Source>Move Up</Source>
          <Value>Omhoog</Value>
        </TranslationItem>
        <TranslationItem Name="removeToolStripMenuItem" Property="Text">
          <Source>Remove</Source>
          <Value>Verwijderen</Value>
        </TranslationItem>
      </translationItems>
    </TranslationCategory>
    <TranslationCategory Name="DashboardEditor">
      <translationItems>
        <TranslationItem Name="Add" Property="Text">
          <Source>Add</Source>
          <Value>Toevoegen</Value>
        </TranslationItem>
        <TranslationItem Name="CategoriesLabel" Property="Text">
          <Source>Categories</Source>
          <Value>Categorie</Value>
        </TranslationItem>
        <TranslationItem Name="Remove" Property="Text">
          <Source>Remove</Source>
          <Value>Verwijderen</Value>
        </TranslationItem>
        <TranslationItem Name="RepositoriesType" Property="Text">
          <Source>Repositories</Source>
          <Value>Opslagplaatsen</Value>
        </TranslationItem>
        <TranslationItem Name="RssFeedType" Property="Text">
          <Source>RSS Feed</Source>
          <Value>RSS feed</Value>
        </TranslationItem>
        <TranslationItem Name="Title" Property="HeaderText">
          <Source>Title</Source>
          <Value>Titel</Value>
        </TranslationItem>
        <TranslationItem Name="descriptionDataGridViewTextBoxColumn" Property="HeaderText">
          <Source>Description</Source>
          <Value>Omschrijving</Value>
        </TranslationItem>
        <TranslationItem Name="label1" Property="Text">
          <Source>Caption</Source>
          <Value>Titel</Value>
        </TranslationItem>
        <TranslationItem Name="label2" Property="Text">
          <Source>Type</Source>
          <Value>Type</Value>
        </TranslationItem>
        <TranslationItem Name="label3" Property="Text">
          <Source>RSS feed</Source>
          <Value>RSS feed</Value>
        </TranslationItem>
        <TranslationItem Name="pathDataGridViewTextBoxColumn" Property="HeaderText">
          <Source>Path</Source>
          <Value>Pad</Value>
        </TranslationItem>
      </translationItems>
    </TranslationCategory>
    <TranslationCategory Name="EditNetSpell">
      <translationItems>
        <TranslationItem Name="addToDictionaryText" Property="Text">
          <Source>Add to dictionary</Source>
          <Value>Toevoegen aan woordenboek</Value>
        </TranslationItem>
        <TranslationItem Name="copyMenuItemText" Property="Text">
          <Source>Copy</Source>
          <Value>Kopieer</Value>
        </TranslationItem>
        <TranslationItem Name="cutMenuItemText" Property="Text">
          <Source>Cut</Source>
          <Value>Knippen</Value>
        </TranslationItem>
        <TranslationItem Name="deleteMenuItemText" Property="Text">
          <Source>Delete</Source>
          <Value>Verwijderen</Value>
        </TranslationItem>
        <TranslationItem Name="dictionaryText" Property="Text">
          <Source>Dictionary</Source>
          <Value>Woordenboek</Value>
        </TranslationItem>
        <TranslationItem Name="ignoreWordText" Property="Text">
          <Source>Ignore word</Source>
          <Value>Negeer woord</Value>
        </TranslationItem>
        <TranslationItem Name="markIllFormedLinesText" Property="Text">
          <Source>Mark ill formed lines</Source>
          <Value>Markeer slecht geformateerde regels</Value>
        </TranslationItem>
        <TranslationItem Name="pasteMenuItemText" Property="Text">
          <Source>Paste</Source>
          <Value>Plakken</Value>
        </TranslationItem>
        <TranslationItem Name="removeWordText" Property="Text">
          <Source>Remove word</Source>
          <Value>Verwijder woord</Value>
        </TranslationItem>
        <TranslationItem Name="selectAllMenuItemText" Property="Text">
          <Source>Select all</Source>
          <Value>Alles selecteren</Value>
        </TranslationItem>
        <TranslationItem Name="translateCurrentWord" Property="Text">
          <Source>Translate '{0}' to {1}</Source>
          <Value>Vertaal '{0}' naar {1}</Value>
        </TranslationItem>
        <TranslationItem Name="translateEntireText" Property="Text">
          <Source>Translate entire text to {0}</Source>
          <Value>Vertaal volledige tekst naar {0}</Value>
        </TranslationItem>
      </translationItems>
    </TranslationCategory>
    <TranslationCategory Name="FileStatusList">
      <translationItems>
        <TranslationItem Name="NoFiles" Property="Text">
          <Source>No changes</Source>
          <Value>Geen wijzigingen</Value>
        </TranslationItem>
        <TranslationItem Name="_DiffWithParent" Property="Text">
          <Source>Diff with parent</Source>
          <Value>Verschil met ouder</Value>
        </TranslationItem>
        <TranslationItem Name="_UnsupportedMultiselectAction" Property="Text">
          <Source>Operation not supported</Source>
          <Value>Operatie niet ondersteund</Value>
        </TranslationItem>
        <TranslationItem Name="columnHeader1" Property="Text">
          <Source>Files</Source>
          <Value>Betanden</Value>
        </TranslationItem>
      </translationItems>
    </TranslationCategory>
    <TranslationCategory Name="FileViewer">
      <translationItems>
        <TranslationItem Name="DecreaseNumberOfLines" Property="ToolTipText">
          <Source>Decrease number of visible lines</Source>
          <Value>Verlaag aantal zichtbare regels</Value>
        </TranslationItem>
        <TranslationItem Name="copyPatchToolStripMenuItem" Property="Text">
          <Source>Copy patch</Source>
          <Value>Kopieer patch</Value>
        </TranslationItem>
        <TranslationItem Name="copyToolStripMenuItem" Property="Text">
          <Source>Copy</Source>
          <Value>Kopieer</Value>
        </TranslationItem>
        <TranslationItem Name="descreaseNumberOfLinesToolStripMenuItem" Property="Text">
          <Source>Decrease number of lines visible</Source>
          <Value>Verlaag aantal zichtbare regels</Value>
        </TranslationItem>
        <TranslationItem Name="findToolStripMenuItem" Property="Text">
          <Source>Find</Source>
          <Value>Zoeken</Value>
        </TranslationItem>
        <TranslationItem Name="goToLineToolStripMenuItem" Property="Text">
          <Source>Go to line</Source>
          <Value>Ga naar regel</Value>
        </TranslationItem>
        <TranslationItem Name="ignoreWhiteSpaces" Property="ToolTipText">
          <Source>Ignore whitespaces</Source>
          <Value>Negeer witruimten</Value>
        </TranslationItem>
        <TranslationItem Name="ignoreWhitespaceChangesToolStripMenuItem" Property="Text">
          <Source>Ignore whitespace changes</Source>
          <Value>Negeer wijzigingen in witruimtes</Value>
        </TranslationItem>
        <TranslationItem Name="increaseNumberOfLines" Property="ToolTipText">
          <Source>Increase number of visible lines</Source>
          <Value>Verhoog aantal zichtbare regels</Value>
        </TranslationItem>
        <TranslationItem Name="increaseNumberOfLinesToolStripMenuItem" Property="Text">
          <Source>Increase number of lines visible</Source>
          <Value>Verhoog aantal zichtbare regels</Value>
        </TranslationItem>
        <TranslationItem Name="nextChangeButton" Property="ToolTipText">
          <Source>Next change</Source>
          <Value>Volgende wijziging</Value>
        </TranslationItem>
        <TranslationItem Name="previousChangeButton" Property="ToolTipText">
          <Source>Previous change</Source>
          <Value>Vorige wijziging</Value>
        </TranslationItem>
        <TranslationItem Name="showEntireFileButton" Property="ToolTipText">
          <Source>Show entire file</Source>
          <Value>Toon volledige bestand</Value>
        </TranslationItem>
        <TranslationItem Name="showEntireFileToolStripMenuItem" Property="Text">
          <Source>Show entire file</Source>
          <Value>Complete bestand weergeven</Value>
        </TranslationItem>
        <TranslationItem Name="showNonPrintChars" Property="ToolTipText">
          <Source>Show nonprinting characters</Source>
          <Value>Toon niet zichtbare tekens</Value>
        </TranslationItem>
        <TranslationItem Name="showNonprintableCharactersToolStripMenuItem" Property="Text">
          <Source>Show nonprinting characters</Source>
          <Value>Toon niet zichtbare tekens</Value>
        </TranslationItem>
        <TranslationItem Name="treatAllFilesAsTextToolStripMenuItem" Property="Text">
          <Source>Treat all files as text</Source>
          <Value>Behandel alle bestanden als tekst</Value>
        </TranslationItem>
      </translationItems>
    </TranslationCategory>
    <TranslationCategory Name="FileViewerWindows">
      <translationItems>
        <TranslationItem Name="_findAndReplaceForm" Property="Text">
          <Source>Find and replace</Source>
          <Value>Zoeken en vervangen</Value>
        </TranslationItem>
      </translationItems>
    </TranslationCategory>
    <TranslationCategory Name="FindAndReplaceForm">
      <translationItems>
        <TranslationItem Name="$this" Property="Text">
          <Source>Find and replace</Source>
          <Value>Zoeken en vervangen</Value>
        </TranslationItem>
        <TranslationItem Name="_findAndReplaceString" Property="Text">
          <Source>Find &amp; replace</Source>
          <Value>Zoeken &amp; vervangen</Value>
        </TranslationItem>
        <TranslationItem Name="_findString" Property="Text">
          <Source>Find</Source>
          <Value>Zoeken</Value>
        </TranslationItem>
        <TranslationItem Name="_noOccurrencesFoundString" Property="Text">
          <Source>No occurrences found.</Source>
          <Value>Tekst niet gevonden.</Value>
        </TranslationItem>
        <TranslationItem Name="_noSearchString" Property="Text">
          <Source>No string specified to look for!</Source>
          <Value>Er is geen tekst opgegeven op naar te zoeken.</Value>
        </TranslationItem>
        <TranslationItem Name="_notFoundString" Property="Text">
          <Source>Not found</Source>
          <Value>Niet gevonden</Value>
        </TranslationItem>
        <TranslationItem Name="_replacedOccurrencesString" Property="Text">
          <Source>Replaced {0} occurrences.</Source>
          <Value>De tekst is {0} keer vervangen.</Value>
        </TranslationItem>
        <TranslationItem Name="_selectionOnlyString" Property="Text">
          <Source>selection only</Source>
          <Value>alleen selectie</Value>
        </TranslationItem>
        <TranslationItem Name="_textNotFoundString" Property="Text">
          <Source>Text not found</Source>
          <Value>Tekst niet gevonden</Value>
        </TranslationItem>
        <TranslationItem Name="_textNotFoundString2" Property="Text">
          <Source>Search text not found.</Source>
          <Value>Zoek tekst is niet gevonden</Value>
        </TranslationItem>
        <TranslationItem Name="btnCancel" Property="Text">
          <Source>Cancel</Source>
          <Value>Annuleren</Value>
        </TranslationItem>
        <TranslationItem Name="btnFindNext" Property="Text">
          <Source>&amp;Find next</Source>
          <Value>&amp;Volgende</Value>
        </TranslationItem>
        <TranslationItem Name="btnFindPrevious" Property="Text">
          <Source>Find pre&amp;vious</Source>
          <Value>Vori&amp;ge</Value>
        </TranslationItem>
        <TranslationItem Name="btnHighlightAll" Property="Text">
          <Source>Find &amp;&amp; highlight &amp;all</Source>
          <Value>Zoeken &amp;&amp; markeren</Value>
        </TranslationItem>
        <TranslationItem Name="btnReplace" Property="Text">
          <Source>&amp;Replace</Source>
          <Value>Vervangen</Value>
        </TranslationItem>
        <TranslationItem Name="btnReplaceAll" Property="Text">
          <Source>Replace &amp;All</Source>
          <Value>&amp;Alles vervangen</Value>
        </TranslationItem>
        <TranslationItem Name="chkMatchCase" Property="Text">
          <Source>Match &amp;case</Source>
          <Value>&amp;Hoofdlettergevoelig</Value>
        </TranslationItem>
        <TranslationItem Name="chkMatchWholeWord" Property="Text">
          <Source>Match &amp;whole word</Source>
          <Value>Heel &amp;woord</Value>
        </TranslationItem>
        <TranslationItem Name="label1" Property="Text">
          <Source>Fi&amp;nd what:</Source>
          <Value>Zoek &amp;tekst:</Value>
        </TranslationItem>
        <TranslationItem Name="lblReplaceWith" Property="Text">
          <Source>Re&amp;place with:</Source>
          <Value>Vervangen door:</Value>
        </TranslationItem>
      </translationItems>
    </TranslationCategory>
    <TranslationCategory Name="ForkAndCloneForm">
      <translationItems>
        <TranslationItem Name="$this" Property="Text">
          <Source>Remote repository fork and clone</Source>
          <Value>Fork en kloon externe opslagplaats</Value>
        </TranslationItem>
        <TranslationItem Name="_browseForCloneToDirbtn" Property="Text">
          <Source>Browse...</Source>
          <Value>Bladeren..</Value>
        </TranslationItem>
        <TranslationItem Name="_cloneBtn" Property="Text">
          <Source>Clone</Source>
          <Value>Kloon</Value>
        </TranslationItem>
        <TranslationItem Name="_cloneSetupGB" Property="Text">
          <Source>Clone</Source>
          <Value>Kloon</Value>
        </TranslationItem>
        <TranslationItem Name="_closeBtn" Property="Text">
          <Source>Close</Source>
          <Value>Sluiten</Value>
        </TranslationItem>
        <TranslationItem Name="_createDirectoryLbl" Property="Text">
          <Source>Create directory:</Source>
          <Value>Maak de directorie:</Value>
        </TranslationItem>
        <TranslationItem Name="_descriptionLbl" Property="Text">
          <Source>Description:</Source>
          <Value>Omschrijving: </Value>
        </TranslationItem>
        <TranslationItem Name="_forkBtn" Property="Text">
          <Source>Fork!</Source>
          <Value>Fork!</Value>
        </TranslationItem>
        <TranslationItem Name="_getFromUserBtn" Property="Text">
          <Source>Get from user</Source>
          <Value>Ophalen van gebruiker</Value>
        </TranslationItem>
        <TranslationItem Name="_helpTextLbl" Property="Text">
          <Source>If you want to fork a repository owned by somebody else, go to the Search for repositories tab.</Source>
          <Value>Als u een fork wilt maken van een opslagplaats welke beheerd wordt door een ander, ga naar het "Zoeken naar opslagplaatsen" tabblad.</Value>
        </TranslationItem>
        <TranslationItem Name="_myReposPage" Property="Text">
          <Source>My repositories</Source>
          <Value>Mijn opslagplaatsen</Value>
        </TranslationItem>
        <TranslationItem Name="_openGitupPageBtn" Property="Text">
          <Source>Open github page</Source>
          <Value>Open github pagina</Value>
        </TranslationItem>
        <TranslationItem Name="_orLbl" Property="Text">
          <Source>or</Source>
          <Value>of</Value>
        </TranslationItem>
        <TranslationItem Name="_searchBtn" Property="Text">
          <Source>Search</Source>
          <Value>Zoeken</Value>
        </TranslationItem>
        <TranslationItem Name="_searchReposPage" Property="Text">
          <Source>Search for repositories</Source>
          <Value>Zoeken naar opslagplaatsen</Value>
        </TranslationItem>
        <TranslationItem Name="_strCloneFolderCanNotBeEmpty" Property="Text">
          <Source>Clone folder can not be empty</Source>
          <Value>Kloon folder mag niet leeg zijn.</Value>
        </TranslationItem>
        <TranslationItem Name="_strCouldNotAddRemote" Property="Text">
          <Source>Could not add remote</Source>
          <Value>Kan geen externe opslagplaats toevoegen.</Value>
        </TranslationItem>
        <TranslationItem Name="_strCouldNotFetchReposOfUser" Property="Text">
          <Source>Could not fetch repositories of user!</Source>
          <Value>Kan de opslagplaatsen van de gebruiker niet ophalen!</Value>
        </TranslationItem>
        <TranslationItem Name="_strError" Property="Text">
          <Source>Error</Source>
          <Value>Error</Value>
        </TranslationItem>
        <TranslationItem Name="_strFailedToFork" Property="Text">
          <Source>Failed to fork:</Source>
          <Value>Fork mislukt:</Value>
        </TranslationItem>
        <TranslationItem Name="_strFailedToGetRepos" Property="Text">
          <Source>Failed to get repositories. This most likely means you didn't configure {0}, please do so via the menu "Plugins/{0}".</Source>
          <Value>Kan opslagplaatsen niet ophalen. Gebruikersnaam/ApiToken foutief?</Value>
        </TranslationItem>
        <TranslationItem Name="_strLoading" Property="Text">
          <Source> : LOADING : </Source>
          <Value> : LADEN : </Value>
        </TranslationItem>
        <TranslationItem Name="_strNo" Property="Text">
          <Source>No</Source>
          <Value>Nee</Value>
        </TranslationItem>
        <TranslationItem Name="_strNoHomepageDefined" Property="Text">
          <Source>No homepage defined</Source>
          <Value>Geen homepage gedefinieerd</Value>
        </TranslationItem>
        <TranslationItem Name="_strSearchFailed" Property="Text">
          <Source>Search failed!</Source>
          <Value>Zoeken mislukt!</Value>
        </TranslationItem>
        <TranslationItem Name="_strSearching" Property="Text">
          <Source> : SEARCHING : </Source>
          <Value> : ZOEKEN : </Value>
        </TranslationItem>
        <TranslationItem Name="_strSelectOneItem" Property="Text">
          <Source>You must select exactly one item</Source>
          <Value>U moet exact 1 item selecteren</Value>
        </TranslationItem>
        <TranslationItem Name="_strUserNotFound" Property="Text">
          <Source>User not found!</Source>
          <Value>Gebruiker niet gevonden!</Value>
        </TranslationItem>
        <TranslationItem Name="_strWillBeAddedAsARemote" Property="Text">
          <Source>"{0}" will be added as a remote.</Source>
          <Value>"{0}" zal worden toegevoegd als externe opslagplaats.
</Value>
        </TranslationItem>
        <TranslationItem Name="_strWillCloneInfo" Property="Text">
          <Source>Will clone {0} into {1}.
You can not push unless you are a collaborator. {2}</Source>
          <Value>{0} zal gekloont worden naar {1}.
U  heeft alleen rechten om commits te verzenden als u een 'collaborator' bent. {2}</Value>
        </TranslationItem>
        <TranslationItem Name="_strWillCloneWithPushAccess" Property="Text">
          <Source>Will clone {0} into {1}.
You will have push access. {2}</Source>
          <Value>{0} zal gekloont worden naar {1}.
U heeft rechten om commits te verzenden. {2}
</Value>
        </TranslationItem>
        <TranslationItem Name="_strYes" Property="Text">
          <Source>Yes</Source>
          <Value>Ja</Value>
        </TranslationItem>
        <TranslationItem Name="columnHeader2" Property="Text">
          <Source>Private</Source>
          <Value>Prive</Value>
        </TranslationItem>
        <TranslationItem Name="columnHeader6" Property="Text">
          <Source>Is fork</Source>
          <Value>Is fork</Value>
        </TranslationItem>
        <TranslationItem Name="label1" Property="Text">
          <Source>Destination folder:</Source>
          <Value>Doel folder:</Value>
        </TranslationItem>
        <TranslationItem Name="label3" Property="Text">
          <Source>Add remote as:</Source>
          <Value>Voeg externe toe als:</Value>
        </TranslationItem>
      </translationItems>
    </TranslationCategory>
    <TranslationCategory Name="FormAddFiles">
      <translationItems>
        <TranslationItem Name="$this" Property="Text">
          <Source>Add files</Source>
          <Value>Bestanden toevoegen</Value>
        </TranslationItem>
        <TranslationItem Name="AddFiles" Property="Text">
          <Source>Add files</Source>
          <Value>Bestanden toevoegen</Value>
        </TranslationItem>
        <TranslationItem Name="ShowFiles" Property="Text">
          <Source>Show files</Source>
          <Value>Bestanden bekijken</Value>
        </TranslationItem>
        <TranslationItem Name="force" Property="Text">
          <Source>Force</Source>
          <Value>Forceer</Value>
        </TranslationItem>
        <TranslationItem Name="label1" Property="Text">
          <Source>Filter</Source>
          <Value>Filter</Value>
        </TranslationItem>
      </translationItems>
    </TranslationCategory>
    <TranslationCategory Name="FormAddSubmodule">
      <translationItems>
        <TranslationItem Name="$this" Property="Text">
          <Source>Add submodule</Source>
          <Value>Submodule toevoegen</Value>
        </TranslationItem>
        <TranslationItem Name="Add" Property="Text">
          <Source>Add</Source>
          <Value>Toevoegen</Value>
        </TranslationItem>
        <TranslationItem Name="Browse" Property="Text">
          <Source>Browse</Source>
          <Value>Bladeren</Value>
        </TranslationItem>
        <TranslationItem Name="_remoteAndLocalPathRequired" Property="Text">
          <Source>A remote path and local path are required</Source>
          <Value>Een externe directory en locale directory zijn verplicht</Value>
        </TranslationItem>
        <TranslationItem Name="chkForce" Property="Text">
          <Source>Force</Source>
          <Value>Forceer</Value>
        </TranslationItem>
        <TranslationItem Name="label1" Property="Text">
          <Source>Path to submodule</Source>
          <Value>Pad naar submodule</Value>
        </TranslationItem>
        <TranslationItem Name="label2" Property="Text">
          <Source>Local path</Source>
          <Value>Lokaal pad</Value>
        </TranslationItem>
        <TranslationItem Name="label3" Property="Text">
          <Source>Branch</Source>
          <Value>Vertakking</Value>
        </TranslationItem>
      </translationItems>
    </TranslationCategory>
    <TranslationCategory Name="FormAddToGitIgnore">
      <translationItems>
        <TranslationItem Name="$this" Property="Text">
          <Source>Add files(s) to .gitIgnore</Source>
          <Value>Bestanden toevoegen aan .gitignore</Value>
        </TranslationItem>
        <TranslationItem Name="AddToIngore" Property="Text">
          <Source>Ignore</Source>
          <Value>Toevoegen aan .gitignore</Value>
        </TranslationItem>
        <TranslationItem Name="_matchingFilesString" Property="Text">
          <Source>{0} file(s) matched</Source>
          <Value>{0} bestand(en) gevonden</Value>
        </TranslationItem>
        <TranslationItem Name="btnCancel" Property="Text">
          <Source>Cancel</Source>
          <Value>Annuleren</Value>
        </TranslationItem>
        <TranslationItem Name="groupBox1" Property="Text">
          <Source>Preview</Source>
          <Value>Voorbeeld</Value>
        </TranslationItem>
        <TranslationItem Name="groupFilePattern" Property="Text">
          <Source>Enter a file pattern to ignore:</Source>
          <Value>Bestandsnaam patroon om te negeren</Value>
        </TranslationItem>
        <TranslationItem Name="label2" Property="Text">
          <Source>No existing files match that pattern.</Source>
          <Value>Geen bestaande bestanden komen overeen met het opgegeven patroon.</Value>
        </TranslationItem>
      </translationItems>
    </TranslationCategory>
    <TranslationCategory Name="FormApplyPatch">
      <translationItems>
        <TranslationItem Name="$this" Property="Text">
          <Source>Apply patch</Source>
          <Value>Patch toepassen</Value>
        </TranslationItem>
        <TranslationItem Name="Abort" Property="Text">
          <Source>Abort patch</Source>
          <Value>Patch afbreken</Value>
        </TranslationItem>
        <TranslationItem Name="AddFiles" Property="Text">
          <Source>Add files</Source>
          <Value>Bestanden toevoegen</Value>
        </TranslationItem>
        <TranslationItem Name="Apply" Property="Text">
          <Source>Apply patch</Source>
          <Value>Patch toepassen</Value>
        </TranslationItem>
        <TranslationItem Name="BrowseDir" Property="Text">
          <Source>Browse</Source>
          <Value>Bladeren</Value>
        </TranslationItem>
        <TranslationItem Name="BrowsePatch" Property="Text">
          <Source>Browse</Source>
          <Value>Bladeren</Value>
        </TranslationItem>
        <TranslationItem Name="IgnoreWhitespace" Property="Text">
          <Source>Ignore Wh.spc.</Source>
          <Value>Negeer wit.rmtn.</Value>
        </TranslationItem>
        <TranslationItem Name="Mergetool" Property="Text">
          <Source>Solve conflicts</Source>
          <Value>Conflicten oplossen</Value>
        </TranslationItem>
        <TranslationItem Name="PatchDirMode" Property="Text">
          <Source>Patch dir</Source>
          <Value>Patch directory</Value>
        </TranslationItem>
        <TranslationItem Name="PatchFileMode" Property="Text">
          <Source>Patch file</Source>
          <Value>Patch bestand</Value>
        </TranslationItem>
        <TranslationItem Name="Resolved" Property="Text">
          <Source>Conflicts resolved</Source>
          <Value>Conflicten opgelost</Value>
        </TranslationItem>
        <TranslationItem Name="Skip" Property="Text">
          <Source>Skip patch</Source>
          <Value>Patch overslaan</Value>
        </TranslationItem>
        <TranslationItem Name="SolveMergeconflicts" Property="Text">
          <Source>There are unresolved mergeconflicts
</Source>
          <Value>Er zijn niet opgeloste conflicten</Value>
        </TranslationItem>
        <TranslationItem Name="_applyPatchMsgBox" Property="Text">
          <Source>Apply patch</Source>
          <Value>Patch toepassen</Value>
        </TranslationItem>
        <TranslationItem Name="_conflictMergetoolText" Property="Text">
          <Source>Solve conflicts</Source>
          <Value>Conflicten oplossen</Value>
        </TranslationItem>
        <TranslationItem Name="_conflictResolvedText" Property="Text">
          <Source>Conflicts resolved</Source>
          <Value>Conflicten opgelost</Value>
        </TranslationItem>
        <TranslationItem Name="_noFileSelectedText" Property="Text">
          <Source>Please select a patch to apply</Source>
          <Value>Selecteer een patch op toe te passen</Value>
        </TranslationItem>
        <TranslationItem Name="_selectPatchFileCaption" Property="Text">
          <Source>Select patch file</Source>
          <Value>Selecteer patch</Value>
        </TranslationItem>
        <TranslationItem Name="_selectPatchFileFilter" Property="Text">
          <Source>Patch file (*.Patch)</Source>
          <Value>Patch file (*.Patch)</Value>
        </TranslationItem>
      </translationItems>
    </TranslationCategory>
    <TranslationCategory Name="FormArchive">
      <translationItems>
        <TranslationItem Name="$this" Property="Text">
          <Source>Archive</Source>
          <Value>Archiveer</Value>
        </TranslationItem>
        <TranslationItem Name="_noRevisionSelected" Property="Text">
          <Source>You need to choose a target revision.</Source>
          <Value>U moet een revisie selecteren om te archiveren.</Value>
        </TranslationItem>
        <TranslationItem Name="_noRevisionSelectedCaption" Property="Text" type="unfinished">
          <Source>Error</Source>
          <Value>Error</Value>
        </TranslationItem>
        <TranslationItem Name="_saveFileDialogCaption" Property="Text">
          <Source>Save archive as</Source>
          <Value>Sla archief op als</Value>
        </TranslationItem>
        <TranslationItem Name="_saveFileDialogFilterTar" Property="Text">
          <Source>Tar file (*.tar)</Source>
          <Value>Tar bestand (*.tar)</Value>
        </TranslationItem>
        <TranslationItem Name="_saveFileDialogFilterZip" Property="Text">
          <Source>Zip file (*.zip)</Source>
          <Value>Zip file (*.zip)</Value>
        </TranslationItem>
        <TranslationItem Name="buttonArchiveRevision" Property="Text">
          <Source>Save as...</Source>
          <Value>Opslaan als</Value>
        </TranslationItem>
        <TranslationItem Name="checkBoxPathFilter" Property="Text">
          <Source>Archive specific paths only</Source>
          <Value>Alleen bepaalde paden archiveren</Value>
        </TranslationItem>
        <TranslationItem Name="checkboxRevisionFilter" Property="Text" type="unfinished">
          <Source>Take the files that have changed from the revision above to this one and archive only those</Source>
          <Value />
        </TranslationItem>
        <TranslationItem Name="groupBox1" Property="Text">
          <Source>Archive format</Source>
          <Value>Archief formaat</Value>
        </TranslationItem>
        <TranslationItem Name="groupBox2" Property="Text">
          <Source>Filter files</Source>
          <Value>Filter bestanden</Value>
        </TranslationItem>
        <TranslationItem Name="label1" Property="Text" type="unfinished">
          <Source>This revision will be archived:</Source>
          <OldSource>Selected revision to archive:</OldSource>
          <Value>Selecteer een revisie om te archiveren</Value>
        </TranslationItem>
        <TranslationItem Name="label2" Property="Text">
          <Source>Choose another
revision:</Source>
          <Value>Kies een andere revisie</Value>
        </TranslationItem>
        <TranslationItem Name="label4" Property="Text">
          <Source>separate each new path by new line</Source>
          <Value>scheid iedere nieuwe patch bij een enter</Value>
        </TranslationItem>
        <TranslationItem Name="labelAuthorCaption" Property="Text" type="unfinished">
          <Source>Author:</Source>
          <Value>Auteur:</Value>
        </TranslationItem>
        <TranslationItem Name="labelDateCaption" Property="Text">
          <Source>Commit date:</Source>
          <Value>Commit datum:</Value>
        </TranslationItem>
        <TranslationItem Name="lblChooseDiffRevision" Property="Text">
          <Source>Choose revision to 
compare with first:</Source>
          <Value>Kies een revisie om eerst me te vergelijken:</Value>
        </TranslationItem>
        <TranslationItem Name="radioButtonFormatTar" Property="Text" type="obsolete">
          <Source>tar</Source>
          <Value>tar</Value>
        </TranslationItem>
        <TranslationItem Name="radioButtonFormatZip" Property="Text" type="obsolete">
          <Source>zip</Source>
          <Value>zip</Value>
        </TranslationItem>
        <TranslationItem Name="_noRevisionSelectedMsgBox" Property="Text" type="obsolete">
          <Source>Select 1 revision to archive</Source>
          <Value>Selecteer 1 versie om te archiverern</Value>
        </TranslationItem>
      </translationItems>
    </TranslationCategory>
    <TranslationCategory Name="FormBisect">
      <translationItems>
        <TranslationItem Name="$this" Property="Text">
          <Source>Bisect</Source>
          <Value>Verdeel en heers</Value>
        </TranslationItem>
        <TranslationItem Name="Bad" Property="Text">
          <Source>Mark current revision bad</Source>
          <Value>Markeer huidige revisie 'slecht'</Value>
        </TranslationItem>
        <TranslationItem Name="Good" Property="Text">
          <Source>Mark current revision good</Source>
          <Value>Markeer huidige revisie 'goed'</Value>
        </TranslationItem>
        <TranslationItem Name="Start" Property="Text">
          <Source>Start bisect</Source>
          <Value>Start verdeel en heers</Value>
        </TranslationItem>
        <TranslationItem Name="Stop" Property="Text">
          <Source>Stop bisect</Source>
          <Value>Stop verdeel en heers</Value>
        </TranslationItem>
        <TranslationItem Name="_bisectStart" Property="Text">
          <Source>Mark selected revisions as start bisect range?</Source>
          <Value>Markeer de geseleteerde revies als start range voor 'verdeel en heers'?</Value>
        </TranslationItem>
        <TranslationItem Name="btnSkip" Property="Text">
          <Source>Skip current revision</Source>
          <Value>Huidige revisie overslaan</Value>
        </TranslationItem>
      </translationItems>
    </TranslationCategory>
    <TranslationCategory Name="FormBlame">
      <translationItems>
        <TranslationItem Name="$this" Property="Text">
          <Source>File History</Source>
          <Value>Bestands historie</Value>
        </TranslationItem>
      </translationItems>
    </TranslationCategory>
    <TranslationCategory Name="FormBrowse">
      <translationItems>
        <TranslationItem Name="$this" Property="Text">
          <Source>Git Extensions</Source>
          <Value>Git Extensions</Value>
        </TranslationItem>
        <TranslationItem Name="CommitInfoTabPage" Property="Text">
          <Source>Commit</Source>
          <Value>Commit</Value>
        </TranslationItem>
        <TranslationItem Name="DiffTabPage" Property="Text">
          <Source>Diff</Source>
          <Value>Verschillen</Value>
        </TranslationItem>
        <TranslationItem Name="EditSettings" Property="ToolTipText">
          <Source>Settings</Source>
          <Value>Instellingen</Value>
        </TranslationItem>
        <TranslationItem Name="GitBash" Property="ToolTipText">
          <Source>Git bash</Source>
          <Value>Git bash</Value>
        </TranslationItem>
        <TranslationItem Name="GotoCommit" Property="Text">
          <Source>Go to commit...</Source>
          <Value>Ga naar revisie...</Value>
        </TranslationItem>
        <TranslationItem Name="GotoCurrentRevision" Property="Text">
          <Source>Go to current revision</Source>
          <Value>Ga naar de huidige revisie</Value>
        </TranslationItem>
        <TranslationItem Name="PuTTYToolStripMenuItem" Property="Text">
          <Source>PuTTY</Source>
          <Value>PuTTY</Value>
        </TranslationItem>
        <TranslationItem Name="RefreshButton" Property="ToolTipText">
          <Source>Refresh</Source>
          <Value>Verversen</Value>
        </TranslationItem>
        <TranslationItem Name="SvnDcommitToolStripMenuItem" Property="Text">
          <Source>SVN DCommit</Source>
          <Value>SVN DCommit</Value>
        </TranslationItem>
        <TranslationItem Name="SvnFetchToolStripMenuItem" Property="Text">
          <Source>SVN Fetch</Source>
          <Value>SVN Fetch</Value>
        </TranslationItem>
        <TranslationItem Name="SvnRebaseToolStripMenuItem" Property="Text">
          <Source>SVN Rebase</Source>
          <Value>SVN Rebase</Value>
        </TranslationItem>
        <TranslationItem Name="TreeTabPage" Property="Text">
          <Source>File tree</Source>
          <Value>Bestands boom</Value>
        </TranslationItem>
        <TranslationItem Name="_alwaysShowCheckoutDlgStr" Property="Text">
          <Source>Always show checkout dialog</Source>
          <Value>Altijd het dialoog voor vertakking uitchecken weergeven</Value>
        </TranslationItem>
        <TranslationItem Name="_configureWorkingDirMenu" Property="Text">
          <Source>Configure this menu</Source>
          <Value>Configureer dit menu</Value>
        </TranslationItem>
        <TranslationItem Name="_createPullRequestsToolStripMenuItem" Property="Text">
          <Source>Create pull requests...</Source>
          <Value>Maak binnenhaal verzoek...</Value>
        </TranslationItem>
        <TranslationItem Name="_errorCaption" Property="Text">
          <Source>Error</Source>
          <Value>Fout</Value>
        </TranslationItem>
        <TranslationItem Name="_forkCloneRepositoryToolStripMenuItem" Property="Text">
          <Source>Fork/Clone repository...</Source>
          <Value>Kloon/fork opslagplaats...</Value>
        </TranslationItem>
        <TranslationItem Name="_hintUnresolvedMergeConflicts" Property="Text">
          <Source>There are unresolved merge conflicts!</Source>
          <Value>Er zijn onopgeloste samenvoeg conflicten!</Value>
        </TranslationItem>
        <TranslationItem Name="_indexLockDeleted" Property="Text">
          <Source>index.lock deleted.</Source>
          <Value>index.lock verwijderd.</Value>
        </TranslationItem>
        <TranslationItem Name="_indexLockNotFound" Property="Text">
          <Source>index.lock not found at:</Source>
          <Value>index.lock niet gevonden in:</Value>
        </TranslationItem>
        <TranslationItem Name="_noBranchTitle" Property="Text">
          <Source>no branch</Source>
          <Value>geen vertakking</Value>
        </TranslationItem>
        <TranslationItem Name="_noReposHostFound" Property="Text">
          <Source>Could not find any relevant repository hosts for the currently open repository.</Source>
          <Value>Kan geen git server vinden voor de huidige opslagplaats.</Value>
        </TranslationItem>
        <TranslationItem Name="_noReposHostPluginLoaded" Property="Text">
          <Source>No repository host plugin loaded.</Source>
          <Value>Geen git server plugin gevonden</Value>
        </TranslationItem>
        <TranslationItem Name="_noRevisionFoundError" Property="Text">
          <Source>No revision found.</Source>
          <Value>Geen versie gevonden</Value>
        </TranslationItem>
        <TranslationItem Name="_noSubmodulesPresent" Property="Text">
          <Source>No submodules</Source>
          <Value>Geen submodules</Value>
        </TranslationItem>
        <TranslationItem Name="_nodeNotFoundNextAvailableParentSelected" Property="Text">
          <Source>Node not found. The next available parent node will be selected.</Source>
          <Value>Node niet gevonden. De eerstvolgende aanwezige parent node wordt geselecteerd.</Value>
        </TranslationItem>
        <TranslationItem Name="_nodeNotFoundSelectionNotChanged" Property="Text">
          <Source>Node not found. File tree selection was not changed.</Source>
          <Value>Node niet gevonden. Selectie in bestandsboon niet gewijzigd.</Value>
        </TranslationItem>
        <TranslationItem Name="_repositoryHostsToolStripMenuItem" Property="Text" type="unfinished">
          <Source>(Repository hosts)</Source>
          <OldSource>Repository hosts</OldSource>
          <Value>Opslagplaats host</Value>
        </TranslationItem>
        <TranslationItem Name="_saveFileFilterAllFiles" Property="Text">
          <Source>All files</Source>
          <Value>Alle bestanden</Value>
        </TranslationItem>
        <TranslationItem Name="_saveFileFilterCurrentFormat" Property="Text">
          <Source>Current format</Source>
          <Value>Huidig formaat</Value>
        </TranslationItem>
        <TranslationItem Name="_stashCount" Property="Text">
          <Source>{0} saved {1}</Source>
          <Value>{0} opgeslagen {1}</Value>
        </TranslationItem>
        <TranslationItem Name="_stashPlural" Property="Text">
          <Source>stashes</Source>
          <Value>stashes</Value>
        </TranslationItem>
        <TranslationItem Name="_stashSingular" Property="Text">
          <Source>stash</Source>
          <Value>stash</Value>
        </TranslationItem>
        <TranslationItem Name="_updateCurrentSubmodule" Property="Text">
          <Source>Update current submodule</Source>
          <Value>Huidige submodule bijwerken</Value>
        </TranslationItem>
        <TranslationItem Name="_viewPullRequestsToolStripMenuItem" Property="Text" type="unfinished">
          <Source>View pull requests...</Source>
          <OldSource>View pull requests</OldSource>
          <Value>Bekijk binnenhaal verzoek</Value>
        </TranslationItem>
        <TranslationItem Name="_warningMiddleOfBisect" Property="Text">
          <Source>You are in the middle of a bisect</Source>
          <Value>U bent bezig met een bisect</Value>
        </TranslationItem>
        <TranslationItem Name="_warningMiddleOfPatchApply" Property="Text">
          <Source>You are in the middle of a patch apply</Source>
          <Value>U zit middenin het toepassen van een patch</Value>
        </TranslationItem>
        <TranslationItem Name="_warningMiddleOfRebase" Property="Text">
          <Source>You are in the middle of a rebase</Source>
          <Value>U bent bezig met een rebase</Value>
        </TranslationItem>
        <TranslationItem Name="aBToolStripMenuItem" Property="Text">
          <Source>A &lt;--&gt; B</Source>
          <Value>A&lt;--&gt; B</Value>
        </TranslationItem>
        <TranslationItem Name="aLocalToolStripMenuItem" Property="Text">
          <Source>A &lt;--&gt; Working dir</Source>
          <Value>A &lt;--&gt; Werk directory</Value>
        </TranslationItem>
        <TranslationItem Name="aboutToolStripMenuItem" Property="Text">
          <Source>About</Source>
          <Value>Over</Value>
        </TranslationItem>
        <TranslationItem Name="applyPatchToolStripMenuItem" Property="Text">
          <Source>Apply patch...</Source>
          <Value>Patch toepassen...</Value>
        </TranslationItem>
        <TranslationItem Name="archiveToolStripMenuItem" Property="Text">
          <Source>Archive revision...</Source>
          <Value>Archiveer...</Value>
        </TranslationItem>
        <TranslationItem Name="authorToolStripMenuItem" Property="Text">
          <Source>Author</Source>
          <Value>Auteur</Value>
        </TranslationItem>
        <TranslationItem Name="bLocalToolStripMenuItem" Property="Text">
          <Source>B &lt;--&gt; Working dir</Source>
          <Value>B &lt;--&gt; Werk directory</Value>
        </TranslationItem>
        <TranslationItem Name="bisectToolStripMenuItem" Property="Text">
          <Source>Bisect...</Source>
          <Value>Verdeel en heers...</Value>
        </TranslationItem>
        <TranslationItem Name="blameToolStripMenuItem" Property="Text">
          <Source>Blame</Source>
          <Value>Beschuldig</Value>
        </TranslationItem>
        <TranslationItem Name="blameToolStripMenuItem1" Property="Text">
          <Source>Blame</Source>
          <Value>Beschuldig</Value>
        </TranslationItem>
        <TranslationItem Name="branchSelect" Property="Text">
          <Source>Branch</Source>
          <Value>Vertakking</Value>
        </TranslationItem>
        <TranslationItem Name="branchToolStripMenuItem" Property="Text">
          <Source>Create branch...</Source>
          <Value>Vertakking aanmaken...</Value>
        </TranslationItem>
        <TranslationItem Name="changelogToolStripMenuItem" Property="Text">
          <Source>Changelog</Source>
          <Value>Versie historie</Value>
        </TranslationItem>
        <TranslationItem Name="checkForUpdatesToolStripMenuItem" Property="Text">
          <Source>Check for updates</Source>
          <Value>Controleer op nieuwe versies</Value>
        </TranslationItem>
        <TranslationItem Name="checkoutBranchToolStripMenuItem" Property="Text">
          <Source>Checkout branch...</Source>
          <Value>Vertakking uitchecken...</Value>
        </TranslationItem>
        <TranslationItem Name="checkoutToolStripMenuItem" Property="Text">
          <Source>Checkout revision...</Source>
          <Value>Revisie uitchecken...</Value>
        </TranslationItem>
        <TranslationItem Name="cherryPickToolStripMenuItem" Property="Text">
          <Source>Cherry pick...</Source>
          <Value>Cherry pick...</Value>
        </TranslationItem>
        <TranslationItem Name="cleanupToolStripMenuItem" Property="Text" type="unfinished">
          <Source>Clean working tree...</Source>
          <OldSource>Cleanup repository...</OldSource>
          <Value>Opschonen...</Value>
        </TranslationItem>
        <TranslationItem Name="cloneSVNToolStripMenuItem" Property="Text">
          <Source>Clone SVN repository...</Source>
          <Value>Kloon SVN opslagplaats...</Value>
        </TranslationItem>
        <TranslationItem Name="cloneToolStripMenuItem" Property="Text">
          <Source>Clone repository...</Source>
          <Value>Kloon opslagplaats...</Value>
        </TranslationItem>
        <TranslationItem Name="closeToolStripMenuItem" Property="Text" type="unfinished">
          <Source>Close (go to Dashboard)</Source>
          <OldSource>Close</OldSource>
          <Value>Sluiten</Value>
        </TranslationItem>
        <TranslationItem Name="collapseAllToolStripMenuItem" Property="Text">
          <Source>Collapse all</Source>
          <Value>Alles inklappen</Value>
        </TranslationItem>
        <TranslationItem Name="commandsToolStripMenuItem" Property="Text">
          <Source>Commands</Source>
          <Value>Commando's</Value>
        </TranslationItem>
        <TranslationItem Name="commitToolStripMenuItem" Property="Text">
          <Source>Commit...</Source>
          <Value>Commit...</Value>
        </TranslationItem>
        <TranslationItem Name="commitToolStripMenuItem1" Property="Text">
          <Source>Commit</Source>
          <Value>Commit</Value>
        </TranslationItem>
        <TranslationItem Name="commitcountPerUserToolStripMenuItem" Property="Text">
          <Source>Commits per user</Source>
          <Value>Commits per gebruiker</Value>
        </TranslationItem>
        <TranslationItem Name="committerToolStripMenuItem" Property="Text">
          <Source>Committer</Source>
          <Value>Committer</Value>
        </TranslationItem>
        <TranslationItem Name="compressGitDatabaseToolStripMenuItem" Property="Text">
          <Source>Compress git database</Source>
          <Value>Comprimeer git database</Value>
        </TranslationItem>
        <TranslationItem Name="copyFilenameToClipboardToolStripMenuItem" Property="Text">
          <Source>Copy full path</Source>
          <Value>Kopieer bestandsnaam naar klembord</Value>
        </TranslationItem>
        <TranslationItem Name="copyFilenameToClipboardToolStripMenuItem1" Property="Text" type="unfinished">
          <Source>Copy full path(s)</Source>
          <OldSource>Copy full path</OldSource>
          <Value>Kopieer bestandsnaam naar klembord</Value>
        </TranslationItem>
        <TranslationItem Name="dashboardToolStripMenuItem" Property="Text">
          <Source>Dashboard</Source>
          <Value>Dashboard</Value>
        </TranslationItem>
        <TranslationItem Name="deleteBranchToolStripMenuItem" Property="Text">
          <Source>Delete branch...</Source>
          <Value>Verwijder vertakking...</Value>
        </TranslationItem>
        <TranslationItem Name="deleteIndexlockToolStripMenuItem" Property="Text">
          <Source>Delete index.lock</Source>
          <Value>Verwijder index.lock</Value>
        </TranslationItem>
        <TranslationItem Name="deleteTagToolStripMenuItem" Property="Text">
          <Source>Delete tag...</Source>
          <Value>Verwijder label...</Value>
        </TranslationItem>
        <TranslationItem Name="diffContainsToolStripMenuItem" Property="Text">
          <Source>Diff contains (SLOW)</Source>
          <Value>Wijziging bevat (traag)</Value>
        </TranslationItem>
        <TranslationItem Name="diffShowInFileTreeToolStripMenuItem" Property="Text">
          <Source>Show in File tree</Source>
          <Value>Toon alle bestanden in bestandsboom</Value>
        </TranslationItem>
        <TranslationItem Name="directoryIsNotAValidRepository" Property="Text" type="unfinished">
          <Source>The selected item is not a valid git repository.

Do you want to abort and remove it from the recent repositories list?</Source>
          <Value />
        </TranslationItem>
        <TranslationItem Name="directoryIsNotAValidRepositoryCaption" Property="Text">
          <Source>Open</Source>
          <Value>Open</Value>
        </TranslationItem>
        <TranslationItem Name="donateToolStripMenuItem" Property="Text">
          <Source>Donate</Source>
          <Value>Doneer</Value>
        </TranslationItem>
        <TranslationItem Name="dontSetAsDefaultToolStripMenuItem" Property="Text">
          <Source>Don't set as default</Source>
          <Value>Niet als standaard instellen</Value>
        </TranslationItem>
        <TranslationItem Name="editCheckedOutFileToolStripMenuItem" Property="Text">
          <Source>Edit working dir file</Source>
          <Value>Wijzig uitgecheckt bestand</Value>
        </TranslationItem>
        <TranslationItem Name="editgitattributesToolStripMenuItem" Property="Text">
          <Source>Edit .gitattributes</Source>
          <Value>Wijzig .gitattributes</Value>
        </TranslationItem>
        <TranslationItem Name="editgitignoreToolStripMenuItem1" Property="Text">
          <Source>Edit .gitignore</Source>
          <Value>Wijzig .gitignore</Value>
        </TranslationItem>
        <TranslationItem Name="editmailmapToolStripMenuItem" Property="Text">
          <Source>Edit .mailmap</Source>
          <Value>Wijzig .mailmap</Value>
        </TranslationItem>
        <TranslationItem Name="exitToolStripMenuItem" Property="Text">
          <Source>Exit</Source>
          <Value>Sluiten</Value>
        </TranslationItem>
        <TranslationItem Name="expandAllToolStripMenuItem" Property="Text">
          <Source>Expand all (takes a while on large trees)</Source>
          <Value>Alles uitklappen (kan lang duren bij grote lijsten)</Value>
        </TranslationItem>
        <TranslationItem Name="fetchAllToolStripMenuItem" Property="Text">
          <Source>Fetch all</Source>
          <Value>Alles ophalen</Value>
        </TranslationItem>
        <TranslationItem Name="fetchToolStripMenuItem" Property="Text">
          <Source>Fetch</Source>
          <Value>Ophalen</Value>
        </TranslationItem>
        <TranslationItem Name="fileExplorerToolStripMenuItem" Property="Text">
          <Source>File Explorer</Source>
          <Value>Open in verkenner</Value>
        </TranslationItem>
        <TranslationItem Name="fileHistoryDiffToolstripMenuItem" Property="Text">
          <Source>File history</Source>
          <Value>Bestands geschiedenis</Value>
        </TranslationItem>
        <TranslationItem Name="fileHistoryToolStripMenuItem" Property="Text">
          <Source>File history</Source>
          <Value>Bestands history</Value>
        </TranslationItem>
        <TranslationItem Name="fileToolStripMenuItem" Property="Text" type="unfinished">
          <Source>Start</Source>
          <OldSource>File</OldSource>
          <Value>Bestand</Value>
        </TranslationItem>
        <TranslationItem Name="fileTreeArchiveToolStripMenuItem" Property="Text">
          <Source>Archive...</Source>
          <Value>Archiveren...</Value>
        </TranslationItem>
        <TranslationItem Name="fileTreeOpenContainingFolderToolStripMenuItem" Property="Text">
          <Source>Open containing folder</Source>
          <Value>Open bestands directorie</Value>
        </TranslationItem>
        <TranslationItem Name="findInDiffToolStripMenuItem" Property="Text">
          <Source>Find</Source>
          <Value>Zoeken</Value>
        </TranslationItem>
        <TranslationItem Name="findToolStripMenuItem" Property="Text">
          <Source>Find</Source>
          <Value>Zoeken</Value>
        </TranslationItem>
        <TranslationItem Name="formatPatchToolStripMenuItem" Property="Text">
          <Source>Format patch...</Source>
          <Value>Patch maken...</Value>
        </TranslationItem>
        <TranslationItem Name="generateOrImportKeyToolStripMenuItem" Property="Text">
          <Source>Generate or import key</Source>
          <Value>Genereer of importeer sleutel</Value>
        </TranslationItem>
        <TranslationItem Name="gitBashToolStripMenuItem" Property="Text">
          <Source>Git bash</Source>
          <Value>Git bash</Value>
        </TranslationItem>
        <TranslationItem Name="gitGUIToolStripMenuItem" Property="Text">
          <Source>Git GUI</Source>
          <Value>Git GUI</Value>
        </TranslationItem>
        <TranslationItem Name="gitMaintenanceToolStripMenuItem" Property="Text">
          <Source>Git maintenance</Source>
          <Value>Git onderhoud</Value>
        </TranslationItem>
        <TranslationItem Name="gitcommandLogToolStripMenuItem" Property="Text">
          <Source>Gitcommand log</Source>
          <Value>Git commando logboek</Value>
        </TranslationItem>
        <TranslationItem Name="hashToolStripMenuItem" Property="Text">
          <Source>Hash</Source>
          <Value>Hash</Value>
        </TranslationItem>
        <TranslationItem Name="helpToolStripMenuItem" Property="Text">
          <Source>Help</Source>
          <Value>Help</Value>
        </TranslationItem>
        <TranslationItem Name="initNewRepositoryToolStripMenuItem" Property="Text">
          <Source>Create new repository...</Source>
          <Value>Nieuwe opslagplaats...</Value>
        </TranslationItem>
        <TranslationItem Name="kGitToolStripMenuItem" Property="Text">
          <Source>GitK</Source>
          <Value>GitK</Value>
        </TranslationItem>
        <TranslationItem Name="localToolStripMenuItem" Property="Text">
          <Source>Local</Source>
          <Value>Lokaal</Value>
        </TranslationItem>
        <TranslationItem Name="manageRemoteRepositoriesToolStripMenuItem1" Property="Text" type="unfinished">
          <Source>Remote repositories...</Source>
          <OldSource>Manage remote repositories</OldSource>
          <Value>Beheer externe opslagplaatsen</Value>
        </TranslationItem>
        <TranslationItem Name="manageSubmodulesToolStripMenuItem" Property="Text" type="unfinished">
          <Source>Submodules...</Source>
          <OldSource>Manage submodules</OldSource>
          <Value>Beheer submodulen</Value>
        </TranslationItem>
        <TranslationItem Name="mergeBranchToolStripMenuItem" Property="Text">
          <Source>Merge branches...</Source>
          <Value>Vertakkingen samenvoegen...</Value>
        </TranslationItem>
        <TranslationItem Name="mergeToolStripMenuItem" Property="Text">
          <Source>Merge</Source>
          <Value>Samenvoegen</Value>
        </TranslationItem>
        <TranslationItem Name="navigateToolStripMenuItem" Property="Text">
          <Source>Navigate</Source>
          <Value>Navigeer</Value>
        </TranslationItem>
        <TranslationItem Name="openContainingFolderToolStripMenuItem" Property="Text" type="unfinished">
          <Source>Open containing folder(s)</Source>
          <OldSource>Open containing folder</OldSource>
          <Value>Open bestands directorie</Value>
        </TranslationItem>
        <TranslationItem Name="openFileToolStripMenuItem" Property="Text">
          <Source>Open this revision (temp file)</Source>
          <Value>Openen (tijdelijk bestand)</Value>
        </TranslationItem>
        <TranslationItem Name="openFileWithToolStripMenuItem" Property="Text">
          <Source>Open this revision with... (temp file)</Source>
          <Value>Openen met... (tijdelijk bestand)</Value>
        </TranslationItem>
        <TranslationItem Name="openToolStripMenuItem" Property="Text">
          <Source>Open...</Source>
          <Value>Openen...</Value>
        </TranslationItem>
        <TranslationItem Name="openWithDifftoolToolStripMenuItem" Property="Text">
          <Source>Open with difftool</Source>
          <Value>Openen met Difftool</Value>
        </TranslationItem>
        <TranslationItem Name="openWithToolStripMenuItem" Property="Text">
          <Source>Open working dir file with...</Source>
          <Value>Open uitgecheckt bestand  met...</Value>
        </TranslationItem>
        <TranslationItem Name="parentOfALocalToolStripMenuItem" Property="Text">
          <Source>A's parent &lt;--&gt; Working dir</Source>
          <Value>A's ouder &lt;--&gt; Werk directory</Value>
        </TranslationItem>
        <TranslationItem Name="parentOfBLocalToolStripMenuItem" Property="Text">
          <Source>B's parent &lt;--&gt; Working dir</Source>
          <Value>B's ouder &lt;--&gt; Werk directory</Value>
        </TranslationItem>
        <TranslationItem Name="patchToolStripMenuItem" Property="Text">
          <Source>View patch file...</Source>
          <Value>Bekijk patch bestand...</Value>
        </TranslationItem>
        <TranslationItem Name="pluginSettingsToolStripMenuItem" Property="Text" type="unfinished">
          <Source>Settings</Source>
          <Value>Instellingen</Value>
        </TranslationItem>
        <TranslationItem Name="pluginsToolStripMenuItem" Property="Text">
          <Source>Plugins</Source>
          <Value>Plugins</Value>
        </TranslationItem>
        <TranslationItem Name="pullToolStripMenuItem" Property="Text">
          <Source>Pull...</Source>
          <Value>Ophalen...</Value>
        </TranslationItem>
        <TranslationItem Name="pullToolStripMenuItem1" Property="Text">
          <Source>Pull</Source>
          <Value>Ophalen</Value>
        </TranslationItem>
        <TranslationItem Name="pushToolStripMenuItem" Property="Text">
          <Source>Push...</Source>
          <Value>Verzenden...</Value>
        </TranslationItem>
        <TranslationItem Name="rebaseToolStripMenuItem" Property="Text">
          <Source>Rebase...</Source>
          <Value>Rebase...</Value>
        </TranslationItem>
        <TranslationItem Name="rebaseToolStripMenuItem1" Property="Text">
          <Source>Rebase</Source>
          <Value>Rebase</Value>
        </TranslationItem>
        <TranslationItem Name="recentToolStripMenuItem" Property="Text">
          <Source>Recent Repositories</Source>
          <Value>Recente opslagplaatsen</Value>
        </TranslationItem>
        <TranslationItem Name="refreshDashboardToolStripMenuItem" Property="Text" type="unfinished">
          <Source>Refresh</Source>
          <Value>Verversen</Value>
        </TranslationItem>
        <TranslationItem Name="refreshToolStripMenuItem" Property="Text">
          <Source>Refresh</Source>
          <Value>Verversen</Value>
        </TranslationItem>
        <TranslationItem Name="remoteToolStripMenuItem" Property="Text">
          <Source>Remote</Source>
          <Value>Extern</Value>
        </TranslationItem>
        <TranslationItem Name="repoSettingsToolStripMenuItem" Property="Text">
          <Source>Repository settings</Source>
          <Value>Opslagplaats instellingen</Value>
        </TranslationItem>
        <TranslationItem Name="reportAnIssueToolStripMenuItem" Property="Text">
          <Source>Report an issue</Source>
          <Value>Rapporteer een probleem</Value>
        </TranslationItem>
        <TranslationItem Name="repositoryToolStripMenuItem" Property="Text">
          <Source>Repository</Source>
          <Value>Opslagplaats</Value>
        </TranslationItem>
        <TranslationItem Name="resetFileToAToolStripMenuItem" Property="Text">
          <Source>A</Source>
          <Value>A</Value>
        </TranslationItem>
        <TranslationItem Name="resetFileToRemoteToolStripMenuItem" Property="Text">
          <Source>B</Source>
          <Value>B</Value>
        </TranslationItem>
        <TranslationItem Name="resetFileToToolStripMenuItem" Property="Text">
          <Source>Reset file(s) to</Source>
          <Value>Betand(en) terugzetten naar</Value>
        </TranslationItem>
        <TranslationItem Name="resetToThisRevisionToolStripMenuItem" Property="Text">
          <Source>Reset to selected revision</Source>
          <Value>Terugzetten naar geselecteerde revisie</Value>
        </TranslationItem>
        <TranslationItem Name="resetToolStripMenuItem" Property="Text">
          <Source>Reset changes...</Source>
          <Value>Alle wijzigingen ongedaan maken...</Value>
        </TranslationItem>
        <TranslationItem Name="runMergetoolToolStripMenuItem" Property="Text">
          <Source>Solve mergeconflicts...</Source>
          <Value>Samenvoeg conflicten oplossen...</Value>
        </TranslationItem>
        <TranslationItem Name="saveAsToolStripMenuItem" Property="Text">
          <Source>Save as...</Source>
          <Value>Opslaan als</Value>
        </TranslationItem>
        <TranslationItem Name="saveAsToolStripMenuItem1" Property="Text">
          <Source>Save (B) as...</Source>
          <Value>Opslaan als</Value>
        </TranslationItem>
        <TranslationItem Name="saveToolStripMenuItem" Property="Text">
          <Source>Save</Source>
          <Value>Opslaan</Value>
        </TranslationItem>
        <TranslationItem Name="settingsToolStripMenuItem2" Property="Text">
          <Source>Settings</Source>
          <Value>Instellingen</Value>
        </TranslationItem>
        <TranslationItem Name="settingsToolStripMenuItem3" Property="Text" type="unfinished">
          <Source>Settings</Source>
          <Value>Instellingen</Value>
        </TranslationItem>
        <TranslationItem Name="startAuthenticationAgentToolStripMenuItem" Property="Text">
          <Source>Start authentication agent</Source>
          <Value>Start authenticatie-agent</Value>
        </TranslationItem>
        <TranslationItem Name="stashChangesToolStripMenuItem" Property="Text">
          <Source>Stash</Source>
          <Value>Wegzetten wijzigingen</Value>
        </TranslationItem>
        <TranslationItem Name="stashPopToolStripMenuItem" Property="Text">
          <Source>Stash pop</Source>
          <Value>Pop weggezette wijzigingen</Value>
        </TranslationItem>
        <TranslationItem Name="stashToolStripMenuItem" Property="Text">
          <Source>Stash changes...</Source>
          <Value>Wijzigingen wegzetten...</Value>
        </TranslationItem>
        <TranslationItem Name="synchronizeAllSubmodulesToolStripMenuItem" Property="Text">
          <Source>Synchronize all submodules</Source>
          <Value>Synchroniseer alle submodules</Value>
        </TranslationItem>
        <TranslationItem Name="tagToolStripMenuItem" Property="Text">
          <Source>Create tag...</Source>
          <Value>Maak label...</Value>
        </TranslationItem>
        <TranslationItem Name="toggleSplitViewLayout" Property="ToolTipText">
          <Source>Toggle split view layout</Source>
          <Value>Toggle split view layout</Value>
        </TranslationItem>
        <TranslationItem Name="toolStripButton1" Property="Text">
          <Source>Commit</Source>
          <Value>Commit</Value>
        </TranslationItem>
        <TranslationItem Name="toolStripButtonLevelUp" Property="Text">
          <Source>Go to superproject</Source>
          <Value>Ga naar superproject</Value>
        </TranslationItem>
        <TranslationItem Name="toolStripButtonPull" Property="Text">
          <Source>Pull</Source>
          <Value>Ophalen</Value>
        </TranslationItem>
        <TranslationItem Name="toolStripButtonPush" Property="Text">
          <Source>Push</Source>
          <Value>Verzenden</Value>
        </TranslationItem>
        <TranslationItem Name="toolStripLabel1" Property="Text">
          <Source>Branches:</Source>
          <Value>Vertakkingen:</Value>
        </TranslationItem>
        <TranslationItem Name="toolStripLabel2" Property="Text">
          <Source>Filter:</Source>
          <Value>Filter:</Value>
        </TranslationItem>
        <TranslationItem Name="toolStripSplitStash" Property="ToolTipText">
          <Source>Stash changes</Source>
          <Value>Wijzigingen wegzetten</Value>
        </TranslationItem>
        <TranslationItem Name="toolStripStatusLabel1" Property="Text">
          <Source>X</Source>
          <Value>X</Value>
        </TranslationItem>
        <TranslationItem Name="toolsToolStripMenuItem" Property="Text">
          <Source>Tools</Source>
          <Value>Tools</Value>
        </TranslationItem>
        <TranslationItem Name="translateToolStripMenuItem" Property="Text">
          <Source>Translate</Source>
          <Value>Vertalen</Value>
        </TranslationItem>
        <TranslationItem Name="updateAllSubmodulesToolStripMenuItem" Property="Text">
          <Source>Update all submodules</Source>
          <Value>Alle submodulen vernieuwen</Value>
        </TranslationItem>
        <TranslationItem Name="userManualToolStripMenuItem" Property="Text">
          <Source>User Manual</Source>
          <Value>Handleiding</Value>
        </TranslationItem>
        <TranslationItem Name="verifyGitDatabaseToolStripMenuItem" Property="Text">
          <Source>Recover lost objects...</Source>
          <Value>Verloren bestanden terughalen...</Value>
        </TranslationItem>
        <TranslationItem Name="viewStashToolStripMenuItem" Property="Text">
          <Source>View stash</Source>
          <Value>Bekijke weggezette wijzigingen</Value>
        </TranslationItem>
        <TranslationItem Name="viewToolStripMenuItem" Property="Text" type="unfinished">
          <Source>View</Source>
          <Value>Bekijk</Value>
        </TranslationItem>
        <TranslationItem Name="remotesToolStripMenuItem" Property="Text" type="obsolete">
          <Source>Remotes</Source>
          <Value>Externe opslagplaatsen</Value>
        </TranslationItem>
        <TranslationItem Name="viewDiffToolStripMenuItem" Property="Text" type="obsolete">
          <Source>View changes</Source>
          <Value>Bekijk wijzigingen</Value>
        </TranslationItem>
        <TranslationItem Name="branchSelect" Property="ToolTipText" type="obsolete">
          <Source>Change current branch</Source>
          <Value>Wissel vertakking</Value>
        </TranslationItem>
        <TranslationItem Name="stashPopToolStripMenuItem" Property="ToolTipText" type="obsolete">
          <Source>Apply and drop single stash</Source>
          <Value>Terugzetten laatste weggezette wijzigingen</Value>
        </TranslationItem>
        <TranslationItem Name="openSubmoduleToolStripMenuItem" Property="Text" type="obsolete">
          <Source>Browse submodule</Source>
          <Value>Open submodule</Value>
        </TranslationItem>
      </translationItems>
    </TranslationCategory>
    <TranslationCategory Name="FormChangeLog">
      <translationItems>
        <TranslationItem Name="$this" Property="Text">
          <Source>Change log</Source>
          <Value>Verlander logboek</Value>
        </TranslationItem>
      </translationItems>
    </TranslationCategory>
    <TranslationCategory Name="FormCheckoutBranch">
      <translationItems>
        <TranslationItem Name="$this" Property="Text">
          <Source>Checkout branch</Source>
          <Value>Vertakking uitchecken</Value>
        </TranslationItem>
        <TranslationItem Name="LocalBranch" Property="Text">
          <Source>Local branch</Source>
          <Value>Lokale vertakking</Value>
        </TranslationItem>
        <TranslationItem Name="Ok" Property="Text">
          <Source>Checkout</Source>
          <Value>Uitchecken</Value>
        </TranslationItem>
        <TranslationItem Name="Remotebranch" Property="Text">
          <Source>Remote branch</Source>
          <Value>Externe vertakking</Value>
        </TranslationItem>
        <TranslationItem Name="_applyShashedItemsAgain" Property="Text">
          <Source>Apply stashed items to working dir again?</Source>
          <Value>Weggezette items weer terugzetten naar werk directorie?</Value>
        </TranslationItem>
        <TranslationItem Name="_applyShashedItemsAgainCaption" Property="Text">
          <Source>Auto stash</Source>
          <Value>Automatisch wegzetten</Value>
        </TranslationItem>
        <TranslationItem Name="_createBranch" Property="Text">
          <Source>Create local branch with the name:</Source>
          <Value>Maak lokale vertakking met de naam</Value>
        </TranslationItem>
        <TranslationItem Name="_customBranchNameIsEmpty" Property="Text" type="unfinished">
          <Source>Custom branch name is empty.
Enter valid branch name or select predefined value.</Source>
          <Value>De naam voor een nieuwe vertakking mag niet leeg zijn.
Voer een geldige naam in of selecteeer een voorgedefinieerde keuze.</Value>
        </TranslationItem>
        <TranslationItem Name="_customBranchNameIsNotValid" Property="Text" type="unfinished">
          <Source>“{0}” is not valid branch name.
Enter valid branch name or select predefined value.</Source>
          <Value>De naam voor een nieuwe vertakking is niet geldig.
Voer een geldige naam in of selecteeer een voorgedefinieerde keuze.</Value>
        </TranslationItem>
        <TranslationItem Name="_dontShowAgain" Property="Text">
          <Source>Don't show me this message again.</Source>
          <Value>Deze melding niet meer tonen</Value>
        </TranslationItem>
        <TranslationItem Name="label1" Property="Text">
          <Source>Select branch</Source>
          <Value>Selecteer vertakking</Value>
        </TranslationItem>
        <TranslationItem Name="localChangesGB" Property="Text">
          <Source>Local changes</Source>
          <Value>Lokale wijzigingen</Value>
        </TranslationItem>
        <TranslationItem Name="rbCreateBranchWithCustomName" Property="Text">
          <Source>Create local branch with custom name:</Source>
          <Value>Maak lokale vertakking met naam</Value>
        </TranslationItem>
        <TranslationItem Name="rbDontChange" Property="Text">
          <Source>Don't change</Source>
          <Value>Niet wijzigen</Value>
        </TranslationItem>
        <TranslationItem Name="rbDontCreate" Property="Text">
          <Source>Checkout remote branch</Source>
          <Value>Externe vertakking uitchecken</Value>
        </TranslationItem>
        <TranslationItem Name="rbMerge" Property="Text">
          <Source>Merge</Source>
          <Value>Samenvoegen</Value>
        </TranslationItem>
        <TranslationItem Name="rbReset" Property="Text">
          <Source>Reset</Source>
          <Value>Resetten</Value>
        </TranslationItem>
        <TranslationItem Name="rbResetBranch" Property="Text">
          <Source>Reset local branch with the name:</Source>
          <Value>Reset lokale branch met de naam</Value>
        </TranslationItem>
        <TranslationItem Name="rbStash" Property="Text">
          <Source>Stash</Source>
          <Value>Wegzetten wijzigingen</Value>
        </TranslationItem>
        <TranslationItem Name="defaultActionChx" Property="Text" type="obsolete">
          <Source>Remember as default action</Source>
          <Value>Onthoud als standaard actie</Value>
        </TranslationItem>
      </translationItems>
    </TranslationCategory>
    <TranslationCategory Name="FormCheckoutRevision">
      <translationItems>
        <TranslationItem Name="$this" Property="Text">
          <Source>Checkout revision</Source>
          <Value>Revisie uitchecken</Value>
        </TranslationItem>
        <TranslationItem Name="Force" Property="Text" type="unfinished">
          <Source>Force (reset local changes)</Source>
          <OldSource>Force</OldSource>
          <Value>Forceer</Value>
        </TranslationItem>
        <TranslationItem Name="Ok" Property="Text">
          <Source>Checkout</Source>
          <Value>Checkout</Value>
        </TranslationItem>
        <TranslationItem Name="_noRevisionSelectedMsgBox" Property="Text">
          <Source>Select 1 revision to checkout.</Source>
          <Value>Selecteer 1 revisie om uit te checken</Value>
        </TranslationItem>
        <TranslationItem Name="_noRevisionSelectedMsgBoxCaption" Property="Text">
          <Source>Checkout</Source>
          <Value>Checkout</Value>
        </TranslationItem>
        <TranslationItem Name="label2" Property="Text">
          <Source>Checkout this revision</Source>
          <Value>Revisie uitchecken</Value>
        </TranslationItem>
        <TranslationItem Name="label3" Property="Text">
          <Source>or choose another one.</Source>
          <Value>of kies een andere revisie.</Value>
        </TranslationItem>
      </translationItems>
    </TranslationCategory>
    <TranslationCategory Name="FormCherryPick">
      <translationItems>
        <TranslationItem Name="$this" Property="Text">
          <Source>Cherry pick commit</Source>
          <Value>Cherry pick</Value>
        </TranslationItem>
        <TranslationItem Name="AutoCommit" Property="Text">
          <Source>Automatically create a commit</Source>
          <Value>Maak automatisch een nieuwe commit aan wanneer er geen samenvoeg problemen zijn.</Value>
        </TranslationItem>
        <TranslationItem Name="BranchInfo" Property="Text">
          <Source>Cherry pick this commit:</Source>
          <Value>Cerrypick deze commit:</Value>
        </TranslationItem>
        <TranslationItem Name="ParentsLabel" Property="Text">
          <Source>This commit is a merge, select parent:</Source>
          <Value>Deze revisie is een samenvoeging, selecteer voorganger:</Value>
        </TranslationItem>
        <TranslationItem Name="Pick" Property="Text">
          <Source>Cherry pick</Source>
          <Value>Cherry pick</Value>
        </TranslationItem>
        <TranslationItem Name="_noneParentSelectedText" Property="Text">
          <Source>None parent is selected!</Source>
          <Value>Geen ouder geselecteerd!</Value>
        </TranslationItem>
        <TranslationItem Name="_noneParentSelectedTextCaption" Property="Text">
          <Source>Error</Source>
          <Value>Error</Value>
        </TranslationItem>
        <TranslationItem Name="checkAddReference" Property="Text">
          <Source>Add commit reference to commit message</Source>
          <Value>Voeg verwijzig toe naar de oorspronkelijke commit</Value>
        </TranslationItem>
        <TranslationItem Name="columnHeader1" Property="Text">
          <Source>No.</Source>
          <Value>Nr.</Value>
        </TranslationItem>
        <TranslationItem Name="columnHeader2" Property="Text">
          <Source>Message</Source>
          <Value>Bericht</Value>
        </TranslationItem>
        <TranslationItem Name="columnHeader3" Property="Text">
          <Source>Author</Source>
          <Value>Auteur</Value>
        </TranslationItem>
        <TranslationItem Name="columnHeader4" Property="Text">
          <Source>Date</Source>
          <Value>Datum</Value>
        </TranslationItem>
        <TranslationItem Name="label2" Property="Text" type="unfinished">
          <Source>Choose another
revision:</Source>
          <Value>Kies een andere revisie</Value>
        </TranslationItem>
        <TranslationItem Name="_cmdExecutedMsgBox" Property="Text" type="obsolete">
          <Source>Command executed</Source>
          <Value>Commando uitgevoerd</Value>
        </TranslationItem>
        <TranslationItem Name="_noRevisionSelectedMsgBox" Property="Text" type="obsolete">
          <Source>Select 1 revision to pick.</Source>
          <Value>Selecteer 1 revisie</Value>
        </TranslationItem>
        <TranslationItem Name="label1" Property="Text" type="obsolete">
          <Source>Select a commit you want to cherry pick. The commit will be recommitted on top of the current head.</Source>
          <Value>Selecteer een commit die u opnieuw wilt committen.</Value>
        </TranslationItem>
      </translationItems>
    </TranslationCategory>
    <TranslationCategory Name="FormChooseCommit">
      <translationItems>
        <TranslationItem Name="$this" Property="Text">
          <Source>Choose Commit</Source>
          <Value>Kies commit</Value>
        </TranslationItem>
        <TranslationItem Name="_noRevisionFoundError" Property="Text">
          <Source>No revision found.</Source>
          <Value>Geen versie gevonden</Value>
        </TranslationItem>
        <TranslationItem Name="btnOK" Property="Text">
          <Source>OK</Source>
          <Value>OK</Value>
        </TranslationItem>
        <TranslationItem Name="buttonGotoCommit" Property="Text">
          <Source>Go to commit...</Source>
          <Value>Ga naar revisie...</Value>
        </TranslationItem>
        <TranslationItem Name="label1" Property="Text">
          <Source>Find specific commit:</Source>
          <Value>Zoek specifieke commit:</Value>
        </TranslationItem>
      </translationItems>
    </TranslationCategory>
    <TranslationCategory Name="FormChooseTranslation">
      <translationItems>
        <TranslationItem Name="$this" Property="Text">
          <Source>Choose language</Source>
          <Value>Kies taal</Value>
        </TranslationItem>
        <TranslationItem Name="label1" Property="Text">
          <Source>Choose your language</Source>
          <Value>Kies uw taal</Value>
        </TranslationItem>
        <TranslationItem Name="label2" Property="Text">
          <Source>You can change the language at any time in the settings dialog</Source>
          <Value>U kunt de taal op elk gewenst moment wijzigen in het instellingenvenster</Value>
        </TranslationItem>
      </translationItems>
    </TranslationCategory>
    <TranslationCategory Name="FormCleanupRepository">
      <translationItems>
        <TranslationItem Name="$this" Property="Text">
          <Source>Cleanup repository</Source>
          <Value>Repository opschonen</Value>
        </TranslationItem>
        <TranslationItem Name="Cancel" Property="Text">
          <Source>Cancel</Source>
          <Value>Annuleren</Value>
        </TranslationItem>
        <TranslationItem Name="Cleanup" Property="Text">
          <Source>Cleanup</Source>
          <Value>Opschonen</Value>
        </TranslationItem>
        <TranslationItem Name="Preview" Property="Text">
          <Source>Preview</Source>
          <Value>Voorbeeld</Value>
        </TranslationItem>
        <TranslationItem Name="RemoveAll" Property="Text">
          <Source>Remove all untracked files</Source>
          <Value>Verwijdere alle bestanden buiten git</Value>
        </TranslationItem>
        <TranslationItem Name="RemoveDirectories" Property="Text">
          <Source>Remove untracked directories</Source>
          <Value>Verwijdere directories buiten git</Value>
        </TranslationItem>
        <TranslationItem Name="RemoveIngnored" Property="Text">
          <Source>Remove only ignored untracked files</Source>
          <Value>Verwijder alleen genegeerde bestanden buiten git</Value>
        </TranslationItem>
        <TranslationItem Name="RemoveNonIgnored" Property="Text">
          <Source>Remove only non-ignored untracked files</Source>
          <Value>Verwijder alleen niet genegeerde bestanden buiten git</Value>
        </TranslationItem>
        <TranslationItem Name="_reallyCleanupQuestion" Property="Text">
          <Source>Are you sure you want to cleanup the repository?</Source>
          <Value>Weet u zeker dat u de opslagplaats wilt opschonen?</Value>
        </TranslationItem>
        <TranslationItem Name="_reallyCleanupQuestionCaption" Property="Text">
          <Source>Cleanup</Source>
          <Value>Opschonen</Value>
        </TranslationItem>
        <TranslationItem Name="groupBox1" Property="Text">
          <Source>Cleanup repository</Source>
          <Value>Repository opschonen</Value>
        </TranslationItem>
      </translationItems>
    </TranslationCategory>
    <TranslationCategory Name="FormClone">
      <translationItems>
        <TranslationItem Name="$this" Property="Text">
          <Source>Clone</Source>
          <Value>Kloon</Value>
        </TranslationItem>
        <TranslationItem Name="Central" Property="Text">
          <Source>Central repository, no working dir  (--bare --shared=all)</Source>
          <Value>Centrale repository, geen werk directory (--bare)</Value>
        </TranslationItem>
        <TranslationItem Name="CentralRepository" Property="Text">
          <Source>P&amp;ublic repository, no working dir  (--bare)</Source>
          <Value>Centrale repository, geen werk directory (--bare)</Value>
        </TranslationItem>
        <TranslationItem Name="FromBrowse" Property="Text">
          <Source>&amp;Browse</Source>
          <Value>Bladeren</Value>
        </TranslationItem>
        <TranslationItem Name="LoadSSHKey" Property="Text">
          <Source>&amp;Load SSH key</Source>
          <Value>Laad SSH sleutel</Value>
        </TranslationItem>
        <TranslationItem Name="Ok" Property="Text">
          <Source>Clone</Source>
          <Value>Kloon</Value>
        </TranslationItem>
        <TranslationItem Name="Personal" Property="Text">
          <Source>Personal repository</Source>
          <Value>Persoonlijke repository</Value>
        </TranslationItem>
        <TranslationItem Name="PersonalRepository" Property="Text">
          <Source>&amp;Personal repository</Source>
          <Value>Persoonlijke repository</Value>
        </TranslationItem>
        <TranslationItem Name="ToBrowse" Property="Text">
          <Source>B&amp;rowse</Source>
          <Value>Bladeren</Value>
        </TranslationItem>
        <TranslationItem Name="_infoDirectoryExists" Property="Text">
          <Source>(Directory already exists)</Source>
          <Value>(Directorie bestaat al)</Value>
        </TranslationItem>
        <TranslationItem Name="_infoDirectoryNew" Property="Text">
          <Source>(New directory)</Source>
          <Value>(Nieuwe directorie)</Value>
        </TranslationItem>
        <TranslationItem Name="_infoNewRepositoryLocation" Property="Text">
          <Source>The repository will be cloned to a new directory located here:
{0}</Source>
          <Value>De opslagplaats zal gekloond worden naar de nieuwe directorie:
{0}</Value>
        </TranslationItem>
        <TranslationItem Name="_questionOpenRepo" Property="Text">
          <Source>The repository has been cloned successfully.
Do you want to open the new repository "{0}" now?</Source>
          <Value>De opslagplaats is succesvol gekloond.
Wilt u de nieuwe repository "{0}" openen?</Value>
        </TranslationItem>
        <TranslationItem Name="_questionOpenRepoCaption" Property="Text">
          <Source>Open</Source>
          <Value>Openen</Value>
        </TranslationItem>
        <TranslationItem Name="brachLabel" Property="Text">
          <Source>&amp;Branch:</Source>
          <Value>Vertakking</Value>
        </TranslationItem>
        <TranslationItem Name="cbIntializeAllSubmodules" Property="Text">
          <Source>Initialize all submodules</Source>
          <Value>Initialiseer alle submodules</Value>
        </TranslationItem>
        <TranslationItem Name="groupBox1" Property="Text">
          <Source>Repository type</Source>
          <Value>Repository type</Value>
        </TranslationItem>
        <TranslationItem Name="label1" Property="Text">
          <Source>&amp;Repository to clone:</Source>
          <Value>Te klonen repository</Value>
        </TranslationItem>
        <TranslationItem Name="label2" Property="Text">
          <Source>&amp;Destination:</Source>
          <Value>Bestemming</Value>
        </TranslationItem>
        <TranslationItem Name="label3" Property="Text">
          <Source>&amp;Subdirectory to create:</Source>
          <Value>Aan te maken subdirectory</Value>
        </TranslationItem>
        <TranslationItem Name="Info" Property="Text" type="obsolete">
          <Source>The repository will be cloned to a new directory located here:
[&amp;Destination:]\GitExtensions</Source>
          <Value>De repositorie zal gekloond worden naar een nieuwe direcorie:
     [destination]\Development</Value>
        </TranslationItem>
      </translationItems>
    </TranslationCategory>
    <TranslationCategory Name="FormCommandlineHelp">
      <translationItems>
        <TranslationItem Name="$this" Property="Text">
          <Source>Commandline usage</Source>
          <Value>Commandline opties</Value>
        </TranslationItem>
        <TranslationItem Name="label1" Property="Text">
          <Source>Supported commandline arguments for
gitex.cmd / gitex (located in the same folder as GitExtensions.exe):</Source>
          <Value>Ondersteunde commandline argumenten:</Value>
        </TranslationItem>
      </translationItems>
    </TranslationCategory>
    <TranslationCategory Name="FormCommit">
      <translationItems>
        <TranslationItem Name="$this" Property="Text">
          <Source>Commit</Source>
          <Value>Commit</Value>
        </TranslationItem>
        <TranslationItem Name="Amend" Property="Text">
          <Source>&amp;Amend Commit</Source>
          <Value>&amp;Wijzig laatste commit</Value>
        </TranslationItem>
        <TranslationItem Name="Cancel" Property="Text">
          <Source>Cancel</Source>
          <Value>Annuleren</Value>
        </TranslationItem>
        <TranslationItem Name="Commit" Property="Text">
          <Source>&amp;Commit</Source>
          <Value>&amp;Commit</Value>
        </TranslationItem>
        <TranslationItem Name="CommitAndPush" Property="Text">
          <Source>C&amp;ommit &amp;&amp; push</Source>
          <Value>Commit &amp;&amp; &amp;verzend</Value>
        </TranslationItem>
        <TranslationItem Name="Ok" Property="Text">
          <Source>Commit</Source>
          <Value>Commit</Value>
        </TranslationItem>
        <TranslationItem Name="Reset" Property="Text" type="unfinished">
          <Source>Reset all changes</Source>
          <OldSource>Reset changes</OldSource>
          <Value>Reset wijzigingen</Value>
        </TranslationItem>
        <TranslationItem Name="SolveMergeconflicts" Property="Text">
          <Source>There are unresolved mergeconflicts
</Source>
          <Value>Er zijn niet opgeloste samenvoeg conflicten</Value>
        </TranslationItem>
        <TranslationItem Name="StageInSuperproject" Property="Text">
          <Source>Stage in Superproject</Source>
          <Value>Klaarzetten in Superproject</Value>
        </TranslationItem>
        <TranslationItem Name="_amendCommit" Property="Text">
          <Source>You are about to rewrite history.
Only use amend if the commit is not published yet!

Do you want to continue?</Source>
          <Value>U staat op het punt de geschienis te herschrijven.
Gebruik deze optie alleen als de commit nog niet verzonden is!

Weet u zeker dat u door wilt gaan?</Value>
        </TranslationItem>
        <TranslationItem Name="_amendCommitCaption" Property="Text">
          <Source>Amend commit</Source>
          <Value>Commit uitbreiden</Value>
        </TranslationItem>
        <TranslationItem Name="_commitMessageDisabled" Property="Text">
          <Source>Commit Message is requested during commit</Source>
          <Value>Vraag naar commit melding tijdens commit</Value>
        </TranslationItem>
        <TranslationItem Name="_commitMsgFirstLineInvalid" Property="Text">
          <Source>First line of commit message contains too many characters.
Do you want to continue?</Source>
          <Value>De eerste regel van de commit melding heeft te veel berichten.
Wilt u doorgaan?</Value>
        </TranslationItem>
        <TranslationItem Name="_commitMsgLineInvalid" Property="Text">
          <Source>The following line of commit message contains too many characters:

{0}

Do you want to continue?</Source>
          <Value>De volgende regel in de commit meldig bevat teveel karakters:

{0}

Weet u zeker dat u wilt doorgaan?</Value>
        </TranslationItem>
        <TranslationItem Name="_commitMsgRegExNotMatched" Property="Text">
          <Source>Commit message does not match RegEx.
Do you want to continue?</Source>
          <Value>Commit melding voldoet niet aan de RegEx.
Weet u zeker dat u wilt doorgaan?</Value>
        </TranslationItem>
        <TranslationItem Name="_commitMsgSecondLineNotEmpty" Property="Text">
          <Source>Second line of commit message is not empty.
Do you want to continue?</Source>
          <Value>De tweede regel van de commit melding is niet leeg.
Weet u zeker dat u wilt doorgaan?</Value>
        </TranslationItem>
        <TranslationItem Name="_commitTemplateSettings" Property="Text">
          <Source>Settings</Source>
          <Value>Instellingen</Value>
        </TranslationItem>
        <TranslationItem Name="_commitValidationCaption" Property="Text" type="unfinished">
          <Source>Commit validation</Source>
          <Value>Commit validatie</Value>
        </TranslationItem>
        <TranslationItem Name="_deleteFailed" Property="Text">
          <Source>Delete file failed</Source>
          <Value>Het verwijderen van het bestand is mislukt</Value>
        </TranslationItem>
        <TranslationItem Name="_deleteSelectedFiles" Property="Text">
          <Source>Are you sure you want delete the selected file(s)?</Source>
          <Value>Weet u zeker dat u de geselecteerde bestanden wilt verwijderen?</Value>
        </TranslationItem>
        <TranslationItem Name="_deleteSelectedFilesCaption" Property="Text">
          <Source>Delete</Source>
          <Value>Verwijderen</Value>
        </TranslationItem>
        <TranslationItem Name="_deleteUntrackedFiles" Property="Text">
          <Source>Are you sure you want to delete all untracked files?</Source>
          <Value>Weet u zeker dat u alle nieuwe bestanden wilt verwijderen?</Value>
        </TranslationItem>
        <TranslationItem Name="_deleteUntrackedFilesCaption" Property="Text">
          <Source>Delete untracked files.</Source>
          <Value>Verwijder nieuwe bestanden</Value>
        </TranslationItem>
        <TranslationItem Name="_enterCommitMessage" Property="Text">
          <Source>Please enter commit message</Source>
          <Value>Voer commit melding in</Value>
        </TranslationItem>
        <TranslationItem Name="_enterCommitMessageCaption" Property="Text">
          <Source>Commit message</Source>
          <Value>Commit melding</Value>
        </TranslationItem>
        <TranslationItem Name="_enterCommitMessageHint" Property="Text">
          <Source>Enter commit message</Source>
          <Value>Voer commit melding in</Value>
        </TranslationItem>
        <TranslationItem Name="_formTitle" Property="Text">
          <Source>Commit to {0} ({1})</Source>
          <Value>Commit naar {0} ({1})</Value>
        </TranslationItem>
        <TranslationItem Name="_mergeConflicts" Property="Text">
          <Source>There are unresolved mergeconflicts, solve mergeconflicts before committing.</Source>
          <Value>Er zijn niet opgeloste samenvoeg conflicten. Deze moeten opgelost worden voordat u een commit kunt maken.</Value>
        </TranslationItem>
        <TranslationItem Name="_mergeConflictsCaption" Property="Text">
          <Source>Merge conflicts</Source>
          <Value>Samenvoeg conflicten</Value>
        </TranslationItem>
        <TranslationItem Name="_noFilesStagedAndConfirmAnEmptyMergeCommit" Property="Text" type="unfinished">
          <Source>There are no files staged for this commit.
Are you sure you want to commit?</Source>
          <Value>Er zijn geen bestanden klaargezet voor deze commit. Weet u zeker dat u wilt doorgaan?</Value>
        </TranslationItem>
        <TranslationItem Name="_noFilesStagedAndNothingToCommit" Property="Text">
          <Source>There are no files staged for this commit.</Source>
          <Value>Er zijn geen bestanden klaargezet voor deze commit.</Value>
        </TranslationItem>
        <TranslationItem Name="_noFilesStagedButSuggestToCommitAllUnstaged" Property="Text">
          <Source>There are no files staged for this commit. Stage and commit all unstaged files?</Source>
          <Value>Er zijn bestanden klaargezet voor deze commit. Alle gewijzigde bestanden klaarzetten en committen?</Value>
        </TranslationItem>
        <TranslationItem Name="_noStagedChanges" Property="Text">
          <Source>There are no staged changes</Source>
          <Value>Er zijn geen klaargezette wijzigingen</Value>
        </TranslationItem>
        <TranslationItem Name="_noUnstagedChanges" Property="Text">
          <Source>There are no unstaged changes</Source>
          <Value>Er zijn geen wijzigingen</Value>
        </TranslationItem>
        <TranslationItem Name="_notOnBranch" Property="Text">
          <Source>This commit will be unreferenced when switching to another branch and can be lost.

Do you want to continue?</Source>
          <Value>U bent niet aan het werk op een vertakking. 
Deze commit zal daarom niet in een vertakking voorkomen en kan verloren gaan.

Weet u zeker dat u wilt doorgaan?</Value>
        </TranslationItem>
        <TranslationItem Name="_notOnBranchButtons" Property="Text">
          <Source>Checkout branch|Continue</Source>
          <Value>Vertakking uitchecken|Doorgaan</Value>
        </TranslationItem>
        <TranslationItem Name="_notOnBranchCaption" Property="Text">
          <Source>Not on a branch</Source>
          <Value>Geen vertakking geselecteerd</Value>
        </TranslationItem>
        <TranslationItem Name="_notOnBranchMainInstruction" Property="Text">
          <Source>You are not working on a branch</Source>
          <Value>U bent momenteel niet op een vertakking aan het werk</Value>
        </TranslationItem>
        <TranslationItem Name="_onlyStageChunkOfSingleFileError" Property="Text">
          <Source>You can only use this option when selecting a single file</Source>
          <Value>U kunt deze optie alleen gebruiken op een enkel bestand</Value>
        </TranslationItem>
        <TranslationItem Name="_resetChangesCaption" Property="Text">
          <Source>Reset changes</Source>
          <Value>Alle wijzigingen ongedaan maken</Value>
        </TranslationItem>
        <TranslationItem Name="_resetSelectedChangesText" Property="Text">
          <Source>Are you sure you want to reset all selected files?</Source>
          <Value>Weet u zeker dat u de wijzigingen in de alle bestanden ongedaan wilt maken?</Value>
        </TranslationItem>
        <TranslationItem Name="_resetSelectedLines" Property="Text">
          <Source>Reset selected line(s)</Source>
          <Value>Geselecteerde wijzigingen terugzetten</Value>
        </TranslationItem>
        <TranslationItem Name="_resetSelectedLinesConfirmation" Property="Text">
          <Source>Are you sure you want to reset the changes to the selected lines?</Source>
          <Value>Weet u zeker dat u de wijzigingen van de geselecteerde regels wilt terugzetten?</Value>
        </TranslationItem>
        <TranslationItem Name="_resetSelectedLinesToolStripMenuItem" Property="Text">
          <Source>Reset selected line(s)</Source>
          <Value>Geselecteerde wijzigingen terugzetten</Value>
        </TranslationItem>
        <TranslationItem Name="_resetStageChunkOfFileCaption" Property="Text">
          <Source>Unstage chunk of file</Source>
          <Value>Zet deel van bestand terug</Value>
        </TranslationItem>
        <TranslationItem Name="_selectOnlyOneFile" Property="Text">
          <Source>You must have only one file selected.</Source>
          <Value>Selecteer 1 bestand</Value>
        </TranslationItem>
        <TranslationItem Name="_selectOnlyOneFileCaption" Property="Text">
          <Source>Error</Source>
          <Value>Fout</Value>
        </TranslationItem>
        <TranslationItem Name="_selectionFilterErrorToolTip" Property="Text">
          <Source>Error {0}</Source>
          <Value>Fout {0}</Value>
        </TranslationItem>
        <TranslationItem Name="_selectionFilterToolTip" Property="Text">
          <Source>Enter a regular expression to select unstaged files.</Source>
          <Value>Voer een reguliere expressie in om niet klaargezette bestanden te selecteren.</Value>
        </TranslationItem>
        <TranslationItem Name="_stageDetails" Property="Text">
          <Source>Stage Details</Source>
          <Value>Details</Value>
        </TranslationItem>
        <TranslationItem Name="_stageFiles" Property="Text">
          <Source>Stage {0} files</Source>
          <Value>{0} Bestanden klaargezet</Value>
        </TranslationItem>
        <TranslationItem Name="_stageSelectedLines" Property="Text">
          <Source>Stage selected line(s)</Source>
          <Value>Geselecteerde regel(s) klaarzetten</Value>
        </TranslationItem>
        <TranslationItem Name="_stageSelectedLinesToolStripMenuItem" Property="Text">
          <Source>Stage selected line(s)</Source>
          <Value>Geselecteerde regel(s) klaarzetten</Value>
        </TranslationItem>
        <TranslationItem Name="_unstageSelectedLines" Property="Text">
          <Source>Unstage selected line(s)</Source>
          <Value>Geselecteerde regel(s) terugzetten</Value>
        </TranslationItem>
        <TranslationItem Name="addFileTogitignoreToolStripMenuItem" Property="Text">
          <Source>Add file to .gitignore</Source>
          <Value>Voeg bestand toe aan .gitignore</Value>
        </TranslationItem>
        <TranslationItem Name="closeDialogAfterAllFilesCommittedToolStripMenuItem" Property="Text">
          <Source>Close dialog when all changes are committed</Source>
          <Value>Sluit dialoog wanneer alle wijzigingen zijn gecommit</Value>
        </TranslationItem>
        <TranslationItem Name="closeDialogAfterEachCommitToolStripMenuItem" Property="Text">
          <Source>Close dialog after each commit</Source>
          <Value>Sluit dialoog na iedere commit</Value>
        </TranslationItem>
        <TranslationItem Name="commitCursorColumnLabel" Property="Text">
          <Source>Col</Source>
          <Value>Kol</Value>
        </TranslationItem>
        <TranslationItem Name="commitCursorLineLabel" Property="Text">
          <Source>Ln</Source>
          <Value>Ln</Value>
        </TranslationItem>
        <TranslationItem Name="commitMessageToolStripMenuItem" Property="Text">
          <Source>Commit &amp;message</Source>
          <Value>Commit &amp;melding</Value>
        </TranslationItem>
        <TranslationItem Name="commitSubmoduleChanges" Property="Text">
          <Source>Commit submodule changes</Source>
          <Value>Commit wijzigingen in submodule</Value>
        </TranslationItem>
        <TranslationItem Name="commitTemplatesToolStripMenuItem" Property="Text">
          <Source>Commit &amp;templates</Source>
          <Value>Commit &amp;templates</Value>
        </TranslationItem>
        <TranslationItem Name="copyFolderNameMenuItem" Property="Text">
          <Source>Copy folder name</Source>
          <Value>Kopieer directorie naam</Value>
        </TranslationItem>
        <TranslationItem Name="deleteAllUntrackedFilesToolStripMenuItem" Property="Text">
          <Source>Delete all untracked files</Source>
          <Value>Verwijder alle niet gevolgde bestanden</Value>
        </TranslationItem>
        <TranslationItem Name="deleteFileToolStripMenuItem" Property="Text">
          <Source>Delete file</Source>
          <Value>Verwijder bestand</Value>
        </TranslationItem>
        <TranslationItem Name="deleteSelectedFilesToolStripMenuItem" Property="Text">
          <Source>Delete selected files</Source>
          <Value>Verwijder geselecteerde bestanden</Value>
        </TranslationItem>
        <TranslationItem Name="editFileToolStripMenuItem" Property="Text">
          <Source>Edit file</Source>
          <Value>Wijzig bestand</Value>
        </TranslationItem>
        <TranslationItem Name="editGitIgnoreToolStripMenuItem" Property="Text">
          <Source>Edit ignored files</Source>
          <Value>Wijzig genegeerde bestanden</Value>
        </TranslationItem>
        <TranslationItem Name="filenameToClipboardToolStripMenuItem" Property="Text">
          <Source>Copy full path</Source>
          <Value>Bestandsnaam naar clipbord</Value>
        </TranslationItem>
        <TranslationItem Name="generateListOfChangesInSubmodulesChangesToolStripMenuItem" Property="Text">
          <Source>Generate a list of changes in submodules</Source>
          <Value>Genereer een lijst met wijzigingen in de submodules</Value>
        </TranslationItem>
        <TranslationItem Name="interactiveAddtoolStripMenuItem" Property="Text">
          <Source>Interactive Add</Source>
          <Value>Interactief toevoegen</Value>
        </TranslationItem>
        <TranslationItem Name="llShowPreview" Property="Text">
          <Source>This file is over 5 MB. Click to show preview</Source>
          <Value>Het bestand is groter dan 5 MB. Klik om het bestand te laden.</Value>
        </TranslationItem>
        <TranslationItem Name="openContainingFolderToolStripMenuItem" Property="Text">
          <Source>Open containing folder</Source>
          <Value>Open bestands directorie</Value>
        </TranslationItem>
        <TranslationItem Name="openDiffMenuItem" Property="Text">
          <Source>Open with Difftool</Source>
          <Value>Open met Difftool</Value>
        </TranslationItem>
        <TranslationItem Name="openFolderMenuItem" Property="Text">
          <Source>Open folder</Source>
          <Value>Open directorie</Value>
        </TranslationItem>
        <TranslationItem Name="openSubmoduleMenuItem" Property="Text">
          <Source>Open with Git Extensions</Source>
          <Value>Openen met Git Extensions...</Value>
        </TranslationItem>
        <TranslationItem Name="openToolStripMenuItem" Property="Text">
          <Source>Open</Source>
          <Value>Open</Value>
        </TranslationItem>
        <TranslationItem Name="openWithDifftoolToolStripMenuItem" Property="Text">
          <Source>Open with difftool</Source>
          <Value>Openen met Difftool</Value>
        </TranslationItem>
        <TranslationItem Name="openWithToolStripMenuItem" Property="Text">
          <Source>Open with</Source>
          <Value>Openen met</Value>
        </TranslationItem>
        <TranslationItem Name="refreshDialogOnFormFocusToolStripMenuItem" Property="Text">
          <Source>Refresh dialog on form focus</Source>
          <Value>Ververs dialoog op focus</Value>
        </TranslationItem>
        <TranslationItem Name="resetAlltrackedChangesToolStripMenuItem" Property="Text">
          <Source>Reset all (tracked) changes</Source>
          <Value>Wijzigingen in alle bestanden ongedaan maken.</Value>
        </TranslationItem>
        <TranslationItem Name="resetChanges" Property="Text">
          <Source>Reset file or directory changes</Source>
          <Value>Wijzigingen ongedaan maken</Value>
        </TranslationItem>
        <TranslationItem Name="resetPartOfFileToolStripMenuItem" Property="Text">
          <Source>Reset chunk of file</Source>
          <Value>Reset deel van bestand</Value>
        </TranslationItem>
        <TranslationItem Name="resetSelectedFilesToolStripMenuItem" Property="Text">
          <Source>Reset selected files</Source>
          <Value>Wijzigingen in geselecteerde bestanden ongedaan maken</Value>
        </TranslationItem>
        <TranslationItem Name="resetSubmoduleChanges" Property="Text">
          <Source>Reset submodule changes</Source>
          <Value>Wijzigingen in submodule terugzetten</Value>
        </TranslationItem>
        <TranslationItem Name="selectionFilterToolStripMenuItem" Property="Text">
          <Source>Selection filter</Source>
          <Value>Selectie filter</Value>
        </TranslationItem>
        <TranslationItem Name="showIgnoredFilesToolStripMenuItem" Property="Text">
          <Source>Show ignored files</Source>
          <Value>Toon genegeerde bestanden</Value>
        </TranslationItem>
        <TranslationItem Name="showUntrackedFilesToolStripMenuItem" Property="Text">
          <Source>Show untracked files</Source>
          <Value>Toon niet gevolgde bestanden</Value>
        </TranslationItem>
        <TranslationItem Name="signOffToolStripMenuItem" Property="Text">
          <Source>Sign-off commit</Source>
          <Value>Sign-off commit</Value>
        </TranslationItem>
        <TranslationItem Name="stashSubmoduleChangesToolStripMenuItem" Property="Text">
          <Source>Stash submodule changes</Source>
          <Value>Stash wijzigingen in submodule</Value>
        </TranslationItem>
        <TranslationItem Name="submoduleSummaryMenuItem" Property="Text">
          <Source>View summary</Source>
          <Value>Bekijk samenvatting</Value>
        </TranslationItem>
        <TranslationItem Name="toolAuthorLabelItem" Property="Text">
          <Source>Author: (Format: "name &lt;mail&gt;")</Source>
          <Value>Auteur: (formaat: "naam &lt;email&gt;")</Value>
        </TranslationItem>
        <TranslationItem Name="toolRefreshItem" Property="Text">
          <Source>Refresh</Source>
          <Value>Verversen</Value>
        </TranslationItem>
        <TranslationItem Name="toolStageAllItem" Property="Text">
          <Source>Stage All</Source>
          <Value>Alles klaarzetten</Value>
        </TranslationItem>
        <TranslationItem Name="toolStageItem" Property="Text">
          <Source>&amp;Stage</Source>
          <Value>Klaarzetten</Value>
        </TranslationItem>
        <TranslationItem Name="toolStripLabel1" Property="Text">
          <Source>Selection Filter</Source>
          <Value>Selectie filter</Value>
        </TranslationItem>
        <TranslationItem Name="toolStripMenuItem10" Property="Text">
          <Source>Open containing folder</Source>
          <Value>Open bestands directorie</Value>
        </TranslationItem>
        <TranslationItem Name="toolStripMenuItem11" Property="Text">
          <Source>Edit file</Source>
          <Value>Wijzig bestand</Value>
        </TranslationItem>
        <TranslationItem Name="toolStripMenuItem14" Property="Text">
          <Source>Copy full path</Source>
          <Value>Bestandsnaam naar clipbord</Value>
        </TranslationItem>
        <TranslationItem Name="toolStripMenuItem3" Property="Text">
          <Source>Options</Source>
          <Value>Opties</Value>
        </TranslationItem>
        <TranslationItem Name="toolStripMenuItem6" Property="Text">
          <Source>View file history</Source>
          <Value>Bekijk bestands geschiedenis</Value>
        </TranslationItem>
        <TranslationItem Name="toolStripMenuItem7" Property="Text">
          <Source>Open</Source>
          <Value>Open</Value>
        </TranslationItem>
        <TranslationItem Name="toolStripMenuItem8" Property="Text">
          <Source>Open with</Source>
          <Value>Openen met</Value>
        </TranslationItem>
        <TranslationItem Name="toolStripMenuItem9" Property="Text">
          <Source>Open with difftool</Source>
          <Value>Openen met Difftool</Value>
        </TranslationItem>
        <TranslationItem Name="toolUnstageAllItem" Property="Text">
          <Source>Unstage All</Source>
          <Value>Alles terugzetten</Value>
        </TranslationItem>
        <TranslationItem Name="toolUnstageItem" Property="Text">
          <Source>&amp;Unstage</Source>
          <Value>Terugzetten</Value>
        </TranslationItem>
        <TranslationItem Name="updateSubmoduleMenuItem" Property="Text">
          <Source>Update submodule</Source>
          <Value>Update submodules</Value>
        </TranslationItem>
        <TranslationItem Name="viewFileHistoryToolStripItem" Property="Text">
          <Source>View file history</Source>
          <Value>Bekijk bestands geschiedenis</Value>
        </TranslationItem>
        <TranslationItem Name="viewHistoryMenuItem" Property="Text">
          <Source>View history</Source>
          <Value>Versie geschiedenis</Value>
        </TranslationItem>
        <TranslationItem Name="workingToolStripMenuItem" Property="Text">
          <Source>Working dir changes</Source>
          <Value>Wijzigingen in werk directory</Value>
        </TranslationItem>
        <TranslationItem Name="_alsoDeleteUntrackedFiles" Property="Text" type="obsolete">
          <Source>Do you also want to delete the new files that are in the selection?

Choose 'No' to keep all new files.</Source>
          <Value>Wilt u ook de nieuwe bestanden in de selectie verwijderen?

Kies 'Nee' om nieuwe bestanden te behouden.</Value>
        </TranslationItem>
        <TranslationItem Name="_resetChangesText" Property="Text" type="obsolete">
          <Source>Are you sure you want to reset the changes to the selected files?</Source>
          <Value>Weet u zeker dat u de wijzigingen in de geselecteerde bestanden ongedaan wilt maken?</Value>
        </TranslationItem>
      </translationItems>
    </TranslationCategory>
    <TranslationCategory Name="FormCommitCount">
      <translationItems>
        <TranslationItem Name="$this" Property="Text">
          <Source>Commit count</Source>
          <Value>Aantal commits</Value>
        </TranslationItem>
        <TranslationItem Name="cbIncludeSubmodules" Property="Text">
          <Source>Include submodules</Source>
          <Value>Submodules meenemen</Value>
        </TranslationItem>
      </translationItems>
    </TranslationCategory>
    <TranslationCategory Name="FormCommitDiff">
      <translationItems>
        <TranslationItem Name="$this" Property="Text" type="unfinished">
          <Source>Diff</Source>
          <Value>Verschillen</Value>
        </TranslationItem>
      </translationItems>
    </TranslationCategory>
    <TranslationCategory Name="FormCommitTemplateSettings">
      <translationItems>
        <TranslationItem Name="$this" Property="Text">
          <Source>Commit template settings</Source>
          <Value>Commit template instellingen</Value>
        </TranslationItem>
        <TranslationItem Name="_emptyTemplate" Property="Text">
          <Source>empty</Source>
          <Value>leeg</Value>
        </TranslationItem>
        <TranslationItem Name="buttonCancel" Property="Text">
          <Source>Cancel</Source>
          <Value>Annuleren</Value>
        </TranslationItem>
        <TranslationItem Name="buttonOk" Property="Text">
          <Source>OK</Source>
          <Value>OK</Value>
        </TranslationItem>
        <TranslationItem Name="groupBoxCommitTemplates" Property="Text">
          <Source>Commit templates</Source>
          <Value>Commit templates</Value>
        </TranslationItem>
        <TranslationItem Name="groupBoxCommitValidation" Property="Text">
          <Source>Commit validation</Source>
          <Value>Commit validatie</Value>
        </TranslationItem>
        <TranslationItem Name="labelAutoWrap" Property="Text" type="unfinished">
          <Source>Auto-wrap commit message (except subject line)</Source>
          <Value />
        </TranslationItem>
        <TranslationItem Name="labelCommitTemplate" Property="Text">
          <Source>Commit template:</Source>
          <Value>Commit templet:</Value>
        </TranslationItem>
        <TranslationItem Name="labelCommitTemplateName" Property="Text">
          <Source>Name:</Source>
          <Value>Naam:</Value>
        </TranslationItem>
        <TranslationItem Name="labelMaxFirstLineLength" Property="Text" type="unfinished">
          <Source>Maximum numbers of characters in first line (0 = check disabled):</Source>
          <Value />
        </TranslationItem>
        <TranslationItem Name="labelMaxLineLength" Property="Text" type="unfinished">
          <Source>Maximum numbers of characters per line (0 = check disabled):</Source>
          <Value />
        </TranslationItem>
        <TranslationItem Name="labelRegExCheck" Property="Text" type="unfinished">
          <Source>Commit must match following RegEx (Empty = check disabled):</Source>
          <Value />
        </TranslationItem>
        <TranslationItem Name="labelSecondLineEmpty" Property="Text">
          <Source>Second line must be empty:</Source>
          <Value>De tweede regel moet leeg zijn:</Value>
        </TranslationItem>
        <TranslationItem Name="labelUseIndent" Property="Text">
          <Source>Indent lines after first line:</Source>
          <Value>Inspringen na eerste regen:</Value>
        </TranslationItem>
      </translationItems>
    </TranslationCategory>
    <TranslationCategory Name="FormContributors">
      <translationItems>
        <TranslationItem Name="$this" Property="Text">
          <Source>Contributors</Source>
          <Value>Medewerkers</Value>
        </TranslationItem>
        <TranslationItem Name="codersLabel" Property="Text">
          <Source>Coders</Source>
          <Value>Coders</Value>
        </TranslationItem>
        <TranslationItem Name="designersLabel" Property="Text">
          <Source>Designers</Source>
          <Value>Ontwerpers</Value>
        </TranslationItem>
        <TranslationItem Name="label1" Property="Text">
          <Source>Coders:</Source>
          <Value>Coders:</Value>
        </TranslationItem>
        <TranslationItem Name="label2" Property="Text">
          <Source>Translators:</Source>
          <Value>Vertalers:</Value>
        </TranslationItem>
        <TranslationItem Name="label4" Property="Text">
          <Source>Logo design:</Source>
          <Value>Disigners:</Value>
        </TranslationItem>
        <TranslationItem Name="translatorsLabel" Property="Text">
          <Source>Translators</Source>
          <Value>Vertalers</Value>
        </TranslationItem>
      </translationItems>
    </TranslationCategory>
    <TranslationCategory Name="FormCreateBranch">
      <translationItems>
        <TranslationItem Name="$this" Property="Text" type="unfinished">
          <Source>Create branch</Source>
          <OldSource>Create Branch</OldSource>
          <Value>Vertakking aanmaken</Value>
        </TranslationItem>
        <TranslationItem Name="CheckoutAfterCreate" Property="Text">
          <Source>Checkout after create</Source>
          <Value>Vertakking uitchecken na aanmaken</Value>
        </TranslationItem>
        <TranslationItem Name="ClearOrphan" Property="Text">
          <Source>Clear working dir and index</Source>
          <Value>Werkdirectorie en index opschonen</Value>
        </TranslationItem>
        <TranslationItem Name="Ok" Property="Text">
          <Source>Create branch</Source>
          <Value>Vertakking aanmaken</Value>
        </TranslationItem>
        <TranslationItem Name="Orphan" Property="Text">
          <Source>Create orphan</Source>
          <Value>Maak niet gerelateerde branch</Value>
        </TranslationItem>
        <TranslationItem Name="_branchNameIsEmpty" Property="Text">
          <Source>Enter branch name.</Source>
          <Value>Voer naam voor vertakking in</Value>
        </TranslationItem>
        <TranslationItem Name="_branchNameIsNotValud" Property="Text">
          <Source>“{0}” is not valid branch name.</Source>
          <Value>'{0}' is geen geldige naam voor een vertakking</Value>
        </TranslationItem>
        <TranslationItem Name="_noRevisionSelected" Property="Text">
          <Source>Select 1 revision to create the branch on.</Source>
          <Value>Selecteer 1 revisie om de vertakking op aan te maken.</Value>
        </TranslationItem>
        <TranslationItem Name="groupBox1" Property="Text" type="unfinished">
          <Source>Orphan</Source>
          <Value>Orphan</Value>
        </TranslationItem>
        <TranslationItem Name="label1" Property="Text">
          <Source>Branch name</Source>
          <Value>Naam vertakking</Value>
        </TranslationItem>
        <TranslationItem Name="label2" Property="Text">
          <Source>Create branch at this revision</Source>
          <Value>Maak vertakking aan op deze revisie</Value>
        </TranslationItem>
        <TranslationItem Name="label3" Property="Text">
          <Source>or choose another one.</Source>
          <Value>of kies een andere</Value>
        </TranslationItem>
      </translationItems>
    </TranslationCategory>
    <TranslationCategory Name="FormCreateTagAtRevision">
      <translationItems>
        <TranslationItem Name="$this" Property="Text">
          <Source>Create tag</Source>
          <Value>Maak label</Value>
        </TranslationItem>
        <TranslationItem Name="ForceTag" Property="Text">
          <Source>Force</Source>
          <Value>Forceer</Value>
        </TranslationItem>
        <TranslationItem Name="Ok" Property="Text">
          <Source>Create tag</Source>
          <Value>Maak label</Value>
        </TranslationItem>
        <TranslationItem Name="_messageCaption" Property="Text">
          <Source>Tag</Source>
          <Value>Label</Value>
        </TranslationItem>
        <TranslationItem Name="_noRevisionSelected" Property="Text">
          <Source>Select 1 revision to create the tag on.</Source>
          <Value>Selecteer 1 revisie om het label op aan te maken.</Value>
        </TranslationItem>
        <TranslationItem Name="_noTagMessage" Property="Text">
          <Source>Please enter a tag message</Source>
          <Value>Voer een label bericht in</Value>
        </TranslationItem>
        <TranslationItem Name="_pushToCaption" Property="Text">
          <Source>Push tag to '{0}'</Source>
          <Value>Verzenden label naar {0}</Value>
        </TranslationItem>
        <TranslationItem Name="annotate" Property="Text">
          <Source>Create annotated tag</Source>
          <Value>Maak geannoteerd label</Value>
        </TranslationItem>
        <TranslationItem Name="label1" Property="Text">
          <Source>Tag name</Source>
          <Value>Label naam</Value>
        </TranslationItem>
        <TranslationItem Name="label2" Property="Text">
          <Source>Message</Source>
          <Value>Bericht</Value>
        </TranslationItem>
        <TranslationItem Name="label3" Property="Text">
          <Source>Create tag at this revision</Source>
          <Value>Maak label op deze revisie</Value>
        </TranslationItem>
        <TranslationItem Name="label4" Property="Text">
          <Source>or choose another one.</Source>
          <Value>of kies een andere</Value>
        </TranslationItem>
        <TranslationItem Name="pushTag" Property="Text">
          <Source>Push tag to '{0}'</Source>
          <Value>Verzenden label naar {0}</Value>
        </TranslationItem>
      </translationItems>
    </TranslationCategory>
    <TranslationCategory Name="FormDashboardCategoryTitle">
      <translationItems>
        <TranslationItem Name="$this" Property="Text">
          <Source>Enter Caption</Source>
          <Value>Title</Value>
        </TranslationItem>
        <TranslationItem Name="OkButton" Property="Text">
          <Source>OK</Source>
          <Value>OK</Value>
        </TranslationItem>
        <TranslationItem Name="_needEnterCaptionText" Property="Text">
          <Source>You need to enter a caption.</Source>
          <Value>Het is verplicht een titel op te geven</Value>
        </TranslationItem>
        <TranslationItem Name="_needEnterCaptionTextCaption" Property="Text">
          <Source>Enter caption</Source>
          <Value>Voer titel in</Value>
        </TranslationItem>
        <TranslationItem Name="label1" Property="Text">
          <Source>Enter caption</Source>
          <Value>Title</Value>
        </TranslationItem>
      </translationItems>
    </TranslationCategory>
    <TranslationCategory Name="FormDashboardEditor">
      <translationItems>
        <TranslationItem Name="$this" Property="Text">
          <Source>Start Page</Source>
          <Value>Start pagina</Value>
        </TranslationItem>
      </translationItems>
    </TranslationCategory>
    <TranslationCategory Name="FormDeleteBranch">
      <translationItems>
        <TranslationItem Name="$this" Property="Text">
          <Source>Delete branch</Source>
          <Value>Verwijder vertakking</Value>
        </TranslationItem>
        <TranslationItem Name="ForceDelete" Property="Text">
          <Source>Force delete</Source>
          <Value>Gerforceerd verwijderen</Value>
        </TranslationItem>
        <TranslationItem Name="Ok" Property="Text">
          <Source>Delete</Source>
          <Value>Verwijderen</Value>
        </TranslationItem>
        <TranslationItem Name="_cannotDeleteCurrentBranchMessage" Property="Text">
          <Source>Cannot delete the branch “{0}” which you are currently on.</Source>
          <Value>Het is niet mogelijk vertakking "{0}" te verwijderen omdat deze is uitgechecked.</Value>
        </TranslationItem>
        <TranslationItem Name="_deleteBranchCaption" Property="Text">
          <Source>Delete branches</Source>
          <Value>Verwijder vertakking</Value>
        </TranslationItem>
        <TranslationItem Name="_deleteBranchQuestion" Property="Text">
          <Source>Are you sure you want to delete selected branches?
Deleting a branch can cause commits to be deleted too!</Source>
          <Value>Weet u zeker dat u deze vertakking wilt verwijderen?
Bij het verwijderen van een vertakking kunnen commits verloren gaan!</Value>
        </TranslationItem>
        <TranslationItem Name="_deleteUnmergedBranchForcingSuggestion" Property="Text" type="unfinished">
          <Source>You cannot delete unmerged branch until you set “force delete” mode.</Source>
          <Value />
        </TranslationItem>
        <TranslationItem Name="label1" Property="Text">
          <Source>Select branches</Source>
          <Value>Selecteer vertakking</Value>
        </TranslationItem>
        <TranslationItem Name="label2" Property="Text">
          <Source>You can only delete branches when they are fully merged in HEAD. 
When you delete a branch the commits can get lost because nothing point to them.
When you want to delete a not-fully merged branch, you can override
this using `force delete´.
</Source>
          <Value>Het is alleen mogelijk vertakkingen te verwijderen die al helemaal samengevoegd zijn
in een andere vertakking. Wanneer u een andere vertakking verwijderd is het mogelijk
commits te verliezen omdat er niets naar verwijst. Wanneer u toch een vertakking wilt
verwijderen die niet is samengevoegd, selecteer de optie 'Geforceerd verwijderen'.</Value>
        </TranslationItem>
      </translationItems>
    </TranslationCategory>
    <TranslationCategory Name="FormDeleteTag">
      <translationItems>
        <TranslationItem Name="$this" Property="Text">
          <Source>Delete tag</Source>
          <Value>Verwijder label</Value>
        </TranslationItem>
        <TranslationItem Name="Ok" Property="Text">
          <Source>Delete</Source>
          <Value>Verwijderen</Value>
        </TranslationItem>
        <TranslationItem Name="deleteTag" Property="Text" type="unfinished">
          <Source>Delete tag also from the following remote(s):</Source>
          <OldSource>Delete tag from '{0}'</OldSource>
          <Value>Verwijder label van '{0}'</Value>
        </TranslationItem>
        <TranslationItem Name="label1" Property="Text">
          <Source>Select tag</Source>
          <Value>Selecteer label</Value>
        </TranslationItem>
        <TranslationItem Name="label2" Property="Text" type="unfinished">
          <Source>This will delete the selected tag from the (local) repository.</Source>
          <Value />
        </TranslationItem>
        <TranslationItem Name="label3" Property="Text" type="unfinished">
          <Source>(includes information about deleting tags which are already pushed)</Source>
          <Value />
        </TranslationItem>
        <TranslationItem Name="_deleteFromCaption" Property="Text" type="obsolete">
          <Source>Delete from '{0}'</Source>
          <Value>Verwijderen van '{0}'</Value>
        </TranslationItem>
        <TranslationItem Name="_deleteTagMessageBoxCaption" Property="Text" type="obsolete">
          <Source>Delete Tag</Source>
          <Value>Label verwijderen</Value>
        </TranslationItem>
      </translationItems>
    </TranslationCategory>
    <TranslationCategory Name="FormDiff">
      <translationItems>
        <TranslationItem Name="$this" Property="Text">
          <Source>Diff</Source>
          <Value>Verschillen</Value>
        </TranslationItem>
      </translationItems>
    </TranslationCategory>
    <TranslationCategory Name="FormDonate">
      <translationItems>
        <TranslationItem Name="$this" Property="Text">
          <Source>Donate</Source>
          <Value>Doneer</Value>
        </TranslationItem>
        <TranslationItem Name="richTextBox1" Property="Text">
          <Source>Donate

You can help by making a financial contribution to the project. Donations will be used to cover the costs of hosting a website and to get the resources needed to keep the project running. 

Click on the "Support this project" button to get more information about making a donation.</Source>
          <Value>Doneer

U kunt dit project helpen door een financiele contributie te doen. Donaties worden gebruikt voor de gemaakte omkosten en voor het verkrijgen van alle middelen die nodig zijn om dit project actief te houden.

Klik op de knop voor meer informatie over het maken van donaties.</Value>
        </TranslationItem>
      </translationItems>
    </TranslationCategory>
    <TranslationCategory Name="FormEdit">
      <translationItems>
        <TranslationItem Name="$this" Property="Text">
          <Source>View</Source>
          <Value>Bekijk</Value>
        </TranslationItem>
      </translationItems>
    </TranslationCategory>
    <TranslationCategory Name="FormEditor">
      <translationItems>
        <TranslationItem Name="$this" Property="Text">
          <Source>Editor</Source>
          <Value>Editor</Value>
        </TranslationItem>
        <TranslationItem Name="_cannotOpenFile" Property="Text">
          <Source>Cannot open file: </Source>
          <Value>Het bestand kan niet worden geopend:</Value>
        </TranslationItem>
        <TranslationItem Name="_cannotSaveFile" Property="Text">
          <Source>Cannot save file: </Source>
          <Value>Het bestand kan niet worden opgeslagen:</Value>
        </TranslationItem>
        <TranslationItem Name="_error" Property="Text">
          <Source>Error</Source>
          <Value>Error</Value>
        </TranslationItem>
        <TranslationItem Name="_saveChanges" Property="Text">
          <Source>Do you want to save changes?</Source>
          <Value>Wilt u de wijzigingen opslaan?</Value>
        </TranslationItem>
        <TranslationItem Name="_saveChangesCaption" Property="Text">
          <Source>Save changes</Source>
          <Value>Opslaan</Value>
        </TranslationItem>
        <TranslationItem Name="toolStripSaveButton" Property="ToolTipText">
          <Source>Save</Source>
          <Value>Opslaan</Value>
        </TranslationItem>
      </translationItems>
    </TranslationCategory>
    <TranslationCategory Name="FormFileHistory">
      <translationItems>
        <TranslationItem Name="$this" Property="Text">
          <Source>File History</Source>
          <Value>Bestands geschiedenis</Value>
        </TranslationItem>
        <TranslationItem Name="BlameTab" Property="Text">
          <Source>Blame</Source>
          <Value>Beschuldig</Value>
        </TranslationItem>
        <TranslationItem Name="DiffTab" Property="Text">
          <Source>Diff</Source>
          <Value>Verschillen</Value>
        </TranslationItem>
        <TranslationItem Name="ViewTab" Property="Text">
          <Source>View</Source>
          <Value>Bekijk</Value>
        </TranslationItem>
        <TranslationItem Name="cherryPickThisCommitToolStripMenuItem" Property="Text">
          <Source>Cherry pick commit</Source>
          <Value>Commit opnieuw toepassen</Value>
        </TranslationItem>
        <TranslationItem Name="diffToolremotelocalStripMenuItem" Property="Text">
          <Source>Difftool selected &lt; - &gt; local</Source>
          <Value>Verschillen geselecteerd &lt; - &gt; lokaal</Value>
        </TranslationItem>
        <TranslationItem Name="followFileHistoryToolStripMenuItem" Property="Text">
          <Source>Detect and follow renames</Source>
          <Value>Detecteer hernoemen van bestand</Value>
        </TranslationItem>
        <TranslationItem Name="fullHistoryToolStripMenuItem" Property="Text">
          <Source>Full history</Source>
          <Value>Volledige historie</Value>
        </TranslationItem>
        <TranslationItem Name="loadBlameOnShowToolStripMenuItem" Property="Text">
          <Source>Load blame on show</Source>
          <Value>Laad blame bij openen</Value>
        </TranslationItem>
        <TranslationItem Name="loadHistoryOnShowToolStripMenuItem" Property="Text">
          <Source>Load history on show</Source>
          <Value>Laad history bij openen</Value>
        </TranslationItem>
        <TranslationItem Name="manipuleerCommitToolStripMenuItem" Property="Text">
          <Source>Manipulate commit</Source>
          <Value>Manipuleer commit</Value>
        </TranslationItem>
        <TranslationItem Name="openWithDifftoolToolStripMenuItem" Property="Text">
          <Source>Open with difftool</Source>
          <Value>Openen met difftool</Value>
        </TranslationItem>
        <TranslationItem Name="revertCommitToolStripMenuItem" Property="Text">
          <Source>Revert commit</Source>
          <Value>Commit ongedaan maken</Value>
        </TranslationItem>
        <TranslationItem Name="saveAsToolStripMenuItem" Property="Text">
          <Source>Save as</Source>
          <Value>Opslaan als</Value>
        </TranslationItem>
        <TranslationItem Name="toolStripLabel1" Property="Text">
          <Source>Branches:</Source>
          <Value>Vertakkingen:</Value>
        </TranslationItem>
        <TranslationItem Name="toolStripLabel2" Property="Text">
          <Source>Filter:</Source>
          <Value>Filter:</Value>
        </TranslationItem>
        <TranslationItem Name="toolStripSplitLoad" Property="ToolTipText">
          <Source>Load file history</Source>
          <Value>Laad bestands geschiedenis</Value>
        </TranslationItem>
        <TranslationItem Name="viewCommitToolStripMenuItem" Property="Text">
          <Source>View commit</Source>
          <Value>Bekijk commit</Value>
        </TranslationItem>
      </translationItems>
    </TranslationCategory>
    <TranslationCategory Name="FormFixHome">
      <translationItems>
        <TranslationItem Name="$this" Property="Text">
          <Source>Home</Source>
          <Value>Zet HOME</Value>
        </TranslationItem>
        <TranslationItem Name="_gitGlobalConfigNotFound" Property="Text">
          <Source>The environment variable HOME does not point to a directory that contains the global git config file:
" {0} "

Do you want Git Extensions to help locate the correct folder?</Source>
          <Value>De omgevingsvariabele HOME wijst niet naar een directorie met daarin een globaal git configuratie bestand:
" {0} "

Wilt u dat Git Extensions helpt met het vinden van de juiste directorie?</Value>
        </TranslationItem>
        <TranslationItem Name="_gitGlobalConfigNotFoundCaption" Property="Text">
          <Source>Global config</Source>
          <Value>Globale configuratie</Value>
        </TranslationItem>
        <TranslationItem Name="_gitconfigFoundHome" Property="Text">
          <Source>Located .gitconfig in %HOME% ({0}). This setting has been chosen automatically.</Source>
          <Value>Het bestand .gitcondig is gevonden in %HOME% ({0}). Deze instelling is automatisch gekozen.</Value>
        </TranslationItem>
        <TranslationItem Name="_gitconfigFoundHomedrive" Property="Text">
          <Source>Located .gitconfig in %HOMEDRIVE%%HOMEPATH% ({0}). This setting has been chosen automatically.</Source>
          <Value>Bestand .gitconfig is gevonden in %HOMEDRIVE%%HOMEPATH% ({0}). Deze instelling is automatisch gekozen.</Value>
        </TranslationItem>
        <TranslationItem Name="_gitconfigFoundPersonalFolder" Property="Text">
          <Source>Located .gitconfig in personal folder ({0}). This setting has been chosen automatically.</Source>
          <Value>Bestand .gitconfig is gevonden in persoonlijke directorie ({0}). Deze instelling is automatisch gekozen.</Value>
        </TranslationItem>
        <TranslationItem Name="_gitconfigFoundUserprofile" Property="Text">
          <Source>Located .gitconfig in %USERPROFILE% ({0}). This setting has been chosen automatically.</Source>
          <Value>Bestand .gitconfig is gevonden in %USERPROFILE% ({0}). Deze instelling is automatisch gekozen.</Value>
        </TranslationItem>
        <TranslationItem Name="_homeNotAccessible" Property="Text">
          <Source>The environment variable HOME points to a directory that is not accessible:
"{0}"</Source>
          <Value>De omgevingsvariabele HOME wijst naar een directorie welke niet toegankelijk is.
"{0}"</Value>
        </TranslationItem>
        <TranslationItem Name="_noHomeDirectorySpecified" Property="Text">
          <Source>Please enter a HOME directory.</Source>
          <Value>Voer een HOME directorie in.</Value>
        </TranslationItem>
        <TranslationItem Name="defaultHome" Property="Text">
          <Source>Use default for HOME</Source>
          <Value>Gebruik standaard voor HOME</Value>
        </TranslationItem>
        <TranslationItem Name="groupBox8" Property="Text">
          <Source>Environment</Source>
          <Value>Omgeving</Value>
        </TranslationItem>
        <TranslationItem Name="label51" Property="Text">
          <Source>The global config file located in the location stored environment variable %HOME%. By default %HOME% will be set 
to %HOMEDRIVE%%HOMEPATH% if empty. Change the default behaviour only if you experience problems. </Source>
          <Value>Het globale configuratie bestand is opgeslagen in de directory %HOME%. Standaard is %HOME% gezet naar %HOMEDRIVE%%HOMEPATH%
wanneer deze leeg is. Verander het standaard gedrag alleen wanneer problemen optreden. </Value>
        </TranslationItem>
        <TranslationItem Name="ok" Property="Text">
          <Source>OK</Source>
          <Value>OK</Value>
        </TranslationItem>
        <TranslationItem Name="otherHome" Property="Text">
          <Source>Other</Source>
          <Value>Anders</Value>
        </TranslationItem>
        <TranslationItem Name="otherHomeBrowse" Property="Text">
          <Source>Browse</Source>
          <Value>Bladeren</Value>
        </TranslationItem>
        <TranslationItem Name="userprofileHome" Property="Text">
          <Source>Set HOME to USERPROFILE</Source>
          <Value>Zet HOME naar USERPROFILE</Value>
        </TranslationItem>
      </translationItems>
    </TranslationCategory>
    <TranslationCategory Name="FormFormatPatch">
      <translationItems>
        <TranslationItem Name="$this" Property="Text">
          <Source>Format patch</Source>
          <Value>Maak patch</Value>
        </TranslationItem>
        <TranslationItem Name="Browse" Property="Text">
          <Source>Browse</Source>
          <Value>Bladeren</Value>
        </TranslationItem>
        <TranslationItem Name="FormatPatch" Property="Text">
          <Source>Create patch(es)</Source>
          <Value>Maak patch(es)</Value>
        </TranslationItem>
        <TranslationItem Name="SaveToDir" Property="Text">
          <Source>Save patches in directory</Source>
          <Value>Sla patches op in directorie</Value>
        </TranslationItem>
        <TranslationItem Name="SelectedBranch" Property="Text">
          <Source>Branch</Source>
          <Value>Vertakking</Value>
        </TranslationItem>
        <TranslationItem Name="_currentBranchText" Property="Text">
          <Source>Current branch:</Source>
          <Value>Huidige vertakking:</Value>
        </TranslationItem>
        <TranslationItem Name="_noEmailEnteredText" Property="Text">
          <Source>You need to enter an email address.</Source>
          <Value>Er is geen email adres ingevuld.</Value>
        </TranslationItem>
        <TranslationItem Name="_noGitMailConfigured" Property="Text">
          <Source>There is no email address configured in the settings dialog.</Source>
          <Value>Er is geen email adres geconfigureerd in het instellingen dialoog.</Value>
        </TranslationItem>
        <TranslationItem Name="_noOutputPathEnteredText" Property="Text">
          <Source>You need to enter an output path.</Source>
          <Value>Er is geen directory ingevuld.</Value>
        </TranslationItem>
        <TranslationItem Name="_noSubjectEnteredText" Property="Text">
          <Source>You need to enter a mail subject.</Source>
          <Value>Er is geen onderwerp ingevuld.</Value>
        </TranslationItem>
        <TranslationItem Name="_patchResultCaption" Property="Text">
          <Source>Patch result</Source>
          <Value>Patch resultaat</Value>
        </TranslationItem>
        <TranslationItem Name="_sendMailResult" Property="Text">
          <Source>Send to:</Source>
          <Value>Verzenden naar:</Value>
        </TranslationItem>
        <TranslationItem Name="_sendMailResultFailed" Property="Text">
          <Source>Failed to send mail.</Source>
          <Value>Fout tijdens verzenden email.</Value>
        </TranslationItem>
        <TranslationItem Name="_twoRevisionsNeededCaption" Property="Text">
          <Source>Patch error</Source>
          <Value>Patch fout</Value>
        </TranslationItem>
        <TranslationItem Name="_twoRevisionsNeededText" Property="Text">
          <Source>You need to select two revisions</Source>
          <Value>Er moeten 2 revisies geselecteerd worden.</Value>
        </TranslationItem>
        <TranslationItem Name="_wrongSmtpSettingsText" Property="Text" type="unfinished">
          <Source>You need to enter a valid smtp in the settings dialog.</Source>
          <OldSource>You need to enter a valid SMTP in the settings dialog.</OldSource>
          <Value>Er is geen SMTP server ingesteld in het instellingen dialoog.</Value>
        </TranslationItem>
        <TranslationItem Name="label1" Property="Text">
          <Source>Subject</Source>
          <Value>Onderwerp</Value>
        </TranslationItem>
        <TranslationItem Name="label2" Property="Text">
          <Source>Body</Source>
          <Value>Bericht</Value>
        </TranslationItem>
        <TranslationItem Name="label3" Property="Text" type="unfinished">
          <Source>To</Source>
          <Value>Naar</Value>
        </TranslationItem>
        <TranslationItem Name="radioButton1" Property="Text">
          <Source>Mail patches from</Source>
          <Value>Mail patches van</Value>
        </TranslationItem>
        <TranslationItem Name="SendToMail" Property="Text" type="obsolete">
          <Source>Mail patches to</Source>
          <Value>Mail patches naar</Value>
        </TranslationItem>
      </translationItems>
    </TranslationCategory>
    <TranslationCategory Name="FormGerritChangeSubmitted">
      <translationItems>
        <TranslationItem Name="$this" Property="Text">
          <Source>Change Submitted</Source>
          <Value>Wijziging gepubliceerd</Value>
        </TranslationItem>
        <TranslationItem Name="btnClose" Property="Text" type="unfinished">
          <Source>Close</Source>
          <Value>Sluiten</Value>
        </TranslationItem>
        <TranslationItem Name="labelSubmitted" Property="Text" type="unfinished">
          <Source>Your change has been submitted for review at the following location:</Source>
          <Value />
        </TranslationItem>
      </translationItems>
    </TranslationCategory>
    <TranslationCategory Name="FormGerritDownload">
      <translationItems>
        <TranslationItem Name="$this" Property="Text">
          <Source>Download Gerrit Change</Source>
          <Value>Download Gerrit wijziging</Value>
        </TranslationItem>
        <TranslationItem Name="AddRemote" Property="Text" type="unfinished">
          <Source>Manage remotes</Source>
          <Value>Beheer externe opslagplaatsen</Value>
        </TranslationItem>
        <TranslationItem Name="Download" Property="Text">
          <Source>&amp;Download</Source>
          <Value>&amp;Download</Value>
        </TranslationItem>
        <TranslationItem Name="_cannotGetChangeDetails" Property="Text" type="unfinished">
          <Source>Could not retrieve the change details</Source>
          <Value />
        </TranslationItem>
        <TranslationItem Name="_downloadCaption" Property="Text">
          <Source>Download change {0}</Source>
          <Value>Download wijziging {0}</Value>
        </TranslationItem>
        <TranslationItem Name="_downloadGerritChangeCaption" Property="Text">
          <Source>Download Gerrit Change</Source>
          <Value>Download Gerrit wijziging</Value>
        </TranslationItem>
        <TranslationItem Name="_selectChange" Property="Text">
          <Source>Please enter a change</Source>
          <Value>Voer wijziging in</Value>
        </TranslationItem>
        <TranslationItem Name="_selectRemote" Property="Text" type="unfinished">
          <Source>Please select a remote repository</Source>
          <Value>Selecteer een doel directory</Value>
        </TranslationItem>
        <TranslationItem Name="labelChange" Property="Text">
          <Source>Change:</Source>
          <Value>Wijziging:</Value>
        </TranslationItem>
        <TranslationItem Name="labelEnterChangeIdOrNumber" Property="Text" type="unfinished">
          <Source>Enter the Change-Id or the number from the Gerrit URL</Source>
          <Value />
        </TranslationItem>
        <TranslationItem Name="labelRemote" Property="Text">
          <Source>Remote:</Source>
          <Value>Externe:</Value>
        </TranslationItem>
        <TranslationItem Name="labelTopicBranch" Property="Text" type="unfinished">
          <Source>Topic branch:</Source>
          <Value />
        </TranslationItem>
      </translationItems>
    </TranslationCategory>
    <TranslationCategory Name="FormGerritPublish">
      <translationItems>
        <TranslationItem Name="$this" Property="Text" type="unfinished">
          <Source>Publish Gerrit Change</Source>
          <Value />
        </TranslationItem>
        <TranslationItem Name="AddRemote" Property="Text" type="unfinished">
          <Source>Manage remotes</Source>
          <Value>Beheer externe opslagplaatsen</Value>
        </TranslationItem>
        <TranslationItem Name="Publish" Property="Text">
          <Source>&amp;Publish</Source>
          <Value>%Publiceer</Value>
        </TranslationItem>
        <TranslationItem Name="PublishDraft" Property="Text" type="unfinished">
          <Source>Submit review as draft</Source>
          <Value />
        </TranslationItem>
<<<<<<< HEAD
        <TranslationItem Name="_publishGerritChangeCaption" Property="Text" type="unfinished">
          <Source>Publish Gerrit Change</Source>
          <Value />
=======
        <TranslationItem Name="_downloadGerritChangeCaption" Property="Text">
          <Source>Download Gerrit Change</Source>
          <Value>Download Gerrit wijziging</Value>
>>>>>>> 3898a917
        </TranslationItem>
        <TranslationItem Name="_publishCaption" Property="Text">
          <Source>Publish change</Source>
          <Value>Publiceer wijziging</Value>
        </TranslationItem>
        <TranslationItem Name="_selectBranch" Property="Text">
          <Source>Please enter a branch</Source>
          <Value>Voer naam vertakking in</Value>
        </TranslationItem>
        <TranslationItem Name="_selectRemote" Property="Text" type="unfinished">
          <Source>Please select a remote repository</Source>
          <Value>Selecteer een doel directory</Value>
        </TranslationItem>
        <TranslationItem Name="labelBranch" Property="Text">
          <Source>Branch:</Source>
          <Value>Vertakking:</Value>
        </TranslationItem>
        <TranslationItem Name="labelRemote" Property="Text">
          <Source>Remote:</Source>
          <Value>Externe:</Value>
        </TranslationItem>
        <TranslationItem Name="labelTopic" Property="Text">
          <Source>Topic:</Source>
          <Value>Onderwerp:</Value>
        </TranslationItem>
      </translationItems>
    </TranslationCategory>
    <TranslationCategory Name="FormGitAttributes">
      <translationItems>
        <TranslationItem Name="$this" Property="Text">
          <Source>Edit .gitattributes</Source>
          <Value>Wijzig .gitattributes</Value>
        </TranslationItem>
        <TranslationItem Name="Save" Property="Text">
          <Source>Save</Source>
          <Value>Opslaan</Value>
        </TranslationItem>
        <TranslationItem Name="_cannotAccessGitattributes" Property="Text">
          <Source>Failed to save .gitattributes.
Check if file is accessible.</Source>
          <Value>Het opslaan van .gitattributes is mislukt.
Controleer bestandstoegang.</Value>
        </TranslationItem>
        <TranslationItem Name="_cannotAccessGitattributesCaption" Property="Text">
          <Source>Failed to save .gitattributes</Source>
          <Value>Het opslaan van .gitattributes is mislukt</Value>
        </TranslationItem>
        <TranslationItem Name="_noWorkingDirCaption" Property="Text" type="unfinished">
          <Source>No working dir</Source>
          <Value>Geen werk directory</Value>
        </TranslationItem>
        <TranslationItem Name="_saveFileQuestion" Property="Text">
          <Source>Save changes to .gitattributes?</Source>
          <Value>Wijzigingen in .gitattributes opslaan?</Value>
        </TranslationItem>
        <TranslationItem Name="_saveFileQuestionCaption" Property="Text">
          <Source>Save changes?</Source>
          <Value>Wijzigingen opslaan?</Value>
        </TranslationItem>
        <TranslationItem Name="label1" Property="Text">
          <Source>Edit the git attributes
Define attributes per path

Examples
Mark all jpg files as binary:
*.jpg binary

Mark sln files as binary:
*.sln binary

Mark single file as text:
weirdchars.txt text

For more information run
command "git help gitattributes"
</Source>
          <Value>Wijzig de git attributen
Definieer attributen per pad

Voorbeelden:
Markeer alle jpg bestanden binair:
*.jpg binary

Markeer alle sln bestanden binair:
*.sln binary

markeer enkel bestand als tekst:
tekstbestand.txt text

Voor meer informatie zie
de git help documentatie</Value>
        </TranslationItem>
        <TranslationItem Name="noWorkingDir" Property="Text">
          <Source>.gitattributes is only supported when there is a working dir.</Source>
          <Value>.gitattributes wordt alleen ondersteund wanneer er een werkdirecorie is.</Value>
        </TranslationItem>
      </translationItems>
    </TranslationCategory>
    <TranslationCategory Name="FormGitIgnore">
      <translationItems>
        <TranslationItem Name="$this" Property="Text">
          <Source>Edit .gitignore</Source>
          <Value>Wijzig .gitignore</Value>
        </TranslationItem>
        <TranslationItem Name="AddDefault" Property="Text">
          <Source>Add default ignores</Source>
          <Value>Standaard ignores toevoegen</Value>
        </TranslationItem>
        <TranslationItem Name="AddPattern" Property="Text">
          <Source>Add pattern</Source>
          <Value>Patroon toevoegen</Value>
        </TranslationItem>
        <TranslationItem Name="Save" Property="Text">
          <Source>Save</Source>
          <Value>Opslaan</Value>
        </TranslationItem>
        <TranslationItem Name="_cannotAccessGitignore" Property="Text">
          <Source>Failed to save .gitignore.
Check if file is accessible.</Source>
          <Value>Het opslaan van .gitignore is mislukt.
Controleer bestandstoegang.</Value>
        </TranslationItem>
        <TranslationItem Name="_cannotAccessGitignoreCaption" Property="Text">
          <Source>Failed to save .gitignore</Source>
          <Value>Het opslaan van .gitignore is mislukt</Value>
        </TranslationItem>
        <TranslationItem Name="_gitignoreOnlyInWorkingDirSupported" Property="Text" type="unfinished">
          <Source>.gitignore is only supported when there is a working dir.</Source>
          <Value />
        </TranslationItem>
        <TranslationItem Name="_gitignoreOnlyInWorkingDirSupportedCaption" Property="Text">
          <Source>No working dir</Source>
          <Value>Geen werk directory</Value>
        </TranslationItem>
        <TranslationItem Name="_saveFileQuestion" Property="Text">
          <Source>Save changes to .gitignore?</Source>
          <Value>Wijzigingen in .gitignore opslaan?</Value>
        </TranslationItem>
        <TranslationItem Name="_saveFileQuestionCaption" Property="Text">
          <Source>Save changes?</Source>
          <Value>Wijzigingen opslaan?</Value>
        </TranslationItem>
        <TranslationItem Name="label1" Property="Text">
          <Source>Specify filepatterns you want git to ignore.

Example:
#ignore thumbnails created by windows
Thumbs.db
#Ignore files build by Visual Studio
*.user
*.aps
*.pch
*.vspscc
*_i.c
*_p.c
*.ncb
*.suo
*.bak
*.cache
*.ilk
*.log
[Bb]in
[Dd]ebug*/
*.sbr
obj/
[Rr]elease*/
_ReSharper*/</Source>
          <Value>Definieer bestandsnaam patroon welke git moet negeren.

Voorbeeld:
#ignore thumbnails created by windows
Thumbs.db
#Ignore files build by Visual Studio
*.obj
*.exe
*.pdb
*.user
*.aps
*.pch
*.vspscc
*_i.c
*_p.c
*.ncb
*.suo
*.tlb
*.tlh
*.bak
*.cache
*.ilk
*.log
[Bb]in
[Dd]ebug*/
*.lib
*.sbr
obj/
[Rr]elease*/
_ReSharper*/
</Value>
        </TranslationItem>
        <TranslationItem Name="lnkGitIgnorePatterns" Property="Text" type="unfinished">
          <Source>More gitignore patterns</Source>
          <Value />
        </TranslationItem>
      </translationItems>
    </TranslationCategory>
    <TranslationCategory Name="FormGitLog">
      <translationItems>
        <TranslationItem Name="$this" Property="Text">
          <Source>Log</Source>
          <Value>Logboek</Value>
        </TranslationItem>
        <TranslationItem Name="alwaysOnTopCheckBox" Property="Text">
          <Source>Always on top</Source>
          <Value>Always on top</Value>
        </TranslationItem>
        <TranslationItem Name="tabPageCommandCache" Property="Text">
          <Source>Command cache</Source>
          <Value>Commando cache</Value>
        </TranslationItem>
        <TranslationItem Name="tabPageCommandLog" Property="Text">
          <Source>Command log</Source>
          <Value>Commando log</Value>
        </TranslationItem>
      </translationItems>
    </TranslationCategory>
    <TranslationCategory Name="FormGitReview">
      <translationItems>
        <TranslationItem Name="$this" Property="Text">
          <Source>Edit .gitreview</Source>
          <Value>Wijzig .gitreview</Value>
        </TranslationItem>
        <TranslationItem Name="Save" Property="Text" type="unfinished">
          <Source>Save</Source>
          <Value>Opslaan</Value>
        </TranslationItem>
        <TranslationItem Name="_cannotAccessGitreview" Property="Text">
          <Source>Failed to save .gitreview.
Check if file is accessible.</Source>
          <Value>Het opslaan van .gitreview is mislukt.
Controleer bestandstoegang.</Value>
        </TranslationItem>
        <TranslationItem Name="_cannotAccessGitreviewCaption" Property="Text">
          <Source>Failed to save .gitreview</Source>
          <Value>Het opslaan van .gitreview is mislukt</Value>
        </TranslationItem>
        <TranslationItem Name="_gitreviewOnlyInWorkingDirSupported" Property="Text">
          <Source>.gitreview is only supported when there is a working dir.</Source>
          <Value>.gitreview wordt alleen ondersteund in een werkdirectorie.</Value>
        </TranslationItem>
        <TranslationItem Name="_gitreviewOnlyInWorkingDirSupportedCaption" Property="Text" type="unfinished">
          <Source>No working dir</Source>
          <Value>Geen werk directory</Value>
        </TranslationItem>
        <TranslationItem Name="_saveFileQuestion" Property="Text">
          <Source>Save changes to .gitreview?</Source>
          <Value>Wijzigingen in .gitreview opslaan?</Value>
        </TranslationItem>
        <TranslationItem Name="_saveFileQuestionCaption" Property="Text" type="unfinished">
          <Source>Save changes?</Source>
          <Value>Wijzigingen opslaan?</Value>
        </TranslationItem>
        <TranslationItem Name="label1" Property="Text" type="unfinished">
          <Source>Provide the configuration for
.gitreview to setup Gerrit.

Example configuration:

[gerrit]
host=review.example.com
port=29418
project=department/project.git
defaultbranch=master
defaultremote=review
defaultrebase=0</Source>
          <Value />
        </TranslationItem>
        <TranslationItem Name="lnkGitReviewHelp" Property="Text" type="unfinished">
          <Source>GitHub page for git-review</Source>
          <Value />
        </TranslationItem>
      </translationItems>
    </TranslationCategory>
    <TranslationCategory Name="FormGoToCommit">
      <translationItems>
        <TranslationItem Name="$this" Property="Text">
          <Source>Go to commit</Source>
          <Value>Ga naar revisie</Value>
        </TranslationItem>
        <TranslationItem Name="goButton" Property="Text">
          <Source>Go</Source>
          <Value>Zoek</Value>
        </TranslationItem>
        <TranslationItem Name="groupBox1" Property="Text">
          <Source>Help</Source>
          <Value>Help</Value>
        </TranslationItem>
        <TranslationItem Name="label1" Property="Text">
          <Source>Commit expression:</Source>
          <Value>Expressie:</Value>
        </TranslationItem>
        <TranslationItem Name="label2" Property="Text" type="unfinished">
          <Source>Commit expression examples:
- complete commit hash: e. g.: 8eab51fcb9c4538eb74c4dcd4c31ffd693ad25c9
- partial commit hash (if unique): e. g.: 8eab51fcb9c453
- tag name
- branch name</Source>
          <Value />
        </TranslationItem>
        <TranslationItem Name="label3" Property="Text">
          <Source>Go to tag:</Source>
          <Value>Ga naar label:</Value>
        </TranslationItem>
        <TranslationItem Name="label4" Property="Text">
          <Source>Go to branch:</Source>
          <Value>Ga naar vertakking:</Value>
        </TranslationItem>
        <TranslationItem Name="linkGitRevParse" Property="Text" type="unfinished">
          <Source>More see git-rev-parse</Source>
          <Value />
        </TranslationItem>
      </translationItems>
    </TranslationCategory>
    <TranslationCategory Name="FormGoToLine">
      <translationItems>
        <TranslationItem Name="$this" Property="Text" type="unfinished">
          <Source>Go to line</Source>
          <Value>Ga naar regel</Value>
        </TranslationItem>
        <TranslationItem Name="cancelBtn" Property="Text">
          <Source>Cancel</Source>
          <Value>Annuleren</Value>
        </TranslationItem>
        <TranslationItem Name="lineLabel" Property="Text">
          <Source>Line number</Source>
          <Value>Lijn nummer</Value>
        </TranslationItem>
        <TranslationItem Name="okBtn" Property="Text">
          <Source>OK</Source>
          <Value>OK</Value>
        </TranslationItem>
      </translationItems>
    </TranslationCategory>
    <TranslationCategory Name="FormInit">
      <translationItems>
        <TranslationItem Name="$this" Property="Text">
          <Source>Initialize new repository</Source>
          <Value>Maak nieuwe opslagplaats</Value>
        </TranslationItem>
        <TranslationItem Name="Browse" Property="Text">
          <Source>Browse</Source>
          <Value>Bladeren</Value>
        </TranslationItem>
        <TranslationItem Name="Central" Property="Text">
          <Source>Central repository, no working dir  (--bare --shared=all)</Source>
          <Value>Centrale opslagplaats, geen werk directory (--bare --shared=all)</Value>
        </TranslationItem>
        <TranslationItem Name="Init" Property="Text">
          <Source>Initialize</Source>
          <Value>Initialiseren</Value>
        </TranslationItem>
        <TranslationItem Name="Personal" Property="Text">
          <Source>Personal repository</Source>
          <Value>Persoonlijke opslagplaats</Value>
        </TranslationItem>
        <TranslationItem Name="_chooseDirectory" Property="Text">
          <Source>Please choose a directory.</Source>
          <Value>Kies een directorie.</Value>
        </TranslationItem>
        <TranslationItem Name="_chooseDirectoryCaption" Property="Text">
          <Source>Choose directory</Source>
          <Value>Kies directorie</Value>
        </TranslationItem>
        <TranslationItem Name="_chooseDirectoryNotFile" Property="Text" type="unfinished">
          <Source>Cannot initialize a new repository on a file.
Please choose a directory.</Source>
          <Value>Kan nieuwe opslagplaats niet initialiseren op een bestand. 
Kies een directory.</Value>
        </TranslationItem>
        <TranslationItem Name="_chooseDirectoryNotFileCaption" Property="Text">
          <Source>Error</Source>
          <Value>Fout</Value>
        </TranslationItem>
        <TranslationItem Name="_initMsgBoxCaption" Property="Text">
          <Source>Initialize new repository</Source>
          <Value>Maak een nieuwe repository</Value>
        </TranslationItem>
        <TranslationItem Name="groupBox1" Property="Text">
          <Source>Repository type</Source>
          <Value>Opslagplaats type</Value>
        </TranslationItem>
        <TranslationItem Name="label1" Property="Text">
          <Source>Directory</Source>
          <Value>Directorie</Value>
        </TranslationItem>
      </translationItems>
    </TranslationCategory>
    <TranslationCategory Name="FormMailMap">
      <translationItems>
        <TranslationItem Name="$this" Property="Text">
          <Source>Edit .mailmap</Source>
          <Value>Bewerk .mailmap</Value>
        </TranslationItem>
        <TranslationItem Name="Save" Property="Text">
          <Source>Save</Source>
          <Value>Opslaan</Value>
        </TranslationItem>
        <TranslationItem Name="_cannotAccessMailmap" Property="Text">
          <Source>Failed to save .mailmap.
Check if file is accessible.</Source>
          <Value>Het opslaan van .mailmap is mislukt.
Controleer bestandstoegang.</Value>
        </TranslationItem>
        <TranslationItem Name="_cannotAccessMailmapCaption" Property="Text">
          <Source>Failed to save .mailmap</Source>
          <Value>Het opslaan van .mailmap is mislukt.</Value>
        </TranslationItem>
        <TranslationItem Name="_mailmapOnlyInWorkingDirSupported" Property="Text">
          <Source>.mailmap is only supported when there is a working dir.</Source>
          <Value>.mailmap wordt alleen ondersteund in een werkdirectorie.</Value>
        </TranslationItem>
        <TranslationItem Name="_mailmapOnlyInWorkingDirSupportedCaption" Property="Text" type="unfinished">
          <Source>No working dir</Source>
          <Value>Geen werk directory</Value>
        </TranslationItem>
        <TranslationItem Name="_saveFileQuestion" Property="Text">
          <Source>Save changes to .mailmap?</Source>
          <Value>Wijzigingen in .mailmap opslaan?</Value>
        </TranslationItem>
        <TranslationItem Name="_saveFileQuestionCaption" Property="Text">
          <Source>Save changes?</Source>
          <Value>Wijzigingen opslaan?</Value>
        </TranslationItem>
        <TranslationItem Name="label1" Property="Text">
          <Source>Edit the mailmap.
This file is meant to correct usernames.

Example:
Henk Westhuis &lt;Henk@.(none)&gt;
Henk Westhuis &lt;henk_westhuis@hotmail.com&gt;

For more information run
command "git help shortlog"</Source>
          <Value>Bewerk de mailmap.
Dit bestand is bedoeld om gebruikersnamen en email adressen te corrigeren.

Voorbeeld:
Henk Westhuis &lt;Henk@.(none)&gt;
Henk Westhuis &lt;henk_westhuis@hotmail.com&gt;
</Value>
        </TranslationItem>
      </translationItems>
    </TranslationCategory>
    <TranslationCategory Name="FormMergeBranch">
      <translationItems>
        <TranslationItem Name="$this" Property="Text">
          <Source>Merge branches</Source>
          <Value>Vertakkingen samenvoegen</Value>
        </TranslationItem>
        <TranslationItem Name="Currentbranch" Property="Text">
          <Source>Current branch</Source>
          <Value>Huidig</Value>
        </TranslationItem>
        <TranslationItem Name="NonDefaultMergeStrategy" Property="Text">
          <Source>Use non-default merge strategy</Source>
          <Value>Gebruik samenvoegen strategie</Value>
        </TranslationItem>
        <TranslationItem Name="Ok" Property="Text">
          <Source>&amp;Merge</Source>
          <Value>&amp;Samenvoegen</Value>
        </TranslationItem>
        <TranslationItem Name="_strategyTooltipText" Property="Text">
          <Source>resolve 
This can only resolve two heads (i.e. the current branch and another branch you pulled from) using a 3-way merge algorithm.
It tries to carefully detect criss-cross merge ambiguities and is considered generally safe and fast. 

recursive 
This can only resolve two heads using a 3-way merge algorithm. When there is more than one common ancestor that can be 
used for 3-way merge, it creates a merged tree of the common ancestors and uses that as the reference tree for the 3-way
merge. Additionally this can detect and handle merges involving renames. This is the default merge strategy when pulling or 
merging one branch. 

octopus 
This resolves cases with more than two heads, but refuses to do a complex merge that needs manual resolution. It is 
primarily meant to be used for bundling topic branch heads together. This is the default merge strategy when pulling or 
merging more than one branch. 

ours 
This resolves any number of heads, but the resulting tree of the merge is always that of the current branch head, effectively 
ignoring all changes from all other branches. It is meant to be used to supersede old development history of side branches.

subtree 
This is a modified recursive strategy. When merging trees A and B, if B corresponds to a subtree of A, B is first adjusted to 
match the tree structure of A, instead of reading the trees at the same level. This adjustment is also done to the common 
ancestor tree. </Source>
          <Value>Oplossen (resolve)
Dit kan alleen toegepast worden op 2 vertakkingen (bv. de huide vertakking en de vertakking welke wordt opgehaald) en maakt
gebruik van het '3-way' samenvoegins alogaritme. Er wordt voorzichtig geprobeert om samenvoegings onduidelijkheden op te
sporen. Deze methode wordt over het algemeen als veilig en snel beschouwd.
 
Recursief (recursive)
Dit kan alleen toegepast worden op 2 vertakkingen en maakt gebruik van het '3-way' samenvoegins alogaritme.
Wanneer er meer dan 1 gemeenschappelijke oorsprong is die gebruikt kan worden voor het alogaritme wordt er 
samengevoegde vertakking aangemaakt bestaande uit de oorsprongen. Deze nieuwe vertakking wordt vervolgens als basis
referentie gebruikt bij het samenvoegen. Hierdoor kunnen hernoemde bestanden ook herkend worden. 
Dit is de standaard strategie die gebruikt wordt bij het ophalen en verzenden van vertakkingen.

Octopus (octopus)
Deze strategie wordt toegepast wanneer er meer dan 2 vertakkingen worden samengevoegd maar is niet zelf in staat ingewikkelde
samenvoegingen uit te voeren. Je gebruikt dit voornamelijk bij het samenvoegen verschillende lokale vertakkingen.
Dit is de standaard strategie wanneer er meer dan 2 vertakingen worden samengevoegd.

'Onze eigen' (ours)
Deze strategie kan een oneindig aantal vertakkingen samenvoegen waarbij alle wijzigingen, behalve die van de huidige vertakking,
genegeerd worden. Het is bedoeld om oude ontwikkelingsgeschiedenis van te vervangen.
 
Subtak (subtree)
Dit is een aangepaste 'recursief'-strategie. Wanneer vertakkingen A en B worden samengevoegd, en B deels overeenkomt met een subtak
van A, dan zal B eerst aangepast worden om met de structuur van A overeen te komen (in plaats van het samenvoegen per niveau).
De aanpassingen worden ook in gemeenschappelijke oorspronkelijke vertakking uitgevoerd.</Value>
        </TranslationItem>
        <TranslationItem Name="advanced" Property="Text">
          <Source>Show advanced options</Source>
          <Value>Toon geavanceerde opties</Value>
        </TranslationItem>
        <TranslationItem Name="fastForward" Property="Text">
          <Source>Keep a single branch line if possible (fast forward)</Source>
          <Value>Behoud lineaire geschiedenis indien mogelijk (fast forward)</Value>
        </TranslationItem>
        <TranslationItem Name="groupBox1" Property="Text">
          <Source>Merge</Source>
          <Value>Samenvoegen</Value>
        </TranslationItem>
        <TranslationItem Name="label1" Property="Text">
          <Source>Merge branch into current branch</Source>
          <Value>Voeg huidige vertakking samen met andere vertakking</Value>
        </TranslationItem>
        <TranslationItem Name="label2" Property="Text">
          <Source>Merge with</Source>
          <Value>Samenvoegen met</Value>
        </TranslationItem>
        <TranslationItem Name="noCommit" Property="Text">
          <Source>Do not commit</Source>
          <Value>Niet committen</Value>
        </TranslationItem>
        <TranslationItem Name="noFastForward" Property="Text">
          <Source>Always create a new merge commit</Source>
          <Value>Maak altijd een nieuwe samenvoeg commit</Value>
        </TranslationItem>
        <TranslationItem Name="squash" Property="Text">
          <Source>Squash commits</Source>
          <Value>Voeg revisies samen tot een</Value>
        </TranslationItem>
        <TranslationItem Name="strategyHelp" Property="Text">
          <Source>Help</Source>
          <Value>Help</Value>
        </TranslationItem>
      </translationItems>
    </TranslationCategory>
    <TranslationCategory Name="FormModifiedDeletedCreated">
      <translationItems>
        <TranslationItem Name="$this" Property="Text">
          <Source>Solve mergeconflict</Source>
          <Value>Samenvoeg conflicten oplossen</Value>
        </TranslationItem>
        <TranslationItem Name="Abort" Property="Text">
          <Source>Abort</Source>
          <Value>Afbreken</Value>
        </TranslationItem>
      </translationItems>
    </TranslationCategory>
    <TranslationCategory Name="FormOpenDirectory">
      <translationItems>
        <TranslationItem Name="$this" Property="Text">
          <Source>Open local repository</Source>
          <Value>Open repository</Value>
        </TranslationItem>
        <TranslationItem Name="Load" Property="Text">
          <Source>Open</Source>
          <Value>Open</Value>
        </TranslationItem>
        <TranslationItem Name="_warningOpenFailed" Property="Text">
          <Source>Directory does not exist.</Source>
          <Value>Directorie bestaat niet.</Value>
        </TranslationItem>
        <TranslationItem Name="_warningOpenFailedCaption" Property="Text">
          <Source>Error</Source>
          <Value>Error</Value>
        </TranslationItem>
        <TranslationItem Name="label1" Property="Text">
          <Source>Directory</Source>
          <Value>Directorie</Value>
        </TranslationItem>
      </translationItems>
    </TranslationCategory>
    <TranslationCategory Name="FormPluginInformation">
      <translationItems>
        <TranslationItem Name="$this" Property="Text">
          <Source>Gerrit Plugin</Source>
          <Value>Gerrit Plugin</Value>
        </TranslationItem>
        <TranslationItem Name="btnClose" Property="Text" type="unfinished">
          <Source>Close</Source>
          <Value>Sluiten</Value>
        </TranslationItem>
        <TranslationItem Name="informationLabel" Property="Text" type="unfinished">
          <Source>The Gerrit plugin for GitExtensions provides integration with Gerrit for GitExtensions. This plugin has been based on the git-review tool.

To enable Gerrit support for a repository, a .gitreview file must be created. This can be done through the Repository | Edit .gitreview menu option. See the link below for more information on the .gitreview file and the git-review tool.</Source>
          <Value />
        </TranslationItem>
      </translationItems>
    </TranslationCategory>
    <TranslationCategory Name="FormPull">
      <translationItems>
        <TranslationItem Name="$this" Property="Text">
          <Source>Pull</Source>
          <Value>Ophalen</Value>
        </TranslationItem>
        <TranslationItem Name="AddRemote" Property="Text">
          <Source>Manage</Source>
          <Value>Beheer externe opslagplaatsen</Value>
        </TranslationItem>
        <TranslationItem Name="AllTags" Property="Text">
          <Source>Fetch all tags</Source>
          <Value>Alle labels ophalen</Value>
        </TranslationItem>
        <TranslationItem Name="AutoStash" Property="Text">
          <Source>Auto stash</Source>
          <Value>Automatisch wegzetten</Value>
        </TranslationItem>
        <TranslationItem Name="Fetch" Property="Text">
          <Source>Do not merge, only &amp;fetch remote changes</Source>
          <Value>Niet samenvoegen, &amp;alleen de wijzigingen ophalen </Value>
        </TranslationItem>
        <TranslationItem Name="Merge" Property="Text">
          <Source>&amp;Merge remote branch into current branch</Source>
          <Value>&amp;Voeg externe vertakking samen met lokale vertakking</Value>
        </TranslationItem>
        <TranslationItem Name="Mergetool" Property="Text">
          <Source>Solve conflicts</Source>
          <Value>Conflicten oplossen</Value>
        </TranslationItem>
        <TranslationItem Name="NoTags" Property="Text" type="unfinished">
          <Source>Fetch no tag</Source>
          <OldSource>No tags</OldSource>
          <Value>Geen labels</Value>
        </TranslationItem>
        <TranslationItem Name="Pull" Property="Text">
          <Source>&amp;Pull</Source>
          <Value>&amp;Ophalen</Value>
        </TranslationItem>
        <TranslationItem Name="PullFromRemote" Property="Text">
          <Source>Remote</Source>
          <Value>Extern</Value>
        </TranslationItem>
        <TranslationItem Name="PullFromUrl" Property="Text">
          <Source>Url</Source>
          <Value>Url</Value>
        </TranslationItem>
        <TranslationItem Name="ReachableTags" Property="Text" type="unfinished">
          <Source>Follow tagopt, if not specified, fetch tags reachable from remote HEAD</Source>
          <Value />
        </TranslationItem>
        <TranslationItem Name="Rebase" Property="Text">
          <Source>&amp;Rebase current branch on top of remote branch, creates linear history (use with caution)</Source>
          <Value>&amp;Rebase externe vertakking op huidige vertakking om een lineaire historie te behouden.</Value>
        </TranslationItem>
        <TranslationItem Name="Stash" Property="Text">
          <Source>Stash changes</Source>
          <Value>Wijzigingen wegzetten</Value>
        </TranslationItem>
        <TranslationItem Name="_allMergeConflictSolvedQuestion" Property="Text">
          <Source>Are all merge conflicts solved? Do you want to commit?</Source>
          <Value>Zijn alle samenvoeg problemen opgelost? Wilt u committen?</Value>
        </TranslationItem>
        <TranslationItem Name="_allMergeConflictSolvedQuestionCaption" Property="Text">
          <Source>Conflicts solved</Source>
          <Value>Conflicten opgelost</Value>
        </TranslationItem>
        <TranslationItem Name="_applyShashedItemsAgain" Property="Text">
          <Source>Apply stashed items to working dir again?</Source>
          <Value>Weggezette items weer terugzetten naar werk directorie?</Value>
        </TranslationItem>
        <TranslationItem Name="_applyShashedItemsAgainCaption" Property="Text">
          <Source>Auto stash</Source>
          <Value>Automatisch wegzetten</Value>
        </TranslationItem>
        <TranslationItem Name="_areYouSureYouWantToRebaseMerge" Property="Text" type="unfinished">
          <Source>The current commit is a merge.
Are you sure you want to rebase this merge?</Source>
          <Value />
        </TranslationItem>
        <TranslationItem Name="_areYouSureYouWantToRebaseMergeCaption" Property="Text">
          <Source>Rebase merge commit?</Source>
          <Value>Rebase samenvoeg commit?</Value>
        </TranslationItem>
        <TranslationItem Name="_dontShowAgain" Property="Text">
          <Source>Don't show me this message again.</Source>
          <Value>Toon deze melding niet meer</Value>
        </TranslationItem>
        <TranslationItem Name="_fetchAllBranchesCanOnlyWithFetch" Property="Text">
          <Source>You can only fetch all remote branches (*) without merge or rebase.
If you want to fetch all remote branches, choose fetch.
If you want to fetch and merge a branch, choose a specific branch.</Source>
          <Value>U kunt alleen alle externe vertakkingen (*) ophalen zonder samenvoegen of rebasen.
Als u alle branches wilt ophalen, kies alleen ophalen.
Als u een vertakking wilt ophalen en samenvoegen, kies een vertakking.</Value>
        </TranslationItem>
        <TranslationItem Name="_notOnBranch" Property="Text">
          <Source>You cannot "pull" when git head detached.

Do you want to continue?</Source>
          <Value>U kunt geen wijzigingen ophalen middels "pull" wanneer u niet op een vertakking werkt.
U kunt beter een "fetch" gebruiken om alleen de wijzigingen ophalen, zonder samen te voegen.

Wilt u doorgaan?</Value>
        </TranslationItem>
        <TranslationItem Name="_notOnBranchButtons" Property="Text">
          <Source>Checkout branch|Continue</Source>
          <Value>Vertakking uitchecken|Doorgaan</Value>
        </TranslationItem>
        <TranslationItem Name="_notOnBranchCaption" Property="Text">
          <Source>Not on a branch</Source>
          <Value>Geen vertakking geselecteerd</Value>
        </TranslationItem>
        <TranslationItem Name="_notOnBranchMainInstruction" Property="Text">
          <Source>You are not working on a branch</Source>
          <Value>U bent momenteel niet op een vertakking aan het werk</Value>
        </TranslationItem>
        <TranslationItem Name="_pruneBranchesBranch" Property="Text">
          <Source>Do you want deletes all stale remote-tracking branches?</Source>
          <Value>Wilt u alle vertakkingen welke vervallen externe vertakkingen volgt verwijderen?</Value>
        </TranslationItem>
        <TranslationItem Name="_pruneBranchesButtons" Property="Text">
          <Source>Deletes stale branches|Cancel</Source>
          <Value>Verwijder vervallen vertakkingen|Annuleren</Value>
        </TranslationItem>
        <TranslationItem Name="_pruneBranchesCaption" Property="Text">
          <Source>Pull was rejected</Source>
          <Value>Ophalen is mislukt</Value>
        </TranslationItem>
        <TranslationItem Name="_pruneBranchesMainInstruction" Property="Text">
          <Source>Remote branch no longer exist</Source>
          <Value>Externe vertakking bestaat niet meer</Value>
        </TranslationItem>
        <TranslationItem Name="_pruneFromCaption" Property="Text" type="unfinished">
          <Source>Prune remote branches from {0}</Source>
          <Value />
        </TranslationItem>
        <TranslationItem Name="_questionInitSubmodules" Property="Text" type="unfinished">
          <Source>The pulled has submodules configured.
Do you want to initialize the submodules?
This will initialize and update all submodules recursive.</Source>
          <Value />
        </TranslationItem>
        <TranslationItem Name="_questionInitSubmodulesCaption" Property="Text">
          <Source>Submodules</Source>
          <Value>Submodulen</Value>
        </TranslationItem>
        <TranslationItem Name="_selectRemoteRepository" Property="Text">
          <Source>Please select a remote repository</Source>
          <Value>Selecteer een doel directory</Value>
        </TranslationItem>
        <TranslationItem Name="_selectSourceDirectory" Property="Text">
          <Source>Please select a source directory</Source>
          <Value>Selecteer een bron directory</Value>
        </TranslationItem>
        <TranslationItem Name="groupBox1" Property="Text">
          <Source>Merge options</Source>
          <Value>Samenvoeg opties</Value>
        </TranslationItem>
        <TranslationItem Name="groupBox2" Property="Text">
          <Source>Pull from</Source>
          <Value>Ophalen vanaf</Value>
        </TranslationItem>
        <TranslationItem Name="groupBox3" Property="Text">
          <Source>Branch</Source>
          <Value>Vertakking</Value>
        </TranslationItem>
        <TranslationItem Name="groupBox4" Property="Text">
          <Source>Tag options</Source>
          <Value>Label opties</Value>
        </TranslationItem>
        <TranslationItem Name="label1" Property="Text">
          <Source>Local branch</Source>
          <Value>Lokale vertakking</Value>
        </TranslationItem>
        <TranslationItem Name="label2" Property="Text">
          <Source>Remote branch</Source>
          <Value>Externe vertakking</Value>
        </TranslationItem>
      </translationItems>
    </TranslationCategory>
    <TranslationCategory Name="FormPush">
      <translationItems>
        <TranslationItem Name="$this" Property="Text">
          <Source>Push</Source>
          <Value>Verzenden</Value>
        </TranslationItem>
        <TranslationItem Name="AddRemote" Property="Text">
          <Source>Manage remotes</Source>
          <Value>Beheer externen</Value>
        </TranslationItem>
        <TranslationItem Name="BranchTab" Property="Text">
          <Source>Push branches</Source>
          <Value>Verzend vertakkingen</Value>
        </TranslationItem>
        <TranslationItem Name="DeleteColumn" Property="HeaderText">
          <Source>Delete Remote Branch</Source>
          <Value>Verwijder externe vertakking</Value>
        </TranslationItem>
        <TranslationItem Name="ForceColumn" Property="HeaderText">
          <Source>Push (Force Rewind)</Source>
          <Value>Push (Force Rewind)</Value>
        </TranslationItem>
        <TranslationItem Name="ForcePushBranches" Property="Text">
          <Source>&amp;Force Push</Source>
          <Value>&amp;Forceer verzenden</Value>
        </TranslationItem>
        <TranslationItem Name="ForcePushTags" Property="Text">
          <Source>&amp;Force Push</Source>
          <Value>&amp;Forceer verzenden</Value>
        </TranslationItem>
        <TranslationItem Name="LoadSSHKey" Property="Text">
          <Source>Load SSH key</Source>
          <Value>Laad SSH sleutel</Value>
        </TranslationItem>
        <TranslationItem Name="LocalColumn" Property="HeaderText">
          <Source>Local Branch</Source>
          <Value>Locale vertakking</Value>
        </TranslationItem>
        <TranslationItem Name="MultipleBranchTab" Property="Text">
          <Source>Push multiple branches</Source>
          <Value>Verzend meerdere vertakkingen</Value>
        </TranslationItem>
        <TranslationItem Name="NewColumn" Property="HeaderText">
          <Source>New at Remote</Source>
          <Value>Nieuw in externe opslagplaats</Value>
        </TranslationItem>
        <TranslationItem Name="Pull" Property="Text">
          <Source>Pull</Source>
          <Value>Ophalen</Value>
        </TranslationItem>
        <TranslationItem Name="Push" Property="Text">
          <Source>&amp;Push</Source>
          <Value>&amp;Verzenden</Value>
        </TranslationItem>
        <TranslationItem Name="PushColumn" Property="HeaderText">
          <Source>Push</Source>
          <Value>Push</Value>
        </TranslationItem>
        <TranslationItem Name="PushToRemote" Property="Text">
          <Source>Remote</Source>
          <Value>Extern</Value>
        </TranslationItem>
        <TranslationItem Name="PushToUrl" Property="Text">
          <Source>Url</Source>
          <Value>Url</Value>
        </TranslationItem>
        <TranslationItem Name="RemoteColumn" Property="HeaderText">
          <Source>Remote Branch</Source>
          <Value>Externe vertakking</Value>
        </TranslationItem>
        <TranslationItem Name="ReplaceTrackingReference" Property="Text">
          <Source>Replace tracking reference</Source>
          <Value>Vervang tracking reference</Value>
        </TranslationItem>
        <TranslationItem Name="ShowOptions" Property="Text">
          <Source>Show options</Source>
          <Value>Toon opties</Value>
        </TranslationItem>
        <TranslationItem Name="TagTab" Property="Text">
          <Source>Push tags</Source>
          <Value>Verzend labels</Value>
        </TranslationItem>
        <TranslationItem Name="_branchNewForRemote" Property="Text">
          <Source>The branch you are about to push seems to be a new branch for the remote.
Are you sure you want to push this branch?</Source>
          <Value>U staat op het punt een vertakking te verzenden die nog niet bekend is op de externe opslagplaats.
Weet u zeker dat u deze vertakking wilt verzenden?</Value>
        </TranslationItem>
        <TranslationItem Name="_createPullRequestCB" Property="Text">
          <Source>Create pull request after push</Source>
          <Value>Maak binnenhaal verzoek na verzenden</Value>
        </TranslationItem>
        <TranslationItem Name="_dontShowAgain" Property="Text">
          <Source>Remember my decision.</Source>
          <Value>Onthoud mijn keuze.</Value>
        </TranslationItem>
        <TranslationItem Name="_no" Property="Text">
          <Source>No</Source>
          <Value>Nee</Value>
        </TranslationItem>
        <TranslationItem Name="_pullActionFetch" Property="Text">
          <Source>fetch</Source>
          <Value>fetch</Value>
        </TranslationItem>
        <TranslationItem Name="_pullActionMerge" Property="Text">
          <Source>merge</Source>
          <Value>samenvoegen</Value>
        </TranslationItem>
        <TranslationItem Name="_pullActionNone" Property="Text">
          <Source>none</Source>
          <Value>geen</Value>
        </TranslationItem>
        <TranslationItem Name="_pullActionRebase" Property="Text">
          <Source>rebase</Source>
          <Value>rebase</Value>
        </TranslationItem>
        <TranslationItem Name="_pullRepository" Property="Text" type="unfinished">
          <Source>The push was rejected because the tip of your current branch is behind its remote counterpart. Merge the remote changes before pushing again.</Source>
          <Value />
        </TranslationItem>
        <TranslationItem Name="_pullRepositoryButtons" Property="Text" type="unfinished">
          <Source>Pull with last pull action ({0})|Pull with rebase|Pull with merge|Force push|Cancel</Source>
          <Value />
        </TranslationItem>
        <TranslationItem Name="_pullRepositoryCaption" Property="Text" type="unfinished">
          <Source>Push was rejected from "{0}"</Source>
          <Value />
        </TranslationItem>
        <TranslationItem Name="_pullRepositoryMainInstruction" Property="Text" type="unfinished">
          <Source>Pull latest changes from remote repository</Source>
          <Value />
        </TranslationItem>
        <TranslationItem Name="_pushCaption" Property="Text">
          <Source>Push</Source>
          <Value>Verzenden</Value>
        </TranslationItem>
        <TranslationItem Name="_pushToCaption" Property="Text">
          <Source>Push to {0}</Source>
          <Value>Verzenden naar {0}</Value>
        </TranslationItem>
        <TranslationItem Name="_selectDestinationDirectory" Property="Text">
          <Source>Please select a destination directory</Source>
          <Value>Selecteer een doel directorie</Value>
        </TranslationItem>
        <TranslationItem Name="_selectRemote" Property="Text">
          <Source>Please select a remote repository</Source>
          <Value>Selecteer een externe directorie</Value>
        </TranslationItem>
        <TranslationItem Name="_selectTag" Property="Text">
          <Source>You need to select a tag to push or select "Push all tags".</Source>
          <Value>Selecteer een label om te verzenden of selecteer "alle labels".</Value>
        </TranslationItem>
        <TranslationItem Name="_updateTrackingReference" Property="Text" type="unfinished">
          <Source>The branch {0} does not have a tracking reference. Do you want to add a tracking reference to {1}?</Source>
          <Value />
        </TranslationItem>
        <TranslationItem Name="_yes" Property="Text">
          <Source>Yes</Source>
          <Value>Ja</Value>
        </TranslationItem>
        <TranslationItem Name="groupBox1" Property="Text">
          <Source>Branch</Source>
          <Value>Vertakking</Value>
        </TranslationItem>
        <TranslationItem Name="groupBox2" Property="Text">
          <Source>Push to</Source>
          <Value>Verzenden naar</Value>
        </TranslationItem>
        <TranslationItem Name="groupBox3" Property="Text">
          <Source>Tag</Source>
          <Value>Label</Value>
        </TranslationItem>
        <TranslationItem Name="groupBox4" Property="Text">
          <Source>Select Branches to Push</Source>
          <Value>Selecteer vertakkingen om te verzenden</Value>
        </TranslationItem>
        <TranslationItem Name="label1" Property="Text">
          <Source>Tag to push</Source>
          <Value>Label te verzenden</Value>
        </TranslationItem>
        <TranslationItem Name="label2" Property="Text">
          <Source>Recursive submodules</Source>
          <Value>Recursieve submodules</Value>
        </TranslationItem>
        <TranslationItem Name="labelFrom" Property="Text">
          <Source>Branch to push</Source>
          <Value>Vertakking</Value>
        </TranslationItem>
        <TranslationItem Name="labelTo" Property="Text">
          <Source>to</Source>
          <Value>naar</Value>
        </TranslationItem>
        <TranslationItem Name="PushAllBranches" Property="Text" type="obsolete">
          <Source>Push &amp;all branches</Source>
          <Value>Verzend &amp;alle vertakkingen</Value>
        </TranslationItem>
        <TranslationItem Name="PushAllTags" Property="Text" type="obsolete">
          <Source>Push &amp;all tags</Source>
          <Value>Verzend &amp;alle labels</Value>
        </TranslationItem>
        <TranslationItem Name="BranchTab" Property="ToolTipText" type="obsolete">
          <Source>Push branches and commits to remote repository.</Source>
          <Value>Verzend vertakking en commits naar externe opslagplaats</Value>
        </TranslationItem>
        <TranslationItem Name="TagTab" Property="ToolTipText" type="obsolete">
          <Source>Push tags to remote repository</Source>
          <Value>Verzend labels naar externe opslagplaats</Value>
        </TranslationItem>
      </translationItems>
    </TranslationCategory>
    <TranslationCategory Name="FormPuttyError">
      <translationItems>
        <TranslationItem Name="$this" Property="Text">
          <Source>Authentication error</Source>
          <Value>Authenticatie mislukt</Value>
        </TranslationItem>
        <TranslationItem Name="Cancel" Property="Text">
          <Source>Cancel</Source>
          <Value>Cancel</Value>
        </TranslationItem>
        <TranslationItem Name="LoadSSHKey" Property="Text">
          <Source>Load SSH key</Source>
          <Value>Laad SSH sleutel</Value>
        </TranslationItem>
        <TranslationItem Name="Retry" Property="Text">
          <Source>Retry</Source>
          <Value>Herhalen</Value>
        </TranslationItem>
        <TranslationItem Name="lblMustAuthenticate" Property="Text" type="unfinished">
          <Source>You must authenticate to run this command.</Source>
          <Value />
        </TranslationItem>
        <TranslationItem Name="lblPleaseLoadKey" Property="Text" type="unfinished">
          <Source>Please load your SSH private key</Source>
          <Value />
        </TranslationItem>
      </translationItems>
    </TranslationCategory>
    <TranslationCategory Name="FormRebase">
      <translationItems>
        <TranslationItem Name="$this" Property="Text">
          <Source>Rebase</Source>
          <Value>Rebase</Value>
        </TranslationItem>
        <TranslationItem Name="Abort" Property="Text">
          <Source>Abort</Source>
          <Value>Afbreken</Value>
        </TranslationItem>
        <TranslationItem Name="AddFiles" Property="Text">
          <Source>Add files</Source>
          <Value>Bestanden toevoegen</Value>
        </TranslationItem>
        <TranslationItem Name="Mergetool" Property="Text">
          <Source>Solve conflicts</Source>
          <Value>Conflicten oplossen</Value>
        </TranslationItem>
        <TranslationItem Name="Ok" Property="Text">
          <Source>Rebase</Source>
          <Value>Rebase</Value>
        </TranslationItem>
        <TranslationItem Name="Resolved" Property="Text">
          <Source>Continue rebase</Source>
          <Value>Doorgaan</Value>
        </TranslationItem>
        <TranslationItem Name="ShowOptions" Property="Text">
          <Source>Show options</Source>
          <Value>Toon opties</Value>
        </TranslationItem>
        <TranslationItem Name="Skip" Property="Text">
          <Source>Skip this commit</Source>
          <Value>Sla deze commit over</Value>
        </TranslationItem>
        <TranslationItem Name="SolveMergeconflicts" Property="Text">
          <Source>There are unresolved mergeconflicts
</Source>
          <Value>Er zijn niet opgeloste conflicten</Value>
        </TranslationItem>
        <TranslationItem Name="_branchUpToDateCaption" Property="Text">
          <Source>Rebase</Source>
          <Value>Rebase</Value>
        </TranslationItem>
        <TranslationItem Name="_branchUpToDateText" Property="Text">
          <Source>Current branch a is up to date.
Nothing to rebase.</Source>
          <Value>De huidige vertakking is up-to-date.
Er is niets te doen.</Value>
        </TranslationItem>
        <TranslationItem Name="_continueRebaseText" Property="Text">
          <Source>Continue rebase</Source>
          <Value>Vervolg rebase</Value>
        </TranslationItem>
        <TranslationItem Name="_continueRebaseText2" Property="Text">
          <Source>&gt;Continue rebase&lt;</Source>
          <Value>&gt;Vervolg rebase&lt;</Value>
        </TranslationItem>
        <TranslationItem Name="_noBranchSelectedText" Property="Text">
          <Source>Please select a branch</Source>
          <Value>Selecteer een vertakking</Value>
        </TranslationItem>
        <TranslationItem Name="_solveConflictsText" Property="Text">
          <Source>Solve conflicts</Source>
          <Value>Conflicten oplossen</Value>
        </TranslationItem>
        <TranslationItem Name="_solveConflictsText2" Property="Text">
          <Source>&gt;Solve conflicts&lt;</Source>
          <Value>&gt;Conflicten oplossen&lt;</Value>
        </TranslationItem>
        <TranslationItem Name="chkAutosquash" Property="Text">
          <Source>Autosquash</Source>
          <Value>Autosquash</Value>
        </TranslationItem>
        <TranslationItem Name="chkInteractive" Property="Text">
          <Source>Interactive Rebase</Source>
          <Value>Interactieve rebase</Value>
        </TranslationItem>
        <TranslationItem Name="chkPreserveMerges" Property="Text">
          <Source>Preserve Merges</Source>
          <Value>Samenvoegingen bewaren</Value>
        </TranslationItem>
        <TranslationItem Name="chkSpecificRange" Property="Text">
          <Source>Specific range</Source>
          <Value>Specifieke range</Value>
        </TranslationItem>
        <TranslationItem Name="label1" Property="Text">
          <Source>Rebase current branch on top of another branch</Source>
          <Value>Rebase huidige vertakking bovenop andere vertakking</Value>
        </TranslationItem>
        <TranslationItem Name="label2" Property="Text">
          <Source>Rebase on</Source>
          <Value>Rebase op</Value>
        </TranslationItem>
        <TranslationItem Name="label3" Property="Text">
          <Source>Commits to re-apply:</Source>
          <Value>Commits:</Value>
        </TranslationItem>
        <TranslationItem Name="lblCurrent" Property="Text">
          <Source>Current branch:</Source>
          <Value>Huidige vertakking:</Value>
        </TranslationItem>
        <TranslationItem Name="lblRangeFrom" Property="Text">
          <Source>From (exc.)</Source>
          <Value>Vanaf (excl.)</Value>
        </TranslationItem>
        <TranslationItem Name="lblRangeTo" Property="Text">
          <Source>To</Source>
          <Value>Naar</Value>
        </TranslationItem>
        <TranslationItem Name="Currentbranch" Property="Text" type="obsolete">
          <Source>Current</Source>
          <Value>Huidige</Value>
        </TranslationItem>
      </translationItems>
    </TranslationCategory>
    <TranslationCategory Name="FormRecentReposSettings">
      <translationItems>
        <TranslationItem Name="$this" Property="Text">
          <Source>Recent repositories settings</Source>
          <Value>Instelleingen voor recente opslagplaatsen</Value>
        </TranslationItem>
        <TranslationItem Name="Abort" Property="Text">
          <Source>Cancel</Source>
          <Value>Annuleren</Value>
        </TranslationItem>
        <TranslationItem Name="MostRecentLabel" Property="Text">
          <Source>Most recent repositories</Source>
          <Value>Meest recente opslagplaatsen</Value>
        </TranslationItem>
        <TranslationItem Name="Ok" Property="Text">
          <Source>OK</Source>
          <Value>OK</Value>
        </TranslationItem>
        <TranslationItem Name="anchorToLessToolStripMenuItem" Property="Text" type="unfinished">
          <Source>Anchor to less recent repositories</Source>
          <Value />
        </TranslationItem>
        <TranslationItem Name="anchorToMostToolStripMenuItem" Property="Text" type="unfinished">
          <Source>Anchor to most recent repositories</Source>
          <Value />
        </TranslationItem>
        <TranslationItem Name="comboMinWidthLabel" Property="Text" type="unfinished">
          <Source>Combobox minimum width (0 = Autosize)</Source>
          <Value />
        </TranslationItem>
        <TranslationItem Name="dontShortenRB" Property="Text">
          <Source>Do not shorten  </Source>
          <Value>Niet inkorten</Value>
        </TranslationItem>
        <TranslationItem Name="label1" Property="Text">
          <Source>Less recent repositories</Source>
          <Value>Mist recente opslagplaatsen</Value>
        </TranslationItem>
        <TranslationItem Name="maxRecentRepositories" Property="Text">
          <Source>Maximum number of most recent repositories</Source>
          <Value>Maximale aantal van meest recente opslagplaatsen</Value>
        </TranslationItem>
        <TranslationItem Name="middleDotRB" Property="Text">
          <Source>Replace middle part with dots </Source>
          <Value>Vervang middelste deel met puntjes</Value>
        </TranslationItem>
        <TranslationItem Name="mostSigDirRB" Property="Text">
          <Source>The most significant directory </Source>
          <Value>De meeste belangrijke directory</Value>
        </TranslationItem>
        <TranslationItem Name="removeAnchorToolStripMenuItem" Property="Text">
          <Source>Remove anchor</Source>
          <Value>Verwijder anker</Value>
        </TranslationItem>
        <TranslationItem Name="removeRecentToolStripMenuItem" Property="Text">
          <Source>Remove from recent repositories</Source>
          <Value>Verwijder van meest recente opslagplaatsen</Value>
        </TranslationItem>
        <TranslationItem Name="shorteningGB" Property="Text">
          <Source>Shortening strategy</Source>
          <Value>Inkort methode</Value>
        </TranslationItem>
        <TranslationItem Name="sortLessRecentRepos" Property="Text">
          <Source>Sort less recent repositories alphabetically</Source>
          <Value>Sorteer minst recente opslagplaatsen alfabetisch</Value>
        </TranslationItem>
        <TranslationItem Name="sortMostRecentRepos" Property="Text">
          <Source>Sort most recent repositories alphabetically</Source>
          <Value>Sorteer meest recente opslagplaatsen alfabetisch</Value>
        </TranslationItem>
      </translationItems>
    </TranslationCategory>
    <TranslationCategory Name="FormRemotes">
      <translationItems>
        <TranslationItem Name="$this" Property="Text">
          <Source>Remote repositories</Source>
          <Value>Externe opslagplaatsen</Value>
        </TranslationItem>
        <TranslationItem Name="BName" Property="HeaderText">
          <Source>Name</Source>
          <Value>Naam</Value>
        </TranslationItem>
        <TranslationItem Name="BranchName" Property="HeaderText">
          <Source>Local branch name</Source>
          <Value>Lokale vertakking naam</Value>
        </TranslationItem>
        <TranslationItem Name="Delete" Property="Text">
          <Source>Delete</Source>
          <Value>Verwijderen</Value>
        </TranslationItem>
        <TranslationItem Name="LoadSSHKey" Property="Text">
          <Source>Load SSH key</Source>
          <Value>Laad SSH sleutel</Value>
        </TranslationItem>
        <TranslationItem Name="MergeWith" Property="HeaderText">
          <Source>Default merge with</Source>
          <Value>Standaard samenvoegen met</Value>
        </TranslationItem>
        <TranslationItem Name="New" Property="Text">
          <Source>New</Source>
          <Value>Nieuw</Value>
        </TranslationItem>
        <TranslationItem Name="Prune" Property="Text">
          <Source>Prune remote branches</Source>
          <Value>Externe vertakkingen opschonen</Value>
        </TranslationItem>
        <TranslationItem Name="PuTTYSSH" Property="Text">
          <Source>PuTTY SSH</Source>
          <Value>PuTTY SSH</Value>
        </TranslationItem>
        <TranslationItem Name="RemoteCombo" Property="HeaderText">
          <Source>Remote repository</Source>
          <Value>Externe opslagplaats</Value>
        </TranslationItem>
        <TranslationItem Name="Save" Property="Text">
          <Source>Save changes</Source>
          <Value>Opslaan</Value>
        </TranslationItem>
        <TranslationItem Name="SaveDefaultPushPull" Property="Text">
          <Source>Save</Source>
          <Value>Opslaan</Value>
        </TranslationItem>
        <TranslationItem Name="SshBrowse" Property="Text">
          <Source>Browse</Source>
          <Value>Bladeren</Value>
        </TranslationItem>
        <TranslationItem Name="TestConnection" Property="Text">
          <Source>Test connection</Source>
          <Value>Test SSH verbinding</Value>
        </TranslationItem>
        <TranslationItem Name="UpdateBranch" Property="Text">
          <Source>Update all remote branch info</Source>
          <Value>Alle vertakkings informatie ophalen</Value>
        </TranslationItem>
        <TranslationItem Name="_hintDelete" Property="Text">
          <Source>Delete</Source>
          <Value>Verwijder</Value>
        </TranslationItem>
        <TranslationItem Name="_labelUrlAsFetch" Property="Text">
          <Source>Fetch Url</Source>
          <Value>Fetch Url</Value>
        </TranslationItem>
        <TranslationItem Name="_labelUrlAsFetchPush" Property="Text">
          <Source>Url</Source>
          <Value>Url</Value>
        </TranslationItem>
        <TranslationItem Name="_questionAutoPullBehaviour" Property="Text">
          <Source>You have added a new remote repository.
Do you want to automatically configure the default push and pull behavior for this remote?</Source>
          <Value>U heeft een nieuwe externe opslagplaats toegevoegd.
Wilt u automatisch het standaard push/pull gedrag installen?</Value>
        </TranslationItem>
        <TranslationItem Name="_questionAutoPullBehaviourCaption" Property="Text">
          <Source>New remote</Source>
          <Value>Nieuwe</Value>
        </TranslationItem>
        <TranslationItem Name="_questionDeleteRemote" Property="Text">
          <Source>Are you sure you want to delete this remote?</Source>
          <Value>Weet u zeker dat u deze externe opslagplaats wilt verwijderen?</Value>
        </TranslationItem>
        <TranslationItem Name="_questionDeleteRemoteCaption" Property="Text">
          <Source>Delete</Source>
          <Value>Verwijder</Value>
        </TranslationItem>
        <TranslationItem Name="_remoteBranchDataError" Property="Text">
          <Source>Invalid ´{1}´ found for branch ´{0}´.
Value has been reset to empty value.</Source>
          <Value>Ongeldig '{1}' gevonden in vertakking '{0}'
De waarde is teruggezet naar een lege waarde.</Value>
        </TranslationItem>
        <TranslationItem Name="_sshKeyOpenCaption" Property="Text">
          <Source>Select ssh key file</Source>
          <Value>Selecteer SSH sleutel bestand</Value>
        </TranslationItem>
        <TranslationItem Name="_sshKeyOpenFilter" Property="Text">
          <Source>Private key (*.ppk)</Source>
          <Value>Private key (*.ppk)</Value>
        </TranslationItem>
        <TranslationItem Name="_warningNoKeyEntered" Property="Text">
          <Source>No SSH key file entered</Source>
          <Value>Geen SSH sleutel bestand opgegeven</Value>
        </TranslationItem>
        <TranslationItem Name="_warningValidRemote" Property="Text">
          <Source>You need to configure a valid url for this remote</Source>
          <Value>Er is geen geldige url voor deze externe opslagplaats ingesteld</Value>
        </TranslationItem>
        <TranslationItem Name="_warningValidRemoteCaption" Property="Text">
          <Source>Url needed</Source>
          <Value>Url benodigd</Value>
        </TranslationItem>
        <TranslationItem Name="buttonClose" Property="Text">
          <Source>Close</Source>
          <Value>Sluiten</Value>
        </TranslationItem>
        <TranslationItem Name="checkBoxSepPushUrl" Property="Text">
          <Source>Separate Push Url</Source>
          <Value>Aparte push Url</Value>
        </TranslationItem>
        <TranslationItem Name="dataGridViewTextBoxColumn1" Property="HeaderText">
          <Source>Name</Source>
          <Value>Naam</Value>
        </TranslationItem>
        <TranslationItem Name="groupBox1" Property="Text">
          <Source>Details</Source>
          <Value>Details</Value>
        </TranslationItem>
        <TranslationItem Name="label1" Property="Text">
          <Source>Name</Source>
          <Value>Naam</Value>
        </TranslationItem>
        <TranslationItem Name="label2" Property="Text">
          <Source>Url</Source>
          <Value>Url</Value>
        </TranslationItem>
        <TranslationItem Name="label3" Property="Text">
          <Source>Private key file</Source>
          <Value>Geheime sleutel</Value>
        </TranslationItem>
        <TranslationItem Name="label4" Property="Text">
          <Source>Local branch name</Source>
          <Value>Lokale vertakking</Value>
        </TranslationItem>
        <TranslationItem Name="label5" Property="Text">
          <Source>Remote repository</Source>
          <Value>Externe repositorie</Value>
        </TranslationItem>
        <TranslationItem Name="label6" Property="Text">
          <Source>Default merge with</Source>
          <Value>Samenvoegen met</Value>
        </TranslationItem>
        <TranslationItem Name="labelPushUrl" Property="Text">
          <Source>Push Url</Source>
          <Value>Push Url</Value>
        </TranslationItem>
        <TranslationItem Name="nameDataGridViewTextBoxColumn" Property="HeaderText">
          <Source>Branch</Source>
          <Value>Vertakking</Value>
        </TranslationItem>
        <TranslationItem Name="tabPage1" Property="Text">
          <Source>Remote repositories</Source>
          <Value>Externe opslagplaatsen</Value>
        </TranslationItem>
        <TranslationItem Name="tabPage2" Property="Text">
          <Source>Default pull behavior (fetch &amp; merge)</Source>
          <Value>Standaard ophaal gedrag (ophalen &amp; samenvoegen)</Value>
        </TranslationItem>
      </translationItems>
    </TranslationCategory>
    <TranslationCategory Name="FormRenameBranch">
      <translationItems>
        <TranslationItem Name="$this" Property="Text">
          <Source>Rename branch</Source>
          <Value>Hernoem vertakking</Value>
        </TranslationItem>
        <TranslationItem Name="Ok" Property="Text">
          <Source>Rename</Source>
          <Value>Hernoem</Value>
        </TranslationItem>
        <TranslationItem Name="_branchRenameFailed" Property="Text">
          <Source>Rename failed.</Source>
          <Value>Hernoemen mislukt.</Value>
        </TranslationItem>
        <TranslationItem Name="label1" Property="Text">
          <Source>New name</Source>
          <Value>Nieuwe naam</Value>
        </TranslationItem>
      </translationItems>
    </TranslationCategory>
    <TranslationCategory Name="FormResetChanges">
      <translationItems>
        <TranslationItem Name="$this" Property="Text">
          <Source>Reset changes</Source>
          <Value>Alle wijzigingen ongedaan maken</Value>
        </TranslationItem>
        <TranslationItem Name="btnCancel" Property="Text">
          <Source>Cancel</Source>
          <Value>Annuleren</Value>
        </TranslationItem>
        <TranslationItem Name="btnReset" Property="Text">
          <Source>Reset</Source>
          <Value>Resetten</Value>
        </TranslationItem>
        <TranslationItem Name="cbDeleteNewFilesAndDirectories" Property="Text">
          <Source>Also delete new files and/or directories</Source>
          <Value>Ook nieuwe bestanden en/of directories</Value>
        </TranslationItem>
        <TranslationItem Name="label1" Property="Text">
          <Source>Are you sure you want to reset your changes?</Source>
          <Value>Weet u zeker dat u de wijzigingen ongedaan wilt maken?</Value>
        </TranslationItem>
        <TranslationItem Name="label2" Property="Text">
          <Source>This will delete any uncommitted work.</Source>
          <Value>Deze actie maakt al het niet gecommitte werk ongedaan.</Value>
        </TranslationItem>
      </translationItems>
    </TranslationCategory>
    <TranslationCategory Name="FormResetCurrentBranch">
      <translationItems>
        <TranslationItem Name="$this" Property="Text">
          <Source>Reset current branch</Source>
          <Value>Reset huidige vertakking</Value>
        </TranslationItem>
        <TranslationItem Name="Cancel" Property="Text">
          <Source>Cancel</Source>
          <Value>Annuleren</Value>
        </TranslationItem>
        <TranslationItem Name="Hard" Property="Text" type="unfinished">
          <Source>Hard: reset working dir and index
(discard ALL local changes, even uncommitted changes)</Source>
          <OldSource>Hard: reset working dir and index (discard ALL local changes, even uncommitted changes)</OldSource>
          <Value>Hard: reset werk directory en indes (maak ALLE lokale wijzigingen ongedaan, ook wijzigingen die nog niet gecommit zijn)</Value>
        </TranslationItem>
        <TranslationItem Name="Mixed" Property="Text">
          <Source>Mixed: leave working dir untouched, reset index</Source>
          <Value>Gemixed: laat werk directorie ongedeerd, reset index</Value>
        </TranslationItem>
        <TranslationItem Name="Ok" Property="Text">
          <Source>OK</Source>
          <Value>OK</Value>
        </TranslationItem>
        <TranslationItem Name="Soft" Property="Text">
          <Source>Soft: leave working dir and index untouched</Source>
          <Value>Zacht: laat werk directory en index ongedeerd</Value>
        </TranslationItem>
        <TranslationItem Name="branchInfo" Property="Text" type="unfinished">
          <Source>Reset branch '{0}' to revision:</Source>
          <OldSource>Reset {0} to:</OldSource>
          <Value>Reset {0} naar:</Value>
        </TranslationItem>
        <TranslationItem Name="groupBox1" Property="Text">
          <Source>Reset type</Source>
          <Value>Reset type</Value>
        </TranslationItem>
        <TranslationItem Name="resetCaption" Property="Text">
          <Source>Reset branch</Source>
          <Value>Vertakking terugzetten</Value>
        </TranslationItem>
        <TranslationItem Name="resetHardWarning" Property="Text">
          <Source>You are about to discard ALL local changes, are you sure?</Source>
          <Value>U staat op het punt alle locale wijzigingen ongedaan te maken. Weet u dit zeker?</Value>
        </TranslationItem>
        <TranslationItem Name="authorInfo" Property="Text" type="obsolete">
          <Source>Author: {0}</Source>
          <Value>Auteur: {0}</Value>
        </TranslationItem>
        <TranslationItem Name="commitInfo" Property="Text" type="obsolete">
          <Source>Commit: {0}</Source>
          <Value>Commit: {0}</Value>
        </TranslationItem>
        <TranslationItem Name="commitMessage" Property="Text" type="obsolete">
          <Source>Message: {0}</Source>
          <Value>Bericht: {0}</Value>
        </TranslationItem>
        <TranslationItem Name="dateInfo" Property="Text" type="obsolete">
          <Source>Commit date: {0}</Source>
          <Value>Commit datum: {0}</Value>
        </TranslationItem>
      </translationItems>
    </TranslationCategory>
    <TranslationCategory Name="FormResolveConflicts">
      <translationItems>
        <TranslationItem Name="$this" Property="Text">
          <Source>Resolve merge conflicts</Source>
          <Value>Samenvoeg conflicten oplossen</Value>
        </TranslationItem>
        <TranslationItem Name="ContextChooseBase" Property="Text">
          <Source>Choose base</Source>
          <Value>Kies basis versie</Value>
        </TranslationItem>
        <TranslationItem Name="ContextChooseLocal" Property="Text">
          <Source>Choose local</Source>
          <Value>Kies lokaal</Value>
        </TranslationItem>
        <TranslationItem Name="ContextChooseRemote" Property="Text">
          <Source>Choose remote</Source>
          <Value>Kies externe versie</Value>
        </TranslationItem>
        <TranslationItem Name="ContextMarkAsSolved" Property="Text">
          <Source>Mark conflict as solved</Source>
          <Value>Markeer conflict als opgelost</Value>
        </TranslationItem>
        <TranslationItem Name="ContextOpenBaseWith" Property="Text">
          <Source>Open base with</Source>
          <Value>Openen basis versie met</Value>
        </TranslationItem>
        <TranslationItem Name="ContextOpenLocalWith" Property="Text">
          <Source>Open local with</Source>
          <Value>Open lokale versie met</Value>
        </TranslationItem>
        <TranslationItem Name="ContextOpenRemoteWith" Property="Text">
          <Source>Open remote with</Source>
          <Value>Open externe versie met</Value>
        </TranslationItem>
        <TranslationItem Name="ContextSaveBaseAs" Property="Text">
          <Source>Save base as</Source>
          <Value>Basis versie opslaan als</Value>
        </TranslationItem>
        <TranslationItem Name="ContextSaveLocalAs" Property="Text">
          <Source>Save local as</Source>
          <Value>Lokale versie opslaan als</Value>
        </TranslationItem>
        <TranslationItem Name="ContextSaveRemoteAs" Property="Text">
          <Source>Save remote as</Source>
          <Value>Externe versie opslaan als</Value>
        </TranslationItem>
        <TranslationItem Name="FileName" Property="HeaderText">
          <Source>Filename</Source>
          <Value>Bestandsnaam</Value>
        </TranslationItem>
        <TranslationItem Name="OpenMergetool" Property="Text">
          <Source>Open in mergetool</Source>
          <Value>Openen in samenvoeg tool</Value>
        </TranslationItem>
        <TranslationItem Name="Rescan" Property="Text">
          <Source>Rescan mergeconflicts</Source>
          <Value>Verversen</Value>
        </TranslationItem>
        <TranslationItem Name="Reset" Property="Text">
          <Source>Abort</Source>
          <Value>Stoppen</Value>
        </TranslationItem>
        <TranslationItem Name="_abortCurrentOpperation" Property="Text" type="unfinished">
          <Source>You can abort the current operation by resetting changes.
All changes since the last commit will be deleted.

Do you want to reset changes?</Source>
          <Value />
        </TranslationItem>
        <TranslationItem Name="_abortCurrentOpperationCaption" Property="Text">
          <Source>Abort</Source>
          <Value>Afbreken</Value>
        </TranslationItem>
        <TranslationItem Name="_allFilesFilter" Property="Text">
          <Source>All files (*.*)</Source>
          <Value>Alle bestanden (*.*)</Value>
        </TranslationItem>
        <TranslationItem Name="_areYouSureYouWantDeleteFiles" Property="Text">
          <Source>Are you sure you want to DELETE all changes?

This action cannot be made undone.</Source>
          <Value>Weet u zeker dat u de wijzigingen wilt verwijderen? Deze actie kan niet ongedaan gemaakt worden.</Value>
        </TranslationItem>
        <TranslationItem Name="_areYouSureYouWantDeleteFilesCaption" Property="Text">
          <Source>WARNING!</Source>
          <Value>WAARSCHUWING!</Value>
        </TranslationItem>
        <TranslationItem Name="_binaryFileWarningCaption" Property="Text">
          <Source>Warning</Source>
          <Value>Waarschuwing</Value>
        </TranslationItem>
        <TranslationItem Name="_button1Text" Property="Text">
          <Source>Open in</Source>
          <Value>Openen in</Value>
        </TranslationItem>
        <TranslationItem Name="_chooseBaseFileFailedText" Property="Text">
          <Source>Choose base file failed.</Source>
          <Value>Kies basis bestand mislukt.</Value>
        </TranslationItem>
        <TranslationItem Name="_chooseLocalFileFailedText" Property="Text">
          <Source>Choose local file failed.</Source>
          <Value>Kies lokaal bestand mislukt.</Value>
        </TranslationItem>
        <TranslationItem Name="_chooseRemoteFileFailedText" Property="Text">
          <Source>Choose remote file failed.</Source>
          <Value>Kies extern bestand mislukt.</Value>
        </TranslationItem>
        <TranslationItem Name="_conflictedFilesContextMenuText" Property="Text">
          <Source>Solve</Source>
          <Value>Oplossen</Value>
        </TranslationItem>
        <TranslationItem Name="_contextChooseLocalMergeText" Property="Text">
          <Source>Choose local (ours)</Source>
          <Value>Kies lokale versie (onze)</Value>
        </TranslationItem>
        <TranslationItem Name="_contextChooseLocalRebaseText" Property="Text">
          <Source>Choose local (theirs)</Source>
          <Value>Kies lokale versie (hun)</Value>
        </TranslationItem>
        <TranslationItem Name="_contextChooseRemoteMergeText" Property="Text">
          <Source>Choose remote (theirs)</Source>
          <Value>Kies externe versie (hun)</Value>
        </TranslationItem>
        <TranslationItem Name="_contextChooseRemoteRebaseText" Property="Text">
          <Source>Choose remote (ours)</Source>
          <Value>Kies externe versie (onze)</Value>
        </TranslationItem>
        <TranslationItem Name="_currentFormatFilter" Property="Text">
          <Source>Current format (*.{0})</Source>
          <Value>Huidige formaat (*.{0})</Value>
        </TranslationItem>
        <TranslationItem Name="_failureWhileOpenFile" Property="Text">
          <Source>Open temporary file failed.</Source>
          <Value>Openen van tijdelijk bestand mislukt.</Value>
        </TranslationItem>
        <TranslationItem Name="_failureWhileSaveFile" Property="Text">
          <Source>Save file failed.</Source>
          <Value>Bestand opslaan mislukt.</Value>
        </TranslationItem>
        <TranslationItem Name="_noBaseFileMergeCaption" Property="Text">
          <Source>Merge</Source>
          <Value>Samenvoegen</Value>
        </TranslationItem>
        <TranslationItem Name="_openMergeToolItemText" Property="Text">
          <Source>Open in</Source>
          <Value>Openen in</Value>
        </TranslationItem>
        <TranslationItem Name="_resetItemMergeText" Property="Text">
          <Source>Abort merge</Source>
          <Value>Samenvoegen afbreken</Value>
        </TranslationItem>
        <TranslationItem Name="_resetItemRebaseText" Property="Text">
          <Source>Abort rebase</Source>
          <Value>Rebase afbreken</Value>
        </TranslationItem>
        <TranslationItem Name="allConflictsResolved" Property="Text">
          <Source>All mergeconflicts are resolved, you can commit.
Do you want to commit now?</Source>
          <Value>Alle samenvoeg conflicten zijn opgelost, u kunt nu committen.
Wilt u nu committen?</Value>
        </TranslationItem>
        <TranslationItem Name="allConflictsResolvedCaption" Property="Text">
          <Source>Commit</Source>
          <Value>Commit</Value>
        </TranslationItem>
        <TranslationItem Name="askMergeConflictSolved" Property="Text">
          <Source>Is the mergeconflict solved?</Source>
          <Value>Is het samenvoeg conflict opgelost?</Value>
        </TranslationItem>
        <TranslationItem Name="askMergeConflictSolvedAfterCustomMergeScript" Property="Text">
          <Source>The merge conflict need to be solved and the result must be saved as:
{0}

Is the mergeconflict solved?</Source>
          <Value>Het samenvoeg conflict moet worden opgelost en het resultaat moet worden opgeslagen als: 
{0} 

Is het samenvoeg conflict opgelost?</Value>
        </TranslationItem>
        <TranslationItem Name="askMergeConflictSolvedCaption" Property="Text">
          <Source>Conflict solved?</Source>
          <Value>Conflict opgelost?</Value>
        </TranslationItem>
        <TranslationItem Name="authorDataGridViewTextBoxColumn" Property="HeaderText">
          <Source>Author</Source>
          <Value>Auteur</Value>
        </TranslationItem>
        <TranslationItem Name="chooseLocalButtonText" Property="Text">
          <Source>Choose local</Source>
          <Value>Kies lokaal</Value>
        </TranslationItem>
        <TranslationItem Name="chooseRemoteButtonText" Property="Text">
          <Source>Choose remote</Source>
          <Value>Kier extern</Value>
        </TranslationItem>
        <TranslationItem Name="commitGuidDataGridViewTextBoxColumn" Property="HeaderText">
          <Source>CommitGuid</Source>
          <Value>CommitGuid</Value>
        </TranslationItem>
        <TranslationItem Name="conflictDescription" Property="Text">
          <Source>Select file</Source>
          <Value>Selecteer bestand</Value>
        </TranslationItem>
        <TranslationItem Name="dateDataGridViewTextBoxColumn" Property="HeaderText">
          <Source>Date</Source>
          <Value>Datum</Value>
        </TranslationItem>
        <TranslationItem Name="deleteFileButtonText" Property="Text">
          <Source>Delete file</Source>
          <Value>Verwijder bestand</Value>
        </TranslationItem>
        <TranslationItem Name="deleted" Property="Text">
          <Source>deleted</Source>
          <Value>verwijderd</Value>
        </TranslationItem>
        <TranslationItem Name="fileBinairyChooseLocalBaseRemote" Property="Text" type="unfinished">
          <Source>File ({0}) appears to be a binary file.
Choose to keep the local({1}), remote({2}) or base file.</Source>
          <Value>Bestand ({0}) lijkt een binair bestand te zijn.
Kies of u het lokale({1}), het externe({2}) of het basis bestand wilt houden.</Value>
        </TranslationItem>
        <TranslationItem Name="fileChangeLocallyAndRemotely" Property="Text">
          <Source>The file has been changed both locally({0}) and remotely({1}). Merge the changes.</Source>
          <Value>Het bestand is zowel lokaal({0}) als extern({1}) gewijzigd. Voeg de wijzigingen samen.</Value>
        </TranslationItem>
        <TranslationItem Name="fileCreatedLocallyAndRemotely" Property="Text">
          <Source>A file with the same name has been created locally({0}) and remotely({1}). Choose the file you want to keep or merge the files.</Source>
          <Value>Een bestand met dezelfde naam is zowel locaal({0}) als extern({1}) aangemaakt. Kies het bestand dat u wilt bewaren of voeg de bestanden samen.</Value>
        </TranslationItem>
        <TranslationItem Name="fileCreatedLocallyAndRemotelyLong" Property="Text" type="unfinished">
          <Source>File {0} does not have a base revision.
A file with the same name has been created locally({1}) and remotely({2}) causing this conflict.

Choose the file you want to keep, merge the files or delete the file?</Source>
          <Value>Bestand {0} heeft geen basis revisie.
Een bestand met dezelfde naam is zowel lokaal({1})  als extern({2}) aangemaakt.

Kies het bestand dat u wilt bewaren, voeg de bestanden samen of verwijder het bestand.</Value>
        </TranslationItem>
        <TranslationItem Name="fileDeletedLocallyAndModifiedRemotely" Property="Text">
          <Source>The file has been deleted locally({0}) and modified remotely({1}). Choose to delete the file or keep the modified version.</Source>
          <Value>Het bestand is lokaal({0}) verwijderd maar is extern({1}) aangepast. Kies of u het gewijzigde bestand wilt bewaren of het bestand wilt verwijderen.</Value>
        </TranslationItem>
        <TranslationItem Name="fileDeletedLocallyAndModifiedRemotelyLong" Property="Text" type="unfinished">
          <Source>File {0} does not have a local revision.
The file has been deleted locally({1}) but modified remotely({2}).

Choose to delete the file or keep the modified version.</Source>
          <Value>Het bestand {0} heeft geen lokale revisie.
Het bestand is lokaal({1}) verwijderd maar is extern({2}) aangepast.

Kies of u het gewijzigde bestand wilt bewaren of het bestand wilt verwijderen.
</Value>
        </TranslationItem>
        <TranslationItem Name="fileHistoryToolStripMenuItem" Property="Text">
          <Source>File history</Source>
          <Value>Bestands geschiedenis</Value>
        </TranslationItem>
        <TranslationItem Name="fileIsBinary" Property="Text">
          <Source>The selected file appears to be a binary file.
Are you sure you want to open this file in {0}?</Source>
          <Value>Het geselecteerde bestand is een binair bestand.
Weet u zeker dat u dit bestand wilt openen met {0}?</Value>
        </TranslationItem>
        <TranslationItem Name="fileModifiedLocallyAndDelededRemotely" Property="Text">
          <Source>The file has been modified locally({0}) and deleted remotely({1}). Choose to delete the file or keep the modified version.</Source>
          <Value>Het bestand is lokaal aangepast({0}) en extern({1}) verwijderd. Kies of u het gewijzigde bestand wilt bewaren of het bestand wilt verwijderen.</Value>
        </TranslationItem>
        <TranslationItem Name="fileModifiedLocallyAndDelededRemotelyLong" Property="Text" type="unfinished">
          <Source>File {0} does not have a remote revision.
The file has been modified locally({1}) but deleted remotely({2}).

Choose to delete the file or keep the modified version.</Source>
          <Value>het bestand {0} heeft geen externe revisie.
Het bestand is lokaal({1}) aangepast maar is extern({2}) verwijderd.

Kies of u het gewijzigde bestand wilt bewaren of het bestand wilt verwijderen.</Value>
        </TranslationItem>
        <TranslationItem Name="fileNameDataGridViewTextBoxColumn" Property="HeaderText">
          <Source>FileName</Source>
          <Value>Bestandsnaam</Value>
        </TranslationItem>
        <TranslationItem Name="fileUnchangedAfterMerge" Property="Text">
          <Source>The file has not been modified by the merge. Usually this means that the file has been saved to the wrong location.

The merge conflict will not be marked as solved. Please try again.</Source>
          <Value>Het bestand is niet gewijzigd door de samenvoegen. Meestal betekent dit dat het bestand is opgeslagen op de verkeerde locatie. 

Het samenvoegen conflict zal niet worden gemarkeerd als opgelost. Probeer het opnieuw.</Value>
        </TranslationItem>
        <TranslationItem Name="guidDataGridViewTextBoxColumn" Property="HeaderText">
          <Source>Guid</Source>
          <Value>Guid</Value>
        </TranslationItem>
        <TranslationItem Name="itemTypeDataGridViewTextBoxColumn" Property="HeaderText" type="unfinished">
          <Source>ItemType</Source>
          <Value />
        </TranslationItem>
        <TranslationItem Name="keepBaseButtonText" Property="Text">
          <Source>Keep base file</Source>
          <Value>Bewaar basis bestand</Value>
        </TranslationItem>
        <TranslationItem Name="keepModifiedButtonText" Property="Text">
          <Source>Keep modified</Source>
          <Value>Bewaar wijzigingen</Value>
        </TranslationItem>
        <TranslationItem Name="label1" Property="Text">
          <Source>Unresolved merge conflicts</Source>
          <Value>Niet opgeloste samenvoeg conflicten</Value>
        </TranslationItem>
        <TranslationItem Name="label2" Property="Text">
          <Source>Base</Source>
          <Value>Basis</Value>
        </TranslationItem>
        <TranslationItem Name="label5" Property="Text">
          <Source>Remote</Source>
          <Value>Extern</Value>
        </TranslationItem>
        <TranslationItem Name="label7" Property="Text">
          <Source>Local</Source>
          <Value>Lokaal</Value>
        </TranslationItem>
        <TranslationItem Name="merge" Property="Text">
          <Source>Merge</Source>
          <Value>Samenvoegen</Value>
        </TranslationItem>
        <TranslationItem Name="mergeConflictIsSubmodule" Property="Text" type="unfinished">
          <Source>The selected mergeconflict is a submodule.
Stage current submodule commit?</Source>
          <OldSource>The selected mergeconflict is a submodule. Mark conflict as resolved?</OldSource>
          <Value>Het geselecteerde samenvoeg conflict is een submodule. Wilt u dit conflict als opgelost markeren?</Value>
        </TranslationItem>
        <TranslationItem Name="mergeConflictIsSubmoduleCaption" Property="Text">
          <Source>Submodule</Source>
          <Value>Submodule</Value>
        </TranslationItem>
        <TranslationItem Name="modeDataGridViewTextBoxColumn" Property="HeaderText">
          <Source>Mode</Source>
          <Value>Mode</Value>
        </TranslationItem>
        <TranslationItem Name="nameDataGridViewTextBoxColumn" Property="HeaderText">
          <Source>Name</Source>
          <Value>Naam</Value>
        </TranslationItem>
        <TranslationItem Name="noBase" Property="Text">
          <Source>no base</Source>
          <Value>geen basis bestand</Value>
        </TranslationItem>
        <TranslationItem Name="noBaseRevision" Property="Text" type="unfinished">
          <Source>There is no base revision for {0}.
Fall back to 2-way merge?</Source>
          <Value>Er is geen basis revisie voor {0}.
Terugvallen op 2-weg samenvoeging?</Value>
        </TranslationItem>
        <TranslationItem Name="noMergeTool" Property="Text">
          <Source>There is no mergetool configured. Please go to settings and set a mergetool!</Source>
          <Value>Er is geen mergetool geconfigureerd. Ga eerst naar settings en stel een mergetool in.</Value>
        </TranslationItem>
        <TranslationItem Name="openMergeToolBtn" Property="Text">
          <Source>Open in mergetool</Source>
          <Value>Openen in samenvoegtool</Value>
        </TranslationItem>
        <TranslationItem Name="openToolStripMenuItem" Property="Text">
          <Source>Open</Source>
          <Value>Openen</Value>
        </TranslationItem>
        <TranslationItem Name="openWithToolStripMenuItem" Property="Text">
          <Source>Open With</Source>
          <Value>Openen met</Value>
        </TranslationItem>
        <TranslationItem Name="ours" Property="Text">
          <Source>ours</Source>
          <Value>onze</Value>
        </TranslationItem>
        <TranslationItem Name="stageFilename" Property="Text">
          <Source>Stage {0}</Source>
          <Value>Klaarzetten {0}</Value>
        </TranslationItem>
        <TranslationItem Name="startMergetool" Property="Text">
          <Source>Start mergetool</Source>
          <Value>Samenvoeg tool</Value>
        </TranslationItem>
        <TranslationItem Name="theirs" Property="Text">
          <Source>theirs</Source>
          <Value>hun</Value>
        </TranslationItem>
        <TranslationItem Name="uskUseCustomMergeScript" Property="Text">
          <Source>There is a custom merge script ({0}) for this file type.

Do you want to use this custom merge script?</Source>
          <Value>Er is een aangepaste samenvoeg script ({0}) voor dit type bestand. 

Wilt u dit script gebruiken om samen te voegen?</Value>
        </TranslationItem>
        <TranslationItem Name="uskUseCustomMergeScriptCaption" Property="Text">
          <Source>Custom merge script</Source>
          <Value>Aangepast samenvoeg script</Value>
        </TranslationItem>
      </translationItems>
    </TranslationCategory>
    <TranslationCategory Name="FormRevertCommit">
      <translationItems>
        <TranslationItem Name="$this" Property="Text">
          <Source>Revert commit</Source>
          <Value>Commit ongedaan maken</Value>
        </TranslationItem>
        <TranslationItem Name="AutoCommit" Property="Text">
          <Source>Automatically create a commit</Source>
          <Value>Maak automatisch een nieuwe commit aan wanneer er geen samenvoeg problemen zijn.</Value>
        </TranslationItem>
        <TranslationItem Name="BranchInfo" Property="Text">
          <Source>Revert this commit:</Source>
          <Value>Maak deze commit ongedaan:</Value>
        </TranslationItem>
        <TranslationItem Name="ParentsLabel" Property="Text">
          <Source>This commit is a merge, select parent:</Source>
          <Value>Deze revisie is een samenvoeging, selecteer voorganger:</Value>
        </TranslationItem>
        <TranslationItem Name="Revert" Property="Text">
          <Source>Revert this commit</Source>
          <Value>Maak deze commit ongedaan:</Value>
        </TranslationItem>
        <TranslationItem Name="_noneParentSelectedText" Property="Text">
          <Source>None parent is selected!</Source>
          <Value>Geen ouder geselecteerd!</Value>
        </TranslationItem>
        <TranslationItem Name="_noneParentSelectedTextCaption" Property="Text">
          <Source>Error</Source>
          <Value>Error</Value>
        </TranslationItem>
        <TranslationItem Name="columnHeader1" Property="Text">
          <Source>No.</Source>
          <Value>Nr.</Value>
        </TranslationItem>
        <TranslationItem Name="columnHeader2" Property="Text">
          <Source>Message</Source>
          <Value>Bericht</Value>
        </TranslationItem>
        <TranslationItem Name="columnHeader3" Property="Text">
          <Source>Author</Source>
          <Value>Auteur</Value>
        </TranslationItem>
        <TranslationItem Name="columnHeader4" Property="Text">
          <Source>Date</Source>
          <Value>Datum</Value>
        </TranslationItem>
      </translationItems>
    </TranslationCategory>
    <TranslationCategory Name="FormRevisionFilter">
      <translationItems>
        <TranslationItem Name="$this" Property="Text">
          <Source>Filter</Source>
          <Value>Filter</Value>
        </TranslationItem>
        <TranslationItem Name="CurrentBranchOnlyCheck" Property="Text">
          <Source>Show current branch only</Source>
          <Value>Toon alleen de huidige vertakking</Value>
        </TranslationItem>
        <TranslationItem Name="Ok" Property="Text">
          <Source>OK</Source>
          <Value>OK</Value>
        </TranslationItem>
        <TranslationItem Name="label1" Property="Text">
          <Source>Since</Source>
          <Value>Sinds</Value>
        </TranslationItem>
        <TranslationItem Name="label2" Property="Text">
          <Source>Until</Source>
          <Value>Tot</Value>
        </TranslationItem>
        <TranslationItem Name="label3" Property="Text">
          <Source>Author</Source>
          <Value>Auteur</Value>
        </TranslationItem>
        <TranslationItem Name="label4" Property="Text">
          <Source>Committer</Source>
          <Value>Committer</Value>
        </TranslationItem>
        <TranslationItem Name="label5" Property="Text">
          <Source>Message</Source>
          <Value>Bericht</Value>
        </TranslationItem>
        <TranslationItem Name="label6" Property="Text">
          <Source>Ignore case</Source>
          <Value>Negeer hoofdletters</Value>
        </TranslationItem>
        <TranslationItem Name="label7" Property="Text">
          <Source>Limit</Source>
          <Value>Limiet</Value>
        </TranslationItem>
        <TranslationItem Name="label8" Property="Text">
          <Source>File filter</Source>
          <Value>Bestands filter</Value>
        </TranslationItem>
        <TranslationItem Name="label9" Property="Text">
          <Source>Branches</Source>
          <Value>Vertakkingen</Value>
        </TranslationItem>
      </translationItems>
    </TranslationCategory>
    <TranslationCategory Name="FormSelectMultipleBranches">
      <translationItems>
        <TranslationItem Name="$this" Property="Text">
          <Source>Select multiple branches</Source>
          <Value>Selecteer meerdere vertakkingen</Value>
        </TranslationItem>
        <TranslationItem Name="okButton" Property="Text">
          <Source>OK</Source>
          <Value>OK</Value>
        </TranslationItem>
        <TranslationItem Name="selectBranchesLabel" Property="Text">
          <Source>Select branches</Source>
          <Value>Selecteer vertakkingen</Value>
        </TranslationItem>
      </translationItems>
    </TranslationCategory>
    <TranslationCategory Name="FormSettings">
      <translationItems>
        <TranslationItem Name="$this" Property="Text">
          <Source>Settings</Source>
          <Value>Instellingen</Value>
        </TranslationItem>
        <TranslationItem Name="_cantFindGitMessage" Property="Text" type="unfinished">
          <Source>The command to run git is not configured correct.
You need to set the correct path to be able to use GitExtensions.

Do you want to set the correct command now? If not Global and Local Settings will not be saved.</Source>
          <Value />
        </TranslationItem>
        <TranslationItem Name="_cantFindGitMessageCaption" Property="Text">
          <Source>Incorrect path</Source>
          <Value>Foutief pad</Value>
        </TranslationItem>
        <TranslationItem Name="_loadingSettingsFailed" Property="Text">
          <Source>Could not load settings.</Source>
          <Value>Kan instellingen niet laden</Value>
        </TranslationItem>
        <TranslationItem Name="buttonApply" Property="Text">
          <Source>Apply</Source>
          <Value>Toepassen</Value>
        </TranslationItem>
        <TranslationItem Name="buttonCancel" Property="Text">
          <Source>Cancel</Source>
          <Value>Annuleren</Value>
        </TranslationItem>
        <TranslationItem Name="buttonDiscard" Property="Text">
          <Source>Discard</Source>
          <Value>Verwerpen</Value>
        </TranslationItem>
        <TranslationItem Name="buttonOk" Property="Text">
          <Source>OK</Source>
          <Value>OK</Value>
        </TranslationItem>
        <TranslationItem Name="label10" Property="Text">
          <Source>You need to set the correct path to 
git.cmd before you can change
any global setting.
</Source>
          <Value>Het juiste pad naar git.cmd moet 
gezet zijn om globale instellingen 
te kunnen wijzigen.</Value>
        </TranslationItem>
        <TranslationItem Name="labelInstantSaveNotice" Property="Text" type="unfinished">
          <Source>Changes on the selected page will be saved instantly. 
Therefore the Cancel button does NOT revert any changes made.</Source>
          <Value />
        </TranslationItem>
        <TranslationItem Name="labelSettingsPageTitle" Property="Text" type="obsolete">
          <Source>...title...</Source>
          <Value>...titel...</Value>
        </TranslationItem>
        <TranslationItem Name="addToRevisionGridContextMenuDataGridViewCheckBoxColumn" Property="HeaderText" type="obsolete">
          <Source>Context menu</Source>
          <Value>Context menu</Value>
        </TranslationItem>
        <TranslationItem Name="chkCloseProcessDialog" Property="Text" type="obsolete">
          <Source>Close process dialog automatically when process succeeds</Source>
          <Value>Sluit proces dialoog automatisch wanneer proces is geslaagd</Value>
        </TranslationItem>
        <TranslationItem Name="chkShowGitCommandLine" Property="Text" type="obsolete">
          <Source>Show Git commandline dialog when executing process</Source>
          <Value>Toon git commandline dialoog bij het uitvoeren van een proces</Value>
        </TranslationItem>
        <TranslationItem Name="helpLabel" Property="Text" type="obsolete">
          <Source>Press F1 to see available options</Source>
          <Value>Toets F1 voor beschikbare opties</Value>
        </TranslationItem>
        <TranslationItem Name="label12" Property="Text" type="obsolete">
          <Source>Limit number of commits that will be loaded at startup.</Source>
          <Value>Aantal commits dat word opgehaald bij het opstarten.</Value>
        </TranslationItem>
        <TranslationItem Name="label22" Property="Text" type="obsolete">
          <Source>Dictionary for spelling checker.</Source>
          <Value>Woordenboek voor spellings controle</Value>
        </TranslationItem>
        <TranslationItem Name="tpGitExtensions" Property="Text" type="obsolete">
          <Source>Git extensions</Source>
          <Value>Git Extensions</Value>
        </TranslationItem>
        <TranslationItem Name="tpSsh" Property="Text" type="obsolete">
          <Source>Ssh</Source>
          <Value>Ssh</Value>
        </TranslationItem>
        <TranslationItem Name="tpStart" Property="Text" type="obsolete">
          <Source>Start page</Source>
          <Value>Start pagina</Value>
        </TranslationItem>
      </translationItems>
    </TranslationCategory>
    <TranslationCategory Name="FormStash">
      <translationItems>
        <TranslationItem Name="$this" Property="Text">
          <Source>Stash</Source>
          <Value>Stash</Value>
        </TranslationItem>
        <TranslationItem Name="Apply" Property="Text">
          <Source>Apply Selected</Source>
          <Value>Zet geselecteerde stash terug op de werk directorie</Value>
        </TranslationItem>
        <TranslationItem Name="Clear" Property="Text">
          <Source>Delete Selected</Source>
          <Value>Verwijder geselecteerde stash</Value>
        </TranslationItem>
        <TranslationItem Name="Stash" Property="Text">
          <Source>Save Changes</Source>
          <Value>Stash alle wijzigingen</Value>
        </TranslationItem>
        <TranslationItem Name="StashKeepIndex" Property="Text">
          <Source>Keep index</Source>
          <Value>Index behouden</Value>
        </TranslationItem>
        <TranslationItem Name="Stashes" Property="ToolTipText" type="unfinished">
          <Source>Select a stash</Source>
          <Value />
        </TranslationItem>
        <TranslationItem Name="areYouSure" Property="Text" type="unfinished">
          <Source>Are you sure you want to drop the stash? This action cannot be undone.</Source>
          <Value />
        </TranslationItem>
        <TranslationItem Name="cannotBeUndone" Property="Text" type="unfinished">
          <Source>This action cannot be undone.</Source>
          <Value />
        </TranslationItem>
        <TranslationItem Name="chkIncludeUntrackedFiles" Property="Text" type="unfinished">
          <Source>Include untracked files</Source>
          <Value />
        </TranslationItem>
        <TranslationItem Name="currentWorkingDirChanges" Property="Text">
          <Source>Current working dir changes</Source>
          <Value>Huidige wijzigingen</Value>
        </TranslationItem>
        <TranslationItem Name="dontShowAgain" Property="Text">
          <Source>Don't show me this message again.</Source>
          <Value>Deze melding niet meer tonen</Value>
        </TranslationItem>
        <TranslationItem Name="noStashes" Property="Text">
          <Source>There are no stashes.</Source>
          <Value>Er zijn geen weggezette wijzigingen</Value>
        </TranslationItem>
        <TranslationItem Name="stashDropConfirmTitle" Property="Text" type="unfinished">
          <Source>Drop Stash Confirmation</Source>
          <Value />
        </TranslationItem>
        <TranslationItem Name="stashUntrackedFilesNotSupported" Property="Text" type="unfinished">
          <Source>Stash untracked files is not supported in the version of msysgit you are using. Please update msysgit to at least version 1.7.7 to use this option.</Source>
          <Value />
        </TranslationItem>
        <TranslationItem Name="stashUntrackedFilesNotSupportedCaption" Property="Text" type="unfinished">
          <Source>Stash untracked files</Source>
          <Value />
        </TranslationItem>
        <TranslationItem Name="toolStripButton1" Property="Text">
          <Source>Refresh</Source>
          <Value>Verversen</Value>
        </TranslationItem>
        <TranslationItem Name="toolStripButton_customMessage" Property="Text">
          <Source>Custom stash message</Source>
          <Value>Aangepast bericht</Value>
        </TranslationItem>
        <TranslationItem Name="toolStripLabel1" Property="Text">
          <Source>Show:</Source>
          <Value>Toon:</Value>
        </TranslationItem>
      </translationItems>
    </TranslationCategory>
    <TranslationCategory Name="FormStatus">
      <translationItems>
        <TranslationItem Name="$this" Property="Text">
          <Source>Process</Source>
          <Value>Proces</Value>
        </TranslationItem>
        <TranslationItem Name="Abort" Property="Text">
          <Source>Abort</Source>
          <Value>Annuleren</Value>
        </TranslationItem>
        <TranslationItem Name="KeepDialogOpen" Property="Text">
          <Source>Keep dialog open</Source>
          <Value>Dialoog openlaten</Value>
        </TranslationItem>
        <TranslationItem Name="Ok" Property="Text">
          <Source>OK</Source>
          <Value>OK</Value>
        </TranslationItem>
        <TranslationItem Name="_fingerprintNotRegistredText" Property="Text" type="unfinished">
          <Source>The fingerprint of this host is not registered by PuTTY.
This causes this process to hang, and that why it is automatically stopped.

When the connection is opened detached from Git and GitExtensions, the host's fingerprint can be registered.
You could also manually add the host's fingerprint or run Test Connection from the remotes dialog.

Do you want to register the host's fingerprint and restart the process?</Source>
          <Value />
        </TranslationItem>
        <TranslationItem Name="_fingerprintNotRegistredTextCaption" Property="Text" type="unfinished">
          <Source>Host Fingerprint not registered</Source>
          <Value />
        </TranslationItem>
      </translationItems>
    </TranslationCategory>
    <TranslationCategory Name="FormSubmodules">
      <translationItems>
        <TranslationItem Name="$this" Property="Text">
          <Source>Submodules</Source>
          <Value>Submodules</Value>
        </TranslationItem>
        <TranslationItem Name="AddSubmodule" Property="Text">
          <Source>Add submodule</Source>
          <Value>Submodule toevoegen</Value>
        </TranslationItem>
        <TranslationItem Name="RemoveSubmodule" Property="Text">
          <Source>Remove</Source>
          <Value>Verwijder</Value>
        </TranslationItem>
        <TranslationItem Name="Status" Property="HeaderText">
          <Source>Status</Source>
          <Value>Status</Value>
        </TranslationItem>
        <TranslationItem Name="SynchronizeSubmodule" Property="Text">
          <Source>Synchronize</Source>
          <Value>Synchroniseer</Value>
        </TranslationItem>
        <TranslationItem Name="UpdateSubmodule" Property="Text">
          <Source>Update</Source>
          <Value>Update</Value>
        </TranslationItem>
        <TranslationItem Name="_removeSelectedSubmodule" Property="Text">
          <Source>Are you sure you want remove the selected submodule?</Source>
          <Value>Weet u zeker dat u de geselecteerde submodule wilt verwijderen?</Value>
        </TranslationItem>
        <TranslationItem Name="_removeSelectedSubmoduleCaption" Property="Text">
          <Source>Remove</Source>
          <Value>Verwijder</Value>
        </TranslationItem>
        <TranslationItem Name="groupBox1" Property="Text">
          <Source>Details</Source>
          <Value>Details</Value>
        </TranslationItem>
        <TranslationItem Name="label1" Property="Text">
          <Source>Name</Source>
          <Value>Naam</Value>
        </TranslationItem>
        <TranslationItem Name="label2" Property="Text">
          <Source>Remote path</Source>
          <Value>Extern pad</Value>
        </TranslationItem>
        <TranslationItem Name="label3" Property="Text">
          <Source>Local path</Source>
          <Value>Lokaal pad</Value>
        </TranslationItem>
        <TranslationItem Name="label4" Property="Text">
          <Source>Commit</Source>
          <Value>Commit</Value>
        </TranslationItem>
        <TranslationItem Name="label5" Property="Text">
          <Source>Branch</Source>
          <Value>Vertakking</Value>
        </TranslationItem>
        <TranslationItem Name="label6" Property="Text">
          <Source>Status</Source>
          <Value>Status</Value>
        </TranslationItem>
        <TranslationItem Name="nameDataGridViewTextBoxColumn" Property="HeaderText">
          <Source>Name</Source>
          <Value>Naam</Value>
        </TranslationItem>
      </translationItems>
    </TranslationCategory>
    <TranslationCategory Name="FormSvnClone">
      <translationItems>
        <TranslationItem Name="$this" Property="Text">
          <Source>Svn Clone</Source>
          <Value>Svn kloon</Value>
        </TranslationItem>
        <TranslationItem Name="_questionContinueWithoutAuthors" Property="Text" type="unfinished">
          <Source>Authors file "{0}" does not exists. Continue without authors file?</Source>
          <Value />
        </TranslationItem>
        <TranslationItem Name="_questionContinueWithoutAuthorsCaption" Property="Text">
          <Source>Authors file</Source>
          <Value>Bestand van auteur</Value>
        </TranslationItem>
        <TranslationItem Name="_questionOpenRepo" Property="Text">
          <Source>The repository has been cloned successfully.
Do you want to open the new repository "{0}" now?</Source>
          <Value>De opslagplaats is succesvol gekloond.
Wilt u de nieuwe repository "{0}" openen?</Value>
        </TranslationItem>
        <TranslationItem Name="_questionOpenRepoCaption" Property="Text">
          <Source>Open</Source>
          <Value>Open</Value>
        </TranslationItem>
        <TranslationItem Name="authorsFileBrowseButton" Property="Text">
          <Source>Browse</Source>
          <Value>Bladeren</Value>
        </TranslationItem>
        <TranslationItem Name="browseButton" Property="Text">
          <Source>Browse</Source>
          <Value>Bladeren</Value>
        </TranslationItem>
        <TranslationItem Name="cbBranches" Property="Text">
          <Source>Branches:</Source>
          <Value>Vertakkingen:</Value>
        </TranslationItem>
        <TranslationItem Name="cbTags" Property="Text">
          <Source>Tags:</Source>
          <Value>Labels:</Value>
        </TranslationItem>
        <TranslationItem Name="cbTrunk" Property="Text" type="unfinished">
          <Source>Trunk:</Source>
          <Value />
        </TranslationItem>
        <TranslationItem Name="groupBox1" Property="Text">
          <Source>Advanced settings</Source>
          <Value>Geavanceerde instellingen</Value>
        </TranslationItem>
        <TranslationItem Name="label1" Property="Text" type="unfinished">
          <Source>Svn repository to clone</Source>
          <Value />
        </TranslationItem>
        <TranslationItem Name="label2" Property="Text">
          <Source>Destination</Source>
          <Value>Bestemming</Value>
        </TranslationItem>
        <TranslationItem Name="label3" Property="Text" type="unfinished">
          <Source>Subdirectory to create</Source>
          <Value />
        </TranslationItem>
        <TranslationItem Name="label4" Property="Text">
          <Source>Authors file</Source>
          <Value>Bestand van auteur</Value>
        </TranslationItem>
        <TranslationItem Name="label5" Property="Text">
          <Source>From:</Source>
          <Value>Van:</Value>
        </TranslationItem>
        <TranslationItem Name="label6" Property="Text">
          <Source>Username</Source>
          <Value>Gebruikersnaam</Value>
        </TranslationItem>
        <TranslationItem Name="okButton" Property="Text">
          <Source>Clone</Source>
          <Value>Kloon</Value>
        </TranslationItem>
        <TranslationItem Name="tbBranches" Property="Text" type="obsolete">
          <Source>branches</Source>
          <Value>vertakkingen</Value>
        </TranslationItem>
        <TranslationItem Name="tbTags" Property="Text" type="obsolete">
          <Source>tags</Source>
          <Value>labels</Value>
        </TranslationItem>
      </translationItems>
    </TranslationCategory>
    <TranslationCategory Name="FormTranslate">
      <translationItems>
        <TranslationItem Name="$this" Property="Text">
          <Source>Translate</Source>
          <Value>Vertaal</Value>
        </TranslationItem>
        <TranslationItem Name="allText" Property="Text">
          <Source>All</Source>
          <Value>Alles</Value>
        </TranslationItem>
        <TranslationItem Name="categoryDataGridViewTextBoxColumn" Property="HeaderText">
          <Source>Category</Source>
          <Value>Categorie</Value>
        </TranslationItem>
        <TranslationItem Name="editingCellPrefixText" Property="Text">
          <Source>[EDITING]</Source>
          <Value>[WIJZIGEN]</Value>
        </TranslationItem>
        <TranslationItem Name="googleAll" Property="Text">
          <Source>Google all empty</Source>
          <Value>Google ontbrekende</Value>
        </TranslationItem>
        <TranslationItem Name="googleTranslate" Property="Text">
          <Source>Google translate</Source>
          <Value>Google Translate</Value>
        </TranslationItem>
        <TranslationItem Name="nameDataGridViewTextBoxColumn" Property="HeaderText">
          <Source>Name</Source>
          <Value>Naam</Value>
        </TranslationItem>
        <TranslationItem Name="neutralValueDataGridViewTextBoxColumn" Property="HeaderText">
          <Source>NeutralValue</Source>
          <Value>Neutrale waarde</Value>
        </TranslationItem>
        <TranslationItem Name="nextButton" Property="Text">
          <Source>&amp;Next</Source>
          <Value>&amp;Volgende</Value>
        </TranslationItem>
        <TranslationItem Name="noLanguageCodeSelected" Property="Text" type="unfinished">
          <Source>There is no language code selected.
Do you want to select a language code first?</Source>
          <OldSource>There is no languagecode selected.
Do you want to select a language code first?</OldSource>
          <Value>Er is geen taalcode geselecteerd.
Wilt u eerst een taalcode selecteren?</Value>
        </TranslationItem>
        <TranslationItem Name="noLanguageCodeSelectedCaption" Property="Text">
          <Source>Language code</Source>
          <Value>Taalcode</Value>
        </TranslationItem>
        <TranslationItem Name="previousButton" Property="Text">
          <Source>&amp;Previous</Source>
          <Value>&amp;Vorige</Value>
        </TranslationItem>
        <TranslationItem Name="propertyDataGridViewTextBoxColumn" Property="HeaderText">
          <Source>Property</Source>
          <Value>Eigenschap</Value>
        </TranslationItem>
        <TranslationItem Name="saveAs" Property="ToolTipText">
          <Source>Save translation</Source>
          <Value>Bewaar vertaling</Value>
        </TranslationItem>
        <TranslationItem Name="saveAsText" Property="Text">
          <Source>Save as</Source>
          <Value>Opslaan als</Value>
        </TranslationItem>
        <TranslationItem Name="saveAsTextFilter" Property="Text">
          <Source>Translation file (*.xml)</Source>
          <Value>Vertaal bestand (*.xml)</Value>
        </TranslationItem>
        <TranslationItem Name="saveCurrentChangesCaption" Property="Text">
          <Source>Save changes</Source>
          <Value>Wijzigingen opslaan</Value>
        </TranslationItem>
        <TranslationItem Name="saveCurrentChangesText" Property="Text">
          <Source>Do you want to save the current changes?</Source>
          <Value>Wilt u de gemaakte wijzigingen opslaan?</Value>
        </TranslationItem>
        <TranslationItem Name="selectLanguageCode" Property="Text">
          <Source>Select a language code first.</Source>
          <Value>Selecteer eerst een taalcode.</Value>
        </TranslationItem>
        <TranslationItem Name="toolStripButtonNew" Property="Text">
          <Source>New</Source>
          <Value>Nieuw</Value>
        </TranslationItem>
        <TranslationItem Name="toolStripTranslationLabel" Property="Text">
          <Source>Current translation:</Source>
          <Value>Vertaling:</Value>
        </TranslationItem>
        <TranslationItem Name="toolStripTranslationLanguageCode" Property="Text">
          <Source>Language code:</Source>
          <Value>Taalcode:</Value>
        </TranslationItem>
        <TranslationItem Name="translateProgressText" Property="Text">
          <Source>Translated {0} out of {1}</Source>
          <Value>Reeds vertaald: {0} van {1}</Value>
        </TranslationItem>
        <TranslationItem Name="translatedValueDataGridViewTextBoxColumn" Property="HeaderText">
          <Source>TranslatedValue</Source>
          <Value>Vertaalde waarde</Value>
        </TranslationItem>
        <TranslationItem Name="toolStripButtonNew" Property="ToolTipText" type="obsolete">
          <Source>Create new translation</Source>
          <Value>Maak een nieuwe vertaling</Value>
        </TranslationItem>
      </translationItems>
    </TranslationCategory>
    <TranslationCategory Name="FormUpdates">
      <translationItems>
        <TranslationItem Name="$this" Property="Text">
          <Source>Check for update</Source>
          <Value>Controleer op nieuwe versie</Value>
        </TranslationItem>
        <TranslationItem Name="UpdateLabel" Property="Text">
          <Source>Searching for updates</Source>
          <Value>Zoeken naar nieuwe versie</Value>
        </TranslationItem>
        <TranslationItem Name="_newVersionAvailable" Property="Text">
          <Source>There is a new version available</Source>
          <Value>Er is een nieuwe versie beschikbaar</Value>
        </TranslationItem>
        <TranslationItem Name="_noUpdatesFound" Property="Text">
          <Source>No updates found</Source>
          <Value>Geen nieuwe versie gevonden</Value>
        </TranslationItem>
        <TranslationItem Name="closeButton" Property="Text" type="unfinished">
          <Source>Close</Source>
          <Value>Sluiten</Value>
        </TranslationItem>
        <TranslationItem Name="linkChangeLog" Property="Text">
          <Source>Show ChangeLog</Source>
          <Value>Toon versie wijzigingen</Value>
        </TranslationItem>
      </translationItems>
    </TranslationCategory>
    <TranslationCategory Name="FormVerify">
      <translationItems>
        <TranslationItem Name="$this" Property="Text">
          <Source>Verify database</Source>
          <Value>Controleer database</Value>
        </TranslationItem>
        <TranslationItem Name="DeleteAllLostAndFoundTags" Property="Text">
          <Source>Delete all LOST_AND_FOUND tags</Source>
          <Value>Verwijder allee LOST_AND_FOUND labels</Value>
        </TranslationItem>
        <TranslationItem Name="FullCheck" Property="Text">
          <Source>Check not just objects in GIT_OBJECT_DIRECTORY ($GIT_DIR/objects), 
but also the ones found in alternate object pools.
</Source>
          <Value>Controlleer niet alleen objecten in GIT_OBJECT_DIRECTORY 
($GIT_DIR/objects), maar ook de alternatieve object opslagplaatsen.</Value>
        </TranslationItem>
        <TranslationItem Name="NoReflogs" Property="Text">
          <Source>Do not consider commits that are referenced only by an entry in a 
reflog to be reachable.</Source>
          <Value>Behandel commits waarnaar alleen verwezen word vanuit de reflog 
als niet zichtbaar.</Value>
        </TranslationItem>
        <TranslationItem Name="Remove" Property="Text">
          <Source>Remove all dangling objects</Source>
          <Value>Verwijdere alle rondzwevende objecten</Value>
        </TranslationItem>
        <TranslationItem Name="SaveObjects" Property="Text">
          <Source>Save objects to .git/lost-found</Source>
          <Value>Sla alles op in .git/lost-found</Value>
        </TranslationItem>
        <TranslationItem Name="ShowOnlyCommits" Property="Text">
          <Source>Show only commits</Source>
          <Value>Toon alleen commits</Value>
        </TranslationItem>
        <TranslationItem Name="Unreachable" Property="Text">
          <Source>Print out objects that exist but that aren't readable from any of the reference 
nodes.
</Source>
          <Value>Toon alle objecten die  wel bestaan maar niet te bereiken zijn via een 
andere node.</Value>
        </TranslationItem>
        <TranslationItem Name="_removeDanglingObjectsCaption" Property="Text">
          <Source>Remove</Source>
          <Value>Verwijder</Value>
        </TranslationItem>
        <TranslationItem Name="_removeDanglingObjectsQuestion" Property="Text">
          <Source>Are you sure you want to delete all dangling objects?</Source>
          <Value>Weet u zeker dat u alle rondzwevende objecten wilt verwijderen?</Value>
        </TranslationItem>
        <TranslationItem Name="_xTagsCreated" Property="Text">
          <Source>{0} Tags created.

Do not forget to delete these tags when finished.</Source>
          <Value>{0} Labels aangemaakt.

Vergeet niet deze labels weet te verwijderen wanneer u klaar bent.</Value>
        </TranslationItem>
        <TranslationItem Name="btnCloseDialog" Property="Text">
          <Source>Cancel</Source>
          <Value>Annuleer</Value>
        </TranslationItem>
        <TranslationItem Name="btnRestoreSelectedObjects" Property="Text">
          <Source>Recover selected objects</Source>
          <Value>Label alle commits</Value>
        </TranslationItem>
        <TranslationItem Name="columnAuthor" Property="HeaderText">
          <Source>Author</Source>
          <Value>Auteur</Value>
        </TranslationItem>
        <TranslationItem Name="columnDate" Property="HeaderText">
          <Source>Date</Source>
          <Value>Datum</Value>
        </TranslationItem>
        <TranslationItem Name="columnHash" Property="HeaderText">
          <Source>Hash</Source>
          <Value>Hash</Value>
        </TranslationItem>
        <TranslationItem Name="columnSubject" Property="HeaderText">
          <Source>Subject</Source>
          <Value>Onderwerp</Value>
        </TranslationItem>
        <TranslationItem Name="columnType" Property="HeaderText">
          <Source>Type</Source>
          <Value>Type</Value>
        </TranslationItem>
        <TranslationItem Name="label1" Property="Text">
          <Source>Double-click on a row for quick view</Source>
          <Value>Dubbel-klik op een rij om het object te bekijken</Value>
        </TranslationItem>
        <TranslationItem Name="label2" Property="Text">
          <Source>By default only unreferenced objects that are older than 
2 weeks are removed when cleaning up the database. All
other object are only deleted when you run "Remove all
dangling objects"

Check commits you want to recover and press Recover button
Context menu for additional operations</Source>
          <Value>Standaard worden alleen rondzwevende objecten 
verwijderd die ouder zijn dan 2 weken, bij het opruimen van 
de database. Alle overige objecten worden alleen verwijderd 
wanneer "Verwijder alle rondzwevende objecten" word gedaan.

Om rondzwevende objeten te herstellen, label de commit 
and deze zal weer in het commit overzicht zichtbaar worden.</Value>
        </TranslationItem>
        <TranslationItem Name="mnuLostObjectView" Property="Text">
          <Source>View</Source>
          <Value>Toon geselecteerde object</Value>
        </TranslationItem>
        <TranslationItem Name="mnuLostObjectsCreateBranch" Property="Text">
          <Source>Create branch</Source>
          <Value>Vertakking aanmaken</Value>
        </TranslationItem>
        <TranslationItem Name="mnuLostObjectsCreateTag" Property="Text">
          <Source>Create tag</Source>
          <Value>Label geselecteerde item</Value>
        </TranslationItem>
        <TranslationItem Name="selectLostObjectsToRestoreCaption" Property="Text">
          <Source>Restore lost objects</Source>
          <Value>Herstel verloren objecten</Value>
        </TranslationItem>
        <TranslationItem Name="selectLostObjectsToRestoreMessage" Property="Text">
          <Source>Select objects to restore.</Source>
          <Value>Selecteer objecten om te herstellen.</Value>
        </TranslationItem>
      </translationItems>
    </TranslationCategory>
    <TranslationCategory Name="FormViewPatch">
      <translationItems>
        <TranslationItem Name="$this" Property="Text">
          <Source>View patch file</Source>
          <Value>Bekijk patch bestand</Value>
        </TranslationItem>
        <TranslationItem Name="BrowsePatch" Property="Text">
          <Source>Browse</Source>
          <Value>Bladeren</Value>
        </TranslationItem>
        <TranslationItem Name="File" Property="HeaderText">
          <Source>Type</Source>
          <Value>Type</Value>
        </TranslationItem>
        <TranslationItem Name="FileNameA" Property="HeaderText">
          <Source>Filename</Source>
          <Value>Bestandsnaam</Value>
        </TranslationItem>
        <TranslationItem Name="_patchFileFilterString" Property="Text">
          <Source>Patch file (*.Patch)</Source>
          <Value>Patch file (*.Patch)</Value>
        </TranslationItem>
        <TranslationItem Name="_patchFileFilterTitle" Property="Text">
          <Source>Select patch file</Source>
          <Value>Selecteer patch</Value>
        </TranslationItem>
        <TranslationItem Name="labelPatch" Property="Text">
          <Source>Patch</Source>
          <Value>Patch</Value>
        </TranslationItem>
        <TranslationItem Name="typeDataGridViewTextBoxColumn" Property="HeaderText">
          <Source>Change</Source>
          <Value>Wijziging</Value>
        </TranslationItem>
      </translationItems>
    </TranslationCategory>
    <TranslationCategory Name="GerritPlugin">
      <translationItems>
        <TranslationItem Name="_downloadGerritChange" Property="Text">
          <Source>Download Gerrit Change</Source>
          <Value>Download Gerrit wijziging</Value>
        </TranslationItem>
        <TranslationItem Name="_editGitReview" Property="Text">
          <Source>Edit .gitreview</Source>
          <Value>Wijzig .gitreview</Value>
        </TranslationItem>
        <TranslationItem Name="_installCommitMsgHook" Property="Text" type="unfinished">
          <Source>Install Hook</Source>
          <Value />
        </TranslationItem>
        <TranslationItem Name="_installCommitMsgHookFailed" Property="Text" type="unfinished">
          <Source>Could not download the commit-msg file. Please install the commit-msg hook manually.</Source>
          <Value />
        </TranslationItem>
        <TranslationItem Name="_installCommitMsgHookMessage" Property="Text" type="unfinished">
          <Source>Gerrit requires a commit-msg hook to be installed. Do you want to install the commit-msg hook into your repository?</Source>
          <Value />
        </TranslationItem>
        <TranslationItem Name="_installCommitMsgHookShortText" Property="Text" type="unfinished">
          <Source>Install commit-msg hook</Source>
          <Value />
        </TranslationItem>
        <TranslationItem Name="_pluginDescription" Property="Text" type="unfinished">
          <Source>Gerrit Code Review</Source>
          <Value />
        </TranslationItem>
        <TranslationItem Name="_publishGerritChange" Property="Text" type="unfinished">
          <Source>Publish Gerrit Change</Source>
          <Value />
        </TranslationItem>
      </translationItems>
    </TranslationCategory>
    <TranslationCategory Name="GerritSettings">
      <translationItems>
        <TranslationItem Name="_settingsError" Property="Text" type="unfinished">
          <Source>Error loading .gitreview file.</Source>
          <Value />
        </TranslationItem>
        <TranslationItem Name="_settingsErrorDefaultRemoteNotPresent" Property="Text" type="unfinished">
          <Source>The remote "{0}" specified with the "defaultremote" setting in the .gitreview file does not refer to a configured remote. Either create this remote or change the setting in the .gitreview file.</Source>
          <Value />
        </TranslationItem>
        <TranslationItem Name="_settingsErrorFileNotFound" Property="Text" type="unfinished">
          <Source>Cannot find the ".gitreview" file in the working directory.</Source>
          <Value />
        </TranslationItem>
        <TranslationItem Name="_settingsErrorHostNotEntered" Property="Text" type="unfinished">
          <Source>The "host" setting in the .gitreview file is mandatory.</Source>
          <Value />
        </TranslationItem>
        <TranslationItem Name="_settingsErrorPortNotNumeric" Property="Text" type="unfinished">
          <Source>The "port" specified in the .gitreview file may only contain digits.</Source>
          <Value />
        </TranslationItem>
        <TranslationItem Name="_settingsErrorProjectNotEntered" Property="Text" type="unfinished">
          <Source>The "project" setting in the .gitreview file is mandatory.</Source>
          <Value />
        </TranslationItem>
      </translationItems>
    </TranslationCategory>
    <TranslationCategory Name="GitExtensionsSettingsGroup">
      <translationItems>
        <TranslationItem Name="$this" Property="Title">
          <Source>Git Extensions</Source>
          <Value>Git Extensions</Value>
        </TranslationItem>
      </translationItems>
    </TranslationCategory>
    <TranslationCategory Name="GitExtensionsSettingsPage">
      <translationItems>
        <TranslationItem Name="$this" Property="Text">
          <Source>Git Extensions</Source>
          <Value>Git Extensions</Value>
        </TranslationItem>
        <TranslationItem Name="btnDefaultDestinationBrowse" Property="Text" type="unfinished">
          <Source>Browse</Source>
          <Value>Bladeren</Value>
        </TranslationItem>
        <TranslationItem Name="chkCheckForUncommittedChangesInCheckoutBranch" Property="Text" type="unfinished">
          <Source>Check for uncommitted changes in checkout branch dialog</Source>
          <Value />
        </TranslationItem>
        <TranslationItem Name="chkCloseProcessDialog" Property="Text" type="unfinished">
          <Source>Close Process dialog when process succeeds</Source>
          <Value />
        </TranslationItem>
        <TranslationItem Name="chkFollowRenamesInFileHistory" Property="Text">
          <Source>Follow renames in file history (experimental)</Source>
          <Value>Volg hernoemde bestanden in geschiedenis (experimenteel)</Value>
        </TranslationItem>
        <TranslationItem Name="chkPlaySpecialStartupSound" Property="Text" type="unfinished">
          <Source>Play Special Startup Sound</Source>
          <Value />
        </TranslationItem>
        <TranslationItem Name="chkShowCurrentChangesInRevisionGraph" Property="Text">
          <Source>Show current working dir changes in revision graph (slow!)</Source>
          <Value>Toon huidige wijzigingen in revisie grafiek</Value>
        </TranslationItem>
        <TranslationItem Name="chkShowErrorsWhenStagingFiles" Property="Text">
          <Source>Show errors when staging files</Source>
          <Value>Toon errors bij het klaarzetten van bestanden voor een commit</Value>
        </TranslationItem>
        <TranslationItem Name="chkShowGitCommandLine" Property="Text" type="unfinished">
          <Source>Show console window when executing git process</Source>
          <Value />
        </TranslationItem>
        <TranslationItem Name="chkShowGitStatusInToolbar" Property="Text">
          <Source>Show repository status in browse dialog (number of changes in toolbar, restart required)</Source>
          <Value>Toon opslagplaats status in dialoog (aantal wijzigingen, herstart vereist)</Value>
        </TranslationItem>
        <TranslationItem Name="chkShowStashCountInBrowseWindow" Property="Text">
          <Source>Show stash count on status bar in browse window</Source>
          <Value>Toon aantal weggezette revisies op de status bar in het browse venster</Value>
        </TranslationItem>
        <TranslationItem Name="chkStartWithRecentWorkingDir" Property="Text">
          <Source>Open last working dir on startup</Source>
          <Value>Open laatst geopende directorie bij opstarten</Value>
        </TranslationItem>
        <TranslationItem Name="chkStashUntrackedFiles" Property="Text" type="unfinished">
          <Source>Include untracked files in stash</Source>
          <Value />
        </TranslationItem>
        <TranslationItem Name="chkUseFastChecks" Property="Text">
          <Source>Use FileSystemWatcher to check if index is changed</Source>
          <Value>Gebruik FileSystemWatcher om te controleren of de database is gewijzigd</Value>
        </TranslationItem>
        <TranslationItem Name="chkUsePatienceDiffAlgorithm" Property="Text">
          <Source>Use patience diff algorithm</Source>
          <Value>Gebruik 'patience diff' algoritme</Value>
        </TranslationItem>
        <TranslationItem Name="chkUseSSL" Property="Text">
          <Source>Use SSL/TLS</Source>
          <Value>Gebruik SSL/TLS</Value>
        </TranslationItem>
        <TranslationItem Name="chkWriteCommitMessageInCommitWindow" Property="Text" type="unfinished">
          <Source>Compose commit messages in Commit dialog
(otherwise the message will be requested during commit)</Source>
          <Value />
        </TranslationItem>
        <TranslationItem Name="groupBox1" Property="Text" type="unfinished">
          <Source>Email settings for sending patches</Source>
          <Value />
        </TranslationItem>
        <TranslationItem Name="groupBox11" Property="Text">
          <Source>Performance</Source>
          <Value>Performance</Value>
        </TranslationItem>
        <TranslationItem Name="groupBox12" Property="Text">
          <Source>Behaviour</Source>
          <Value>Gedrag</Value>
        </TranslationItem>
        <TranslationItem Name="label12" Property="Text" type="unfinished">
          <Source>Limit number of commits that will be loaded at startup</Source>
          <Value />
        </TranslationItem>
        <TranslationItem Name="label2" Property="Text">
          <Source>Port</Source>
          <Value>Poort</Value>
        </TranslationItem>
        <TranslationItem Name="label23" Property="Text" type="unfinished">
          <Source>SMTP server name</Source>
          <OldSource>SMTP server for sending patches by email</OldSource>
          <Value>SMTP server voor het versturen van patches per email</Value>
        </TranslationItem>
        <TranslationItem Name="label24" Property="Text">
          <Source>Revision grid quick search timeout [ms]</Source>
          <Value>Revisie lijst snel zoek timout [ms]</Value>
        </TranslationItem>
        <TranslationItem Name="lblDefaultCloneDestination" Property="Text">
          <Source>Default clone destination</Source>
          <Value>Standaard kloon lokatie</Value>
        </TranslationItem>
      </translationItems>
    </TranslationCategory>
    <TranslationCategory Name="GitSettingsPage">
      <translationItems>
        <TranslationItem Name="$this" Property="Text">
          <Source>Git</Source>
          <Value>Git</Value>
        </TranslationItem>
        <TranslationItem Name="BrowseGitBinPath" Property="Text">
          <Source>Browse</Source>
          <Value>Bladeren</Value>
        </TranslationItem>
        <TranslationItem Name="BrowseGitPath" Property="Text">
          <Source>Browse</Source>
          <Value>Bladeren</Value>
        </TranslationItem>
        <TranslationItem Name="ChangeHomeButton" Property="Text">
          <Source>Change HOME</Source>
          <Value>Wijzig HOME</Value>
        </TranslationItem>
        <TranslationItem Name="_homeIsSetToString" Property="Text">
          <Source>HOME is set to:</Source>
          <Value>HOME is gezet naar:</Value>
        </TranslationItem>
        <TranslationItem Name="downloadMsysgit" Property="Text">
          <Source>Download msysgit</Source>
          <Value>Download msysgit</Value>
        </TranslationItem>
        <TranslationItem Name="groupBox7" Property="Text">
          <Source>Git</Source>
          <Value>Git</Value>
        </TranslationItem>
        <TranslationItem Name="groupBox8" Property="Text">
          <Source>Environment</Source>
          <Value>Omgeving</Value>
        </TranslationItem>
        <TranslationItem Name="homeIsSetToLabel" Property="Text">
          <Source>HOME is set to: {0}</Source>
          <Value>HOME is gezet naar: {0}</Value>
        </TranslationItem>
        <TranslationItem Name="label13" Property="Text">
          <Source>Command used to run git (git.cmd or git.exe)</Source>
          <Value>Commando voor het uitvoeren van git</Value>
        </TranslationItem>
        <TranslationItem Name="label14" Property="Text">
          <Source>Path to linux tools (sh). Leave empty when it is in the path.</Source>
          <Value>Pad naar linux tools (sh).</Value>
        </TranslationItem>
        <TranslationItem Name="label50" Property="Text">
          <Source>Git Extensions can use msysgit or cygwin to access git repositories. Set the correct paths below.</Source>
          <Value>Git Extensions kan msysgit of cygwin gebruiken om git opslagplaatsen te openen. Set de juiste paden hieronder.</Value>
        </TranslationItem>
        <TranslationItem Name="label51" Property="Text">
          <Source>The global config file located in the location stored environment variable %HOME%. By default %HOME% will be set 
to %HOMEDRIVE%%HOMEPATH% if empty. Change the default behaviour only if you experience problems. </Source>
          <Value>Het globale configuratie bestand is opgeslagen in de directory %HOME%. Standaard is %HOME% gezet naar %HOMEDRIVE%%HOMEPATH%
wanneer deze leeg is. Verander het standaard gedrag alleen wanneer problemen optreden. </Value>
        </TranslationItem>
      </translationItems>
    </TranslationCategory>
    <TranslationCategory Name="GlobalSettingsSettingsPage">
      <translationItems>
        <TranslationItem Name="$this" Property="Text">
          <Source>Global settings</Source>
          <Value>Globale instelingen</Value>
        </TranslationItem>
        <TranslationItem Name="BrowseCommitTemplate" Property="Text">
          <Source>Browse</Source>
          <Value>Bladeren</Value>
        </TranslationItem>
        <TranslationItem Name="BrowseDiffTool" Property="Text">
          <Source>Browse</Source>
          <Value>Bladeren</Value>
        </TranslationItem>
        <TranslationItem Name="BrowseMergeTool" Property="Text">
          <Source>Browse</Source>
          <Value>Bladeren</Value>
        </TranslationItem>
        <TranslationItem Name="DiffToolCmdSuggest" Property="Text">
          <Source>Suggest command</Source>
          <Value>Commando suggestie</Value>
        </TranslationItem>
        <TranslationItem Name="MergeToolCmdSuggest" Property="Text">
          <Source>Suggest command</Source>
          <Value>Commando suggestie</Value>
        </TranslationItem>
        <TranslationItem Name="PathToKDiff3" Property="Text">
          <Source>Path to mergetool</Source>
          <Value>Pad naar mergetool</Value>
        </TranslationItem>
        <TranslationItem Name="__diffToolSuggestCaption" Property="Text" type="unfinished">
          <Source>Suggest difftool cmd</Source>
          <Value />
        </TranslationItem>
        <TranslationItem Name="globalAutoCrlfFalse" Property="Text">
          <Source>Checkout as-is, commit as-is ("core.autocrlf"  is set to "false")</Source>
          <Value>Ongewijzigd uitchecken, ongewijzigd inchecken (zet "core.autocrlf" op "false")
</Value>
        </TranslationItem>
        <TranslationItem Name="globalAutoCrlfInput" Property="Text">
          <Source>Checkout as-is, commit Unix-style line endings ("core.autocrlf"  is set to "input")</Source>
          <Value>Ongewijzigd uitchecken, converteren naar unix-stijl regel einden (zet "core.autocrlf" op "input")</Value>
        </TranslationItem>
        <TranslationItem Name="globalAutoCrlfTrue" Property="Text">
          <Source>Checkout Windows-style, commit Unix-style line endings ("core.autocrlf"  is set to "true")</Source>
          <Value>Windows-stijl uitchecken, Unix-stijl inchecken (zet "core.autocrlf" op "true")</Value>
        </TranslationItem>
        <TranslationItem Name="groupBox9" Property="Text">
          <Source>Line endings</Source>
          <Value>Regel einden</Value>
        </TranslationItem>
        <TranslationItem Name="label19" Property="Text">
          <Source>Mergetool command</Source>
          <Value>Mergetool commando</Value>
        </TranslationItem>
        <TranslationItem Name="label28" Property="Text">
          <Source>Keep backup (.orig) after merge</Source>
          <Value>Bewaar backup (.orig) na samenvoegen</Value>
        </TranslationItem>
        <TranslationItem Name="label3" Property="Text">
          <Source>User name</Source>
          <Value>Gebruikersnaam</Value>
        </TranslationItem>
        <TranslationItem Name="label4" Property="Text">
          <Source>User email</Source>
          <Value>Gebruikers email</Value>
        </TranslationItem>
        <TranslationItem Name="label41" Property="Text">
          <Source>Difftool</Source>
          <Value>Difftool</Value>
        </TranslationItem>
        <TranslationItem Name="label42" Property="Text">
          <Source>Path to difftool</Source>
          <Value>Pad naar diftool</Value>
        </TranslationItem>
        <TranslationItem Name="label48" Property="Text">
          <Source>Difftool command</Source>
          <Value>Difftool commando</Value>
        </TranslationItem>
        <TranslationItem Name="label57" Property="Text">
          <Source>Path to commit template</Source>
          <Value>Pad naar commit template</Value>
        </TranslationItem>
        <TranslationItem Name="label6" Property="Text">
          <Source>Editor</Source>
          <Value>Editor</Value>
        </TranslationItem>
        <TranslationItem Name="label60" Property="Text">
          <Source>Files content encoding</Source>
          <Value>Encoding van bestandsinhoud</Value>
        </TranslationItem>
        <TranslationItem Name="label7" Property="Text">
          <Source>Mergetool</Source>
          <Value>Mergetool</Value>
        </TranslationItem>
        <TranslationItem Name="label9" Property="Text">
          <Source>You need to set the correct path to 
git before you can change
global settings.
</Source>
          <Value>Het juiste pad naar git.cmd moet 
gezet zijn om globale instellingen 
te kunnen wijzigen.</Value>
        </TranslationItem>
      </translationItems>
    </TranslationCategory>
    <TranslationCategory Name="GotoUserManualControl">
      <translationItems>
        <TranslationItem Name="linkLabelHelp" Property="Text" type="unfinished">
          <Source>Help</Source>
          <Value>Help</Value>
        </TranslationItem>
      </translationItems>
    </TranslationCategory>
    <TranslationCategory Name="GravatarControl">
      <translationItems>
        <TranslationItem Name="clearImagecacheToolStripMenuItem" Property="Text">
          <Source>Clear image cache</Source>
          <Value>Leeg afbeelding cache</Value>
        </TranslationItem>
        <TranslationItem Name="extraLargeToolStripMenuItem" Property="Text">
          <Source>Extra Large (320x320)</Source>
          <Value>Extra groot (320x320)</Value>
        </TranslationItem>
        <TranslationItem Name="identiconToolStripMenuItem" Property="Text">
          <Source>Identicon</Source>
          <Value>Identicon</Value>
        </TranslationItem>
        <TranslationItem Name="imageSizeToolStripMenuItem" Property="Text">
          <Source>Image size</Source>
          <Value>Formaat afbeelding</Value>
        </TranslationItem>
        <TranslationItem Name="largeToolStripMenuItem" Property="Text">
          <Source>Large (240x240)</Source>
          <Value>Groot (240x240)</Value>
        </TranslationItem>
        <TranslationItem Name="monsterIdToolStripMenuItem" Property="Text">
          <Source>Monster Id</Source>
          <Value>Monster Id</Value>
        </TranslationItem>
        <TranslationItem Name="noImageGeneratorToolStripMenuItem" Property="Text">
          <Source>No image service</Source>
          <Value>Geen afbeelding</Value>
        </TranslationItem>
        <TranslationItem Name="noneToolStripMenuItem" Property="Text">
          <Source>None</Source>
          <Value>None</Value>
        </TranslationItem>
        <TranslationItem Name="normalToolStripMenuItem" Property="Text">
          <Source>Normal (160x160)</Source>
          <Value>Normaat (160x160)</Value>
        </TranslationItem>
        <TranslationItem Name="refreshToolStripMenuItem" Property="Text">
          <Source>Refresh image</Source>
          <Value>Plaatje verversen</Value>
        </TranslationItem>
        <TranslationItem Name="registerAtGravatarcomToolStripMenuItem" Property="Text">
          <Source>Register at gravatar.com</Source>
          <Value>Registreer op gravatar.com</Value>
        </TranslationItem>
        <TranslationItem Name="retroToolStripMenuItem" Property="Text">
          <Source>Retro</Source>
          <Value>Retro</Value>
        </TranslationItem>
        <TranslationItem Name="smallToolStripMenuItem" Property="Text">
          <Source>Small (80x80)</Source>
          <Value>Klein (80x80)</Value>
        </TranslationItem>
        <TranslationItem Name="wavatarToolStripMenuItem" Property="Text">
          <Source>Wavatar</Source>
          <Value>Wavatar</Value>
        </TranslationItem>
      </translationItems>
    </TranslationCategory>
    <TranslationCategory Name="HelpImageDisplayUserControl">
      <translationItems>
        <TranslationItem Name="linkLabelHide" Property="Text">
          <Source>Hide help</Source>
          <Value>Verberg help</Value>
        </TranslationItem>
        <TranslationItem Name="linkLabelShowHelp" Property="Text">
          <Source>Show
help</Source>
          <Value>Toon help</Value>
        </TranslationItem>
      </translationItems>
    </TranslationCategory>
    <TranslationCategory Name="HotkeysSettingsPage">
      <translationItems>
        <TranslationItem Name="$this" Property="Text">
          <Source>Hotkeys</Source>
          <Value>Sneltoetsen</Value>
        </TranslationItem>
      </translationItems>
    </TranslationCategory>
    <TranslationCategory Name="LocalSettingsSettingsPage">
      <translationItems>
        <TranslationItem Name="$this" Property="Text">
          <Source>Local settings</Source>
          <Value>Lokale instellingen</Value>
        </TranslationItem>
        <TranslationItem Name="NoGitRepo" Property="Text">
          <Source>Not in a git repository</Source>
          <Value>Niet in een git repository</Value>
        </TranslationItem>
        <TranslationItem Name="groupBox10" Property="Text">
          <Source>Line endings</Source>
          <Value>Regel einden</Value>
        </TranslationItem>
        <TranslationItem Name="label1" Property="Text">
          <Source>User name</Source>
          <Value>Gebruikersnaam</Value>
        </TranslationItem>
        <TranslationItem Name="label2" Property="Text">
          <Source>User email</Source>
          <Value>Gebruikers email</Value>
        </TranslationItem>
        <TranslationItem Name="label20" Property="Text">
          <Source>You only need local settings
if you want to override the 
global settings for the current
repository.</Source>
          <Value>Lokale instellingen zijn alleen 
nodig om globale instellingen 
te overschrijven voor deze 
repository.</Value>
        </TranslationItem>
        <TranslationItem Name="label21" Property="Text">
          <Source>You need to set the correct path to 
git before you can change
local settings.
</Source>
          <Value>Het juiste pad naar git.cmd moet 
gezet zijn om lokale instellingen te 
kunnen wijzigen.</Value>
        </TranslationItem>
        <TranslationItem Name="label30" Property="Text">
          <Source>Keep backup (.orig) after merge</Source>
          <Value>Bewaar backup (.orig) na samenvoegen</Value>
        </TranslationItem>
        <TranslationItem Name="label5" Property="Text">
          <Source>Editor</Source>
          <Value>Editor</Value>
        </TranslationItem>
        <TranslationItem Name="label61" Property="Text">
          <Source>Files content encoding</Source>
          <Value>Encoding van bestandsinhoud</Value>
        </TranslationItem>
        <TranslationItem Name="label8" Property="Text">
          <Source>Mergetool</Source>
          <Value>Mergetool</Value>
        </TranslationItem>
        <TranslationItem Name="localAutoCrlfFalse" Property="Text">
          <Source>Checkout as-is, commit as-is ("core.autocrlf"  is set to "false")</Source>
          <Value>Ongewijzigd uitchecken, ongewijzigd inchecken (zet "core.autocrlf" op "false")</Value>
        </TranslationItem>
        <TranslationItem Name="localAutoCrlfInput" Property="Text">
          <Source>Checkout as-is, commit Unix-style line endings ("core.autocrlf"  is set to "input")</Source>
          <Value>Ongewijzigd uitchecken, converteren naar unix-stijl regel einden (zet "core.autocrlf" op "input")</Value>
        </TranslationItem>
        <TranslationItem Name="localAutoCrlfTrue" Property="Text">
          <Source>Checkout Windows-style, commit Unix-style line endings ("core.autocrlf"  is set to "true")</Source>
          <Value>Windows-stijl uitchecken, Unix-stijl inchecken (zet "core.autocrlf" op "true")</Value>
        </TranslationItem>
      </translationItems>
    </TranslationCategory>
    <TranslationCategory Name="MessageBoxes">
      <translationItems>
        <TranslationItem Name="_error" Property="Text">
          <Source>Error</Source>
          <Value>Error</Value>
        </TranslationItem>
        <TranslationItem Name="_middleOfPatchApply" Property="Text" type="unfinished">
          <Source>You are in the middle of a patch apply, continue patch apply?</Source>
          <Value />
        </TranslationItem>
        <TranslationItem Name="_middleOfPatchApplyCaption" Property="Text">
          <Source>Patch apply</Source>
          <Value>Patch toepassen</Value>
        </TranslationItem>
        <TranslationItem Name="_middleOfRebase" Property="Text" type="unfinished">
          <Source>You are in the middle of a rebase, continue rebase?</Source>
          <Value />
        </TranslationItem>
        <TranslationItem Name="_middleOfRebaseCaption" Property="Text">
          <Source>Rebase</Source>
          <Value>Rebase</Value>
        </TranslationItem>
        <TranslationItem Name="_notValidGitDirectory" Property="Text" type="unfinished">
          <Source>The current directory is not a valid git repository.</Source>
          <Value />
        </TranslationItem>
        <TranslationItem Name="_notValidGitSVNDirectory" Property="Text" type="unfinished">
          <Source>The current directory is not a valid git-svn repository.</Source>
          <Value />
        </TranslationItem>
        <TranslationItem Name="_pageantNotFound" Property="Text" type="unfinished">
          <Source>Cannot load SSH key. PuTTY is not configured properly.</Source>
          <Value>De SSH sleutel kan niet worden geladen. PuTTY is niet juist geconfigureerd.</Value>
        </TranslationItem>
        <TranslationItem Name="_serverHostkeyNotCachedText" Property="Text" type="unfinished">
          <Source>The server's host key is not cached in the registry.

Do you want to trust this host key and then try again?</Source>
          <Value />
        </TranslationItem>
        <TranslationItem Name="_unableGetSVNInformation" Property="Text" type="unfinished">
          <Source>Unable to determine upstream SVN information.</Source>
          <Value />
        </TranslationItem>
        <TranslationItem Name="_unresolvedMergeConflicts" Property="Text" type="unfinished">
          <Source>There are unresolved merge conflicts, solve conflicts now?</Source>
          <Value />
        </TranslationItem>
        <TranslationItem Name="_unresolvedMergeConflictsCaption" Property="Text">
          <Source>Merge conflicts</Source>
          <Value>Samenvoeg conflicten</Value>
        </TranslationItem>
      </translationItems>
    </TranslationCategory>
    <TranslationCategory Name="PatchGrid">
      <translationItems>
        <TranslationItem Name="FileName" Property="HeaderText">
          <Source>Name</Source>
          <Value>Naam</Value>
        </TranslationItem>
        <TranslationItem Name="Status" Property="HeaderText">
          <Source>Status</Source>
          <Value>Status</Value>
        </TranslationItem>
        <TranslationItem Name="_unableToShowPatchDetails" Property="Text" type="unfinished">
          <Source>Unable to show details of patch file.</Source>
          <Value />
        </TranslationItem>
        <TranslationItem Name="authorDataGridViewTextBoxColumn" Property="HeaderText">
          <Source>Author</Source>
          <Value>Auteur</Value>
        </TranslationItem>
        <TranslationItem Name="dateDataGridViewTextBoxColumn" Property="HeaderText">
          <Source>Date</Source>
          <Value>Datum</Value>
        </TranslationItem>
        <TranslationItem Name="subjectDataGridViewTextBoxColumn" Property="HeaderText">
          <Source>Subject</Source>
          <Value>Onderwerp</Value>
        </TranslationItem>
      </translationItems>
    </TranslationCategory>
    <TranslationCategory Name="PluginRootIntroductionPage">
      <translationItems>
        <TranslationItem Name="$this" Property="Text">
          <Source>Plugins Settings</Source>
          <Value>Plugin instellingen</Value>
        </TranslationItem>
        <TranslationItem Name="label1" Property="Text" type="unfinished">
          <Source>Select one of the subnodes to view or edit the settings of a Git Extensions Plugin.</Source>
          <Value />
        </TranslationItem>
      </translationItems>
    </TranslationCategory>
    <TranslationCategory Name="PluginSettingsPage">
      <translationItems>
        <TranslationItem Name="labelNoSettings" Property="Text" type="unfinished">
          <Source>There are no settings available for this plugin.</Source>
          <Value />
        </TranslationItem>
      </translationItems>
    </TranslationCategory>
    <TranslationCategory Name="PluginsSettingsGroup">
      <translationItems>
        <TranslationItem Name="$this" Property="Title">
          <Source>Plugins</Source>
          <Value>Plugins</Value>
        </TranslationItem>
      </translationItems>
    </TranslationCategory>
    <TranslationCategory Name="RevisionGrid">
      <translationItems>
        <TranslationItem Name="Author" Property="HeaderText">
          <Source>Author</Source>
          <Value>Auteur</Value>
        </TranslationItem>
        <TranslationItem Name="CloneRepository" Property="Text">
          <Source>Clone repository</Source>
          <Value>Kloon opslagplaats</Value>
        </TranslationItem>
        <TranslationItem Name="Commit" Property="Text">
          <Source>Commit</Source>
          <Value>Commit</Value>
        </TranslationItem>
        <TranslationItem Name="Date" Property="HeaderText">
          <Source>Date</Source>
          <Value>Datum</Value>
        </TranslationItem>
        <TranslationItem Name="GitIgnore" Property="Text">
          <Source>Edit .gitignore</Source>
          <Value>Wijzig .gitignore</Value>
        </TranslationItem>
        <TranslationItem Name="GotoChildCommit" Property="Text" type="unfinished">
          <Source>Go to child commit</Source>
          <Value />
        </TranslationItem>
        <TranslationItem Name="GotoParentCommit" Property="Text" type="unfinished">
          <Source>Go to parent commit</Source>
          <Value />
        </TranslationItem>
        <TranslationItem Name="InitRepository" Property="Text">
          <Source>Initialize repository</Source>
          <Value>Nieuwe repository maken</Value>
        </TranslationItem>
        <TranslationItem Name="Message" Property="HeaderText">
          <Source>Message</Source>
          <Value>Bericht</Value>
        </TranslationItem>
        <TranslationItem Name="NextQuickSearch" Property="Text">
          <Source>Quick search next</Source>
          <Value>Snel zoeken volgende</Value>
        </TranslationItem>
        <TranslationItem Name="PrevQuickSearch" Property="Text">
          <Source>Quick search previous</Source>
          <Value>Snel zoeken vorige</Value>
        </TranslationItem>
        <TranslationItem Name="QuickSearch" Property="Text">
          <Source>Quick search</Source>
          <Value>Snel zoeken</Value>
        </TranslationItem>
        <TranslationItem Name="ShowAllBranches" Property="Text">
          <Source>Show all branches</Source>
          <Value>Alle vertakkingen weergeven</Value>
        </TranslationItem>
        <TranslationItem Name="ShowCurrentBranchOnly" Property="Text">
          <Source>Show current branch only</Source>
          <Value>Toon alleen de huidige vertakking</Value>
        </TranslationItem>
        <TranslationItem Name="ShowFilteredBranches" Property="Text">
          <Source>Show filtered branches</Source>
          <Value>Toon alleen gefilterde vertakkingen</Value>
        </TranslationItem>
        <TranslationItem Name="ShowRemoteBranches" Property="Text">
          <Source>Show remote branches</Source>
          <Value>Toon externe vertakkingen</Value>
        </TranslationItem>
        <TranslationItem Name="ToggleHighlightSelectedBranch" Property="Text" type="unfinished">
          <Source>Highlight selected branch (until refresh)</Source>
          <Value />
        </TranslationItem>
        <TranslationItem Name="_cannotHighlightSelectedBranch" Property="Text" type="unfinished">
          <Source>Cannot highlight selected branch when revision graph is loading.</Source>
          <Value />
        </TranslationItem>
        <TranslationItem Name="_droppingFilesBlocked" Property="Text" type="unfinished">
          <Source>For you own protection dropping more than 10 patch files at once is blocked!</Source>
          <Value />
        </TranslationItem>
        <TranslationItem Name="_quickSearchQuickHelp" Property="Text" type="unfinished">
          <Source>Start typing in revision grid to start quick search.</Source>
          <Value />
        </TranslationItem>
        <TranslationItem Name="_revisionFilter" Property="Text">
          <Source>Filter</Source>
          <Value>Filter</Value>
        </TranslationItem>
        <TranslationItem Name="archiveRevisionToolStripMenuItem" Property="Text">
          <Source>Archive revision</Source>
          <Value>Archiveer</Value>
        </TranslationItem>
        <TranslationItem Name="authorToolStripMenuItem" Property="Text">
          <Source>Author</Source>
          <Value>Auteur</Value>
        </TranslationItem>
        <TranslationItem Name="bisectSkipRevisionToolStripMenuItem" Property="Text">
          <Source>Skip revision</Source>
          <Value>Revisie overslaan</Value>
        </TranslationItem>
        <TranslationItem Name="branchNameToolStripMenuItem" Property="Text">
          <Source>Branch name</Source>
          <Value>Vertakking</Value>
        </TranslationItem>
        <TranslationItem Name="checkoutBranchToolStripMenuItem" Property="Text">
          <Source>Checkout branch</Source>
          <Value>Vertakking uitchecken</Value>
        </TranslationItem>
        <TranslationItem Name="checkoutRevisionToolStripMenuItem" Property="Text">
          <Source>Checkout revision</Source>
          <Value>Revisie uitchecken</Value>
        </TranslationItem>
        <TranslationItem Name="cherryPickCommitToolStripMenuItem" Property="Text">
          <Source>Cherry pick commit</Source>
          <Value>Commit opnieuw toepassen</Value>
        </TranslationItem>
        <TranslationItem Name="copyToClipboardToolStripMenuItem" Property="Text">
          <Source>Copy to clipboard</Source>
          <Value>Kopiëren naar het klembord</Value>
        </TranslationItem>
        <TranslationItem Name="createNewBranchToolStripMenuItem" Property="Text">
          <Source>Create new branch</Source>
          <Value>Nieuwe vertakking aanmaken</Value>
        </TranslationItem>
        <TranslationItem Name="createTagToolStripMenuItem" Property="Text">
          <Source>Create new tag</Source>
          <Value>Maak nieuw label</Value>
        </TranslationItem>
        <TranslationItem Name="dateToolStripMenuItem" Property="Text">
          <Source>Date</Source>
          <Value>Datum</Value>
        </TranslationItem>
        <TranslationItem Name="deleteBranchToolStripMenuItem" Property="Text">
          <Source>Delete branch</Source>
          <Value>Verwijder vertakking</Value>
        </TranslationItem>
        <TranslationItem Name="deleteTagToolStripMenuItem" Property="Text">
          <Source>Delete tag</Source>
          <Value>Label verwijderen</Value>
        </TranslationItem>
        <TranslationItem Name="drawNonrelativesGrayToolStripMenuItem" Property="Text">
          <Source>Draw non relatives gray</Source>
          <Value>Teken niet gerelateerde vertakkingen grijs</Value>
        </TranslationItem>
        <TranslationItem Name="filterToolStripMenuItem" Property="Text">
          <Source>Set advanced filter</Source>
          <Value>Zet geavanceerd filter</Value>
        </TranslationItem>
        <TranslationItem Name="fixupCommitToolStripMenuItem" Property="Text">
          <Source>Fixup commit</Source>
          <Value>Repareer commit</Value>
        </TranslationItem>
        <TranslationItem Name="hashToolStripMenuItem" Property="Text">
          <Source>Commit hash</Source>
          <Value>Commit hash</Value>
        </TranslationItem>
        <TranslationItem Name="label1" Property="Text">
          <Source>There are no commits made to this repository yet.

If this is a normal repository, these steps are recommended:
- Make sure you have a proper .gitignore file in your repository
- Commit files using commit

If this is a central repository (bare repository without a working dir):
- Push changes from another repository</Source>
          <Value>Er zijn nog geen commits in deze opslagplaats gemaakt.

Als dit een persoonlijke opslagplaats betreft, deze stappen zijn aan te raden:
- Zorg dat de juiste bestanden genegeerd worden (middels .gitingore)
- Commit bestanden

Als dit een centrale opslagplaats is (zonder werk directory)
- Verzend wijzigingen vanuit een andere opslagplaats</Value>
        </TranslationItem>
        <TranslationItem Name="label2" Property="Text">
          <Source>The current working dir is not a git repository.</Source>
          <Value>De huidige werk directorie is geen git opslagplaats</Value>
        </TranslationItem>
        <TranslationItem Name="manipulateCommitToolStripMenuItem" Property="Text">
          <Source>Advanced</Source>
          <Value>Manipuleer commit</Value>
        </TranslationItem>
        <TranslationItem Name="markRevisionAsBadToolStripMenuItem" Property="Text">
          <Source>Mark revision as bad</Source>
          <Value>Markeer revisie als slecht</Value>
        </TranslationItem>
        <TranslationItem Name="markRevisionAsGoodToolStripMenuItem" Property="Text">
          <Source>Mark revision as good</Source>
          <Value>Markeer revisie als goed</Value>
        </TranslationItem>
        <TranslationItem Name="mergeBranchToolStripMenuItem" Property="Text">
          <Source>Merge into current branch</Source>
          <Value>Samenvoegen met vertakking...</Value>
        </TranslationItem>
        <TranslationItem Name="messageToolStripMenuItem" Property="Text">
          <Source>Message</Source>
          <Value>Melding</Value>
        </TranslationItem>
        <TranslationItem Name="orderRevisionsByDateToolStripMenuItem" Property="Text">
          <Source>Order revisions by date</Source>
          <Value>Sorteer revisies op datum</Value>
        </TranslationItem>
        <TranslationItem Name="rebaseOnToolStripMenuItem" Property="Text">
          <Source>Rebase current branch on</Source>
          <Value>Rebase op</Value>
        </TranslationItem>
        <TranslationItem Name="renameBranchToolStripMenuItem" Property="Text">
          <Source>Rename branch</Source>
          <Value>Hernoem vertakking</Value>
        </TranslationItem>
        <TranslationItem Name="resetCurrentBranchToHereToolStripMenuItem" Property="Text">
          <Source>Reset current branch to here</Source>
          <Value>Reset huidige vertakking naar hier</Value>
        </TranslationItem>
        <TranslationItem Name="revertCommitToolStripMenuItem" Property="Text">
          <Source>Revert commit</Source>
          <Value>Commit ongedaan maken</Value>
        </TranslationItem>
        <TranslationItem Name="runScriptToolStripMenuItem" Property="Text">
          <Source>Run script</Source>
          <Value>Draai script</Value>
        </TranslationItem>
        <TranslationItem Name="showAllBranchesToolStripMenuItem" Property="Text">
          <Source>Show all branches</Source>
          <Value>Alle vertakkingen weergeven</Value>
        </TranslationItem>
        <TranslationItem Name="showAuthorDateToolStripMenuItem" Property="Text">
          <Source>Show author date</Source>
          <Value>Toon auteur datum</Value>
        </TranslationItem>
        <TranslationItem Name="showBranchesToolStripMenuItem" Property="Text">
          <Source>Show branches</Source>
          <Value>Toon vertakkingen</Value>
        </TranslationItem>
        <TranslationItem Name="showCurrentBranchOnlyToolStripMenuItem" Property="Text">
          <Source>Show current branch only</Source>
          <Value>Toon alleen de huidige vertakking</Value>
        </TranslationItem>
        <TranslationItem Name="showFilteredBranchesToolStripMenuItem" Property="Text">
          <Source>Show filtered branches</Source>
          <Value>Toon alleen gefilterde vertakkingen</Value>
        </TranslationItem>
        <TranslationItem Name="showGitNotesToolStripMenuItem" Property="Text">
          <Source>Show git notes</Source>
          <Value>Toon git notities</Value>
        </TranslationItem>
        <TranslationItem Name="showRelativeDateToolStripMenuItem" Property="Text">
          <Source>Show relative date</Source>
          <Value>Toon relatieve datum</Value>
        </TranslationItem>
        <TranslationItem Name="showRevisionGraphToolStripMenuItem" Property="Text">
          <Source>Show revision graph</Source>
          <Value>Toon revisie grafiek</Value>
        </TranslationItem>
        <TranslationItem Name="showTagsToolStripMenuItem" Property="Text">
          <Source>Show tags</Source>
          <Value>Toon labels</Value>
        </TranslationItem>
        <TranslationItem Name="squashCommitToolStripMenuItem" Property="Text">
          <Source>Squash commit</Source>
          <Value>Commits samenvoegen tot 1</Value>
        </TranslationItem>
        <TranslationItem Name="stopBisectToolStripMenuItem" Property="Text">
          <Source>Stop bisect</Source>
          <Value>Stop verdeel en heers</Value>
        </TranslationItem>
        <TranslationItem Name="tagToolStripMenuItem" Property="Text">
          <Source>Tag</Source>
          <Value>Label</Value>
        </TranslationItem>
        <TranslationItem Name="toolStripMenuItemView" Property="Text">
          <Source>View</Source>
          <Value>Bekijk</Value>
        </TranslationItem>
        <TranslationItem Name="_areYouSureYouWantCheckout" Property="Text" type="obsolete">
          <Source>Are you sure to checkout the selected revision?</Source>
          <Value>Weet u zeker dat u de geselecteerde revisie wilt uitchecken?</Value>
        </TranslationItem>
        <TranslationItem Name="_currentWorkingDirChanges" Property="Text" type="obsolete">
          <Source>Current uncommitted changes</Source>
          <Value>Huidige wijzigingen</Value>
        </TranslationItem>
      </translationItems>
    </TranslationCategory>
    <TranslationCategory Name="ScriptsSettingsPage">
      <translationItems>
        <TranslationItem Name="$this" Property="Text">
          <Source>Scripts</Source>
          <Value>Scripts</Value>
        </TranslationItem>
        <TranslationItem Name="AskConfirmation" Property="HeaderText">
          <Source>Confirmation</Source>
          <Value>Bevestiging</Value>
        </TranslationItem>
        <TranslationItem Name="EnabledColumn" Property="HeaderText">
          <Source>Enabled</Source>
          <Value>Ingeschakeld</Value>
        </TranslationItem>
        <TranslationItem Name="OnEvent" Property="HeaderText">
          <Source>OnEvent</Source>
          <Value>OnEvent</Value>
        </TranslationItem>
        <TranslationItem Name="addScriptButton" Property="Text">
          <Source>Add</Source>
          <Value>Toevoegen</Value>
        </TranslationItem>
        <TranslationItem Name="argumentsLabel" Property="Text">
          <Source>Arguments:</Source>
          <Value>Argumenten:</Value>
        </TranslationItem>
        <TranslationItem Name="browseScriptButton" Property="Text">
          <Source>Browse</Source>
          <Value>Bladeren</Value>
        </TranslationItem>
        <TranslationItem Name="buttonShowArgumentsHelp" Property="Text">
          <Source>Help</Source>
          <Value>Help</Value>
        </TranslationItem>
        <TranslationItem Name="commandLabel" Property="Text">
          <Source>Command:</Source>
          <Value>Commando:</Value>
        </TranslationItem>
        <TranslationItem Name="inMenuCheckBox" Property="Text">
          <Source>Add to revision grid context menu</Source>
          <Value>Voeg toe aan revisie grid context menu</Value>
        </TranslationItem>
        <TranslationItem Name="labelOnEvent" Property="Text">
          <Source>On event:</Source>
          <Value>Gebeurtenis:</Value>
        </TranslationItem>
        <TranslationItem Name="lbl_icon" Property="Text">
          <Source>Icon:</Source>
          <Value>Icoon:</Value>
        </TranslationItem>
        <TranslationItem Name="nameLabel" Property="Text">
          <Source>Name:</Source>
          <Value>Naam:</Value>
        </TranslationItem>
        <TranslationItem Name="removeScriptButton" Property="Text">
          <Source>Remove</Source>
          <Value>Verwijderen</Value>
        </TranslationItem>
        <TranslationItem Name="sbtn_icon" Property="Text">
          <Source>Select icon</Source>
          <Value>Selecteer icoon</Value>
        </TranslationItem>
        <TranslationItem Name="scriptEnabled" Property="Text">
          <Source>Enabled</Source>
          <Value>Ingeschakeld</Value>
        </TranslationItem>
        <TranslationItem Name="scriptNeedsConfirmation" Property="Text">
          <Source>Ask for confirmation</Source>
          <Value>Vraag om bevestiging</Value>
        </TranslationItem>
        <TranslationItem Name="scriptRunInBackground" Property="Text">
          <Source>Run in background</Source>
          <Value>Draai in de achtergrond</Value>
        </TranslationItem>
        <TranslationItem Name="scriptShowProgress" Property="Text" type="obsolete">
          <Source>Show progress</Source>
          <Value>Toon progressie</Value>
        </TranslationItem>
      </translationItems>
    </TranslationCategory>
    <TranslationCategory Name="ShellExtensionSettingsPage">
      <translationItems>
        <TranslationItem Name="$this" Property="Text">
          <Source>Shell extension</Source>
          <Value>Shell extention</Value>
        </TranslationItem>
        <TranslationItem Name="cbAlwaysShowAllCommands" Property="Text">
          <Source>Always show all commands</Source>
          <Value>Altijd alle commondo's tonen</Value>
        </TranslationItem>
        <TranslationItem Name="label1" Property="Text">
          <Source>Context menu preview
when all items are shown:</Source>
          <Value>Context menu voorbeeld
Wanneer alle elementen worden getoond:</Value>
        </TranslationItem>
        <TranslationItem Name="lblMenuEntries" Property="Text" type="unfinished">
          <Source>Select items to be shown in the cascaded context menu.
(Unchecked items will be shown top level for direct access.)</Source>
          <Value />
        </TranslationItem>
      </translationItems>
    </TranslationCategory>
    <TranslationCategory Name="SshSettingsPage">
      <translationItems>
        <TranslationItem Name="$this" Property="Text">
          <Source>SSH</Source>
          <Value>SSH</Value>
        </TranslationItem>
        <TranslationItem Name="AutostartPageant" Property="Text">
          <Source>Automatically start authentication client when a private key is configured for a remote</Source>
          <Value>Start authentication client automatisch wanneer een prive sleutel is ingesteld bij een externe repository</Value>
        </TranslationItem>
        <TranslationItem Name="OpenSSH" Property="Text">
          <Source>OpenSSH</Source>
          <Value>OpenSSH</Value>
        </TranslationItem>
        <TranslationItem Name="Other" Property="Text">
          <Source>Other ssh client</Source>
          <Value>Andere ssh client</Value>
        </TranslationItem>
        <TranslationItem Name="OtherSshBrowse" Property="Text">
          <Source>Browse</Source>
          <Value>Bladeren</Value>
        </TranslationItem>
        <TranslationItem Name="PageantBrowse" Property="Text">
          <Source>Browse</Source>
          <Value>Bladeren</Value>
        </TranslationItem>
        <TranslationItem Name="PlinkBrowse" Property="Text">
          <Source>Browse</Source>
          <Value>Bladeren</Value>
        </TranslationItem>
        <TranslationItem Name="Putty" Property="Text">
          <Source>PuTTY</Source>
          <Value>PuTTY</Value>
        </TranslationItem>
        <TranslationItem Name="PuttygenBrowse" Property="Text">
          <Source>Browse</Source>
          <Value>Bladeren</Value>
        </TranslationItem>
        <TranslationItem Name="groupBox1" Property="Text">
          <Source>Specify which ssh client to use</Source>
          <Value>Kies welke ssh client u wilt gebruiken</Value>
        </TranslationItem>
        <TranslationItem Name="groupBox2" Property="Text">
          <Source>Configure PuTTY</Source>
          <Value>PuTTY instellen</Value>
        </TranslationItem>
        <TranslationItem Name="label15" Property="Text">
          <Source>Path to plink.exe</Source>
          <Value>Pad naar plink.exe</Value>
        </TranslationItem>
        <TranslationItem Name="label16" Property="Text">
          <Source>Path to puttygen</Source>
          <Value>Pad naar puttygen</Value>
        </TranslationItem>
        <TranslationItem Name="label17" Property="Text">
          <Source>Path to pageant</Source>
          <Value>Pad naar pageant</Value>
        </TranslationItem>
        <TranslationItem Name="label18" Property="Text">
          <Source>OpenSSH is a commandline tool. PuTTY is more userfriendly to use for windows users, 
but requires the PuTTY authentication client to run  in the background.
When OpenSSH is used, command line dialogs are shown!
</Source>
          <Value>OpenSSH is een command lijn applicatie. PuTTY is gebruikersvriendelijker
voor windows gebruikers.</Value>
        </TranslationItem>
      </translationItems>
    </TranslationCategory>
    <TranslationCategory Name="StartPageSettingsPage">
      <translationItems>
        <TranslationItem Name="$this" Property="Text">
          <Source>Start Page</Source>
          <Value>Start pagina</Value>
        </TranslationItem>
      </translationItems>
    </TranslationCategory>
    <TranslationCategory Name="Strings">
      <translationItems>
        <TranslationItem Name="_LoadingData" Property="Text">
          <Source>Loading data...</Source>
          <Value>Data laden...</Value>
        </TranslationItem>
        <TranslationItem Name="_authorDateText" Property="Text">
          <Source>Author date</Source>
          <Value>Auteur datum</Value>
        </TranslationItem>
        <TranslationItem Name="_authorText" Property="Text">
          <Source>Author</Source>
          <Value>Auteur</Value>
        </TranslationItem>
        <TranslationItem Name="_childrenText" Property="Text">
          <Source>Children</Source>
          <Value>Kinderen</Value>
        </TranslationItem>
        <TranslationItem Name="_commitDateText" Property="Text">
          <Source>Commit date</Source>
          <Value>Commit datum</Value>
        </TranslationItem>
        <TranslationItem Name="_commitHashText" Property="Text">
          <Source>Commit hash</Source>
          <Value>Commit hash</Value>
        </TranslationItem>
        <TranslationItem Name="_committerText" Property="Text">
          <Source>Committer</Source>
          <Value>Committer</Value>
        </TranslationItem>
        <TranslationItem Name="_currentIndex" Property="Text">
          <Source>Commit index</Source>
          <Value>Commit index</Value>
        </TranslationItem>
        <TranslationItem Name="_currentUnstagedChanges" Property="Text">
          <Source>Current unstaged changes</Source>
          <Value>Huidige niet klaargezette wijzigingen</Value>
        </TranslationItem>
        <TranslationItem Name="_dateText" Property="Text">
          <Source>Date</Source>
          <Value>Datum</Value>
        </TranslationItem>
        <TranslationItem Name="_daysAgo" Property="Text">
          <Source>{0} {1:day|days} ago</Source>
          <Value>{0} {1:dag|dagen} geleden</Value>
        </TranslationItem>
        <TranslationItem Name="_hoursAgo" Property="Text">
          <Source>{0} {1:hour|hours} ago</Source>
          <Value>{0} {1:uur|uren} geleden</Value>
        </TranslationItem>
        <TranslationItem Name="_messageText" Property="Text">
          <Source>Message</Source>
          <Value>Bericht</Value>
        </TranslationItem>
        <TranslationItem Name="_minutesAgo" Property="Text">
          <Source>{0} {1:minute|minutes} ago</Source>
          <Value>{0} minuten geleden</Value>
        </TranslationItem>
        <TranslationItem Name="_monthsAgo" Property="Text">
          <Source>{0} {1:month|months} ago</Source>
          <Value>{0} {1:maand|maanden} geleden</Value>
        </TranslationItem>
        <TranslationItem Name="_parentsText" Property="Text">
          <Source>Parent(s)</Source>
          <Value>Ouder{s}</Value>
        </TranslationItem>
        <TranslationItem Name="_secondsAgo" Property="Text">
          <Source>{0} {1:second|seconds} ago</Source>
          <Value>{0} seconden geleden</Value>
        </TranslationItem>
        <TranslationItem Name="_weeksAgo" Property="Text">
          <Source>{0} {1:week|weeks} ago</Source>
          <Value>{0} {1:week|weken} geleden</Value>
        </TranslationItem>
        <TranslationItem Name="_yearsAgo" Property="Text">
          <Source>{0} {1:year|years} ago</Source>
          <Value>{0} jaar geleden</Value>
        </TranslationItem>
        <TranslationItem Name="_pageantNotFound" Property="Text" type="obsolete">
          <Source>Cannot load SSH key. PuTTY is not configured properly.</Source>
          <Value>De SSH sleutel kan niet worden geladen. PuTTY is niet juist geconfigureerd.</Value>
        </TranslationItem>
      </translationItems>
    </TranslationCategory>
    <TranslationCategory Name="ViewPullRequestsForm">
      <translationItems>
        <TranslationItem Name="$this" Property="Text">
          <Source>View Pull Requests</Source>
          <Value>Bekijk binnenhaal verzoek</Value>
        </TranslationItem>
        <TranslationItem Name="_addAndFetchBtn" Property="Text" type="unfinished">
          <Source>Add remote and fetch</Source>
          <Value />
        </TranslationItem>
        <TranslationItem Name="_chooseRepo" Property="Text">
          <Source>Choose repository:</Source>
          <Value>Kies opslagplaats:</Value>
        </TranslationItem>
        <TranslationItem Name="_closePullRequestBtn" Property="Text">
          <Source>Close pull request</Source>
          <Value>Sluit binnenhaal verzoek</Value>
        </TranslationItem>
        <TranslationItem Name="_fetchBtn" Property="Text">
          <Source>Fetch to pr/ branch</Source>
          <Value>Ophalen en reviewen</Value>
        </TranslationItem>
        <TranslationItem Name="_postComment" Property="Text">
          <Source>Post comment</Source>
          <Value>Post commentaar</Value>
        </TranslationItem>
        <TranslationItem Name="_refreshCommentsBtn" Property="Text">
          <Source>Refresh</Source>
          <Value>Verversen</Value>
        </TranslationItem>
        <TranslationItem Name="_strCouldNotAddRemote" Property="Text" type="unfinished">
          <Source>Could not add remote with name {0} and URL {1}</Source>
          <Value />
        </TranslationItem>
        <TranslationItem Name="_strCouldNotLoadDiscussion" Property="Text">
          <Source>Could not load discussion!</Source>
          <Value>Kan de discussie niet laden!</Value>
        </TranslationItem>
        <TranslationItem Name="_strError" Property="Text">
          <Source>Error</Source>
          <Value>Fout</Value>
        </TranslationItem>
        <TranslationItem Name="_strFailedToClosePullRequest" Property="Text" type="unfinished">
          <Source>Failed to close pull request!</Source>
          <Value />
        </TranslationItem>
        <TranslationItem Name="_strFailedToFetchPullData" Property="Text" type="unfinished">
          <Source>Failed to fetch pull data!</Source>
          <Value />
        </TranslationItem>
        <TranslationItem Name="_strFailedToLoadDiffData" Property="Text" type="unfinished">
          <Source>Failed to load diff data!</Source>
          <Value />
        </TranslationItem>
        <TranslationItem Name="_strFailedToLoadDiscussionItem" Property="Text" type="unfinished">
          <Source>Failed to post discussion item!</Source>
          <Value />
        </TranslationItem>
        <TranslationItem Name="_strLoading" Property="Text">
          <Source> : LOADING : </Source>
          <Value> : LADEN : </Value>
        </TranslationItem>
        <TranslationItem Name="_strRemoteAlreadyExist" Property="Text" type="unfinished">
          <Source>ERROR: Remote with name {0} already exists but it does not point to the same repository!
Details: Is {1} expected {2}</Source>
          <Value />
        </TranslationItem>
        <TranslationItem Name="_strUnableUnderstandPatch" Property="Text" type="unfinished">
          <Source>Error: Unable to understand patch</Source>
          <Value />
        </TranslationItem>
        <TranslationItem Name="columnHeader2" Property="Text">
          <Source>Heading</Source>
          <Value>Bericht</Value>
        </TranslationItem>
        <TranslationItem Name="columnHeader3" Property="Text">
          <Source>By</Source>
          <Value>Door</Value>
        </TranslationItem>
        <TranslationItem Name="columnHeader4" Property="Text">
          <Source>Created</Source>
          <Value>Aangemaakt</Value>
        </TranslationItem>
      </translationItems>
    </TranslationCategory>
    <TranslationCategory Name="FormBranchSmall">
      <translationItems>
        <TranslationItem Name="Orphan" Property="Text" type="obsolete">
          <Source>Orphan</Source>
          <Value>Orphan</Value>
        </TranslationItem>
      </translationItems>
    </TranslationCategory>
    <TranslationCategory Name="FormRevert">
      <translationItems>
        <TranslationItem Name="$this" Property="Text" type="obsolete">
          <Source>Revert file changes</Source>
          <Value>Bestandswijzigingen terugzetten</Value>
        </TranslationItem>
        <TranslationItem Name="Revert" Property="Text" type="obsolete">
          <Source>Revert changes</Source>
          <Value>Wijzigingen terugzetten</Value>
        </TranslationItem>
      </translationItems>
    </TranslationCategory>
    <TranslationCategory Name="FormCherryPickCommitSmall">
      <translationItems>
        <TranslationItem Name="AutoCommit" Property="Text" type="obsolete">
          <Source>Automatically creates a commit</Source>
          <Value>Automatisch een commit maken</Value>
        </TranslationItem>
        <TranslationItem Name="Pick" Property="Text" type="obsolete">
          <Source>Pick this commit</Source>
          <Value>Pick deze commit</Value>
        </TranslationItem>
        <TranslationItem Name="Author" Property="Text" type="obsolete">
          <Source>Author:</Source>
          <Value>Auteur:</Value>
        </TranslationItem>
        <TranslationItem Name="Commit" Property="Text" type="obsolete">
          <Source>Commit:</Source>
          <Value>Commit:</Value>
        </TranslationItem>
        <TranslationItem Name="Message" Property="Text" type="obsolete">
          <Source>Message:</Source>
          <Value>bericht</Value>
        </TranslationItem>
      </translationItems>
    </TranslationCategory>
    <TranslationCategory Name="FormCherryPickMerge">
      <translationItems>
        <TranslationItem Name="$this" Property="Text" type="obsolete">
          <Source>Choose parent</Source>
          <Value>Kies ouder</Value>
        </TranslationItem>
        <TranslationItem Name="label1" Property="Text" type="obsolete">
          <Source>This commit is a merge, please select the parent</Source>
          <Value>Deze commit is een samenvoeging, selecteer een ouder</Value>
        </TranslationItem>
      </translationItems>
    </TranslationCategory>
    <TranslationCategory Name="FormPluginSettings">
      <translationItems>
        <TranslationItem Name="$this" Property="Text" type="obsolete">
          <Source>Plugin settings</Source>
          <Value>Plugin instellingen</Value>
        </TranslationItem>
      </translationItems>
    </TranslationCategory>
    <TranslationCategory Name="FormDirtyDirWarn">
      <translationItems>
        <TranslationItem Name="button1" Property="Text" type="obsolete">
          <Source>Stash&amp;&amp;Continue</Source>
          <Value>Wegzetten en doorgaan</Value>
        </TranslationItem>
        <TranslationItem Name="button3" Property="Text" type="obsolete">
          <Source>Continue</Source>
          <Value>Doorgaan</Value>
        </TranslationItem>
        <TranslationItem Name="richTextBox1" Property="Text" type="obsolete">
          <Source>You have not committed changes.</Source>
          <Value>U heeft openstaande wijzigingen</Value>
        </TranslationItem>
      </translationItems>
    </TranslationCategory>
  </translationCategories>
  <LanguageCode>nl</LanguageCode>
</Translation><|MERGE_RESOLUTION|>--- conflicted
+++ resolved
@@ -1,7985 +1,7979 @@
-<?xml version="1.0" encoding="utf-8"?>
-<Translation xmlns:xsd="http://www.w3.org/2001/XMLSchema" xmlns:xsi="http://www.w3.org/2001/XMLSchema-instance" GitExVersion="2.47">
-  <translationCategories>
-    <TranslationCategory Name="AboutBox">
-      <translationItems>
-        <TranslationItem Name="$this" Property="Text">
-          <Source>About</Source>
-          <Value>Over</Value>
-        </TranslationItem>
-        <TranslationItem Name="okButton" Property="Text">
-          <Source>&amp;OK</Source>
-          <Value>&amp;OK</Value>
-        </TranslationItem>
-        <TranslationItem Name="textBoxDescription" Property="Text">
-          <Source>Git extensions - Visual Studio and Shell Explorer Extensions for Git
-
-This program is distributed in the hope that it will be useful, but WITHOUT ANY WARRANTY; without even the implied warranty of MERCHANTABILITY of FITNESS FOR A PARTICULAR PURPOSE.</Source>
-          <Value>Git extensions - Visual Studio en Shell Explorer Extensions voor Git
-
-Deze applicatie is verspreid in de hoop dat het bruikbaar is voor anderen, maar ZONDER ENIGE GARANTIE.</Value>
-        </TranslationItem>
-        <TranslationItem Name="thanksTo" Property="Text">
-          <Source>Thanks to:</Source>
-          <Value>Bedankt:</Value>
-        </TranslationItem>
-      </translationItems>
-    </TranslationCategory>
-    <TranslationCategory Name="AdvancedSettingsPage">
-      <translationItems>
-        <TranslationItem Name="$this" Property="Text">
-          <Source>Advanced</Source>
-          <Value>Manipuleer commit</Value>
-        </TranslationItem>
-        <TranslationItem Name="CheckoutGB" Property="Text">
-          <Source>Checkout</Source>
-          <Value>Checkout</Value>
-        </TranslationItem>
-        <TranslationItem Name="GeneralGB" Property="Text">
-          <Source>General</Source>
-          <Value>Algemeen</Value>
-        </TranslationItem>
-        <TranslationItem Name="chkAlwaysShowCheckoutDlg" Property="Text">
-          <Source>Always show checkout dialog</Source>
-          <Value>Altijd het dialoog voor vertakking uitchecken weergeven</Value>
-        </TranslationItem>
-        <TranslationItem Name="chkDontSHowHelpImages" Property="Text">
-          <Source>Don't show help images</Source>
-          <Value>Verberg help plaatjes</Value>
-        </TranslationItem>
-        <TranslationItem Name="chkUseLocalChangesAction" Property="Text">
-          <Source>Use last chosen "local changes" action as default action.
-This action will be performed without warning while checking out branch.</Source>
-          <Value>Gebruik de laatst gekozen "Locale wijzigingen" actie als de standaard actie. Deze actie zal worden uitgevoerd bij het uitchecken van een vertakking, zonder waarschuwing.</Value>
-        </TranslationItem>
-      </translationItems>
-    </TranslationCategory>
-    <TranslationCategory Name="AppearanceSettingsPage">
-      <translationItems>
-        <TranslationItem Name="$this" Property="Text">
-          <Source>Appearance</Source>
-          <Value>Weergave</Value>
-        </TranslationItem>
-        <TranslationItem Name="ClearImageCache" Property="Text">
-          <Source>Clear image cache</Source>
-          <Value>Leeg plaatjes cache</Value>
-        </TranslationItem>
-        <TranslationItem Name="ShowAuthorGravatar" Property="Text">
-          <Source>Get author image from gravatar.com</Source>
-          <Value>Haal plaatje van auteur op bij gravatar.com</Value>
-        </TranslationItem>
-        <TranslationItem Name="_noDictFilesFound" Property="Text">
-          <Source>No dictionary files found in: {0}</Source>
-          <Value>Geen woordenboeken gevonden in: {0}</Value>
-        </TranslationItem>
-        <TranslationItem Name="applicationFontChangeButton" Property="Text">
-          <Source>font name</Source>
-          <Value>lettertype naam</Value>
-        </TranslationItem>
-        <TranslationItem Name="chkEnableAutoScale" Property="Text">
-          <Source>Auto scale user interface when high DPI is used</Source>
-          <Value>Gebruikers interface automatisch schalen wanneer niet standaard DPI wordt gebruikt</Value>
-        </TranslationItem>
-        <TranslationItem Name="chkShowCurrentBranchInVisualStudio" Property="Text">
-          <Source>Show current branch in Visual Studio</Source>
-          <Value>Toon huidige vertakking  in Visual Studio</Value>
-        </TranslationItem>
-        <TranslationItem Name="chkShowRelativeDate" Property="Text">
-          <Source>Show relative date instead of full date</Source>
-          <Value>Toon relatieve datum in plaats van volledige datum</Value>
-        </TranslationItem>
-        <TranslationItem Name="commitFontChangeButton" Property="Text">
-          <Source>font name</Source>
-          <Value>lettertype naam</Value>
-        </TranslationItem>
-        <TranslationItem Name="diffFontChangeButton" Property="Text">
-          <Source>font name</Source>
-          <Value>lettertype naam</Value>
-        </TranslationItem>
-        <TranslationItem Name="downloadDictionary" Property="Text">
-          <Source>Download dictionary</Source>
-          <Value>Download woordenboek</Value>
-        </TranslationItem>
-        <TranslationItem Name="groupBox13" Property="Text">
-          <Source>Language</Source>
-          <Value>Taal</Value>
-        </TranslationItem>
-        <TranslationItem Name="groupBox14" Property="Text">
-          <Source>General</Source>
-          <Value>Algemeen</Value>
-        </TranslationItem>
-        <TranslationItem Name="groupBox15" Property="Text">
-          <Source>Fonts</Source>
-          <Value>Lettertypes</Value>
-        </TranslationItem>
-        <TranslationItem Name="groupBox6" Property="Text">
-          <Source>Author images</Source>
-          <Value>Auteur plaatjes</Value>
-        </TranslationItem>
-        <TranslationItem Name="helpTranslate" Property="Text">
-          <Source>Help translate</Source>
-          <Value>Help met vertalen</Value>
-        </TranslationItem>
-        <TranslationItem Name="label22" Property="Text">
-          <Source>Dictionary for spelling checker</Source>
-          <Value>Woordenboek gebruikt voor spellingscontroler</Value>
-        </TranslationItem>
-        <TranslationItem Name="label26" Property="Text">
-          <Source>Application font</Source>
-          <Value>Applicatie lettertype</Value>
-        </TranslationItem>
-        <TranslationItem Name="label34" Property="Text">
-          <Source>Commit font</Source>
-          <Value>Commit lettertype</Value>
-        </TranslationItem>
-        <TranslationItem Name="label44" Property="Text">
-          <Source>Image size</Source>
-          <Value>Formaat plaatje</Value>
-        </TranslationItem>
-        <TranslationItem Name="label46" Property="Text">
-          <Source>Cache images</Source>
-          <Value>Cache plaatjes</Value>
-        </TranslationItem>
-        <TranslationItem Name="label47" Property="Text">
-          <Source>days</Source>
-          <Value>Dagen</Value>
-        </TranslationItem>
-        <TranslationItem Name="label49" Property="Text">
-          <Source>Language (restart required)</Source>
-          <Value>Taal (herstart vereist)</Value>
-        </TranslationItem>
-        <TranslationItem Name="label53" Property="Text">
-          <Source>No image service</Source>
-          <Value>Geen afbeelding</Value>
-        </TranslationItem>
-        <TranslationItem Name="label56" Property="Text">
-          <Source>Code font</Source>
-          <Value>Lettertype</Value>
-        </TranslationItem>
-        <TranslationItem Name="truncatePathMethod" Property="Text">
-          <Source>Truncate long filenames</Source>
-          <Value>Truncate lange bestandsnamen</Value>
-        </TranslationItem>
-      </translationItems>
-    </TranslationCategory>
-    <TranslationCategory Name="BlameControl">
-      <translationItems>
-        <TranslationItem Name="blamePreviousRevisionToolStripMenuItem" Property="Text">
-          <Source>Blame previous revision</Source>
-          <Value>Beschuldig vorige revisie</Value>
-        </TranslationItem>
-        <TranslationItem Name="copyLogMessageToolStripMenuItem" Property="Text">
-          <Source>Copy log message to clipboard</Source>
-          <Value>Kopieer log bericht naar klipbord</Value>
-        </TranslationItem>
-        <TranslationItem Name="showChangesToolStripMenuItem" Property="Text">
-          <Source>Show changes</Source>
-          <Value>Toon wijzigingen</Value>
-        </TranslationItem>
-      </translationItems>
-    </TranslationCategory>
-    <TranslationCategory Name="BranchComboBox">
-      <translationItems>
-        <TranslationItem Name="_branchCheckoutError" Property="Text">
-          <Source>Branch '{0}' is not selectable, this branch has been removed from the selection.</Source>
-          <Value>Vertakking '{0}' is niet te selecteren, deze vertakking is verwijderd van de selectie</Value>
-        </TranslationItem>
-      </translationItems>
-    </TranslationCategory>
-    <TranslationCategory Name="ChecklistSettingsPage">
-      <translationItems>
-        <TranslationItem Name="$this" Property="Text">
-          <Source>Checklist</Source>
-          <Value>Check lijst</Value>
-        </TranslationItem>
-        <TranslationItem Name="CheckAtStartup" Property="Text">
-          <Source>Check settings at startup (disables automatically if all settings are correct)</Source>
-          <Value>Controleer instellingen bij het opstarten</Value>
-        </TranslationItem>
-        <TranslationItem Name="DiffTool_Fix" Property="Text">
-          <Source>Repair</Source>
-          <Value>Repareren</Value>
-        </TranslationItem>
-        <TranslationItem Name="GitBinFound_Fix" Property="Text">
-          <Source>Repair</Source>
-          <Value>Repareren</Value>
-        </TranslationItem>
-        <TranslationItem Name="GitExtensionsInstall_Fix" Property="Text">
-          <Source>Repair</Source>
-          <Value>Repareren</Value>
-        </TranslationItem>
-        <TranslationItem Name="GitFound_Fix" Property="Text">
-          <Source>Repair</Source>
-          <Value>Repareren</Value>
-        </TranslationItem>
-        <TranslationItem Name="MergeTool_Fix" Property="Text">
-          <Source>Repair</Source>
-          <Value>Repareren</Value>
-        </TranslationItem>
-        <TranslationItem Name="Rescan" Property="Text">
-          <Source>Save and rescan</Source>
-          <Value>Opslaan en opnieuw scannen</Value>
-        </TranslationItem>
-        <TranslationItem Name="ShellExtensionsRegistered_Fix" Property="Text">
-          <Source>Repair</Source>
-          <Value>Repareren</Value>
-        </TranslationItem>
-        <TranslationItem Name="SshConfig_Fix" Property="Text">
-          <Source>Repair</Source>
-          <Value>Repareren</Value>
-        </TranslationItem>
-        <TranslationItem Name="UserNameSet_Fix" Property="Text">
-          <Source>Repair</Source>
-          <Value>Repareren</Value>
-        </TranslationItem>
-        <TranslationItem Name="_adviceDiffToolConfiguration" Property="Text">
-          <Source>You should configure a diff tool to show file diff in external program (kdiff3 for example).</Source>
-          <Value>Er is geen externe vergelijkingstool ingesteld voor het tonen van bestandsverschillen. (bijvoorbeeld kdiff3)</Value>
-        </TranslationItem>
-        <TranslationItem Name="_cantRegisterShellExtension" Property="Text">
-          <Source>Could not register the shell extension because '{0}' could not be found.</Source>
-          <Value>De shell extensions kunnen niet worden geregistreerd omdat '{0}' niet kan worden gevonden.</Value>
-        </TranslationItem>
-        <TranslationItem Name="_configureMergeTool" Property="Text">
-          <Source>You need to configure merge tool in order to solve mergeconflicts (kdiff3 for example).</Source>
-          <Value>U moet een samenvoegtool kiezen om samenvoeg conflicten op te kunnen lossen (bijvoorbeeld KDiff3).</Value>
-        </TranslationItem>
-        <TranslationItem Name="_credentialHelperInstalled" Property="Text">
-          <Source>Git credential helper is installed.</Source>
-          <Value>Git credential helper is geinstalleerd</Value>
-        </TranslationItem>
-        <TranslationItem Name="_customMergeToolXConfigured" Property="Text">
-          <Source>There is a custom mergetool configured: {0}</Source>
-          <Value>Er is een maatwerk vergelijkingstool ingesteld: {0}</Value>
-        </TranslationItem>
-        <TranslationItem Name="_diffToolXConfigured" Property="Text">
-          <Source>There is a difftool configured: {0}</Source>
-          <Value>Er is een vergelijkingstool ingesteld: {0}</Value>
-        </TranslationItem>
-        <TranslationItem Name="_emailSet" Property="Text">
-          <Source>A username and an email address are configured.</Source>
-          <Value>Er is een gebruikersnaam en wachtwoord ingesteld.</Value>
-        </TranslationItem>
-        <TranslationItem Name="_gitCanBeRun" Property="Text">
-          <Source>Git can be run using: {0}</Source>
-          <Value>Git kan worden uitgevoerd als: {0}</Value>
-        </TranslationItem>
-        <TranslationItem Name="_gitCanBeRunCaption" Property="Text">
-          <Source>Locate git</Source>
-          <Value>Git opzoeken</Value>
-        </TranslationItem>
-        <TranslationItem Name="_gitCredentialWinStoreHelperInstalled" Property="Text">
-          <Source>Git Credential Win Store is installed as credential helper.</Source>
-          <Value>Git Credential Win Store is ingesteld als credential helper.</Value>
-        </TranslationItem>
-        <TranslationItem Name="_gitNotFound" Property="Text">
-          <Source>Git not found. To solve this problem you can set the correct path in settings.</Source>
-          <Value>Git kan niet gevonden worden op deze computer. Om dit probleem op te lossen dient u zelf het juiste pad te configureren.</Value>
-        </TranslationItem>
-        <TranslationItem Name="_gitVersionFound" Property="Text">
-          <Source>Git {0} is found on your computer.</Source>
-          <Value>Git {0}, is gevonden op de computer.</Value>
-        </TranslationItem>
-        <TranslationItem Name="_kdiff3NotFoundAuto" Property="Text">
-          <Source>Path to kdiff3 could not be found automatically.
-Please make sure KDiff3 is installed or set path manually.</Source>
-          <Value>Het pad naar kdiff3 kan niet automatisch worden bepaald.
-Controleer of kdiff3 is geïnstalleerd of zet het pad handmatig.</Value>
-        </TranslationItem>
-        <TranslationItem Name="_kdiffAsDiffConfigured" Property="Text">
-          <Source>KDiff3 is configured as difftool.</Source>
-          <Value>KDiff3 is geconfigureerd als vergelijkingstool.</Value>
-        </TranslationItem>
-        <TranslationItem Name="_kdiffAsDiffConfiguredButNotFound" Property="Text">
-          <Source>KDiff3 is configured as difftool, but the path to kdiff.exe is not configured.</Source>
-          <Value>KDiff3 is geconfigureerd als vergelijkingstool, maar het pad naar kdiff.exe is niet geconfigureerd.</Value>
-        </TranslationItem>
-        <TranslationItem Name="_kdiffAsMergeConfigured" Property="Text">
-          <Source>KDiff3 is configured as mergetool.</Source>
-          <Value>KDiff3 is geconfigureerd als vergelijkingstool.</Value>
-        </TranslationItem>
-        <TranslationItem Name="_kdiffAsMergeConfiguredButNotFound" Property="Text">
-          <Source>KDiff3 is configured as mergetool, but the path to kdiff.exe is not configured.</Source>
-          <Value>KDiff3 is geconfigureerd als vergelijkingstool, maar het pad naar kdiff.exe is niet geconfigureerd.</Value>
-        </TranslationItem>
-        <TranslationItem Name="_languageConfigured" Property="Text">
-          <Source>The configured language is {0}.</Source>
-          <Value>De ingestelde taal is {0}.</Value>
-        </TranslationItem>
-        <TranslationItem Name="_linuxToolsShNotFound" Property="Text">
-          <Source>The path to linux tools (sh) could not be found automatically.
-Please make sure there are linux tools installed (through msysgit or cygwin) or set the correct path manually.</Source>
-          <Value>Het pad naar linux tools (sh) kan niet automatisch worden bepaald.
-Controleer of er linux tools zijn geinstalleerd (door msysgit of cygwin) of zet het juiste pad handmatig.</Value>
-        </TranslationItem>
-        <TranslationItem Name="_linuxToolsShNotFoundCaption" Property="Text">
-          <Source>Locate linux tools</Source>
-          <Value>Linux tools opzoeken</Value>
-        </TranslationItem>
-        <TranslationItem Name="_linuxToolsSshFound" Property="Text">
-          <Source>Linux tools (sh) found on your computer.</Source>
-          <Value>Linux tools (sh) gevonden op deze computer</Value>
-        </TranslationItem>
-        <TranslationItem Name="_linuxToolsSshNotFound" Property="Text">
-          <Source>Linux tools (sh) not found. To solve this problem you can set the correct path in settings.</Source>
-          <Value>Linux tools (sh) niet gevonden. Op dit probleem op te lossen moet het juiste pad ingesteld worden in het instellingen dialoog.</Value>
-        </TranslationItem>
-        <TranslationItem Name="_mergeToolXConfigured" Property="Text">
-          <Source>There is a custom mergetool configured.</Source>
-          <Value>Er is een maatwerk vergelijkingstool geconfigureerd.</Value>
-        </TranslationItem>
-        <TranslationItem Name="_mergeToolXConfiguredNeedsCmd" Property="Text">
-          <Source>{0} is configured as mergetool, this is a custom mergetool and needs a custom cmd to be configured.</Source>
-          <Value>{0} is geconfigureerd als vergelijkingstool, dit is een maatwerk vergelijkingstool en heeft een maatwerk commando nodig.</Value>
-        </TranslationItem>
-        <TranslationItem Name="_noCredentialsHelperInstalled" Property="Text">
-          <Source>No credential helper installed.</Source>
-          <Value>Geen 'credential helper' geinstalleerd</Value>
-        </TranslationItem>
-        <TranslationItem Name="_noCredentialsHelperInstalledTryGCS" Property="Text">
-          <Source>No credential helper could be installed. Try to install git-credential-winstore.exe.</Source>
-          <Value>Geen 'credential helper' kan worden ingesteld. Probeer op 'git-credential-winstore.exe' te installeren.</Value>
-        </TranslationItem>
-        <TranslationItem Name="_noDiffToolConfigured" Property="Text">
-          <Source>There is no difftool configured. Do you want to configure kdiff3 as your difftool?
-Select no if you want to configure a different difftool yourself.</Source>
-          <Value>Er is geen vergelijkingstool geinstalleerd.. Wilt u KDiff3 instellen als vergellijkingstool? Kies nee als u een eigen tool wilt kiezen.</Value>
-        </TranslationItem>
-        <TranslationItem Name="_noDiffToolConfiguredCaption" Property="Text">
-          <Source>Difftool</Source>
-          <Value>Difftool</Value>
-        </TranslationItem>
-        <TranslationItem Name="_noEmailSet" Property="Text">
-          <Source>You need to configure a username and an email address.</Source>
-          <Value>Er is geen gebruikersnaam of wachtwoord ingesteld. Dit is nodig voor een correcte werking.</Value>
-        </TranslationItem>
-        <TranslationItem Name="_noLanguageConfigured" Property="Text">
-          <Source>There is no language configured for Git Extensions.</Source>
-          <Value>Er is geen taal ingesteld voor Git Extensions</Value>
-        </TranslationItem>
-        <TranslationItem Name="_noMergeToolConfigured" Property="Text">
-          <Source>There is no mergetool configured. Do you want to configure kdiff3 as your mergetool?
-Select no if you want to configure a different mergetool yourself.</Source>
-          <Value>Er is geen samenvoeg tool geconfigureerd. Wilt u kdiff3 gebruiken als samenvoeg tool?
-Kies 'nee' als u een andere tool wilt kiezen.</Value>
-        </TranslationItem>
-        <TranslationItem Name="_noMergeToolConfiguredCaption" Property="Text">
-          <Source>Mergetool</Source>
-          <Value>Mergetool</Value>
-        </TranslationItem>
-        <TranslationItem Name="_opensshUsed" Property="Text">
-          <Source>Default SSH client, OpenSSH, will be used. (commandline window will appear on pull, push and clone operations)</Source>
-          <Value>Standaard SSH client, OpenSSH, wordt gebruikt. (het commando venster zal verschijnen bij pull, push en kloon operaties)</Value>
-        </TranslationItem>
-        <TranslationItem Name="_plinkputtyGenpageantNotFound" Property="Text">
-          <Source>PuTTY is configured as SSH client but cannot find plink.exe, puttygen.exe or pageant.exe.</Source>
-          <Value>PuTTY is geconfigureerd als SSH client maar plink.exe, puttygen.exe en/of pageant.exe kunnen niet gevonden worden.</Value>
-        </TranslationItem>
-        <TranslationItem Name="_puttyConfigured" Property="Text">
-          <Source>SSH client PuTTY is configured properly.</Source>
-          <Value>SSh client PuTTY is goed geconfigureerd.</Value>
-        </TranslationItem>
-        <TranslationItem Name="_puttyFoundAuto" Property="Text">
-          <Source>All paths needed for PuTTY could be automatically found and are set.</Source>
-          <Value>Alle paden benodigd voor PuTTY zijn automatisch ingesteld.</Value>
-        </TranslationItem>
-        <TranslationItem Name="_registryKeyGitExtensionsCorrect" Property="Text">
-          <Source>GitExtensions is properly registered.</Source>
-          <Value>GitExtensions is juist geregistreerd</Value>
-        </TranslationItem>
-        <TranslationItem Name="_registryKeyGitExtensionsFaulty" Property="Text">
-          <Source>Invalid installation directory stored in [Software\GitExtensions\InstallDir].</Source>
-          <Value>Ongeldige installatie directorie opgeslagen in [Software\GitExtensions\InstallDir].</Value>
-        </TranslationItem>
-        <TranslationItem Name="_registryKeyGitExtensionsMissing" Property="Text">
-          <Source>Registry entry missing [Software\GitExtensions\InstallDir].</Source>
-          <Value>Register waarde mist [Software\GitExtensions\InstallDir].</Value>
-        </TranslationItem>
-        <TranslationItem Name="_shCanBeRun" Property="Text">
-          <Source>Command sh can be run using: {0}sh</Source>
-          <Value>Commando sh kan uitgevoerd worden middels: {0}sh</Value>
-        </TranslationItem>
-        <TranslationItem Name="_shCanBeRunCaption" Property="Text">
-          <Source>Locate linux tools</Source>
-          <Value>Linux tools opzoeken</Value>
-        </TranslationItem>
-        <TranslationItem Name="_shellExtNeedsToBeRegistered" Property="Text">
-          <Source>{0} needs to be registered in order to use the shell extensions.</Source>
-          <Value>{0} moet geregistreerd zijn om de 'shell extensions' te gebruiken.</Value>
-        </TranslationItem>
-        <TranslationItem Name="_shellExtNoInstalled" Property="Text">
-          <Source>Shell extensions are not installed. Run the installer to install the shell extensions.</Source>
-          <Value>Shell extensions zijn niet geinstalleerd. Voer de installatie procedure opnieuw uit om deze te installeren.</Value>
-        </TranslationItem>
-        <TranslationItem Name="_shellExtRegistered" Property="Text">
-          <Source>Shell extensions registered properly.</Source>
-          <Value>Shell extensions goed geregistreerd.</Value>
-        </TranslationItem>
-        <TranslationItem Name="_solveGitCommandFailed" Property="Text">
-          <Source>The command to run git could not be determined automatically.
-Please make sure git (msysgit or cygwin) is installed or set the correct command manually.</Source>
-          <Value>Het commando om git uit te voeren kan niet automatisch worden bepaald.
-Controleer of git (msysgit of cygwin) is geïnstalleerd of zet het juiste commando handmatig.</Value>
-        </TranslationItem>
-        <TranslationItem Name="_solveGitCommandFailedCaption" Property="Text">
-          <Source>Locate git</Source>
-          <Value>Git opzoeken</Value>
-        </TranslationItem>
-        <TranslationItem Name="_unknownSshClient" Property="Text">
-          <Source>Unknown SSH client configured: {0}.</Source>
-          <Value>Onbekende SSH client geconfigureerd: {0}.</Value>
-        </TranslationItem>
-        <TranslationItem Name="_wrongGitVersion" Property="Text">
-          <Source>Git found but version {0} is not supported. Upgrade to version {1} or later</Source>
-          <Value>Git is gevonden maar versie {0} wordt niet ondersteund. Upgrade naar versie {1} of nieuwer.</Value>
-        </TranslationItem>
-        <TranslationItem Name="gitCredentialWinStore_Fix" Property="Text">
-          <Source>Repair</Source>
-          <Value>Repareren</Value>
-        </TranslationItem>
-        <TranslationItem Name="label11" Property="Text">
-          <Source>The checklist below validates the basic settings needed for GitExtensions to work properly.</Source>
-          <Value>De check lijst hieronder valideerd de basis instellingen die nodig zijn voor een juiste werking van Git Extensions.</Value>
-        </TranslationItem>
-        <TranslationItem Name="translationConfig_Fix" Property="Text">
-          <Source>Repair</Source>
-          <Value>Repareren</Value>
-        </TranslationItem>
-      </translationItems>
-    </TranslationCategory>
-    <TranslationCategory Name="ColorsSettingsPage">
-      <translationItems>
-        <TranslationItem Name="$this" Property="Text">
-          <Source>Colors</Source>
-          <Value>Kleuren</Value>
-        </TranslationItem>
-        <TranslationItem Name="BlueIcon" Property="Text">
-          <Source>Blue</Source>
-          <Value>Blauw</Value>
-        </TranslationItem>
-        <TranslationItem Name="BranchBorders" Property="Text">
-          <Source>Draw branch borders</Source>
-          <Value>Teken randen om grafiek</Value>
-        </TranslationItem>
-        <TranslationItem Name="DefaultIcon" Property="Text">
-          <Source>Default</Source>
-          <Value>Standaard</Value>
-        </TranslationItem>
-        <TranslationItem Name="DrawNonRelativesGray" Property="Text">
-          <Source>Draw non relatives graph gray</Source>
-          <Value>Teken niet gerelateerde vertakkingen grijs</Value>
-        </TranslationItem>
-        <TranslationItem Name="DrawNonRelativesTextGray" Property="Text">
-          <Source>Draw non relatives text gray</Source>
-          <Value>Teken niet gerelateerde teksten grijs</Value>
-        </TranslationItem>
-        <TranslationItem Name="GreenIcon" Property="Text">
-          <Source>Green</Source>
-          <Value>Groen</Value>
-        </TranslationItem>
-        <TranslationItem Name="LightblueIcon" Property="Text">
-          <Source>Light blue</Source>
-          <Value>Lichtblauw</Value>
-        </TranslationItem>
-        <TranslationItem Name="MulticolorBranches" Property="Text">
-          <Source>Multicolor branches</Source>
-          <Value>Gekleurde vertakkingen</Value>
-        </TranslationItem>
-        <TranslationItem Name="PurpleIcon" Property="Text">
-          <Source>Purple</Source>
-          <Value>Paars</Value>
-        </TranslationItem>
-        <TranslationItem Name="RandomIcon" Property="Text">
-          <Source>Random</Source>
-          <Value>Willekeurig</Value>
-        </TranslationItem>
-        <TranslationItem Name="RedIcon" Property="Text">
-          <Source>Red</Source>
-          <Value>Rood</Value>
-        </TranslationItem>
-        <TranslationItem Name="StripedBanchChange" Property="Text">
-          <Source>Striped branch change</Source>
-          <Value>Gestreepte vertakking overgangen</Value>
-        </TranslationItem>
-        <TranslationItem Name="YellowIcon" Property="Text">
-          <Source>Yellow</Source>
-          <Value>Geel</Value>
-        </TranslationItem>
-        <TranslationItem Name="groupBox3" Property="Text">
-          <Source>Difference view</Source>
-          <Value>Verschillen weergave</Value>
-        </TranslationItem>
-        <TranslationItem Name="groupBox4" Property="Text">
-          <Source>Revision graph</Source>
-          <Value>Revisie grafiek</Value>
-        </TranslationItem>
-        <TranslationItem Name="groupBox5" Property="Text">
-          <Source>Application Icon</Source>
-          <Value>Applicatie icoon</Value>
-        </TranslationItem>
-        <TranslationItem Name="label25" Property="Text">
-          <Source>Color tag</Source>
-          <Value>Kleur label</Value>
-        </TranslationItem>
-        <TranslationItem Name="label27" Property="Text">
-          <Source>Color removed line</Source>
-          <Value>Kleur verwijderde regel</Value>
-        </TranslationItem>
-        <TranslationItem Name="label29" Property="Text">
-          <Source>Color added line</Source>
-          <Value>Kleur toegevoegde regel</Value>
-        </TranslationItem>
-        <TranslationItem Name="label31" Property="Text">
-          <Source>Color section</Source>
-          <Value>Kleur sectie</Value>
-        </TranslationItem>
-        <TranslationItem Name="label32" Property="Text">
-          <Source>Color branch</Source>
-          <Value>Kleur vertakking</Value>
-        </TranslationItem>
-        <TranslationItem Name="label33" Property="Text">
-          <Source>Color remote branch</Source>
-          <Value>Kleur externe vertakking</Value>
-        </TranslationItem>
-        <TranslationItem Name="label36" Property="Text">
-          <Source>Color other label</Source>
-          <Value>Kleur overige labels</Value>
-        </TranslationItem>
-        <TranslationItem Name="label43" Property="Text">
-          <Source>Color removed line highlighting</Source>
-          <Value>Kleur verwijderde regel detail</Value>
-        </TranslationItem>
-        <TranslationItem Name="label45" Property="Text">
-          <Source>Color added line highlighting</Source>
-          <Value>Kleur toegevoegde regel detail</Value>
-        </TranslationItem>
-        <TranslationItem Name="label54" Property="Text">
-          <Source>Icon style</Source>
-          <Value>Icoon stijl</Value>
-        </TranslationItem>
-        <TranslationItem Name="label55" Property="Text">
-          <Source>Icon color</Source>
-          <Value>Icoon kleur</Value>
-        </TranslationItem>
-      </translationItems>
-    </TranslationCategory>
-    <TranslationCategory Name="CommitInfo">
-      <translationItems>
-        <TranslationItem Name="addNoteToolStripMenuItem" Property="Text">
-          <Source>Add notes</Source>
-          <Value>Voeg notitie toe</Value>
-        </TranslationItem>
-        <TranslationItem Name="containedInBranches" Property="Text">
-          <Source>Contained in branches:</Source>
-          <Value>Komt voor in vertakkingen:</Value>
-        </TranslationItem>
-        <TranslationItem Name="containedInNoBranch" Property="Text">
-          <Source>Contained in no branch</Source>
-          <Value>Komt in geen vertakking voor</Value>
-        </TranslationItem>
-        <TranslationItem Name="containedInNoTag" Property="Text">
-          <Source>Contained in no tag</Source>
-          <Value>Komt in geen labels voor</Value>
-        </TranslationItem>
-        <TranslationItem Name="containedInTags" Property="Text">
-          <Source>Contained in tags:</Source>
-          <Value>Komt voor in labels:</Value>
-        </TranslationItem>
-        <TranslationItem Name="copyCommitInfoToolStripMenuItem" Property="Text">
-          <Source>Copy commit info</Source>
-          <Value>Kopieer commit info</Value>
-        </TranslationItem>
-        <TranslationItem Name="showContainedInBranchesRemoteIfNoLocalToolStripMenuItem" Property="Text">
-          <Source>Show remote branches only when no local branch contains this commit</Source>
-          <Value>Toon externe vertakkingen indien deze commit in geen lokale vertakking voorkomt</Value>
-        </TranslationItem>
-        <TranslationItem Name="showContainedInBranchesRemoteToolStripMenuItem" Property="Text">
-          <Source>Show remote branches containing this commit</Source>
-          <Value>Toon externe vertakkingen waar deze commit in voorkomt</Value>
-        </TranslationItem>
-        <TranslationItem Name="showContainedInBranchesToolStripMenuItem" Property="Text">
-          <Source>Show local branches containing this commit</Source>
-          <Value>Toon lokale vertakkingen waar deze commit in voorkomt</Value>
-        </TranslationItem>
-        <TranslationItem Name="showContainedInTagsToolStripMenuItem" Property="Text">
-          <Source>Show tags containing this commit</Source>
-          <Value>Toon labels waar deze commit in voorkomt</Value>
-        </TranslationItem>
-      </translationItems>
-    </TranslationCategory>
-    <TranslationCategory Name="CommitSummaryUserControl">
-      <translationItems>
-        <TranslationItem Name="_noRevision" Property="Text">
-          <Source>No revision</Source>
-          <Value>Geen revisie</Value>
-        </TranslationItem>
-        <TranslationItem Name="_notAvailable" Property="Text">
-          <Source>n/a</Source>
-          <Value>n/b</Value>
-        </TranslationItem>
-        <TranslationItem Name="labelAuthorCaption" Property="Text" type="unfinished">
-          <Source>Author:</Source>
-          <Value>Auteur:</Value>
-        </TranslationItem>
-        <TranslationItem Name="labelBranchesCaption" Property="Text">
-          <Source>Branch(es):</Source>
-          <Value>Vertakking(en):</Value>
-        </TranslationItem>
-        <TranslationItem Name="labelDate" Property="Text">
-          <Source>Commit date:</Source>
-          <Value>Commit datum:</Value>
-        </TranslationItem>
-        <TranslationItem Name="labelTagsCaption" Property="Text">
-          <Source>Tag(s):</Source>
-          <Value>Label(s)</Value>
-        </TranslationItem>
-      </translationItems>
-    </TranslationCategory>
-    <TranslationCategory Name="CommonLogic">
-      <translationItems>
-        <TranslationItem Name="_cantReadRegistry" Property="Text">
-          <Source>GitExtensions has insufficient permissions to check the registry.</Source>
-          <Value>GitExtensions heeft onvoldoende rechten om het register te controleren.</Value>
-        </TranslationItem>
-        <TranslationItem Name="_selectFile" Property="Text">
-          <Source>Select file</Source>
-          <Value>Selecteer bestand</Value>
-        </TranslationItem>
-        <TranslationItem Name="_AddEntryManually" Property="Text" type="obsolete">
-          <Source>Please add this key to the registry manually.
-Path:  {0}\{1}
-Value:  {2} = {3}</Source>
-          <Value>Voeg de volgende waarde handmatig toe aan het register.
-Pad:  {0}\{1}
-waarde:  {2} = {3}</Value>
-        </TranslationItem>
-      </translationItems>
-    </TranslationCategory>
-    <TranslationCategory Name="ConfirmationsSettingsPage">
-      <translationItems>
-        <TranslationItem Name="$this" Property="Text">
-          <Source>Confirmations</Source>
-          <Value>Bevestigingen</Value>
-        </TranslationItem>
-        <TranslationItem Name="CheckoutGB" Property="Text">
-          <Source>Don't ask to confirm to (use with caution)</Source>
-          <Value>Geen bevestiging vragen om</Value>
-        </TranslationItem>
-        <TranslationItem Name="chkAddTrackingRef" Property="Text">
-          <Source>Add a tracking reference for newly pushed branch</Source>
-          <Value>Voeg tracking reference toe aan nieuw verzonden vertakking</Value>
-        </TranslationItem>
-        <TranslationItem Name="chkAmend" Property="Text">
-          <Source>Amend last commit</Source>
-          <Value>Laatste commit uitbreiden</Value>
-        </TranslationItem>
-        <TranslationItem Name="chkAutoPopStashAfterCheckout" Property="Text">
-          <Source>Apply stashed changes after successful checkout (stash will be popped automatically)</Source>
-          <Value>Weggezette wijzigingen terugzetten na gelukte checkout (altijd 'Ja')</Value>
-        </TranslationItem>
-        <TranslationItem Name="chkAutoPopStashAfterPull" Property="Text">
-          <Source>Apply stashed changes after successful pull (stash will be popped automatically)</Source>
-          <Value>Weggezette wijzigingen terugzetten na gelukte pull (altijd 'Ja')</Value>
-        </TranslationItem>
-        <TranslationItem Name="chkPushNewBranch" Property="Text">
-          <Source>Push a new branch for the remote</Source>
-          <Value>Nieuwe vertakking naar externe repositorie verzenden</Value>
-        </TranslationItem>
-      </translationItems>
-    </TranslationCategory>
-    <TranslationCategory Name="ControlHotkeys">
-      <translationItems>
-        <TranslationItem Name="bApply" Property="Text">
-          <Source>Apply</Source>
-          <Value>Toepassen</Value>
-        </TranslationItem>
-        <TranslationItem Name="bClear" Property="Text">
-          <Source>Clear</Source>
-          <Value>Leegmaken</Value>
-        </TranslationItem>
-        <TranslationItem Name="bResetToDefaults" Property="Text">
-          <Source>Reset all Hotkeys to defaults</Source>
-          <Value>Reset sneltoetsen naar standaard</Value>
-        </TranslationItem>
-        <TranslationItem Name="columnCommand" Property="Text">
-          <Source>Command</Source>
-          <Value>Commando</Value>
-        </TranslationItem>
-        <TranslationItem Name="columnKey" Property="Text">
-          <Source>Key</Source>
-          <Value>Toets</Value>
-        </TranslationItem>
-        <TranslationItem Name="lHotkey" Property="Text">
-          <Source>Hotkey</Source>
-          <Value>Sneltoets</Value>
-        </TranslationItem>
-        <TranslationItem Name="lHotkeyableItems" Property="Text">
-          <Source>Hotkeyable Items</Source>
-          <Value>Items met sneltoetsen</Value>
-        </TranslationItem>
-        <TranslationItem Name="txtHotkey" Property="Text">
-          <Source>None</Source>
-          <Value>Geen</Value>
-        </TranslationItem>
-      </translationItems>
-    </TranslationCategory>
-    <TranslationCategory Name="CreatePullRequestForm">
-      <translationItems>
-        <TranslationItem Name="$this" Property="Text">
-          <Source>Create Pull Request</Source>
-          <Value>Maak binnenhaal verzoek</Value>
-        </TranslationItem>
-        <TranslationItem Name="_createBtn" Property="Text">
-          <Source>Create</Source>
-          <Value>Aanmaken</Value>
-        </TranslationItem>
-        <TranslationItem Name="_strCouldNotLocateARemoteThatBelongsToYourUser" Property="Text">
-          <Source>Could not locate a remote that belongs to your user!</Source>
-          <Value>Geen repository gevonden voor uw gebruiker!</Value>
-        </TranslationItem>
-        <TranslationItem Name="_strDone" Property="Text">
-          <Source>Done</Source>
-          <Value>Klaar</Value>
-        </TranslationItem>
-        <TranslationItem Name="_strError" Property="Text">
-          <Source>Error</Source>
-          <Value>Error</Value>
-        </TranslationItem>
-        <TranslationItem Name="_strFailedToCreatePullRequest" Property="Text">
-          <Source>Failed to create pull request.</Source>
-          <Value>Fout tijdens aanmaken binnenhaal verzoek.</Value>
-        </TranslationItem>
-        <TranslationItem Name="_strLoading" Property="Text">
-          <Source>Loading...</Source>
-          <Value>Laden...</Value>
-        </TranslationItem>
-        <TranslationItem Name="_strPleaseCloneGitHubRep" Property="Text" type="unfinished">
-          <Source>Please clone GitHub repository before pull request.</Source>
-          <Value />
-        </TranslationItem>
-        <TranslationItem Name="_strPullRequest" Property="Text">
-          <Source>Pull request</Source>
-          <Value>Binnenhaal verzoek</Value>
-        </TranslationItem>
-        <TranslationItem Name="_strYouMustSpecifyATitle" Property="Text">
-          <Source>You must specify a title.</Source>
-          <Value>U moet een titel opgeven.</Value>
-        </TranslationItem>
-        <TranslationItem Name="groupBox1" Property="Text">
-          <Source>Pull request data</Source>
-          <Value>Binnenhaal verzoek gegevens</Value>
-        </TranslationItem>
-        <TranslationItem Name="label1" Property="Text">
-          <Source>Title:</Source>
-          <Value>Titel:</Value>
-        </TranslationItem>
-        <TranslationItem Name="label2" Property="Text">
-          <Source>Body:</Source>
-          <Value>Inhoud:</Value>
-        </TranslationItem>
-        <TranslationItem Name="label3" Property="Text">
-          <Source>Target repository:</Source>
-          <Value>Doel opslagplaats:</Value>
-        </TranslationItem>
-        <TranslationItem Name="label4" Property="Text">
-          <Source>Your branch:</Source>
-          <Value>Uw vertakking:</Value>
-        </TranslationItem>
-        <TranslationItem Name="label5" Property="Text">
-          <Source>Target branch:</Source>
-          <Value>Doel vertakking:</Value>
-        </TranslationItem>
-        <TranslationItem Name="_strYouMustSpecifyATitleAndABody" Property="Text" type="obsolete">
-          <Source>You must specify a title and a body.</Source>
-          <Value>U moet een titel en bericht opgeven.</Value>
-        </TranslationItem>
-      </translationItems>
-    </TranslationCategory>
-    <TranslationCategory Name="Dashboard">
-      <translationItems>
-        <TranslationItem Name="CommonActions" Property="Title">
-          <Source>Common Actions</Source>
-          <Value>Start</Value>
-        </TranslationItem>
-        <TranslationItem Name="DonateCategory" Property="Title">
-          <Source>Contribute</Source>
-          <Value>Bijdragen</Value>
-        </TranslationItem>
-        <TranslationItem Name="RecentRepositories" Property="Title">
-          <Source>Recent Repositories</Source>
-          <Value>Recente opslagplaatsen</Value>
-        </TranslationItem>
-        <TranslationItem Name="_showCurrentBranch" Property="Text">
-          <Source>Show current branch</Source>
-          <Value>Toon huidige vertakking</Value>
-        </TranslationItem>
-        <TranslationItem Name="cloneFork" Property="Text">
-          <Source>Clone {0} repository</Source>
-          <Value>Kloon/fork {0} opslagplaats</Value>
-        </TranslationItem>
-        <TranslationItem Name="cloneRepository" Property="Text">
-          <Source>Clone repository</Source>
-          <Value>Kloon opslagplaats</Value>
-        </TranslationItem>
-        <TranslationItem Name="cloneSvnRepository" Property="Text">
-          <Source>Clone SVN repository</Source>
-          <Value>Kloon SVN opslagplaats</Value>
-        </TranslationItem>
-        <TranslationItem Name="createRepository" Property="Text">
-          <Source>Create new repository</Source>
-          <Value>Maak een nieuwe opslagplaats</Value>
-        </TranslationItem>
-        <TranslationItem Name="develop" Property="Text">
-          <Source>Develop</Source>
-          <Value>Coderen</Value>
-        </TranslationItem>
-        <TranslationItem Name="directoryIsNotAValidRepository" Property="Text" type="unfinished">
-          <Source>The selected item is not a valid git repository.
-
-Do you want to abort and remove it from the recent repositories list?</Source>
-          <Value>Het geselecteerde item is geen geldige git directorie.
-
-Wilt u teruggaan naar het dashboard en het item verwijderen uit de 'recent geopend' lijst?</Value>
-        </TranslationItem>
-        <TranslationItem Name="directoryIsNotAValidRepositoryCaption" Property="Text">
-          <Source>Open</Source>
-          <Value>Open</Value>
-        </TranslationItem>
-        <TranslationItem Name="directoryIsNotAValidRepositoryOpenIt" Property="Text" type="unfinished">
-          <Source>The selected item is not a valid git repository.
-
-Do you want to open it?</Source>
-          <Value />
-        </TranslationItem>
-        <TranslationItem Name="donate" Property="Text">
-          <Source>Donate</Source>
-          <Value>Doneren</Value>
-        </TranslationItem>
-        <TranslationItem Name="issues" Property="Text">
-          <Source>Issues</Source>
-          <Value>Problemen</Value>
-        </TranslationItem>
-        <TranslationItem Name="openRepository" Property="Text">
-          <Source>Open repository</Source>
-          <Value>Open opslagplaats</Value>
-        </TranslationItem>
-        <TranslationItem Name="translate" Property="Text">
-          <Source>Translate</Source>
-          <Value>Vertalen</Value>
-        </TranslationItem>
-      </translationItems>
-    </TranslationCategory>
-    <TranslationCategory Name="DashboardCategory">
-      <translationItems>
-        <TranslationItem Name="$this" Property="Title">
-          <Source>##Title</Source>
-          <Value>##Title</Value>
-        </TranslationItem>
-        <TranslationItem Name="_editCategory" Property="Text">
-          <Source>Edit</Source>
-          <Value>Wijzig</Value>
-        </TranslationItem>
-        <TranslationItem Name="_moveCategoryDown" Property="Text">
-          <Source>Move down</Source>
-          <Value>Verplaats omlaag</Value>
-        </TranslationItem>
-        <TranslationItem Name="_moveCategoryUp" Property="Text">
-          <Source>Move up</Source>
-          <Value>Verplaats omhoog</Value>
-        </TranslationItem>
-        <TranslationItem Name="_moveToCategory" Property="Text">
-          <Source>Move to category</Source>
-          <Value>Verplaats naar categorie</Value>
-        </TranslationItem>
-        <TranslationItem Name="_newCategory" Property="Text">
-          <Source>New category</Source>
-          <Value>Nieuwe categorie</Value>
-        </TranslationItem>
-        <TranslationItem Name="_removeCategory" Property="Text">
-          <Source>Remove</Source>
-          <Value>Verwijder</Value>
-        </TranslationItem>
-        <TranslationItem Name="editToolStripMenuItem" Property="Text">
-          <Source>Edit</Source>
-          <Value>Wijzigen</Value>
-        </TranslationItem>
-        <TranslationItem Name="moveDownToolStripMenuItem" Property="Text">
-          <Source>Move Down</Source>
-          <Value>Omlaag</Value>
-        </TranslationItem>
-        <TranslationItem Name="moveUpToolStripMenuItem" Property="Text">
-          <Source>Move Up</Source>
-          <Value>Omhoog</Value>
-        </TranslationItem>
-        <TranslationItem Name="removeToolStripMenuItem" Property="Text">
-          <Source>Remove</Source>
-          <Value>Verwijderen</Value>
-        </TranslationItem>
-      </translationItems>
-    </TranslationCategory>
-    <TranslationCategory Name="DashboardEditor">
-      <translationItems>
-        <TranslationItem Name="Add" Property="Text">
-          <Source>Add</Source>
-          <Value>Toevoegen</Value>
-        </TranslationItem>
-        <TranslationItem Name="CategoriesLabel" Property="Text">
-          <Source>Categories</Source>
-          <Value>Categorie</Value>
-        </TranslationItem>
-        <TranslationItem Name="Remove" Property="Text">
-          <Source>Remove</Source>
-          <Value>Verwijderen</Value>
-        </TranslationItem>
-        <TranslationItem Name="RepositoriesType" Property="Text">
-          <Source>Repositories</Source>
-          <Value>Opslagplaatsen</Value>
-        </TranslationItem>
-        <TranslationItem Name="RssFeedType" Property="Text">
-          <Source>RSS Feed</Source>
-          <Value>RSS feed</Value>
-        </TranslationItem>
-        <TranslationItem Name="Title" Property="HeaderText">
-          <Source>Title</Source>
-          <Value>Titel</Value>
-        </TranslationItem>
-        <TranslationItem Name="descriptionDataGridViewTextBoxColumn" Property="HeaderText">
-          <Source>Description</Source>
-          <Value>Omschrijving</Value>
-        </TranslationItem>
-        <TranslationItem Name="label1" Property="Text">
-          <Source>Caption</Source>
-          <Value>Titel</Value>
-        </TranslationItem>
-        <TranslationItem Name="label2" Property="Text">
-          <Source>Type</Source>
-          <Value>Type</Value>
-        </TranslationItem>
-        <TranslationItem Name="label3" Property="Text">
-          <Source>RSS feed</Source>
-          <Value>RSS feed</Value>
-        </TranslationItem>
-        <TranslationItem Name="pathDataGridViewTextBoxColumn" Property="HeaderText">
-          <Source>Path</Source>
-          <Value>Pad</Value>
-        </TranslationItem>
-      </translationItems>
-    </TranslationCategory>
-    <TranslationCategory Name="EditNetSpell">
-      <translationItems>
-        <TranslationItem Name="addToDictionaryText" Property="Text">
-          <Source>Add to dictionary</Source>
-          <Value>Toevoegen aan woordenboek</Value>
-        </TranslationItem>
-        <TranslationItem Name="copyMenuItemText" Property="Text">
-          <Source>Copy</Source>
-          <Value>Kopieer</Value>
-        </TranslationItem>
-        <TranslationItem Name="cutMenuItemText" Property="Text">
-          <Source>Cut</Source>
-          <Value>Knippen</Value>
-        </TranslationItem>
-        <TranslationItem Name="deleteMenuItemText" Property="Text">
-          <Source>Delete</Source>
-          <Value>Verwijderen</Value>
-        </TranslationItem>
-        <TranslationItem Name="dictionaryText" Property="Text">
-          <Source>Dictionary</Source>
-          <Value>Woordenboek</Value>
-        </TranslationItem>
-        <TranslationItem Name="ignoreWordText" Property="Text">
-          <Source>Ignore word</Source>
-          <Value>Negeer woord</Value>
-        </TranslationItem>
-        <TranslationItem Name="markIllFormedLinesText" Property="Text">
-          <Source>Mark ill formed lines</Source>
-          <Value>Markeer slecht geformateerde regels</Value>
-        </TranslationItem>
-        <TranslationItem Name="pasteMenuItemText" Property="Text">
-          <Source>Paste</Source>
-          <Value>Plakken</Value>
-        </TranslationItem>
-        <TranslationItem Name="removeWordText" Property="Text">
-          <Source>Remove word</Source>
-          <Value>Verwijder woord</Value>
-        </TranslationItem>
-        <TranslationItem Name="selectAllMenuItemText" Property="Text">
-          <Source>Select all</Source>
-          <Value>Alles selecteren</Value>
-        </TranslationItem>
-        <TranslationItem Name="translateCurrentWord" Property="Text">
-          <Source>Translate '{0}' to {1}</Source>
-          <Value>Vertaal '{0}' naar {1}</Value>
-        </TranslationItem>
-        <TranslationItem Name="translateEntireText" Property="Text">
-          <Source>Translate entire text to {0}</Source>
-          <Value>Vertaal volledige tekst naar {0}</Value>
-        </TranslationItem>
-      </translationItems>
-    </TranslationCategory>
-    <TranslationCategory Name="FileStatusList">
-      <translationItems>
-        <TranslationItem Name="NoFiles" Property="Text">
-          <Source>No changes</Source>
-          <Value>Geen wijzigingen</Value>
-        </TranslationItem>
-        <TranslationItem Name="_DiffWithParent" Property="Text">
-          <Source>Diff with parent</Source>
-          <Value>Verschil met ouder</Value>
-        </TranslationItem>
-        <TranslationItem Name="_UnsupportedMultiselectAction" Property="Text">
-          <Source>Operation not supported</Source>
-          <Value>Operatie niet ondersteund</Value>
-        </TranslationItem>
-        <TranslationItem Name="columnHeader1" Property="Text">
-          <Source>Files</Source>
-          <Value>Betanden</Value>
-        </TranslationItem>
-      </translationItems>
-    </TranslationCategory>
-    <TranslationCategory Name="FileViewer">
-      <translationItems>
-        <TranslationItem Name="DecreaseNumberOfLines" Property="ToolTipText">
-          <Source>Decrease number of visible lines</Source>
-          <Value>Verlaag aantal zichtbare regels</Value>
-        </TranslationItem>
-        <TranslationItem Name="copyPatchToolStripMenuItem" Property="Text">
-          <Source>Copy patch</Source>
-          <Value>Kopieer patch</Value>
-        </TranslationItem>
-        <TranslationItem Name="copyToolStripMenuItem" Property="Text">
-          <Source>Copy</Source>
-          <Value>Kopieer</Value>
-        </TranslationItem>
-        <TranslationItem Name="descreaseNumberOfLinesToolStripMenuItem" Property="Text">
-          <Source>Decrease number of lines visible</Source>
-          <Value>Verlaag aantal zichtbare regels</Value>
-        </TranslationItem>
-        <TranslationItem Name="findToolStripMenuItem" Property="Text">
-          <Source>Find</Source>
-          <Value>Zoeken</Value>
-        </TranslationItem>
-        <TranslationItem Name="goToLineToolStripMenuItem" Property="Text">
-          <Source>Go to line</Source>
-          <Value>Ga naar regel</Value>
-        </TranslationItem>
-        <TranslationItem Name="ignoreWhiteSpaces" Property="ToolTipText">
-          <Source>Ignore whitespaces</Source>
-          <Value>Negeer witruimten</Value>
-        </TranslationItem>
-        <TranslationItem Name="ignoreWhitespaceChangesToolStripMenuItem" Property="Text">
-          <Source>Ignore whitespace changes</Source>
-          <Value>Negeer wijzigingen in witruimtes</Value>
-        </TranslationItem>
-        <TranslationItem Name="increaseNumberOfLines" Property="ToolTipText">
-          <Source>Increase number of visible lines</Source>
-          <Value>Verhoog aantal zichtbare regels</Value>
-        </TranslationItem>
-        <TranslationItem Name="increaseNumberOfLinesToolStripMenuItem" Property="Text">
-          <Source>Increase number of lines visible</Source>
-          <Value>Verhoog aantal zichtbare regels</Value>
-        </TranslationItem>
-        <TranslationItem Name="nextChangeButton" Property="ToolTipText">
-          <Source>Next change</Source>
-          <Value>Volgende wijziging</Value>
-        </TranslationItem>
-        <TranslationItem Name="previousChangeButton" Property="ToolTipText">
-          <Source>Previous change</Source>
-          <Value>Vorige wijziging</Value>
-        </TranslationItem>
-        <TranslationItem Name="showEntireFileButton" Property="ToolTipText">
-          <Source>Show entire file</Source>
-          <Value>Toon volledige bestand</Value>
-        </TranslationItem>
-        <TranslationItem Name="showEntireFileToolStripMenuItem" Property="Text">
-          <Source>Show entire file</Source>
-          <Value>Complete bestand weergeven</Value>
-        </TranslationItem>
-        <TranslationItem Name="showNonPrintChars" Property="ToolTipText">
-          <Source>Show nonprinting characters</Source>
-          <Value>Toon niet zichtbare tekens</Value>
-        </TranslationItem>
-        <TranslationItem Name="showNonprintableCharactersToolStripMenuItem" Property="Text">
-          <Source>Show nonprinting characters</Source>
-          <Value>Toon niet zichtbare tekens</Value>
-        </TranslationItem>
-        <TranslationItem Name="treatAllFilesAsTextToolStripMenuItem" Property="Text">
-          <Source>Treat all files as text</Source>
-          <Value>Behandel alle bestanden als tekst</Value>
-        </TranslationItem>
-      </translationItems>
-    </TranslationCategory>
-    <TranslationCategory Name="FileViewerWindows">
-      <translationItems>
-        <TranslationItem Name="_findAndReplaceForm" Property="Text">
-          <Source>Find and replace</Source>
-          <Value>Zoeken en vervangen</Value>
-        </TranslationItem>
-      </translationItems>
-    </TranslationCategory>
-    <TranslationCategory Name="FindAndReplaceForm">
-      <translationItems>
-        <TranslationItem Name="$this" Property="Text">
-          <Source>Find and replace</Source>
-          <Value>Zoeken en vervangen</Value>
-        </TranslationItem>
-        <TranslationItem Name="_findAndReplaceString" Property="Text">
-          <Source>Find &amp; replace</Source>
-          <Value>Zoeken &amp; vervangen</Value>
-        </TranslationItem>
-        <TranslationItem Name="_findString" Property="Text">
-          <Source>Find</Source>
-          <Value>Zoeken</Value>
-        </TranslationItem>
-        <TranslationItem Name="_noOccurrencesFoundString" Property="Text">
-          <Source>No occurrences found.</Source>
-          <Value>Tekst niet gevonden.</Value>
-        </TranslationItem>
-        <TranslationItem Name="_noSearchString" Property="Text">
-          <Source>No string specified to look for!</Source>
-          <Value>Er is geen tekst opgegeven op naar te zoeken.</Value>
-        </TranslationItem>
-        <TranslationItem Name="_notFoundString" Property="Text">
-          <Source>Not found</Source>
-          <Value>Niet gevonden</Value>
-        </TranslationItem>
-        <TranslationItem Name="_replacedOccurrencesString" Property="Text">
-          <Source>Replaced {0} occurrences.</Source>
-          <Value>De tekst is {0} keer vervangen.</Value>
-        </TranslationItem>
-        <TranslationItem Name="_selectionOnlyString" Property="Text">
-          <Source>selection only</Source>
-          <Value>alleen selectie</Value>
-        </TranslationItem>
-        <TranslationItem Name="_textNotFoundString" Property="Text">
-          <Source>Text not found</Source>
-          <Value>Tekst niet gevonden</Value>
-        </TranslationItem>
-        <TranslationItem Name="_textNotFoundString2" Property="Text">
-          <Source>Search text not found.</Source>
-          <Value>Zoek tekst is niet gevonden</Value>
-        </TranslationItem>
-        <TranslationItem Name="btnCancel" Property="Text">
-          <Source>Cancel</Source>
-          <Value>Annuleren</Value>
-        </TranslationItem>
-        <TranslationItem Name="btnFindNext" Property="Text">
-          <Source>&amp;Find next</Source>
-          <Value>&amp;Volgende</Value>
-        </TranslationItem>
-        <TranslationItem Name="btnFindPrevious" Property="Text">
-          <Source>Find pre&amp;vious</Source>
-          <Value>Vori&amp;ge</Value>
-        </TranslationItem>
-        <TranslationItem Name="btnHighlightAll" Property="Text">
-          <Source>Find &amp;&amp; highlight &amp;all</Source>
-          <Value>Zoeken &amp;&amp; markeren</Value>
-        </TranslationItem>
-        <TranslationItem Name="btnReplace" Property="Text">
-          <Source>&amp;Replace</Source>
-          <Value>Vervangen</Value>
-        </TranslationItem>
-        <TranslationItem Name="btnReplaceAll" Property="Text">
-          <Source>Replace &amp;All</Source>
-          <Value>&amp;Alles vervangen</Value>
-        </TranslationItem>
-        <TranslationItem Name="chkMatchCase" Property="Text">
-          <Source>Match &amp;case</Source>
-          <Value>&amp;Hoofdlettergevoelig</Value>
-        </TranslationItem>
-        <TranslationItem Name="chkMatchWholeWord" Property="Text">
-          <Source>Match &amp;whole word</Source>
-          <Value>Heel &amp;woord</Value>
-        </TranslationItem>
-        <TranslationItem Name="label1" Property="Text">
-          <Source>Fi&amp;nd what:</Source>
-          <Value>Zoek &amp;tekst:</Value>
-        </TranslationItem>
-        <TranslationItem Name="lblReplaceWith" Property="Text">
-          <Source>Re&amp;place with:</Source>
-          <Value>Vervangen door:</Value>
-        </TranslationItem>
-      </translationItems>
-    </TranslationCategory>
-    <TranslationCategory Name="ForkAndCloneForm">
-      <translationItems>
-        <TranslationItem Name="$this" Property="Text">
-          <Source>Remote repository fork and clone</Source>
-          <Value>Fork en kloon externe opslagplaats</Value>
-        </TranslationItem>
-        <TranslationItem Name="_browseForCloneToDirbtn" Property="Text">
-          <Source>Browse...</Source>
-          <Value>Bladeren..</Value>
-        </TranslationItem>
-        <TranslationItem Name="_cloneBtn" Property="Text">
-          <Source>Clone</Source>
-          <Value>Kloon</Value>
-        </TranslationItem>
-        <TranslationItem Name="_cloneSetupGB" Property="Text">
-          <Source>Clone</Source>
-          <Value>Kloon</Value>
-        </TranslationItem>
-        <TranslationItem Name="_closeBtn" Property="Text">
-          <Source>Close</Source>
-          <Value>Sluiten</Value>
-        </TranslationItem>
-        <TranslationItem Name="_createDirectoryLbl" Property="Text">
-          <Source>Create directory:</Source>
-          <Value>Maak de directorie:</Value>
-        </TranslationItem>
-        <TranslationItem Name="_descriptionLbl" Property="Text">
-          <Source>Description:</Source>
-          <Value>Omschrijving: </Value>
-        </TranslationItem>
-        <TranslationItem Name="_forkBtn" Property="Text">
-          <Source>Fork!</Source>
-          <Value>Fork!</Value>
-        </TranslationItem>
-        <TranslationItem Name="_getFromUserBtn" Property="Text">
-          <Source>Get from user</Source>
-          <Value>Ophalen van gebruiker</Value>
-        </TranslationItem>
-        <TranslationItem Name="_helpTextLbl" Property="Text">
-          <Source>If you want to fork a repository owned by somebody else, go to the Search for repositories tab.</Source>
-          <Value>Als u een fork wilt maken van een opslagplaats welke beheerd wordt door een ander, ga naar het "Zoeken naar opslagplaatsen" tabblad.</Value>
-        </TranslationItem>
-        <TranslationItem Name="_myReposPage" Property="Text">
-          <Source>My repositories</Source>
-          <Value>Mijn opslagplaatsen</Value>
-        </TranslationItem>
-        <TranslationItem Name="_openGitupPageBtn" Property="Text">
-          <Source>Open github page</Source>
-          <Value>Open github pagina</Value>
-        </TranslationItem>
-        <TranslationItem Name="_orLbl" Property="Text">
-          <Source>or</Source>
-          <Value>of</Value>
-        </TranslationItem>
-        <TranslationItem Name="_searchBtn" Property="Text">
-          <Source>Search</Source>
-          <Value>Zoeken</Value>
-        </TranslationItem>
-        <TranslationItem Name="_searchReposPage" Property="Text">
-          <Source>Search for repositories</Source>
-          <Value>Zoeken naar opslagplaatsen</Value>
-        </TranslationItem>
-        <TranslationItem Name="_strCloneFolderCanNotBeEmpty" Property="Text">
-          <Source>Clone folder can not be empty</Source>
-          <Value>Kloon folder mag niet leeg zijn.</Value>
-        </TranslationItem>
-        <TranslationItem Name="_strCouldNotAddRemote" Property="Text">
-          <Source>Could not add remote</Source>
-          <Value>Kan geen externe opslagplaats toevoegen.</Value>
-        </TranslationItem>
-        <TranslationItem Name="_strCouldNotFetchReposOfUser" Property="Text">
-          <Source>Could not fetch repositories of user!</Source>
-          <Value>Kan de opslagplaatsen van de gebruiker niet ophalen!</Value>
-        </TranslationItem>
-        <TranslationItem Name="_strError" Property="Text">
-          <Source>Error</Source>
-          <Value>Error</Value>
-        </TranslationItem>
-        <TranslationItem Name="_strFailedToFork" Property="Text">
-          <Source>Failed to fork:</Source>
-          <Value>Fork mislukt:</Value>
-        </TranslationItem>
-        <TranslationItem Name="_strFailedToGetRepos" Property="Text">
-          <Source>Failed to get repositories. This most likely means you didn't configure {0}, please do so via the menu "Plugins/{0}".</Source>
-          <Value>Kan opslagplaatsen niet ophalen. Gebruikersnaam/ApiToken foutief?</Value>
-        </TranslationItem>
-        <TranslationItem Name="_strLoading" Property="Text">
-          <Source> : LOADING : </Source>
-          <Value> : LADEN : </Value>
-        </TranslationItem>
-        <TranslationItem Name="_strNo" Property="Text">
-          <Source>No</Source>
-          <Value>Nee</Value>
-        </TranslationItem>
-        <TranslationItem Name="_strNoHomepageDefined" Property="Text">
-          <Source>No homepage defined</Source>
-          <Value>Geen homepage gedefinieerd</Value>
-        </TranslationItem>
-        <TranslationItem Name="_strSearchFailed" Property="Text">
-          <Source>Search failed!</Source>
-          <Value>Zoeken mislukt!</Value>
-        </TranslationItem>
-        <TranslationItem Name="_strSearching" Property="Text">
-          <Source> : SEARCHING : </Source>
-          <Value> : ZOEKEN : </Value>
-        </TranslationItem>
-        <TranslationItem Name="_strSelectOneItem" Property="Text">
-          <Source>You must select exactly one item</Source>
-          <Value>U moet exact 1 item selecteren</Value>
-        </TranslationItem>
-        <TranslationItem Name="_strUserNotFound" Property="Text">
-          <Source>User not found!</Source>
-          <Value>Gebruiker niet gevonden!</Value>
-        </TranslationItem>
-        <TranslationItem Name="_strWillBeAddedAsARemote" Property="Text">
-          <Source>"{0}" will be added as a remote.</Source>
-          <Value>"{0}" zal worden toegevoegd als externe opslagplaats.
-</Value>
-        </TranslationItem>
-        <TranslationItem Name="_strWillCloneInfo" Property="Text">
-          <Source>Will clone {0} into {1}.
-You can not push unless you are a collaborator. {2}</Source>
-          <Value>{0} zal gekloont worden naar {1}.
-U  heeft alleen rechten om commits te verzenden als u een 'collaborator' bent. {2}</Value>
-        </TranslationItem>
-        <TranslationItem Name="_strWillCloneWithPushAccess" Property="Text">
-          <Source>Will clone {0} into {1}.
-You will have push access. {2}</Source>
-          <Value>{0} zal gekloont worden naar {1}.
-U heeft rechten om commits te verzenden. {2}
-</Value>
-        </TranslationItem>
-        <TranslationItem Name="_strYes" Property="Text">
-          <Source>Yes</Source>
-          <Value>Ja</Value>
-        </TranslationItem>
-        <TranslationItem Name="columnHeader2" Property="Text">
-          <Source>Private</Source>
-          <Value>Prive</Value>
-        </TranslationItem>
-        <TranslationItem Name="columnHeader6" Property="Text">
-          <Source>Is fork</Source>
-          <Value>Is fork</Value>
-        </TranslationItem>
-        <TranslationItem Name="label1" Property="Text">
-          <Source>Destination folder:</Source>
-          <Value>Doel folder:</Value>
-        </TranslationItem>
-        <TranslationItem Name="label3" Property="Text">
-          <Source>Add remote as:</Source>
-          <Value>Voeg externe toe als:</Value>
-        </TranslationItem>
-      </translationItems>
-    </TranslationCategory>
-    <TranslationCategory Name="FormAddFiles">
-      <translationItems>
-        <TranslationItem Name="$this" Property="Text">
-          <Source>Add files</Source>
-          <Value>Bestanden toevoegen</Value>
-        </TranslationItem>
-        <TranslationItem Name="AddFiles" Property="Text">
-          <Source>Add files</Source>
-          <Value>Bestanden toevoegen</Value>
-        </TranslationItem>
-        <TranslationItem Name="ShowFiles" Property="Text">
-          <Source>Show files</Source>
-          <Value>Bestanden bekijken</Value>
-        </TranslationItem>
-        <TranslationItem Name="force" Property="Text">
-          <Source>Force</Source>
-          <Value>Forceer</Value>
-        </TranslationItem>
-        <TranslationItem Name="label1" Property="Text">
-          <Source>Filter</Source>
-          <Value>Filter</Value>
-        </TranslationItem>
-      </translationItems>
-    </TranslationCategory>
-    <TranslationCategory Name="FormAddSubmodule">
-      <translationItems>
-        <TranslationItem Name="$this" Property="Text">
-          <Source>Add submodule</Source>
-          <Value>Submodule toevoegen</Value>
-        </TranslationItem>
-        <TranslationItem Name="Add" Property="Text">
-          <Source>Add</Source>
-          <Value>Toevoegen</Value>
-        </TranslationItem>
-        <TranslationItem Name="Browse" Property="Text">
-          <Source>Browse</Source>
-          <Value>Bladeren</Value>
-        </TranslationItem>
-        <TranslationItem Name="_remoteAndLocalPathRequired" Property="Text">
-          <Source>A remote path and local path are required</Source>
-          <Value>Een externe directory en locale directory zijn verplicht</Value>
-        </TranslationItem>
-        <TranslationItem Name="chkForce" Property="Text">
-          <Source>Force</Source>
-          <Value>Forceer</Value>
-        </TranslationItem>
-        <TranslationItem Name="label1" Property="Text">
-          <Source>Path to submodule</Source>
-          <Value>Pad naar submodule</Value>
-        </TranslationItem>
-        <TranslationItem Name="label2" Property="Text">
-          <Source>Local path</Source>
-          <Value>Lokaal pad</Value>
-        </TranslationItem>
-        <TranslationItem Name="label3" Property="Text">
-          <Source>Branch</Source>
-          <Value>Vertakking</Value>
-        </TranslationItem>
-      </translationItems>
-    </TranslationCategory>
-    <TranslationCategory Name="FormAddToGitIgnore">
-      <translationItems>
-        <TranslationItem Name="$this" Property="Text">
-          <Source>Add files(s) to .gitIgnore</Source>
-          <Value>Bestanden toevoegen aan .gitignore</Value>
-        </TranslationItem>
-        <TranslationItem Name="AddToIngore" Property="Text">
-          <Source>Ignore</Source>
-          <Value>Toevoegen aan .gitignore</Value>
-        </TranslationItem>
-        <TranslationItem Name="_matchingFilesString" Property="Text">
-          <Source>{0} file(s) matched</Source>
-          <Value>{0} bestand(en) gevonden</Value>
-        </TranslationItem>
-        <TranslationItem Name="btnCancel" Property="Text">
-          <Source>Cancel</Source>
-          <Value>Annuleren</Value>
-        </TranslationItem>
-        <TranslationItem Name="groupBox1" Property="Text">
-          <Source>Preview</Source>
-          <Value>Voorbeeld</Value>
-        </TranslationItem>
-        <TranslationItem Name="groupFilePattern" Property="Text">
-          <Source>Enter a file pattern to ignore:</Source>
-          <Value>Bestandsnaam patroon om te negeren</Value>
-        </TranslationItem>
-        <TranslationItem Name="label2" Property="Text">
-          <Source>No existing files match that pattern.</Source>
-          <Value>Geen bestaande bestanden komen overeen met het opgegeven patroon.</Value>
-        </TranslationItem>
-      </translationItems>
-    </TranslationCategory>
-    <TranslationCategory Name="FormApplyPatch">
-      <translationItems>
-        <TranslationItem Name="$this" Property="Text">
-          <Source>Apply patch</Source>
-          <Value>Patch toepassen</Value>
-        </TranslationItem>
-        <TranslationItem Name="Abort" Property="Text">
-          <Source>Abort patch</Source>
-          <Value>Patch afbreken</Value>
-        </TranslationItem>
-        <TranslationItem Name="AddFiles" Property="Text">
-          <Source>Add files</Source>
-          <Value>Bestanden toevoegen</Value>
-        </TranslationItem>
-        <TranslationItem Name="Apply" Property="Text">
-          <Source>Apply patch</Source>
-          <Value>Patch toepassen</Value>
-        </TranslationItem>
-        <TranslationItem Name="BrowseDir" Property="Text">
-          <Source>Browse</Source>
-          <Value>Bladeren</Value>
-        </TranslationItem>
-        <TranslationItem Name="BrowsePatch" Property="Text">
-          <Source>Browse</Source>
-          <Value>Bladeren</Value>
-        </TranslationItem>
-        <TranslationItem Name="IgnoreWhitespace" Property="Text">
-          <Source>Ignore Wh.spc.</Source>
-          <Value>Negeer wit.rmtn.</Value>
-        </TranslationItem>
-        <TranslationItem Name="Mergetool" Property="Text">
-          <Source>Solve conflicts</Source>
-          <Value>Conflicten oplossen</Value>
-        </TranslationItem>
-        <TranslationItem Name="PatchDirMode" Property="Text">
-          <Source>Patch dir</Source>
-          <Value>Patch directory</Value>
-        </TranslationItem>
-        <TranslationItem Name="PatchFileMode" Property="Text">
-          <Source>Patch file</Source>
-          <Value>Patch bestand</Value>
-        </TranslationItem>
-        <TranslationItem Name="Resolved" Property="Text">
-          <Source>Conflicts resolved</Source>
-          <Value>Conflicten opgelost</Value>
-        </TranslationItem>
-        <TranslationItem Name="Skip" Property="Text">
-          <Source>Skip patch</Source>
-          <Value>Patch overslaan</Value>
-        </TranslationItem>
-        <TranslationItem Name="SolveMergeconflicts" Property="Text">
-          <Source>There are unresolved mergeconflicts
-</Source>
-          <Value>Er zijn niet opgeloste conflicten</Value>
-        </TranslationItem>
-        <TranslationItem Name="_applyPatchMsgBox" Property="Text">
-          <Source>Apply patch</Source>
-          <Value>Patch toepassen</Value>
-        </TranslationItem>
-        <TranslationItem Name="_conflictMergetoolText" Property="Text">
-          <Source>Solve conflicts</Source>
-          <Value>Conflicten oplossen</Value>
-        </TranslationItem>
-        <TranslationItem Name="_conflictResolvedText" Property="Text">
-          <Source>Conflicts resolved</Source>
-          <Value>Conflicten opgelost</Value>
-        </TranslationItem>
-        <TranslationItem Name="_noFileSelectedText" Property="Text">
-          <Source>Please select a patch to apply</Source>
-          <Value>Selecteer een patch op toe te passen</Value>
-        </TranslationItem>
-        <TranslationItem Name="_selectPatchFileCaption" Property="Text">
-          <Source>Select patch file</Source>
-          <Value>Selecteer patch</Value>
-        </TranslationItem>
-        <TranslationItem Name="_selectPatchFileFilter" Property="Text">
-          <Source>Patch file (*.Patch)</Source>
-          <Value>Patch file (*.Patch)</Value>
-        </TranslationItem>
-      </translationItems>
-    </TranslationCategory>
-    <TranslationCategory Name="FormArchive">
-      <translationItems>
-        <TranslationItem Name="$this" Property="Text">
-          <Source>Archive</Source>
-          <Value>Archiveer</Value>
-        </TranslationItem>
-        <TranslationItem Name="_noRevisionSelected" Property="Text">
-          <Source>You need to choose a target revision.</Source>
-          <Value>U moet een revisie selecteren om te archiveren.</Value>
-        </TranslationItem>
-        <TranslationItem Name="_noRevisionSelectedCaption" Property="Text" type="unfinished">
-          <Source>Error</Source>
-          <Value>Error</Value>
-        </TranslationItem>
-        <TranslationItem Name="_saveFileDialogCaption" Property="Text">
-          <Source>Save archive as</Source>
-          <Value>Sla archief op als</Value>
-        </TranslationItem>
-        <TranslationItem Name="_saveFileDialogFilterTar" Property="Text">
-          <Source>Tar file (*.tar)</Source>
-          <Value>Tar bestand (*.tar)</Value>
-        </TranslationItem>
-        <TranslationItem Name="_saveFileDialogFilterZip" Property="Text">
-          <Source>Zip file (*.zip)</Source>
-          <Value>Zip file (*.zip)</Value>
-        </TranslationItem>
-        <TranslationItem Name="buttonArchiveRevision" Property="Text">
-          <Source>Save as...</Source>
-          <Value>Opslaan als</Value>
-        </TranslationItem>
-        <TranslationItem Name="checkBoxPathFilter" Property="Text">
-          <Source>Archive specific paths only</Source>
-          <Value>Alleen bepaalde paden archiveren</Value>
-        </TranslationItem>
-        <TranslationItem Name="checkboxRevisionFilter" Property="Text" type="unfinished">
-          <Source>Take the files that have changed from the revision above to this one and archive only those</Source>
-          <Value />
-        </TranslationItem>
-        <TranslationItem Name="groupBox1" Property="Text">
-          <Source>Archive format</Source>
-          <Value>Archief formaat</Value>
-        </TranslationItem>
-        <TranslationItem Name="groupBox2" Property="Text">
-          <Source>Filter files</Source>
-          <Value>Filter bestanden</Value>
-        </TranslationItem>
-        <TranslationItem Name="label1" Property="Text" type="unfinished">
-          <Source>This revision will be archived:</Source>
-          <OldSource>Selected revision to archive:</OldSource>
-          <Value>Selecteer een revisie om te archiveren</Value>
-        </TranslationItem>
-        <TranslationItem Name="label2" Property="Text">
-          <Source>Choose another
-revision:</Source>
-          <Value>Kies een andere revisie</Value>
-        </TranslationItem>
-        <TranslationItem Name="label4" Property="Text">
-          <Source>separate each new path by new line</Source>
-          <Value>scheid iedere nieuwe patch bij een enter</Value>
-        </TranslationItem>
-        <TranslationItem Name="labelAuthorCaption" Property="Text" type="unfinished">
-          <Source>Author:</Source>
-          <Value>Auteur:</Value>
-        </TranslationItem>
-        <TranslationItem Name="labelDateCaption" Property="Text">
-          <Source>Commit date:</Source>
-          <Value>Commit datum:</Value>
-        </TranslationItem>
-        <TranslationItem Name="lblChooseDiffRevision" Property="Text">
-          <Source>Choose revision to 
-compare with first:</Source>
-          <Value>Kies een revisie om eerst me te vergelijken:</Value>
-        </TranslationItem>
-        <TranslationItem Name="radioButtonFormatTar" Property="Text" type="obsolete">
-          <Source>tar</Source>
-          <Value>tar</Value>
-        </TranslationItem>
-        <TranslationItem Name="radioButtonFormatZip" Property="Text" type="obsolete">
-          <Source>zip</Source>
-          <Value>zip</Value>
-        </TranslationItem>
-        <TranslationItem Name="_noRevisionSelectedMsgBox" Property="Text" type="obsolete">
-          <Source>Select 1 revision to archive</Source>
-          <Value>Selecteer 1 versie om te archiverern</Value>
-        </TranslationItem>
-      </translationItems>
-    </TranslationCategory>
-    <TranslationCategory Name="FormBisect">
-      <translationItems>
-        <TranslationItem Name="$this" Property="Text">
-          <Source>Bisect</Source>
-          <Value>Verdeel en heers</Value>
-        </TranslationItem>
-        <TranslationItem Name="Bad" Property="Text">
-          <Source>Mark current revision bad</Source>
-          <Value>Markeer huidige revisie 'slecht'</Value>
-        </TranslationItem>
-        <TranslationItem Name="Good" Property="Text">
-          <Source>Mark current revision good</Source>
-          <Value>Markeer huidige revisie 'goed'</Value>
-        </TranslationItem>
-        <TranslationItem Name="Start" Property="Text">
-          <Source>Start bisect</Source>
-          <Value>Start verdeel en heers</Value>
-        </TranslationItem>
-        <TranslationItem Name="Stop" Property="Text">
-          <Source>Stop bisect</Source>
-          <Value>Stop verdeel en heers</Value>
-        </TranslationItem>
-        <TranslationItem Name="_bisectStart" Property="Text">
-          <Source>Mark selected revisions as start bisect range?</Source>
-          <Value>Markeer de geseleteerde revies als start range voor 'verdeel en heers'?</Value>
-        </TranslationItem>
-        <TranslationItem Name="btnSkip" Property="Text">
-          <Source>Skip current revision</Source>
-          <Value>Huidige revisie overslaan</Value>
-        </TranslationItem>
-      </translationItems>
-    </TranslationCategory>
-    <TranslationCategory Name="FormBlame">
-      <translationItems>
-        <TranslationItem Name="$this" Property="Text">
-          <Source>File History</Source>
-          <Value>Bestands historie</Value>
-        </TranslationItem>
-      </translationItems>
-    </TranslationCategory>
-    <TranslationCategory Name="FormBrowse">
-      <translationItems>
-        <TranslationItem Name="$this" Property="Text">
-          <Source>Git Extensions</Source>
-          <Value>Git Extensions</Value>
-        </TranslationItem>
-        <TranslationItem Name="CommitInfoTabPage" Property="Text">
-          <Source>Commit</Source>
-          <Value>Commit</Value>
-        </TranslationItem>
-        <TranslationItem Name="DiffTabPage" Property="Text">
-          <Source>Diff</Source>
-          <Value>Verschillen</Value>
-        </TranslationItem>
-        <TranslationItem Name="EditSettings" Property="ToolTipText">
-          <Source>Settings</Source>
-          <Value>Instellingen</Value>
-        </TranslationItem>
-        <TranslationItem Name="GitBash" Property="ToolTipText">
-          <Source>Git bash</Source>
-          <Value>Git bash</Value>
-        </TranslationItem>
-        <TranslationItem Name="GotoCommit" Property="Text">
-          <Source>Go to commit...</Source>
-          <Value>Ga naar revisie...</Value>
-        </TranslationItem>
-        <TranslationItem Name="GotoCurrentRevision" Property="Text">
-          <Source>Go to current revision</Source>
-          <Value>Ga naar de huidige revisie</Value>
-        </TranslationItem>
-        <TranslationItem Name="PuTTYToolStripMenuItem" Property="Text">
-          <Source>PuTTY</Source>
-          <Value>PuTTY</Value>
-        </TranslationItem>
-        <TranslationItem Name="RefreshButton" Property="ToolTipText">
-          <Source>Refresh</Source>
-          <Value>Verversen</Value>
-        </TranslationItem>
-        <TranslationItem Name="SvnDcommitToolStripMenuItem" Property="Text">
-          <Source>SVN DCommit</Source>
-          <Value>SVN DCommit</Value>
-        </TranslationItem>
-        <TranslationItem Name="SvnFetchToolStripMenuItem" Property="Text">
-          <Source>SVN Fetch</Source>
-          <Value>SVN Fetch</Value>
-        </TranslationItem>
-        <TranslationItem Name="SvnRebaseToolStripMenuItem" Property="Text">
-          <Source>SVN Rebase</Source>
-          <Value>SVN Rebase</Value>
-        </TranslationItem>
-        <TranslationItem Name="TreeTabPage" Property="Text">
-          <Source>File tree</Source>
-          <Value>Bestands boom</Value>
-        </TranslationItem>
-        <TranslationItem Name="_alwaysShowCheckoutDlgStr" Property="Text">
-          <Source>Always show checkout dialog</Source>
-          <Value>Altijd het dialoog voor vertakking uitchecken weergeven</Value>
-        </TranslationItem>
-        <TranslationItem Name="_configureWorkingDirMenu" Property="Text">
-          <Source>Configure this menu</Source>
-          <Value>Configureer dit menu</Value>
-        </TranslationItem>
-        <TranslationItem Name="_createPullRequestsToolStripMenuItem" Property="Text">
-          <Source>Create pull requests...</Source>
-          <Value>Maak binnenhaal verzoek...</Value>
-        </TranslationItem>
-        <TranslationItem Name="_errorCaption" Property="Text">
-          <Source>Error</Source>
-          <Value>Fout</Value>
-        </TranslationItem>
-        <TranslationItem Name="_forkCloneRepositoryToolStripMenuItem" Property="Text">
-          <Source>Fork/Clone repository...</Source>
-          <Value>Kloon/fork opslagplaats...</Value>
-        </TranslationItem>
-        <TranslationItem Name="_hintUnresolvedMergeConflicts" Property="Text">
-          <Source>There are unresolved merge conflicts!</Source>
-          <Value>Er zijn onopgeloste samenvoeg conflicten!</Value>
-        </TranslationItem>
-        <TranslationItem Name="_indexLockDeleted" Property="Text">
-          <Source>index.lock deleted.</Source>
-          <Value>index.lock verwijderd.</Value>
-        </TranslationItem>
-        <TranslationItem Name="_indexLockNotFound" Property="Text">
-          <Source>index.lock not found at:</Source>
-          <Value>index.lock niet gevonden in:</Value>
-        </TranslationItem>
-        <TranslationItem Name="_noBranchTitle" Property="Text">
-          <Source>no branch</Source>
-          <Value>geen vertakking</Value>
-        </TranslationItem>
-        <TranslationItem Name="_noReposHostFound" Property="Text">
-          <Source>Could not find any relevant repository hosts for the currently open repository.</Source>
-          <Value>Kan geen git server vinden voor de huidige opslagplaats.</Value>
-        </TranslationItem>
-        <TranslationItem Name="_noReposHostPluginLoaded" Property="Text">
-          <Source>No repository host plugin loaded.</Source>
-          <Value>Geen git server plugin gevonden</Value>
-        </TranslationItem>
-        <TranslationItem Name="_noRevisionFoundError" Property="Text">
-          <Source>No revision found.</Source>
-          <Value>Geen versie gevonden</Value>
-        </TranslationItem>
-        <TranslationItem Name="_noSubmodulesPresent" Property="Text">
-          <Source>No submodules</Source>
-          <Value>Geen submodules</Value>
-        </TranslationItem>
-        <TranslationItem Name="_nodeNotFoundNextAvailableParentSelected" Property="Text">
-          <Source>Node not found. The next available parent node will be selected.</Source>
-          <Value>Node niet gevonden. De eerstvolgende aanwezige parent node wordt geselecteerd.</Value>
-        </TranslationItem>
-        <TranslationItem Name="_nodeNotFoundSelectionNotChanged" Property="Text">
-          <Source>Node not found. File tree selection was not changed.</Source>
-          <Value>Node niet gevonden. Selectie in bestandsboon niet gewijzigd.</Value>
-        </TranslationItem>
-        <TranslationItem Name="_repositoryHostsToolStripMenuItem" Property="Text" type="unfinished">
-          <Source>(Repository hosts)</Source>
-          <OldSource>Repository hosts</OldSource>
-          <Value>Opslagplaats host</Value>
-        </TranslationItem>
-        <TranslationItem Name="_saveFileFilterAllFiles" Property="Text">
-          <Source>All files</Source>
-          <Value>Alle bestanden</Value>
-        </TranslationItem>
-        <TranslationItem Name="_saveFileFilterCurrentFormat" Property="Text">
-          <Source>Current format</Source>
-          <Value>Huidig formaat</Value>
-        </TranslationItem>
-        <TranslationItem Name="_stashCount" Property="Text">
-          <Source>{0} saved {1}</Source>
-          <Value>{0} opgeslagen {1}</Value>
-        </TranslationItem>
-        <TranslationItem Name="_stashPlural" Property="Text">
-          <Source>stashes</Source>
-          <Value>stashes</Value>
-        </TranslationItem>
-        <TranslationItem Name="_stashSingular" Property="Text">
-          <Source>stash</Source>
-          <Value>stash</Value>
-        </TranslationItem>
-        <TranslationItem Name="_updateCurrentSubmodule" Property="Text">
-          <Source>Update current submodule</Source>
-          <Value>Huidige submodule bijwerken</Value>
-        </TranslationItem>
-        <TranslationItem Name="_viewPullRequestsToolStripMenuItem" Property="Text" type="unfinished">
-          <Source>View pull requests...</Source>
-          <OldSource>View pull requests</OldSource>
-          <Value>Bekijk binnenhaal verzoek</Value>
-        </TranslationItem>
-        <TranslationItem Name="_warningMiddleOfBisect" Property="Text">
-          <Source>You are in the middle of a bisect</Source>
-          <Value>U bent bezig met een bisect</Value>
-        </TranslationItem>
-        <TranslationItem Name="_warningMiddleOfPatchApply" Property="Text">
-          <Source>You are in the middle of a patch apply</Source>
-          <Value>U zit middenin het toepassen van een patch</Value>
-        </TranslationItem>
-        <TranslationItem Name="_warningMiddleOfRebase" Property="Text">
-          <Source>You are in the middle of a rebase</Source>
-          <Value>U bent bezig met een rebase</Value>
-        </TranslationItem>
-        <TranslationItem Name="aBToolStripMenuItem" Property="Text">
-          <Source>A &lt;--&gt; B</Source>
-          <Value>A&lt;--&gt; B</Value>
-        </TranslationItem>
-        <TranslationItem Name="aLocalToolStripMenuItem" Property="Text">
-          <Source>A &lt;--&gt; Working dir</Source>
-          <Value>A &lt;--&gt; Werk directory</Value>
-        </TranslationItem>
-        <TranslationItem Name="aboutToolStripMenuItem" Property="Text">
-          <Source>About</Source>
-          <Value>Over</Value>
-        </TranslationItem>
-        <TranslationItem Name="applyPatchToolStripMenuItem" Property="Text">
-          <Source>Apply patch...</Source>
-          <Value>Patch toepassen...</Value>
-        </TranslationItem>
-        <TranslationItem Name="archiveToolStripMenuItem" Property="Text">
-          <Source>Archive revision...</Source>
-          <Value>Archiveer...</Value>
-        </TranslationItem>
-        <TranslationItem Name="authorToolStripMenuItem" Property="Text">
-          <Source>Author</Source>
-          <Value>Auteur</Value>
-        </TranslationItem>
-        <TranslationItem Name="bLocalToolStripMenuItem" Property="Text">
-          <Source>B &lt;--&gt; Working dir</Source>
-          <Value>B &lt;--&gt; Werk directory</Value>
-        </TranslationItem>
-        <TranslationItem Name="bisectToolStripMenuItem" Property="Text">
-          <Source>Bisect...</Source>
-          <Value>Verdeel en heers...</Value>
-        </TranslationItem>
-        <TranslationItem Name="blameToolStripMenuItem" Property="Text">
-          <Source>Blame</Source>
-          <Value>Beschuldig</Value>
-        </TranslationItem>
-        <TranslationItem Name="blameToolStripMenuItem1" Property="Text">
-          <Source>Blame</Source>
-          <Value>Beschuldig</Value>
-        </TranslationItem>
-        <TranslationItem Name="branchSelect" Property="Text">
-          <Source>Branch</Source>
-          <Value>Vertakking</Value>
-        </TranslationItem>
-        <TranslationItem Name="branchToolStripMenuItem" Property="Text">
-          <Source>Create branch...</Source>
-          <Value>Vertakking aanmaken...</Value>
-        </TranslationItem>
-        <TranslationItem Name="changelogToolStripMenuItem" Property="Text">
-          <Source>Changelog</Source>
-          <Value>Versie historie</Value>
-        </TranslationItem>
-        <TranslationItem Name="checkForUpdatesToolStripMenuItem" Property="Text">
-          <Source>Check for updates</Source>
-          <Value>Controleer op nieuwe versies</Value>
-        </TranslationItem>
-        <TranslationItem Name="checkoutBranchToolStripMenuItem" Property="Text">
-          <Source>Checkout branch...</Source>
-          <Value>Vertakking uitchecken...</Value>
-        </TranslationItem>
-        <TranslationItem Name="checkoutToolStripMenuItem" Property="Text">
-          <Source>Checkout revision...</Source>
-          <Value>Revisie uitchecken...</Value>
-        </TranslationItem>
-        <TranslationItem Name="cherryPickToolStripMenuItem" Property="Text">
-          <Source>Cherry pick...</Source>
-          <Value>Cherry pick...</Value>
-        </TranslationItem>
-        <TranslationItem Name="cleanupToolStripMenuItem" Property="Text" type="unfinished">
-          <Source>Clean working tree...</Source>
-          <OldSource>Cleanup repository...</OldSource>
-          <Value>Opschonen...</Value>
-        </TranslationItem>
-        <TranslationItem Name="cloneSVNToolStripMenuItem" Property="Text">
-          <Source>Clone SVN repository...</Source>
-          <Value>Kloon SVN opslagplaats...</Value>
-        </TranslationItem>
-        <TranslationItem Name="cloneToolStripMenuItem" Property="Text">
-          <Source>Clone repository...</Source>
-          <Value>Kloon opslagplaats...</Value>
-        </TranslationItem>
-        <TranslationItem Name="closeToolStripMenuItem" Property="Text" type="unfinished">
-          <Source>Close (go to Dashboard)</Source>
-          <OldSource>Close</OldSource>
-          <Value>Sluiten</Value>
-        </TranslationItem>
-        <TranslationItem Name="collapseAllToolStripMenuItem" Property="Text">
-          <Source>Collapse all</Source>
-          <Value>Alles inklappen</Value>
-        </TranslationItem>
-        <TranslationItem Name="commandsToolStripMenuItem" Property="Text">
-          <Source>Commands</Source>
-          <Value>Commando's</Value>
-        </TranslationItem>
-        <TranslationItem Name="commitToolStripMenuItem" Property="Text">
-          <Source>Commit...</Source>
-          <Value>Commit...</Value>
-        </TranslationItem>
-        <TranslationItem Name="commitToolStripMenuItem1" Property="Text">
-          <Source>Commit</Source>
-          <Value>Commit</Value>
-        </TranslationItem>
-        <TranslationItem Name="commitcountPerUserToolStripMenuItem" Property="Text">
-          <Source>Commits per user</Source>
-          <Value>Commits per gebruiker</Value>
-        </TranslationItem>
-        <TranslationItem Name="committerToolStripMenuItem" Property="Text">
-          <Source>Committer</Source>
-          <Value>Committer</Value>
-        </TranslationItem>
-        <TranslationItem Name="compressGitDatabaseToolStripMenuItem" Property="Text">
-          <Source>Compress git database</Source>
-          <Value>Comprimeer git database</Value>
-        </TranslationItem>
-        <TranslationItem Name="copyFilenameToClipboardToolStripMenuItem" Property="Text">
-          <Source>Copy full path</Source>
-          <Value>Kopieer bestandsnaam naar klembord</Value>
-        </TranslationItem>
-        <TranslationItem Name="copyFilenameToClipboardToolStripMenuItem1" Property="Text" type="unfinished">
-          <Source>Copy full path(s)</Source>
-          <OldSource>Copy full path</OldSource>
-          <Value>Kopieer bestandsnaam naar klembord</Value>
-        </TranslationItem>
-        <TranslationItem Name="dashboardToolStripMenuItem" Property="Text">
-          <Source>Dashboard</Source>
-          <Value>Dashboard</Value>
-        </TranslationItem>
-        <TranslationItem Name="deleteBranchToolStripMenuItem" Property="Text">
-          <Source>Delete branch...</Source>
-          <Value>Verwijder vertakking...</Value>
-        </TranslationItem>
-        <TranslationItem Name="deleteIndexlockToolStripMenuItem" Property="Text">
-          <Source>Delete index.lock</Source>
-          <Value>Verwijder index.lock</Value>
-        </TranslationItem>
-        <TranslationItem Name="deleteTagToolStripMenuItem" Property="Text">
-          <Source>Delete tag...</Source>
-          <Value>Verwijder label...</Value>
-        </TranslationItem>
-        <TranslationItem Name="diffContainsToolStripMenuItem" Property="Text">
-          <Source>Diff contains (SLOW)</Source>
-          <Value>Wijziging bevat (traag)</Value>
-        </TranslationItem>
-        <TranslationItem Name="diffShowInFileTreeToolStripMenuItem" Property="Text">
-          <Source>Show in File tree</Source>
-          <Value>Toon alle bestanden in bestandsboom</Value>
-        </TranslationItem>
-        <TranslationItem Name="directoryIsNotAValidRepository" Property="Text" type="unfinished">
-          <Source>The selected item is not a valid git repository.
-
-Do you want to abort and remove it from the recent repositories list?</Source>
-          <Value />
-        </TranslationItem>
-        <TranslationItem Name="directoryIsNotAValidRepositoryCaption" Property="Text">
-          <Source>Open</Source>
-          <Value>Open</Value>
-        </TranslationItem>
-        <TranslationItem Name="donateToolStripMenuItem" Property="Text">
-          <Source>Donate</Source>
-          <Value>Doneer</Value>
-        </TranslationItem>
-        <TranslationItem Name="dontSetAsDefaultToolStripMenuItem" Property="Text">
-          <Source>Don't set as default</Source>
-          <Value>Niet als standaard instellen</Value>
-        </TranslationItem>
-        <TranslationItem Name="editCheckedOutFileToolStripMenuItem" Property="Text">
-          <Source>Edit working dir file</Source>
-          <Value>Wijzig uitgecheckt bestand</Value>
-        </TranslationItem>
-        <TranslationItem Name="editgitattributesToolStripMenuItem" Property="Text">
-          <Source>Edit .gitattributes</Source>
-          <Value>Wijzig .gitattributes</Value>
-        </TranslationItem>
-        <TranslationItem Name="editgitignoreToolStripMenuItem1" Property="Text">
-          <Source>Edit .gitignore</Source>
-          <Value>Wijzig .gitignore</Value>
-        </TranslationItem>
-        <TranslationItem Name="editmailmapToolStripMenuItem" Property="Text">
-          <Source>Edit .mailmap</Source>
-          <Value>Wijzig .mailmap</Value>
-        </TranslationItem>
-        <TranslationItem Name="exitToolStripMenuItem" Property="Text">
-          <Source>Exit</Source>
-          <Value>Sluiten</Value>
-        </TranslationItem>
-        <TranslationItem Name="expandAllToolStripMenuItem" Property="Text">
-          <Source>Expand all (takes a while on large trees)</Source>
-          <Value>Alles uitklappen (kan lang duren bij grote lijsten)</Value>
-        </TranslationItem>
-        <TranslationItem Name="fetchAllToolStripMenuItem" Property="Text">
-          <Source>Fetch all</Source>
-          <Value>Alles ophalen</Value>
-        </TranslationItem>
-        <TranslationItem Name="fetchToolStripMenuItem" Property="Text">
-          <Source>Fetch</Source>
-          <Value>Ophalen</Value>
-        </TranslationItem>
-        <TranslationItem Name="fileExplorerToolStripMenuItem" Property="Text">
-          <Source>File Explorer</Source>
-          <Value>Open in verkenner</Value>
-        </TranslationItem>
-        <TranslationItem Name="fileHistoryDiffToolstripMenuItem" Property="Text">
-          <Source>File history</Source>
-          <Value>Bestands geschiedenis</Value>
-        </TranslationItem>
-        <TranslationItem Name="fileHistoryToolStripMenuItem" Property="Text">
-          <Source>File history</Source>
-          <Value>Bestands history</Value>
-        </TranslationItem>
-        <TranslationItem Name="fileToolStripMenuItem" Property="Text" type="unfinished">
-          <Source>Start</Source>
-          <OldSource>File</OldSource>
-          <Value>Bestand</Value>
-        </TranslationItem>
-        <TranslationItem Name="fileTreeArchiveToolStripMenuItem" Property="Text">
-          <Source>Archive...</Source>
-          <Value>Archiveren...</Value>
-        </TranslationItem>
-        <TranslationItem Name="fileTreeOpenContainingFolderToolStripMenuItem" Property="Text">
-          <Source>Open containing folder</Source>
-          <Value>Open bestands directorie</Value>
-        </TranslationItem>
-        <TranslationItem Name="findInDiffToolStripMenuItem" Property="Text">
-          <Source>Find</Source>
-          <Value>Zoeken</Value>
-        </TranslationItem>
-        <TranslationItem Name="findToolStripMenuItem" Property="Text">
-          <Source>Find</Source>
-          <Value>Zoeken</Value>
-        </TranslationItem>
-        <TranslationItem Name="formatPatchToolStripMenuItem" Property="Text">
-          <Source>Format patch...</Source>
-          <Value>Patch maken...</Value>
-        </TranslationItem>
-        <TranslationItem Name="generateOrImportKeyToolStripMenuItem" Property="Text">
-          <Source>Generate or import key</Source>
-          <Value>Genereer of importeer sleutel</Value>
-        </TranslationItem>
-        <TranslationItem Name="gitBashToolStripMenuItem" Property="Text">
-          <Source>Git bash</Source>
-          <Value>Git bash</Value>
-        </TranslationItem>
-        <TranslationItem Name="gitGUIToolStripMenuItem" Property="Text">
-          <Source>Git GUI</Source>
-          <Value>Git GUI</Value>
-        </TranslationItem>
-        <TranslationItem Name="gitMaintenanceToolStripMenuItem" Property="Text">
-          <Source>Git maintenance</Source>
-          <Value>Git onderhoud</Value>
-        </TranslationItem>
-        <TranslationItem Name="gitcommandLogToolStripMenuItem" Property="Text">
-          <Source>Gitcommand log</Source>
-          <Value>Git commando logboek</Value>
-        </TranslationItem>
-        <TranslationItem Name="hashToolStripMenuItem" Property="Text">
-          <Source>Hash</Source>
-          <Value>Hash</Value>
-        </TranslationItem>
-        <TranslationItem Name="helpToolStripMenuItem" Property="Text">
-          <Source>Help</Source>
-          <Value>Help</Value>
-        </TranslationItem>
-        <TranslationItem Name="initNewRepositoryToolStripMenuItem" Property="Text">
-          <Source>Create new repository...</Source>
-          <Value>Nieuwe opslagplaats...</Value>
-        </TranslationItem>
-        <TranslationItem Name="kGitToolStripMenuItem" Property="Text">
-          <Source>GitK</Source>
-          <Value>GitK</Value>
-        </TranslationItem>
-        <TranslationItem Name="localToolStripMenuItem" Property="Text">
-          <Source>Local</Source>
-          <Value>Lokaal</Value>
-        </TranslationItem>
-        <TranslationItem Name="manageRemoteRepositoriesToolStripMenuItem1" Property="Text" type="unfinished">
-          <Source>Remote repositories...</Source>
-          <OldSource>Manage remote repositories</OldSource>
-          <Value>Beheer externe opslagplaatsen</Value>
-        </TranslationItem>
-        <TranslationItem Name="manageSubmodulesToolStripMenuItem" Property="Text" type="unfinished">
-          <Source>Submodules...</Source>
-          <OldSource>Manage submodules</OldSource>
-          <Value>Beheer submodulen</Value>
-        </TranslationItem>
-        <TranslationItem Name="mergeBranchToolStripMenuItem" Property="Text">
-          <Source>Merge branches...</Source>
-          <Value>Vertakkingen samenvoegen...</Value>
-        </TranslationItem>
-        <TranslationItem Name="mergeToolStripMenuItem" Property="Text">
-          <Source>Merge</Source>
-          <Value>Samenvoegen</Value>
-        </TranslationItem>
-        <TranslationItem Name="navigateToolStripMenuItem" Property="Text">
-          <Source>Navigate</Source>
-          <Value>Navigeer</Value>
-        </TranslationItem>
-        <TranslationItem Name="openContainingFolderToolStripMenuItem" Property="Text" type="unfinished">
-          <Source>Open containing folder(s)</Source>
-          <OldSource>Open containing folder</OldSource>
-          <Value>Open bestands directorie</Value>
-        </TranslationItem>
-        <TranslationItem Name="openFileToolStripMenuItem" Property="Text">
-          <Source>Open this revision (temp file)</Source>
-          <Value>Openen (tijdelijk bestand)</Value>
-        </TranslationItem>
-        <TranslationItem Name="openFileWithToolStripMenuItem" Property="Text">
-          <Source>Open this revision with... (temp file)</Source>
-          <Value>Openen met... (tijdelijk bestand)</Value>
-        </TranslationItem>
-        <TranslationItem Name="openToolStripMenuItem" Property="Text">
-          <Source>Open...</Source>
-          <Value>Openen...</Value>
-        </TranslationItem>
-        <TranslationItem Name="openWithDifftoolToolStripMenuItem" Property="Text">
-          <Source>Open with difftool</Source>
-          <Value>Openen met Difftool</Value>
-        </TranslationItem>
-        <TranslationItem Name="openWithToolStripMenuItem" Property="Text">
-          <Source>Open working dir file with...</Source>
-          <Value>Open uitgecheckt bestand  met...</Value>
-        </TranslationItem>
-        <TranslationItem Name="parentOfALocalToolStripMenuItem" Property="Text">
-          <Source>A's parent &lt;--&gt; Working dir</Source>
-          <Value>A's ouder &lt;--&gt; Werk directory</Value>
-        </TranslationItem>
-        <TranslationItem Name="parentOfBLocalToolStripMenuItem" Property="Text">
-          <Source>B's parent &lt;--&gt; Working dir</Source>
-          <Value>B's ouder &lt;--&gt; Werk directory</Value>
-        </TranslationItem>
-        <TranslationItem Name="patchToolStripMenuItem" Property="Text">
-          <Source>View patch file...</Source>
-          <Value>Bekijk patch bestand...</Value>
-        </TranslationItem>
-        <TranslationItem Name="pluginSettingsToolStripMenuItem" Property="Text" type="unfinished">
-          <Source>Settings</Source>
-          <Value>Instellingen</Value>
-        </TranslationItem>
-        <TranslationItem Name="pluginsToolStripMenuItem" Property="Text">
-          <Source>Plugins</Source>
-          <Value>Plugins</Value>
-        </TranslationItem>
-        <TranslationItem Name="pullToolStripMenuItem" Property="Text">
-          <Source>Pull...</Source>
-          <Value>Ophalen...</Value>
-        </TranslationItem>
-        <TranslationItem Name="pullToolStripMenuItem1" Property="Text">
-          <Source>Pull</Source>
-          <Value>Ophalen</Value>
-        </TranslationItem>
-        <TranslationItem Name="pushToolStripMenuItem" Property="Text">
-          <Source>Push...</Source>
-          <Value>Verzenden...</Value>
-        </TranslationItem>
-        <TranslationItem Name="rebaseToolStripMenuItem" Property="Text">
-          <Source>Rebase...</Source>
-          <Value>Rebase...</Value>
-        </TranslationItem>
-        <TranslationItem Name="rebaseToolStripMenuItem1" Property="Text">
-          <Source>Rebase</Source>
-          <Value>Rebase</Value>
-        </TranslationItem>
-        <TranslationItem Name="recentToolStripMenuItem" Property="Text">
-          <Source>Recent Repositories</Source>
-          <Value>Recente opslagplaatsen</Value>
-        </TranslationItem>
-        <TranslationItem Name="refreshDashboardToolStripMenuItem" Property="Text" type="unfinished">
-          <Source>Refresh</Source>
-          <Value>Verversen</Value>
-        </TranslationItem>
-        <TranslationItem Name="refreshToolStripMenuItem" Property="Text">
-          <Source>Refresh</Source>
-          <Value>Verversen</Value>
-        </TranslationItem>
-        <TranslationItem Name="remoteToolStripMenuItem" Property="Text">
-          <Source>Remote</Source>
-          <Value>Extern</Value>
-        </TranslationItem>
-        <TranslationItem Name="repoSettingsToolStripMenuItem" Property="Text">
-          <Source>Repository settings</Source>
-          <Value>Opslagplaats instellingen</Value>
-        </TranslationItem>
-        <TranslationItem Name="reportAnIssueToolStripMenuItem" Property="Text">
-          <Source>Report an issue</Source>
-          <Value>Rapporteer een probleem</Value>
-        </TranslationItem>
-        <TranslationItem Name="repositoryToolStripMenuItem" Property="Text">
-          <Source>Repository</Source>
-          <Value>Opslagplaats</Value>
-        </TranslationItem>
-        <TranslationItem Name="resetFileToAToolStripMenuItem" Property="Text">
-          <Source>A</Source>
-          <Value>A</Value>
-        </TranslationItem>
-        <TranslationItem Name="resetFileToRemoteToolStripMenuItem" Property="Text">
-          <Source>B</Source>
-          <Value>B</Value>
-        </TranslationItem>
-        <TranslationItem Name="resetFileToToolStripMenuItem" Property="Text">
-          <Source>Reset file(s) to</Source>
-          <Value>Betand(en) terugzetten naar</Value>
-        </TranslationItem>
-        <TranslationItem Name="resetToThisRevisionToolStripMenuItem" Property="Text">
-          <Source>Reset to selected revision</Source>
-          <Value>Terugzetten naar geselecteerde revisie</Value>
-        </TranslationItem>
-        <TranslationItem Name="resetToolStripMenuItem" Property="Text">
-          <Source>Reset changes...</Source>
-          <Value>Alle wijzigingen ongedaan maken...</Value>
-        </TranslationItem>
-        <TranslationItem Name="runMergetoolToolStripMenuItem" Property="Text">
-          <Source>Solve mergeconflicts...</Source>
-          <Value>Samenvoeg conflicten oplossen...</Value>
-        </TranslationItem>
-        <TranslationItem Name="saveAsToolStripMenuItem" Property="Text">
-          <Source>Save as...</Source>
-          <Value>Opslaan als</Value>
-        </TranslationItem>
-        <TranslationItem Name="saveAsToolStripMenuItem1" Property="Text">
-          <Source>Save (B) as...</Source>
-          <Value>Opslaan als</Value>
-        </TranslationItem>
-        <TranslationItem Name="saveToolStripMenuItem" Property="Text">
-          <Source>Save</Source>
-          <Value>Opslaan</Value>
-        </TranslationItem>
-        <TranslationItem Name="settingsToolStripMenuItem2" Property="Text">
-          <Source>Settings</Source>
-          <Value>Instellingen</Value>
-        </TranslationItem>
-        <TranslationItem Name="settingsToolStripMenuItem3" Property="Text" type="unfinished">
-          <Source>Settings</Source>
-          <Value>Instellingen</Value>
-        </TranslationItem>
-        <TranslationItem Name="startAuthenticationAgentToolStripMenuItem" Property="Text">
-          <Source>Start authentication agent</Source>
-          <Value>Start authenticatie-agent</Value>
-        </TranslationItem>
-        <TranslationItem Name="stashChangesToolStripMenuItem" Property="Text">
-          <Source>Stash</Source>
-          <Value>Wegzetten wijzigingen</Value>
-        </TranslationItem>
-        <TranslationItem Name="stashPopToolStripMenuItem" Property="Text">
-          <Source>Stash pop</Source>
-          <Value>Pop weggezette wijzigingen</Value>
-        </TranslationItem>
-        <TranslationItem Name="stashToolStripMenuItem" Property="Text">
-          <Source>Stash changes...</Source>
-          <Value>Wijzigingen wegzetten...</Value>
-        </TranslationItem>
-        <TranslationItem Name="synchronizeAllSubmodulesToolStripMenuItem" Property="Text">
-          <Source>Synchronize all submodules</Source>
-          <Value>Synchroniseer alle submodules</Value>
-        </TranslationItem>
-        <TranslationItem Name="tagToolStripMenuItem" Property="Text">
-          <Source>Create tag...</Source>
-          <Value>Maak label...</Value>
-        </TranslationItem>
-        <TranslationItem Name="toggleSplitViewLayout" Property="ToolTipText">
-          <Source>Toggle split view layout</Source>
-          <Value>Toggle split view layout</Value>
-        </TranslationItem>
-        <TranslationItem Name="toolStripButton1" Property="Text">
-          <Source>Commit</Source>
-          <Value>Commit</Value>
-        </TranslationItem>
-        <TranslationItem Name="toolStripButtonLevelUp" Property="Text">
-          <Source>Go to superproject</Source>
-          <Value>Ga naar superproject</Value>
-        </TranslationItem>
-        <TranslationItem Name="toolStripButtonPull" Property="Text">
-          <Source>Pull</Source>
-          <Value>Ophalen</Value>
-        </TranslationItem>
-        <TranslationItem Name="toolStripButtonPush" Property="Text">
-          <Source>Push</Source>
-          <Value>Verzenden</Value>
-        </TranslationItem>
-        <TranslationItem Name="toolStripLabel1" Property="Text">
-          <Source>Branches:</Source>
-          <Value>Vertakkingen:</Value>
-        </TranslationItem>
-        <TranslationItem Name="toolStripLabel2" Property="Text">
-          <Source>Filter:</Source>
-          <Value>Filter:</Value>
-        </TranslationItem>
-        <TranslationItem Name="toolStripSplitStash" Property="ToolTipText">
-          <Source>Stash changes</Source>
-          <Value>Wijzigingen wegzetten</Value>
-        </TranslationItem>
-        <TranslationItem Name="toolStripStatusLabel1" Property="Text">
-          <Source>X</Source>
-          <Value>X</Value>
-        </TranslationItem>
-        <TranslationItem Name="toolsToolStripMenuItem" Property="Text">
-          <Source>Tools</Source>
-          <Value>Tools</Value>
-        </TranslationItem>
-        <TranslationItem Name="translateToolStripMenuItem" Property="Text">
-          <Source>Translate</Source>
-          <Value>Vertalen</Value>
-        </TranslationItem>
-        <TranslationItem Name="updateAllSubmodulesToolStripMenuItem" Property="Text">
-          <Source>Update all submodules</Source>
-          <Value>Alle submodulen vernieuwen</Value>
-        </TranslationItem>
-        <TranslationItem Name="userManualToolStripMenuItem" Property="Text">
-          <Source>User Manual</Source>
-          <Value>Handleiding</Value>
-        </TranslationItem>
-        <TranslationItem Name="verifyGitDatabaseToolStripMenuItem" Property="Text">
-          <Source>Recover lost objects...</Source>
-          <Value>Verloren bestanden terughalen...</Value>
-        </TranslationItem>
-        <TranslationItem Name="viewStashToolStripMenuItem" Property="Text">
-          <Source>View stash</Source>
-          <Value>Bekijke weggezette wijzigingen</Value>
-        </TranslationItem>
-        <TranslationItem Name="viewToolStripMenuItem" Property="Text" type="unfinished">
-          <Source>View</Source>
-          <Value>Bekijk</Value>
-        </TranslationItem>
-        <TranslationItem Name="remotesToolStripMenuItem" Property="Text" type="obsolete">
-          <Source>Remotes</Source>
-          <Value>Externe opslagplaatsen</Value>
-        </TranslationItem>
-        <TranslationItem Name="viewDiffToolStripMenuItem" Property="Text" type="obsolete">
-          <Source>View changes</Source>
-          <Value>Bekijk wijzigingen</Value>
-        </TranslationItem>
-        <TranslationItem Name="branchSelect" Property="ToolTipText" type="obsolete">
-          <Source>Change current branch</Source>
-          <Value>Wissel vertakking</Value>
-        </TranslationItem>
-        <TranslationItem Name="stashPopToolStripMenuItem" Property="ToolTipText" type="obsolete">
-          <Source>Apply and drop single stash</Source>
-          <Value>Terugzetten laatste weggezette wijzigingen</Value>
-        </TranslationItem>
-        <TranslationItem Name="openSubmoduleToolStripMenuItem" Property="Text" type="obsolete">
-          <Source>Browse submodule</Source>
-          <Value>Open submodule</Value>
-        </TranslationItem>
-      </translationItems>
-    </TranslationCategory>
-    <TranslationCategory Name="FormChangeLog">
-      <translationItems>
-        <TranslationItem Name="$this" Property="Text">
-          <Source>Change log</Source>
-          <Value>Verlander logboek</Value>
-        </TranslationItem>
-      </translationItems>
-    </TranslationCategory>
-    <TranslationCategory Name="FormCheckoutBranch">
-      <translationItems>
-        <TranslationItem Name="$this" Property="Text">
-          <Source>Checkout branch</Source>
-          <Value>Vertakking uitchecken</Value>
-        </TranslationItem>
-        <TranslationItem Name="LocalBranch" Property="Text">
-          <Source>Local branch</Source>
-          <Value>Lokale vertakking</Value>
-        </TranslationItem>
-        <TranslationItem Name="Ok" Property="Text">
-          <Source>Checkout</Source>
-          <Value>Uitchecken</Value>
-        </TranslationItem>
-        <TranslationItem Name="Remotebranch" Property="Text">
-          <Source>Remote branch</Source>
-          <Value>Externe vertakking</Value>
-        </TranslationItem>
-        <TranslationItem Name="_applyShashedItemsAgain" Property="Text">
-          <Source>Apply stashed items to working dir again?</Source>
-          <Value>Weggezette items weer terugzetten naar werk directorie?</Value>
-        </TranslationItem>
-        <TranslationItem Name="_applyShashedItemsAgainCaption" Property="Text">
-          <Source>Auto stash</Source>
-          <Value>Automatisch wegzetten</Value>
-        </TranslationItem>
-        <TranslationItem Name="_createBranch" Property="Text">
-          <Source>Create local branch with the name:</Source>
-          <Value>Maak lokale vertakking met de naam</Value>
-        </TranslationItem>
-        <TranslationItem Name="_customBranchNameIsEmpty" Property="Text" type="unfinished">
-          <Source>Custom branch name is empty.
-Enter valid branch name or select predefined value.</Source>
-          <Value>De naam voor een nieuwe vertakking mag niet leeg zijn.
-Voer een geldige naam in of selecteeer een voorgedefinieerde keuze.</Value>
-        </TranslationItem>
-        <TranslationItem Name="_customBranchNameIsNotValid" Property="Text" type="unfinished">
-          <Source>“{0}” is not valid branch name.
-Enter valid branch name or select predefined value.</Source>
-          <Value>De naam voor een nieuwe vertakking is niet geldig.
-Voer een geldige naam in of selecteeer een voorgedefinieerde keuze.</Value>
-        </TranslationItem>
-        <TranslationItem Name="_dontShowAgain" Property="Text">
-          <Source>Don't show me this message again.</Source>
-          <Value>Deze melding niet meer tonen</Value>
-        </TranslationItem>
-        <TranslationItem Name="label1" Property="Text">
-          <Source>Select branch</Source>
-          <Value>Selecteer vertakking</Value>
-        </TranslationItem>
-        <TranslationItem Name="localChangesGB" Property="Text">
-          <Source>Local changes</Source>
-          <Value>Lokale wijzigingen</Value>
-        </TranslationItem>
-        <TranslationItem Name="rbCreateBranchWithCustomName" Property="Text">
-          <Source>Create local branch with custom name:</Source>
-          <Value>Maak lokale vertakking met naam</Value>
-        </TranslationItem>
-        <TranslationItem Name="rbDontChange" Property="Text">
-          <Source>Don't change</Source>
-          <Value>Niet wijzigen</Value>
-        </TranslationItem>
-        <TranslationItem Name="rbDontCreate" Property="Text">
-          <Source>Checkout remote branch</Source>
-          <Value>Externe vertakking uitchecken</Value>
-        </TranslationItem>
-        <TranslationItem Name="rbMerge" Property="Text">
-          <Source>Merge</Source>
-          <Value>Samenvoegen</Value>
-        </TranslationItem>
-        <TranslationItem Name="rbReset" Property="Text">
-          <Source>Reset</Source>
-          <Value>Resetten</Value>
-        </TranslationItem>
-        <TranslationItem Name="rbResetBranch" Property="Text">
-          <Source>Reset local branch with the name:</Source>
-          <Value>Reset lokale branch met de naam</Value>
-        </TranslationItem>
-        <TranslationItem Name="rbStash" Property="Text">
-          <Source>Stash</Source>
-          <Value>Wegzetten wijzigingen</Value>
-        </TranslationItem>
-        <TranslationItem Name="defaultActionChx" Property="Text" type="obsolete">
-          <Source>Remember as default action</Source>
-          <Value>Onthoud als standaard actie</Value>
-        </TranslationItem>
-      </translationItems>
-    </TranslationCategory>
-    <TranslationCategory Name="FormCheckoutRevision">
-      <translationItems>
-        <TranslationItem Name="$this" Property="Text">
-          <Source>Checkout revision</Source>
-          <Value>Revisie uitchecken</Value>
-        </TranslationItem>
-        <TranslationItem Name="Force" Property="Text" type="unfinished">
-          <Source>Force (reset local changes)</Source>
-          <OldSource>Force</OldSource>
-          <Value>Forceer</Value>
-        </TranslationItem>
-        <TranslationItem Name="Ok" Property="Text">
-          <Source>Checkout</Source>
-          <Value>Checkout</Value>
-        </TranslationItem>
-        <TranslationItem Name="_noRevisionSelectedMsgBox" Property="Text">
-          <Source>Select 1 revision to checkout.</Source>
-          <Value>Selecteer 1 revisie om uit te checken</Value>
-        </TranslationItem>
-        <TranslationItem Name="_noRevisionSelectedMsgBoxCaption" Property="Text">
-          <Source>Checkout</Source>
-          <Value>Checkout</Value>
-        </TranslationItem>
-        <TranslationItem Name="label2" Property="Text">
-          <Source>Checkout this revision</Source>
-          <Value>Revisie uitchecken</Value>
-        </TranslationItem>
-        <TranslationItem Name="label3" Property="Text">
-          <Source>or choose another one.</Source>
-          <Value>of kies een andere revisie.</Value>
-        </TranslationItem>
-      </translationItems>
-    </TranslationCategory>
-    <TranslationCategory Name="FormCherryPick">
-      <translationItems>
-        <TranslationItem Name="$this" Property="Text">
-          <Source>Cherry pick commit</Source>
-          <Value>Cherry pick</Value>
-        </TranslationItem>
-        <TranslationItem Name="AutoCommit" Property="Text">
-          <Source>Automatically create a commit</Source>
-          <Value>Maak automatisch een nieuwe commit aan wanneer er geen samenvoeg problemen zijn.</Value>
-        </TranslationItem>
-        <TranslationItem Name="BranchInfo" Property="Text">
-          <Source>Cherry pick this commit:</Source>
-          <Value>Cerrypick deze commit:</Value>
-        </TranslationItem>
-        <TranslationItem Name="ParentsLabel" Property="Text">
-          <Source>This commit is a merge, select parent:</Source>
-          <Value>Deze revisie is een samenvoeging, selecteer voorganger:</Value>
-        </TranslationItem>
-        <TranslationItem Name="Pick" Property="Text">
-          <Source>Cherry pick</Source>
-          <Value>Cherry pick</Value>
-        </TranslationItem>
-        <TranslationItem Name="_noneParentSelectedText" Property="Text">
-          <Source>None parent is selected!</Source>
-          <Value>Geen ouder geselecteerd!</Value>
-        </TranslationItem>
-        <TranslationItem Name="_noneParentSelectedTextCaption" Property="Text">
-          <Source>Error</Source>
-          <Value>Error</Value>
-        </TranslationItem>
-        <TranslationItem Name="checkAddReference" Property="Text">
-          <Source>Add commit reference to commit message</Source>
-          <Value>Voeg verwijzig toe naar de oorspronkelijke commit</Value>
-        </TranslationItem>
-        <TranslationItem Name="columnHeader1" Property="Text">
-          <Source>No.</Source>
-          <Value>Nr.</Value>
-        </TranslationItem>
-        <TranslationItem Name="columnHeader2" Property="Text">
-          <Source>Message</Source>
-          <Value>Bericht</Value>
-        </TranslationItem>
-        <TranslationItem Name="columnHeader3" Property="Text">
-          <Source>Author</Source>
-          <Value>Auteur</Value>
-        </TranslationItem>
-        <TranslationItem Name="columnHeader4" Property="Text">
-          <Source>Date</Source>
-          <Value>Datum</Value>
-        </TranslationItem>
-        <TranslationItem Name="label2" Property="Text" type="unfinished">
-          <Source>Choose another
-revision:</Source>
-          <Value>Kies een andere revisie</Value>
-        </TranslationItem>
-        <TranslationItem Name="_cmdExecutedMsgBox" Property="Text" type="obsolete">
-          <Source>Command executed</Source>
-          <Value>Commando uitgevoerd</Value>
-        </TranslationItem>
-        <TranslationItem Name="_noRevisionSelectedMsgBox" Property="Text" type="obsolete">
-          <Source>Select 1 revision to pick.</Source>
-          <Value>Selecteer 1 revisie</Value>
-        </TranslationItem>
-        <TranslationItem Name="label1" Property="Text" type="obsolete">
-          <Source>Select a commit you want to cherry pick. The commit will be recommitted on top of the current head.</Source>
-          <Value>Selecteer een commit die u opnieuw wilt committen.</Value>
-        </TranslationItem>
-      </translationItems>
-    </TranslationCategory>
-    <TranslationCategory Name="FormChooseCommit">
-      <translationItems>
-        <TranslationItem Name="$this" Property="Text">
-          <Source>Choose Commit</Source>
-          <Value>Kies commit</Value>
-        </TranslationItem>
-        <TranslationItem Name="_noRevisionFoundError" Property="Text">
-          <Source>No revision found.</Source>
-          <Value>Geen versie gevonden</Value>
-        </TranslationItem>
-        <TranslationItem Name="btnOK" Property="Text">
-          <Source>OK</Source>
-          <Value>OK</Value>
-        </TranslationItem>
-        <TranslationItem Name="buttonGotoCommit" Property="Text">
-          <Source>Go to commit...</Source>
-          <Value>Ga naar revisie...</Value>
-        </TranslationItem>
-        <TranslationItem Name="label1" Property="Text">
-          <Source>Find specific commit:</Source>
-          <Value>Zoek specifieke commit:</Value>
-        </TranslationItem>
-      </translationItems>
-    </TranslationCategory>
-    <TranslationCategory Name="FormChooseTranslation">
-      <translationItems>
-        <TranslationItem Name="$this" Property="Text">
-          <Source>Choose language</Source>
-          <Value>Kies taal</Value>
-        </TranslationItem>
-        <TranslationItem Name="label1" Property="Text">
-          <Source>Choose your language</Source>
-          <Value>Kies uw taal</Value>
-        </TranslationItem>
-        <TranslationItem Name="label2" Property="Text">
-          <Source>You can change the language at any time in the settings dialog</Source>
-          <Value>U kunt de taal op elk gewenst moment wijzigen in het instellingenvenster</Value>
-        </TranslationItem>
-      </translationItems>
-    </TranslationCategory>
-    <TranslationCategory Name="FormCleanupRepository">
-      <translationItems>
-        <TranslationItem Name="$this" Property="Text">
-          <Source>Cleanup repository</Source>
-          <Value>Repository opschonen</Value>
-        </TranslationItem>
-        <TranslationItem Name="Cancel" Property="Text">
-          <Source>Cancel</Source>
-          <Value>Annuleren</Value>
-        </TranslationItem>
-        <TranslationItem Name="Cleanup" Property="Text">
-          <Source>Cleanup</Source>
-          <Value>Opschonen</Value>
-        </TranslationItem>
-        <TranslationItem Name="Preview" Property="Text">
-          <Source>Preview</Source>
-          <Value>Voorbeeld</Value>
-        </TranslationItem>
-        <TranslationItem Name="RemoveAll" Property="Text">
-          <Source>Remove all untracked files</Source>
-          <Value>Verwijdere alle bestanden buiten git</Value>
-        </TranslationItem>
-        <TranslationItem Name="RemoveDirectories" Property="Text">
-          <Source>Remove untracked directories</Source>
-          <Value>Verwijdere directories buiten git</Value>
-        </TranslationItem>
-        <TranslationItem Name="RemoveIngnored" Property="Text">
-          <Source>Remove only ignored untracked files</Source>
-          <Value>Verwijder alleen genegeerde bestanden buiten git</Value>
-        </TranslationItem>
-        <TranslationItem Name="RemoveNonIgnored" Property="Text">
-          <Source>Remove only non-ignored untracked files</Source>
-          <Value>Verwijder alleen niet genegeerde bestanden buiten git</Value>
-        </TranslationItem>
-        <TranslationItem Name="_reallyCleanupQuestion" Property="Text">
-          <Source>Are you sure you want to cleanup the repository?</Source>
-          <Value>Weet u zeker dat u de opslagplaats wilt opschonen?</Value>
-        </TranslationItem>
-        <TranslationItem Name="_reallyCleanupQuestionCaption" Property="Text">
-          <Source>Cleanup</Source>
-          <Value>Opschonen</Value>
-        </TranslationItem>
-        <TranslationItem Name="groupBox1" Property="Text">
-          <Source>Cleanup repository</Source>
-          <Value>Repository opschonen</Value>
-        </TranslationItem>
-      </translationItems>
-    </TranslationCategory>
-    <TranslationCategory Name="FormClone">
-      <translationItems>
-        <TranslationItem Name="$this" Property="Text">
-          <Source>Clone</Source>
-          <Value>Kloon</Value>
-        </TranslationItem>
-        <TranslationItem Name="Central" Property="Text">
-          <Source>Central repository, no working dir  (--bare --shared=all)</Source>
-          <Value>Centrale repository, geen werk directory (--bare)</Value>
-        </TranslationItem>
-        <TranslationItem Name="CentralRepository" Property="Text">
-          <Source>P&amp;ublic repository, no working dir  (--bare)</Source>
-          <Value>Centrale repository, geen werk directory (--bare)</Value>
-        </TranslationItem>
-        <TranslationItem Name="FromBrowse" Property="Text">
-          <Source>&amp;Browse</Source>
-          <Value>Bladeren</Value>
-        </TranslationItem>
-        <TranslationItem Name="LoadSSHKey" Property="Text">
-          <Source>&amp;Load SSH key</Source>
-          <Value>Laad SSH sleutel</Value>
-        </TranslationItem>
-        <TranslationItem Name="Ok" Property="Text">
-          <Source>Clone</Source>
-          <Value>Kloon</Value>
-        </TranslationItem>
-        <TranslationItem Name="Personal" Property="Text">
-          <Source>Personal repository</Source>
-          <Value>Persoonlijke repository</Value>
-        </TranslationItem>
-        <TranslationItem Name="PersonalRepository" Property="Text">
-          <Source>&amp;Personal repository</Source>
-          <Value>Persoonlijke repository</Value>
-        </TranslationItem>
-        <TranslationItem Name="ToBrowse" Property="Text">
-          <Source>B&amp;rowse</Source>
-          <Value>Bladeren</Value>
-        </TranslationItem>
-        <TranslationItem Name="_infoDirectoryExists" Property="Text">
-          <Source>(Directory already exists)</Source>
-          <Value>(Directorie bestaat al)</Value>
-        </TranslationItem>
-        <TranslationItem Name="_infoDirectoryNew" Property="Text">
-          <Source>(New directory)</Source>
-          <Value>(Nieuwe directorie)</Value>
-        </TranslationItem>
-        <TranslationItem Name="_infoNewRepositoryLocation" Property="Text">
-          <Source>The repository will be cloned to a new directory located here:
-{0}</Source>
-          <Value>De opslagplaats zal gekloond worden naar de nieuwe directorie:
-{0}</Value>
-        </TranslationItem>
-        <TranslationItem Name="_questionOpenRepo" Property="Text">
-          <Source>The repository has been cloned successfully.
-Do you want to open the new repository "{0}" now?</Source>
-          <Value>De opslagplaats is succesvol gekloond.
-Wilt u de nieuwe repository "{0}" openen?</Value>
-        </TranslationItem>
-        <TranslationItem Name="_questionOpenRepoCaption" Property="Text">
-          <Source>Open</Source>
-          <Value>Openen</Value>
-        </TranslationItem>
-        <TranslationItem Name="brachLabel" Property="Text">
-          <Source>&amp;Branch:</Source>
-          <Value>Vertakking</Value>
-        </TranslationItem>
-        <TranslationItem Name="cbIntializeAllSubmodules" Property="Text">
-          <Source>Initialize all submodules</Source>
-          <Value>Initialiseer alle submodules</Value>
-        </TranslationItem>
-        <TranslationItem Name="groupBox1" Property="Text">
-          <Source>Repository type</Source>
-          <Value>Repository type</Value>
-        </TranslationItem>
-        <TranslationItem Name="label1" Property="Text">
-          <Source>&amp;Repository to clone:</Source>
-          <Value>Te klonen repository</Value>
-        </TranslationItem>
-        <TranslationItem Name="label2" Property="Text">
-          <Source>&amp;Destination:</Source>
-          <Value>Bestemming</Value>
-        </TranslationItem>
-        <TranslationItem Name="label3" Property="Text">
-          <Source>&amp;Subdirectory to create:</Source>
-          <Value>Aan te maken subdirectory</Value>
-        </TranslationItem>
-        <TranslationItem Name="Info" Property="Text" type="obsolete">
-          <Source>The repository will be cloned to a new directory located here:
-[&amp;Destination:]\GitExtensions</Source>
-          <Value>De repositorie zal gekloond worden naar een nieuwe direcorie:
-     [destination]\Development</Value>
-        </TranslationItem>
-      </translationItems>
-    </TranslationCategory>
-    <TranslationCategory Name="FormCommandlineHelp">
-      <translationItems>
-        <TranslationItem Name="$this" Property="Text">
-          <Source>Commandline usage</Source>
-          <Value>Commandline opties</Value>
-        </TranslationItem>
-        <TranslationItem Name="label1" Property="Text">
-          <Source>Supported commandline arguments for
-gitex.cmd / gitex (located in the same folder as GitExtensions.exe):</Source>
-          <Value>Ondersteunde commandline argumenten:</Value>
-        </TranslationItem>
-      </translationItems>
-    </TranslationCategory>
-    <TranslationCategory Name="FormCommit">
-      <translationItems>
-        <TranslationItem Name="$this" Property="Text">
-          <Source>Commit</Source>
-          <Value>Commit</Value>
-        </TranslationItem>
-        <TranslationItem Name="Amend" Property="Text">
-          <Source>&amp;Amend Commit</Source>
-          <Value>&amp;Wijzig laatste commit</Value>
-        </TranslationItem>
-        <TranslationItem Name="Cancel" Property="Text">
-          <Source>Cancel</Source>
-          <Value>Annuleren</Value>
-        </TranslationItem>
-        <TranslationItem Name="Commit" Property="Text">
-          <Source>&amp;Commit</Source>
-          <Value>&amp;Commit</Value>
-        </TranslationItem>
-        <TranslationItem Name="CommitAndPush" Property="Text">
-          <Source>C&amp;ommit &amp;&amp; push</Source>
-          <Value>Commit &amp;&amp; &amp;verzend</Value>
-        </TranslationItem>
-        <TranslationItem Name="Ok" Property="Text">
-          <Source>Commit</Source>
-          <Value>Commit</Value>
-        </TranslationItem>
-        <TranslationItem Name="Reset" Property="Text" type="unfinished">
-          <Source>Reset all changes</Source>
-          <OldSource>Reset changes</OldSource>
-          <Value>Reset wijzigingen</Value>
-        </TranslationItem>
-        <TranslationItem Name="SolveMergeconflicts" Property="Text">
-          <Source>There are unresolved mergeconflicts
-</Source>
-          <Value>Er zijn niet opgeloste samenvoeg conflicten</Value>
-        </TranslationItem>
-        <TranslationItem Name="StageInSuperproject" Property="Text">
-          <Source>Stage in Superproject</Source>
-          <Value>Klaarzetten in Superproject</Value>
-        </TranslationItem>
-        <TranslationItem Name="_amendCommit" Property="Text">
-          <Source>You are about to rewrite history.
-Only use amend if the commit is not published yet!
-
-Do you want to continue?</Source>
-          <Value>U staat op het punt de geschienis te herschrijven.
-Gebruik deze optie alleen als de commit nog niet verzonden is!
-
-Weet u zeker dat u door wilt gaan?</Value>
-        </TranslationItem>
-        <TranslationItem Name="_amendCommitCaption" Property="Text">
-          <Source>Amend commit</Source>
-          <Value>Commit uitbreiden</Value>
-        </TranslationItem>
-        <TranslationItem Name="_commitMessageDisabled" Property="Text">
-          <Source>Commit Message is requested during commit</Source>
-          <Value>Vraag naar commit melding tijdens commit</Value>
-        </TranslationItem>
-        <TranslationItem Name="_commitMsgFirstLineInvalid" Property="Text">
-          <Source>First line of commit message contains too many characters.
-Do you want to continue?</Source>
-          <Value>De eerste regel van de commit melding heeft te veel berichten.
-Wilt u doorgaan?</Value>
-        </TranslationItem>
-        <TranslationItem Name="_commitMsgLineInvalid" Property="Text">
-          <Source>The following line of commit message contains too many characters:
-
-{0}
-
-Do you want to continue?</Source>
-          <Value>De volgende regel in de commit meldig bevat teveel karakters:
-
-{0}
-
-Weet u zeker dat u wilt doorgaan?</Value>
-        </TranslationItem>
-        <TranslationItem Name="_commitMsgRegExNotMatched" Property="Text">
-          <Source>Commit message does not match RegEx.
-Do you want to continue?</Source>
-          <Value>Commit melding voldoet niet aan de RegEx.
-Weet u zeker dat u wilt doorgaan?</Value>
-        </TranslationItem>
-        <TranslationItem Name="_commitMsgSecondLineNotEmpty" Property="Text">
-          <Source>Second line of commit message is not empty.
-Do you want to continue?</Source>
-          <Value>De tweede regel van de commit melding is niet leeg.
-Weet u zeker dat u wilt doorgaan?</Value>
-        </TranslationItem>
-        <TranslationItem Name="_commitTemplateSettings" Property="Text">
-          <Source>Settings</Source>
-          <Value>Instellingen</Value>
-        </TranslationItem>
-        <TranslationItem Name="_commitValidationCaption" Property="Text" type="unfinished">
-          <Source>Commit validation</Source>
-          <Value>Commit validatie</Value>
-        </TranslationItem>
-        <TranslationItem Name="_deleteFailed" Property="Text">
-          <Source>Delete file failed</Source>
-          <Value>Het verwijderen van het bestand is mislukt</Value>
-        </TranslationItem>
-        <TranslationItem Name="_deleteSelectedFiles" Property="Text">
-          <Source>Are you sure you want delete the selected file(s)?</Source>
-          <Value>Weet u zeker dat u de geselecteerde bestanden wilt verwijderen?</Value>
-        </TranslationItem>
-        <TranslationItem Name="_deleteSelectedFilesCaption" Property="Text">
-          <Source>Delete</Source>
-          <Value>Verwijderen</Value>
-        </TranslationItem>
-        <TranslationItem Name="_deleteUntrackedFiles" Property="Text">
-          <Source>Are you sure you want to delete all untracked files?</Source>
-          <Value>Weet u zeker dat u alle nieuwe bestanden wilt verwijderen?</Value>
-        </TranslationItem>
-        <TranslationItem Name="_deleteUntrackedFilesCaption" Property="Text">
-          <Source>Delete untracked files.</Source>
-          <Value>Verwijder nieuwe bestanden</Value>
-        </TranslationItem>
-        <TranslationItem Name="_enterCommitMessage" Property="Text">
-          <Source>Please enter commit message</Source>
-          <Value>Voer commit melding in</Value>
-        </TranslationItem>
-        <TranslationItem Name="_enterCommitMessageCaption" Property="Text">
-          <Source>Commit message</Source>
-          <Value>Commit melding</Value>
-        </TranslationItem>
-        <TranslationItem Name="_enterCommitMessageHint" Property="Text">
-          <Source>Enter commit message</Source>
-          <Value>Voer commit melding in</Value>
-        </TranslationItem>
-        <TranslationItem Name="_formTitle" Property="Text">
-          <Source>Commit to {0} ({1})</Source>
-          <Value>Commit naar {0} ({1})</Value>
-        </TranslationItem>
-        <TranslationItem Name="_mergeConflicts" Property="Text">
-          <Source>There are unresolved mergeconflicts, solve mergeconflicts before committing.</Source>
-          <Value>Er zijn niet opgeloste samenvoeg conflicten. Deze moeten opgelost worden voordat u een commit kunt maken.</Value>
-        </TranslationItem>
-        <TranslationItem Name="_mergeConflictsCaption" Property="Text">
-          <Source>Merge conflicts</Source>
-          <Value>Samenvoeg conflicten</Value>
-        </TranslationItem>
-        <TranslationItem Name="_noFilesStagedAndConfirmAnEmptyMergeCommit" Property="Text" type="unfinished">
-          <Source>There are no files staged for this commit.
-Are you sure you want to commit?</Source>
-          <Value>Er zijn geen bestanden klaargezet voor deze commit. Weet u zeker dat u wilt doorgaan?</Value>
-        </TranslationItem>
-        <TranslationItem Name="_noFilesStagedAndNothingToCommit" Property="Text">
-          <Source>There are no files staged for this commit.</Source>
-          <Value>Er zijn geen bestanden klaargezet voor deze commit.</Value>
-        </TranslationItem>
-        <TranslationItem Name="_noFilesStagedButSuggestToCommitAllUnstaged" Property="Text">
-          <Source>There are no files staged for this commit. Stage and commit all unstaged files?</Source>
-          <Value>Er zijn bestanden klaargezet voor deze commit. Alle gewijzigde bestanden klaarzetten en committen?</Value>
-        </TranslationItem>
-        <TranslationItem Name="_noStagedChanges" Property="Text">
-          <Source>There are no staged changes</Source>
-          <Value>Er zijn geen klaargezette wijzigingen</Value>
-        </TranslationItem>
-        <TranslationItem Name="_noUnstagedChanges" Property="Text">
-          <Source>There are no unstaged changes</Source>
-          <Value>Er zijn geen wijzigingen</Value>
-        </TranslationItem>
-        <TranslationItem Name="_notOnBranch" Property="Text">
-          <Source>This commit will be unreferenced when switching to another branch and can be lost.
-
-Do you want to continue?</Source>
-          <Value>U bent niet aan het werk op een vertakking. 
-Deze commit zal daarom niet in een vertakking voorkomen en kan verloren gaan.
-
-Weet u zeker dat u wilt doorgaan?</Value>
-        </TranslationItem>
-        <TranslationItem Name="_notOnBranchButtons" Property="Text">
-          <Source>Checkout branch|Continue</Source>
-          <Value>Vertakking uitchecken|Doorgaan</Value>
-        </TranslationItem>
-        <TranslationItem Name="_notOnBranchCaption" Property="Text">
-          <Source>Not on a branch</Source>
-          <Value>Geen vertakking geselecteerd</Value>
-        </TranslationItem>
-        <TranslationItem Name="_notOnBranchMainInstruction" Property="Text">
-          <Source>You are not working on a branch</Source>
-          <Value>U bent momenteel niet op een vertakking aan het werk</Value>
-        </TranslationItem>
-        <TranslationItem Name="_onlyStageChunkOfSingleFileError" Property="Text">
-          <Source>You can only use this option when selecting a single file</Source>
-          <Value>U kunt deze optie alleen gebruiken op een enkel bestand</Value>
-        </TranslationItem>
-        <TranslationItem Name="_resetChangesCaption" Property="Text">
-          <Source>Reset changes</Source>
-          <Value>Alle wijzigingen ongedaan maken</Value>
-        </TranslationItem>
-        <TranslationItem Name="_resetSelectedChangesText" Property="Text">
-          <Source>Are you sure you want to reset all selected files?</Source>
-          <Value>Weet u zeker dat u de wijzigingen in de alle bestanden ongedaan wilt maken?</Value>
-        </TranslationItem>
-        <TranslationItem Name="_resetSelectedLines" Property="Text">
-          <Source>Reset selected line(s)</Source>
-          <Value>Geselecteerde wijzigingen terugzetten</Value>
-        </TranslationItem>
-        <TranslationItem Name="_resetSelectedLinesConfirmation" Property="Text">
-          <Source>Are you sure you want to reset the changes to the selected lines?</Source>
-          <Value>Weet u zeker dat u de wijzigingen van de geselecteerde regels wilt terugzetten?</Value>
-        </TranslationItem>
-        <TranslationItem Name="_resetSelectedLinesToolStripMenuItem" Property="Text">
-          <Source>Reset selected line(s)</Source>
-          <Value>Geselecteerde wijzigingen terugzetten</Value>
-        </TranslationItem>
-        <TranslationItem Name="_resetStageChunkOfFileCaption" Property="Text">
-          <Source>Unstage chunk of file</Source>
-          <Value>Zet deel van bestand terug</Value>
-        </TranslationItem>
-        <TranslationItem Name="_selectOnlyOneFile" Property="Text">
-          <Source>You must have only one file selected.</Source>
-          <Value>Selecteer 1 bestand</Value>
-        </TranslationItem>
-        <TranslationItem Name="_selectOnlyOneFileCaption" Property="Text">
-          <Source>Error</Source>
-          <Value>Fout</Value>
-        </TranslationItem>
-        <TranslationItem Name="_selectionFilterErrorToolTip" Property="Text">
-          <Source>Error {0}</Source>
-          <Value>Fout {0}</Value>
-        </TranslationItem>
-        <TranslationItem Name="_selectionFilterToolTip" Property="Text">
-          <Source>Enter a regular expression to select unstaged files.</Source>
-          <Value>Voer een reguliere expressie in om niet klaargezette bestanden te selecteren.</Value>
-        </TranslationItem>
-        <TranslationItem Name="_stageDetails" Property="Text">
-          <Source>Stage Details</Source>
-          <Value>Details</Value>
-        </TranslationItem>
-        <TranslationItem Name="_stageFiles" Property="Text">
-          <Source>Stage {0} files</Source>
-          <Value>{0} Bestanden klaargezet</Value>
-        </TranslationItem>
-        <TranslationItem Name="_stageSelectedLines" Property="Text">
-          <Source>Stage selected line(s)</Source>
-          <Value>Geselecteerde regel(s) klaarzetten</Value>
-        </TranslationItem>
-        <TranslationItem Name="_stageSelectedLinesToolStripMenuItem" Property="Text">
-          <Source>Stage selected line(s)</Source>
-          <Value>Geselecteerde regel(s) klaarzetten</Value>
-        </TranslationItem>
-        <TranslationItem Name="_unstageSelectedLines" Property="Text">
-          <Source>Unstage selected line(s)</Source>
-          <Value>Geselecteerde regel(s) terugzetten</Value>
-        </TranslationItem>
-        <TranslationItem Name="addFileTogitignoreToolStripMenuItem" Property="Text">
-          <Source>Add file to .gitignore</Source>
-          <Value>Voeg bestand toe aan .gitignore</Value>
-        </TranslationItem>
-        <TranslationItem Name="closeDialogAfterAllFilesCommittedToolStripMenuItem" Property="Text">
-          <Source>Close dialog when all changes are committed</Source>
-          <Value>Sluit dialoog wanneer alle wijzigingen zijn gecommit</Value>
-        </TranslationItem>
-        <TranslationItem Name="closeDialogAfterEachCommitToolStripMenuItem" Property="Text">
-          <Source>Close dialog after each commit</Source>
-          <Value>Sluit dialoog na iedere commit</Value>
-        </TranslationItem>
-        <TranslationItem Name="commitCursorColumnLabel" Property="Text">
-          <Source>Col</Source>
-          <Value>Kol</Value>
-        </TranslationItem>
-        <TranslationItem Name="commitCursorLineLabel" Property="Text">
-          <Source>Ln</Source>
-          <Value>Ln</Value>
-        </TranslationItem>
-        <TranslationItem Name="commitMessageToolStripMenuItem" Property="Text">
-          <Source>Commit &amp;message</Source>
-          <Value>Commit &amp;melding</Value>
-        </TranslationItem>
-        <TranslationItem Name="commitSubmoduleChanges" Property="Text">
-          <Source>Commit submodule changes</Source>
-          <Value>Commit wijzigingen in submodule</Value>
-        </TranslationItem>
-        <TranslationItem Name="commitTemplatesToolStripMenuItem" Property="Text">
-          <Source>Commit &amp;templates</Source>
-          <Value>Commit &amp;templates</Value>
-        </TranslationItem>
-        <TranslationItem Name="copyFolderNameMenuItem" Property="Text">
-          <Source>Copy folder name</Source>
-          <Value>Kopieer directorie naam</Value>
-        </TranslationItem>
-        <TranslationItem Name="deleteAllUntrackedFilesToolStripMenuItem" Property="Text">
-          <Source>Delete all untracked files</Source>
-          <Value>Verwijder alle niet gevolgde bestanden</Value>
-        </TranslationItem>
-        <TranslationItem Name="deleteFileToolStripMenuItem" Property="Text">
-          <Source>Delete file</Source>
-          <Value>Verwijder bestand</Value>
-        </TranslationItem>
-        <TranslationItem Name="deleteSelectedFilesToolStripMenuItem" Property="Text">
-          <Source>Delete selected files</Source>
-          <Value>Verwijder geselecteerde bestanden</Value>
-        </TranslationItem>
-        <TranslationItem Name="editFileToolStripMenuItem" Property="Text">
-          <Source>Edit file</Source>
-          <Value>Wijzig bestand</Value>
-        </TranslationItem>
-        <TranslationItem Name="editGitIgnoreToolStripMenuItem" Property="Text">
-          <Source>Edit ignored files</Source>
-          <Value>Wijzig genegeerde bestanden</Value>
-        </TranslationItem>
-        <TranslationItem Name="filenameToClipboardToolStripMenuItem" Property="Text">
-          <Source>Copy full path</Source>
-          <Value>Bestandsnaam naar clipbord</Value>
-        </TranslationItem>
-        <TranslationItem Name="generateListOfChangesInSubmodulesChangesToolStripMenuItem" Property="Text">
-          <Source>Generate a list of changes in submodules</Source>
-          <Value>Genereer een lijst met wijzigingen in de submodules</Value>
-        </TranslationItem>
-        <TranslationItem Name="interactiveAddtoolStripMenuItem" Property="Text">
-          <Source>Interactive Add</Source>
-          <Value>Interactief toevoegen</Value>
-        </TranslationItem>
-        <TranslationItem Name="llShowPreview" Property="Text">
-          <Source>This file is over 5 MB. Click to show preview</Source>
-          <Value>Het bestand is groter dan 5 MB. Klik om het bestand te laden.</Value>
-        </TranslationItem>
-        <TranslationItem Name="openContainingFolderToolStripMenuItem" Property="Text">
-          <Source>Open containing folder</Source>
-          <Value>Open bestands directorie</Value>
-        </TranslationItem>
-        <TranslationItem Name="openDiffMenuItem" Property="Text">
-          <Source>Open with Difftool</Source>
-          <Value>Open met Difftool</Value>
-        </TranslationItem>
-        <TranslationItem Name="openFolderMenuItem" Property="Text">
-          <Source>Open folder</Source>
-          <Value>Open directorie</Value>
-        </TranslationItem>
-        <TranslationItem Name="openSubmoduleMenuItem" Property="Text">
-          <Source>Open with Git Extensions</Source>
-          <Value>Openen met Git Extensions...</Value>
-        </TranslationItem>
-        <TranslationItem Name="openToolStripMenuItem" Property="Text">
-          <Source>Open</Source>
-          <Value>Open</Value>
-        </TranslationItem>
-        <TranslationItem Name="openWithDifftoolToolStripMenuItem" Property="Text">
-          <Source>Open with difftool</Source>
-          <Value>Openen met Difftool</Value>
-        </TranslationItem>
-        <TranslationItem Name="openWithToolStripMenuItem" Property="Text">
-          <Source>Open with</Source>
-          <Value>Openen met</Value>
-        </TranslationItem>
-        <TranslationItem Name="refreshDialogOnFormFocusToolStripMenuItem" Property="Text">
-          <Source>Refresh dialog on form focus</Source>
-          <Value>Ververs dialoog op focus</Value>
-        </TranslationItem>
-        <TranslationItem Name="resetAlltrackedChangesToolStripMenuItem" Property="Text">
-          <Source>Reset all (tracked) changes</Source>
-          <Value>Wijzigingen in alle bestanden ongedaan maken.</Value>
-        </TranslationItem>
-        <TranslationItem Name="resetChanges" Property="Text">
-          <Source>Reset file or directory changes</Source>
-          <Value>Wijzigingen ongedaan maken</Value>
-        </TranslationItem>
-        <TranslationItem Name="resetPartOfFileToolStripMenuItem" Property="Text">
-          <Source>Reset chunk of file</Source>
-          <Value>Reset deel van bestand</Value>
-        </TranslationItem>
-        <TranslationItem Name="resetSelectedFilesToolStripMenuItem" Property="Text">
-          <Source>Reset selected files</Source>
-          <Value>Wijzigingen in geselecteerde bestanden ongedaan maken</Value>
-        </TranslationItem>
-        <TranslationItem Name="resetSubmoduleChanges" Property="Text">
-          <Source>Reset submodule changes</Source>
-          <Value>Wijzigingen in submodule terugzetten</Value>
-        </TranslationItem>
-        <TranslationItem Name="selectionFilterToolStripMenuItem" Property="Text">
-          <Source>Selection filter</Source>
-          <Value>Selectie filter</Value>
-        </TranslationItem>
-        <TranslationItem Name="showIgnoredFilesToolStripMenuItem" Property="Text">
-          <Source>Show ignored files</Source>
-          <Value>Toon genegeerde bestanden</Value>
-        </TranslationItem>
-        <TranslationItem Name="showUntrackedFilesToolStripMenuItem" Property="Text">
-          <Source>Show untracked files</Source>
-          <Value>Toon niet gevolgde bestanden</Value>
-        </TranslationItem>
-        <TranslationItem Name="signOffToolStripMenuItem" Property="Text">
-          <Source>Sign-off commit</Source>
-          <Value>Sign-off commit</Value>
-        </TranslationItem>
-        <TranslationItem Name="stashSubmoduleChangesToolStripMenuItem" Property="Text">
-          <Source>Stash submodule changes</Source>
-          <Value>Stash wijzigingen in submodule</Value>
-        </TranslationItem>
-        <TranslationItem Name="submoduleSummaryMenuItem" Property="Text">
-          <Source>View summary</Source>
-          <Value>Bekijk samenvatting</Value>
-        </TranslationItem>
-        <TranslationItem Name="toolAuthorLabelItem" Property="Text">
-          <Source>Author: (Format: "name &lt;mail&gt;")</Source>
-          <Value>Auteur: (formaat: "naam &lt;email&gt;")</Value>
-        </TranslationItem>
-        <TranslationItem Name="toolRefreshItem" Property="Text">
-          <Source>Refresh</Source>
-          <Value>Verversen</Value>
-        </TranslationItem>
-        <TranslationItem Name="toolStageAllItem" Property="Text">
-          <Source>Stage All</Source>
-          <Value>Alles klaarzetten</Value>
-        </TranslationItem>
-        <TranslationItem Name="toolStageItem" Property="Text">
-          <Source>&amp;Stage</Source>
-          <Value>Klaarzetten</Value>
-        </TranslationItem>
-        <TranslationItem Name="toolStripLabel1" Property="Text">
-          <Source>Selection Filter</Source>
-          <Value>Selectie filter</Value>
-        </TranslationItem>
-        <TranslationItem Name="toolStripMenuItem10" Property="Text">
-          <Source>Open containing folder</Source>
-          <Value>Open bestands directorie</Value>
-        </TranslationItem>
-        <TranslationItem Name="toolStripMenuItem11" Property="Text">
-          <Source>Edit file</Source>
-          <Value>Wijzig bestand</Value>
-        </TranslationItem>
-        <TranslationItem Name="toolStripMenuItem14" Property="Text">
-          <Source>Copy full path</Source>
-          <Value>Bestandsnaam naar clipbord</Value>
-        </TranslationItem>
-        <TranslationItem Name="toolStripMenuItem3" Property="Text">
-          <Source>Options</Source>
-          <Value>Opties</Value>
-        </TranslationItem>
-        <TranslationItem Name="toolStripMenuItem6" Property="Text">
-          <Source>View file history</Source>
-          <Value>Bekijk bestands geschiedenis</Value>
-        </TranslationItem>
-        <TranslationItem Name="toolStripMenuItem7" Property="Text">
-          <Source>Open</Source>
-          <Value>Open</Value>
-        </TranslationItem>
-        <TranslationItem Name="toolStripMenuItem8" Property="Text">
-          <Source>Open with</Source>
-          <Value>Openen met</Value>
-        </TranslationItem>
-        <TranslationItem Name="toolStripMenuItem9" Property="Text">
-          <Source>Open with difftool</Source>
-          <Value>Openen met Difftool</Value>
-        </TranslationItem>
-        <TranslationItem Name="toolUnstageAllItem" Property="Text">
-          <Source>Unstage All</Source>
-          <Value>Alles terugzetten</Value>
-        </TranslationItem>
-        <TranslationItem Name="toolUnstageItem" Property="Text">
-          <Source>&amp;Unstage</Source>
-          <Value>Terugzetten</Value>
-        </TranslationItem>
-        <TranslationItem Name="updateSubmoduleMenuItem" Property="Text">
-          <Source>Update submodule</Source>
-          <Value>Update submodules</Value>
-        </TranslationItem>
-        <TranslationItem Name="viewFileHistoryToolStripItem" Property="Text">
-          <Source>View file history</Source>
-          <Value>Bekijk bestands geschiedenis</Value>
-        </TranslationItem>
-        <TranslationItem Name="viewHistoryMenuItem" Property="Text">
-          <Source>View history</Source>
-          <Value>Versie geschiedenis</Value>
-        </TranslationItem>
-        <TranslationItem Name="workingToolStripMenuItem" Property="Text">
-          <Source>Working dir changes</Source>
-          <Value>Wijzigingen in werk directory</Value>
-        </TranslationItem>
-        <TranslationItem Name="_alsoDeleteUntrackedFiles" Property="Text" type="obsolete">
-          <Source>Do you also want to delete the new files that are in the selection?
-
-Choose 'No' to keep all new files.</Source>
-          <Value>Wilt u ook de nieuwe bestanden in de selectie verwijderen?
-
-Kies 'Nee' om nieuwe bestanden te behouden.</Value>
-        </TranslationItem>
-        <TranslationItem Name="_resetChangesText" Property="Text" type="obsolete">
-          <Source>Are you sure you want to reset the changes to the selected files?</Source>
-          <Value>Weet u zeker dat u de wijzigingen in de geselecteerde bestanden ongedaan wilt maken?</Value>
-        </TranslationItem>
-      </translationItems>
-    </TranslationCategory>
-    <TranslationCategory Name="FormCommitCount">
-      <translationItems>
-        <TranslationItem Name="$this" Property="Text">
-          <Source>Commit count</Source>
-          <Value>Aantal commits</Value>
-        </TranslationItem>
-        <TranslationItem Name="cbIncludeSubmodules" Property="Text">
-          <Source>Include submodules</Source>
-          <Value>Submodules meenemen</Value>
-        </TranslationItem>
-      </translationItems>
-    </TranslationCategory>
-    <TranslationCategory Name="FormCommitDiff">
-      <translationItems>
-        <TranslationItem Name="$this" Property="Text" type="unfinished">
-          <Source>Diff</Source>
-          <Value>Verschillen</Value>
-        </TranslationItem>
-      </translationItems>
-    </TranslationCategory>
-    <TranslationCategory Name="FormCommitTemplateSettings">
-      <translationItems>
-        <TranslationItem Name="$this" Property="Text">
-          <Source>Commit template settings</Source>
-          <Value>Commit template instellingen</Value>
-        </TranslationItem>
-        <TranslationItem Name="_emptyTemplate" Property="Text">
-          <Source>empty</Source>
-          <Value>leeg</Value>
-        </TranslationItem>
-        <TranslationItem Name="buttonCancel" Property="Text">
-          <Source>Cancel</Source>
-          <Value>Annuleren</Value>
-        </TranslationItem>
-        <TranslationItem Name="buttonOk" Property="Text">
-          <Source>OK</Source>
-          <Value>OK</Value>
-        </TranslationItem>
-        <TranslationItem Name="groupBoxCommitTemplates" Property="Text">
-          <Source>Commit templates</Source>
-          <Value>Commit templates</Value>
-        </TranslationItem>
-        <TranslationItem Name="groupBoxCommitValidation" Property="Text">
-          <Source>Commit validation</Source>
-          <Value>Commit validatie</Value>
-        </TranslationItem>
-        <TranslationItem Name="labelAutoWrap" Property="Text" type="unfinished">
-          <Source>Auto-wrap commit message (except subject line)</Source>
-          <Value />
-        </TranslationItem>
-        <TranslationItem Name="labelCommitTemplate" Property="Text">
-          <Source>Commit template:</Source>
-          <Value>Commit templet:</Value>
-        </TranslationItem>
-        <TranslationItem Name="labelCommitTemplateName" Property="Text">
-          <Source>Name:</Source>
-          <Value>Naam:</Value>
-        </TranslationItem>
-        <TranslationItem Name="labelMaxFirstLineLength" Property="Text" type="unfinished">
-          <Source>Maximum numbers of characters in first line (0 = check disabled):</Source>
-          <Value />
-        </TranslationItem>
-        <TranslationItem Name="labelMaxLineLength" Property="Text" type="unfinished">
-          <Source>Maximum numbers of characters per line (0 = check disabled):</Source>
-          <Value />
-        </TranslationItem>
-        <TranslationItem Name="labelRegExCheck" Property="Text" type="unfinished">
-          <Source>Commit must match following RegEx (Empty = check disabled):</Source>
-          <Value />
-        </TranslationItem>
-        <TranslationItem Name="labelSecondLineEmpty" Property="Text">
-          <Source>Second line must be empty:</Source>
-          <Value>De tweede regel moet leeg zijn:</Value>
-        </TranslationItem>
-        <TranslationItem Name="labelUseIndent" Property="Text">
-          <Source>Indent lines after first line:</Source>
-          <Value>Inspringen na eerste regen:</Value>
-        </TranslationItem>
-      </translationItems>
-    </TranslationCategory>
-    <TranslationCategory Name="FormContributors">
-      <translationItems>
-        <TranslationItem Name="$this" Property="Text">
-          <Source>Contributors</Source>
-          <Value>Medewerkers</Value>
-        </TranslationItem>
-        <TranslationItem Name="codersLabel" Property="Text">
-          <Source>Coders</Source>
-          <Value>Coders</Value>
-        </TranslationItem>
-        <TranslationItem Name="designersLabel" Property="Text">
-          <Source>Designers</Source>
-          <Value>Ontwerpers</Value>
-        </TranslationItem>
-        <TranslationItem Name="label1" Property="Text">
-          <Source>Coders:</Source>
-          <Value>Coders:</Value>
-        </TranslationItem>
-        <TranslationItem Name="label2" Property="Text">
-          <Source>Translators:</Source>
-          <Value>Vertalers:</Value>
-        </TranslationItem>
-        <TranslationItem Name="label4" Property="Text">
-          <Source>Logo design:</Source>
-          <Value>Disigners:</Value>
-        </TranslationItem>
-        <TranslationItem Name="translatorsLabel" Property="Text">
-          <Source>Translators</Source>
-          <Value>Vertalers</Value>
-        </TranslationItem>
-      </translationItems>
-    </TranslationCategory>
-    <TranslationCategory Name="FormCreateBranch">
-      <translationItems>
-        <TranslationItem Name="$this" Property="Text" type="unfinished">
-          <Source>Create branch</Source>
-          <OldSource>Create Branch</OldSource>
-          <Value>Vertakking aanmaken</Value>
-        </TranslationItem>
-        <TranslationItem Name="CheckoutAfterCreate" Property="Text">
-          <Source>Checkout after create</Source>
-          <Value>Vertakking uitchecken na aanmaken</Value>
-        </TranslationItem>
-        <TranslationItem Name="ClearOrphan" Property="Text">
-          <Source>Clear working dir and index</Source>
-          <Value>Werkdirectorie en index opschonen</Value>
-        </TranslationItem>
-        <TranslationItem Name="Ok" Property="Text">
-          <Source>Create branch</Source>
-          <Value>Vertakking aanmaken</Value>
-        </TranslationItem>
-        <TranslationItem Name="Orphan" Property="Text">
-          <Source>Create orphan</Source>
-          <Value>Maak niet gerelateerde branch</Value>
-        </TranslationItem>
-        <TranslationItem Name="_branchNameIsEmpty" Property="Text">
-          <Source>Enter branch name.</Source>
-          <Value>Voer naam voor vertakking in</Value>
-        </TranslationItem>
-        <TranslationItem Name="_branchNameIsNotValud" Property="Text">
-          <Source>“{0}” is not valid branch name.</Source>
-          <Value>'{0}' is geen geldige naam voor een vertakking</Value>
-        </TranslationItem>
-        <TranslationItem Name="_noRevisionSelected" Property="Text">
-          <Source>Select 1 revision to create the branch on.</Source>
-          <Value>Selecteer 1 revisie om de vertakking op aan te maken.</Value>
-        </TranslationItem>
-        <TranslationItem Name="groupBox1" Property="Text" type="unfinished">
-          <Source>Orphan</Source>
-          <Value>Orphan</Value>
-        </TranslationItem>
-        <TranslationItem Name="label1" Property="Text">
-          <Source>Branch name</Source>
-          <Value>Naam vertakking</Value>
-        </TranslationItem>
-        <TranslationItem Name="label2" Property="Text">
-          <Source>Create branch at this revision</Source>
-          <Value>Maak vertakking aan op deze revisie</Value>
-        </TranslationItem>
-        <TranslationItem Name="label3" Property="Text">
-          <Source>or choose another one.</Source>
-          <Value>of kies een andere</Value>
-        </TranslationItem>
-      </translationItems>
-    </TranslationCategory>
-    <TranslationCategory Name="FormCreateTagAtRevision">
-      <translationItems>
-        <TranslationItem Name="$this" Property="Text">
-          <Source>Create tag</Source>
-          <Value>Maak label</Value>
-        </TranslationItem>
-        <TranslationItem Name="ForceTag" Property="Text">
-          <Source>Force</Source>
-          <Value>Forceer</Value>
-        </TranslationItem>
-        <TranslationItem Name="Ok" Property="Text">
-          <Source>Create tag</Source>
-          <Value>Maak label</Value>
-        </TranslationItem>
-        <TranslationItem Name="_messageCaption" Property="Text">
-          <Source>Tag</Source>
-          <Value>Label</Value>
-        </TranslationItem>
-        <TranslationItem Name="_noRevisionSelected" Property="Text">
-          <Source>Select 1 revision to create the tag on.</Source>
-          <Value>Selecteer 1 revisie om het label op aan te maken.</Value>
-        </TranslationItem>
-        <TranslationItem Name="_noTagMessage" Property="Text">
-          <Source>Please enter a tag message</Source>
-          <Value>Voer een label bericht in</Value>
-        </TranslationItem>
-        <TranslationItem Name="_pushToCaption" Property="Text">
-          <Source>Push tag to '{0}'</Source>
-          <Value>Verzenden label naar {0}</Value>
-        </TranslationItem>
-        <TranslationItem Name="annotate" Property="Text">
-          <Source>Create annotated tag</Source>
-          <Value>Maak geannoteerd label</Value>
-        </TranslationItem>
-        <TranslationItem Name="label1" Property="Text">
-          <Source>Tag name</Source>
-          <Value>Label naam</Value>
-        </TranslationItem>
-        <TranslationItem Name="label2" Property="Text">
-          <Source>Message</Source>
-          <Value>Bericht</Value>
-        </TranslationItem>
-        <TranslationItem Name="label3" Property="Text">
-          <Source>Create tag at this revision</Source>
-          <Value>Maak label op deze revisie</Value>
-        </TranslationItem>
-        <TranslationItem Name="label4" Property="Text">
-          <Source>or choose another one.</Source>
-          <Value>of kies een andere</Value>
-        </TranslationItem>
-        <TranslationItem Name="pushTag" Property="Text">
-          <Source>Push tag to '{0}'</Source>
-          <Value>Verzenden label naar {0}</Value>
-        </TranslationItem>
-      </translationItems>
-    </TranslationCategory>
-    <TranslationCategory Name="FormDashboardCategoryTitle">
-      <translationItems>
-        <TranslationItem Name="$this" Property="Text">
-          <Source>Enter Caption</Source>
-          <Value>Title</Value>
-        </TranslationItem>
-        <TranslationItem Name="OkButton" Property="Text">
-          <Source>OK</Source>
-          <Value>OK</Value>
-        </TranslationItem>
-        <TranslationItem Name="_needEnterCaptionText" Property="Text">
-          <Source>You need to enter a caption.</Source>
-          <Value>Het is verplicht een titel op te geven</Value>
-        </TranslationItem>
-        <TranslationItem Name="_needEnterCaptionTextCaption" Property="Text">
-          <Source>Enter caption</Source>
-          <Value>Voer titel in</Value>
-        </TranslationItem>
-        <TranslationItem Name="label1" Property="Text">
-          <Source>Enter caption</Source>
-          <Value>Title</Value>
-        </TranslationItem>
-      </translationItems>
-    </TranslationCategory>
-    <TranslationCategory Name="FormDashboardEditor">
-      <translationItems>
-        <TranslationItem Name="$this" Property="Text">
-          <Source>Start Page</Source>
-          <Value>Start pagina</Value>
-        </TranslationItem>
-      </translationItems>
-    </TranslationCategory>
-    <TranslationCategory Name="FormDeleteBranch">
-      <translationItems>
-        <TranslationItem Name="$this" Property="Text">
-          <Source>Delete branch</Source>
-          <Value>Verwijder vertakking</Value>
-        </TranslationItem>
-        <TranslationItem Name="ForceDelete" Property="Text">
-          <Source>Force delete</Source>
-          <Value>Gerforceerd verwijderen</Value>
-        </TranslationItem>
-        <TranslationItem Name="Ok" Property="Text">
-          <Source>Delete</Source>
-          <Value>Verwijderen</Value>
-        </TranslationItem>
-        <TranslationItem Name="_cannotDeleteCurrentBranchMessage" Property="Text">
-          <Source>Cannot delete the branch “{0}” which you are currently on.</Source>
-          <Value>Het is niet mogelijk vertakking "{0}" te verwijderen omdat deze is uitgechecked.</Value>
-        </TranslationItem>
-        <TranslationItem Name="_deleteBranchCaption" Property="Text">
-          <Source>Delete branches</Source>
-          <Value>Verwijder vertakking</Value>
-        </TranslationItem>
-        <TranslationItem Name="_deleteBranchQuestion" Property="Text">
-          <Source>Are you sure you want to delete selected branches?
-Deleting a branch can cause commits to be deleted too!</Source>
-          <Value>Weet u zeker dat u deze vertakking wilt verwijderen?
-Bij het verwijderen van een vertakking kunnen commits verloren gaan!</Value>
-        </TranslationItem>
-        <TranslationItem Name="_deleteUnmergedBranchForcingSuggestion" Property="Text" type="unfinished">
-          <Source>You cannot delete unmerged branch until you set “force delete” mode.</Source>
-          <Value />
-        </TranslationItem>
-        <TranslationItem Name="label1" Property="Text">
-          <Source>Select branches</Source>
-          <Value>Selecteer vertakking</Value>
-        </TranslationItem>
-        <TranslationItem Name="label2" Property="Text">
-          <Source>You can only delete branches when they are fully merged in HEAD. 
-When you delete a branch the commits can get lost because nothing point to them.
-When you want to delete a not-fully merged branch, you can override
-this using `force delete´.
-</Source>
-          <Value>Het is alleen mogelijk vertakkingen te verwijderen die al helemaal samengevoegd zijn
-in een andere vertakking. Wanneer u een andere vertakking verwijderd is het mogelijk
-commits te verliezen omdat er niets naar verwijst. Wanneer u toch een vertakking wilt
-verwijderen die niet is samengevoegd, selecteer de optie 'Geforceerd verwijderen'.</Value>
-        </TranslationItem>
-      </translationItems>
-    </TranslationCategory>
-    <TranslationCategory Name="FormDeleteTag">
-      <translationItems>
-        <TranslationItem Name="$this" Property="Text">
-          <Source>Delete tag</Source>
-          <Value>Verwijder label</Value>
-        </TranslationItem>
-        <TranslationItem Name="Ok" Property="Text">
-          <Source>Delete</Source>
-          <Value>Verwijderen</Value>
-        </TranslationItem>
-        <TranslationItem Name="deleteTag" Property="Text" type="unfinished">
-          <Source>Delete tag also from the following remote(s):</Source>
-          <OldSource>Delete tag from '{0}'</OldSource>
-          <Value>Verwijder label van '{0}'</Value>
-        </TranslationItem>
-        <TranslationItem Name="label1" Property="Text">
-          <Source>Select tag</Source>
-          <Value>Selecteer label</Value>
-        </TranslationItem>
-        <TranslationItem Name="label2" Property="Text" type="unfinished">
-          <Source>This will delete the selected tag from the (local) repository.</Source>
-          <Value />
-        </TranslationItem>
-        <TranslationItem Name="label3" Property="Text" type="unfinished">
-          <Source>(includes information about deleting tags which are already pushed)</Source>
-          <Value />
-        </TranslationItem>
-        <TranslationItem Name="_deleteFromCaption" Property="Text" type="obsolete">
-          <Source>Delete from '{0}'</Source>
-          <Value>Verwijderen van '{0}'</Value>
-        </TranslationItem>
-        <TranslationItem Name="_deleteTagMessageBoxCaption" Property="Text" type="obsolete">
-          <Source>Delete Tag</Source>
-          <Value>Label verwijderen</Value>
-        </TranslationItem>
-      </translationItems>
-    </TranslationCategory>
-    <TranslationCategory Name="FormDiff">
-      <translationItems>
-        <TranslationItem Name="$this" Property="Text">
-          <Source>Diff</Source>
-          <Value>Verschillen</Value>
-        </TranslationItem>
-      </translationItems>
-    </TranslationCategory>
-    <TranslationCategory Name="FormDonate">
-      <translationItems>
-        <TranslationItem Name="$this" Property="Text">
-          <Source>Donate</Source>
-          <Value>Doneer</Value>
-        </TranslationItem>
-        <TranslationItem Name="richTextBox1" Property="Text">
-          <Source>Donate
-
-You can help by making a financial contribution to the project. Donations will be used to cover the costs of hosting a website and to get the resources needed to keep the project running. 
-
-Click on the "Support this project" button to get more information about making a donation.</Source>
-          <Value>Doneer
-
-U kunt dit project helpen door een financiele contributie te doen. Donaties worden gebruikt voor de gemaakte omkosten en voor het verkrijgen van alle middelen die nodig zijn om dit project actief te houden.
-
-Klik op de knop voor meer informatie over het maken van donaties.</Value>
-        </TranslationItem>
-      </translationItems>
-    </TranslationCategory>
-    <TranslationCategory Name="FormEdit">
-      <translationItems>
-        <TranslationItem Name="$this" Property="Text">
-          <Source>View</Source>
-          <Value>Bekijk</Value>
-        </TranslationItem>
-      </translationItems>
-    </TranslationCategory>
-    <TranslationCategory Name="FormEditor">
-      <translationItems>
-        <TranslationItem Name="$this" Property="Text">
-          <Source>Editor</Source>
-          <Value>Editor</Value>
-        </TranslationItem>
-        <TranslationItem Name="_cannotOpenFile" Property="Text">
-          <Source>Cannot open file: </Source>
-          <Value>Het bestand kan niet worden geopend:</Value>
-        </TranslationItem>
-        <TranslationItem Name="_cannotSaveFile" Property="Text">
-          <Source>Cannot save file: </Source>
-          <Value>Het bestand kan niet worden opgeslagen:</Value>
-        </TranslationItem>
-        <TranslationItem Name="_error" Property="Text">
-          <Source>Error</Source>
-          <Value>Error</Value>
-        </TranslationItem>
-        <TranslationItem Name="_saveChanges" Property="Text">
-          <Source>Do you want to save changes?</Source>
-          <Value>Wilt u de wijzigingen opslaan?</Value>
-        </TranslationItem>
-        <TranslationItem Name="_saveChangesCaption" Property="Text">
-          <Source>Save changes</Source>
-          <Value>Opslaan</Value>
-        </TranslationItem>
-        <TranslationItem Name="toolStripSaveButton" Property="ToolTipText">
-          <Source>Save</Source>
-          <Value>Opslaan</Value>
-        </TranslationItem>
-      </translationItems>
-    </TranslationCategory>
-    <TranslationCategory Name="FormFileHistory">
-      <translationItems>
-        <TranslationItem Name="$this" Property="Text">
-          <Source>File History</Source>
-          <Value>Bestands geschiedenis</Value>
-        </TranslationItem>
-        <TranslationItem Name="BlameTab" Property="Text">
-          <Source>Blame</Source>
-          <Value>Beschuldig</Value>
-        </TranslationItem>
-        <TranslationItem Name="DiffTab" Property="Text">
-          <Source>Diff</Source>
-          <Value>Verschillen</Value>
-        </TranslationItem>
-        <TranslationItem Name="ViewTab" Property="Text">
-          <Source>View</Source>
-          <Value>Bekijk</Value>
-        </TranslationItem>
-        <TranslationItem Name="cherryPickThisCommitToolStripMenuItem" Property="Text">
-          <Source>Cherry pick commit</Source>
-          <Value>Commit opnieuw toepassen</Value>
-        </TranslationItem>
-        <TranslationItem Name="diffToolremotelocalStripMenuItem" Property="Text">
-          <Source>Difftool selected &lt; - &gt; local</Source>
-          <Value>Verschillen geselecteerd &lt; - &gt; lokaal</Value>
-        </TranslationItem>
-        <TranslationItem Name="followFileHistoryToolStripMenuItem" Property="Text">
-          <Source>Detect and follow renames</Source>
-          <Value>Detecteer hernoemen van bestand</Value>
-        </TranslationItem>
-        <TranslationItem Name="fullHistoryToolStripMenuItem" Property="Text">
-          <Source>Full history</Source>
-          <Value>Volledige historie</Value>
-        </TranslationItem>
-        <TranslationItem Name="loadBlameOnShowToolStripMenuItem" Property="Text">
-          <Source>Load blame on show</Source>
-          <Value>Laad blame bij openen</Value>
-        </TranslationItem>
-        <TranslationItem Name="loadHistoryOnShowToolStripMenuItem" Property="Text">
-          <Source>Load history on show</Source>
-          <Value>Laad history bij openen</Value>
-        </TranslationItem>
-        <TranslationItem Name="manipuleerCommitToolStripMenuItem" Property="Text">
-          <Source>Manipulate commit</Source>
-          <Value>Manipuleer commit</Value>
-        </TranslationItem>
-        <TranslationItem Name="openWithDifftoolToolStripMenuItem" Property="Text">
-          <Source>Open with difftool</Source>
-          <Value>Openen met difftool</Value>
-        </TranslationItem>
-        <TranslationItem Name="revertCommitToolStripMenuItem" Property="Text">
-          <Source>Revert commit</Source>
-          <Value>Commit ongedaan maken</Value>
-        </TranslationItem>
-        <TranslationItem Name="saveAsToolStripMenuItem" Property="Text">
-          <Source>Save as</Source>
-          <Value>Opslaan als</Value>
-        </TranslationItem>
-        <TranslationItem Name="toolStripLabel1" Property="Text">
-          <Source>Branches:</Source>
-          <Value>Vertakkingen:</Value>
-        </TranslationItem>
-        <TranslationItem Name="toolStripLabel2" Property="Text">
-          <Source>Filter:</Source>
-          <Value>Filter:</Value>
-        </TranslationItem>
-        <TranslationItem Name="toolStripSplitLoad" Property="ToolTipText">
-          <Source>Load file history</Source>
-          <Value>Laad bestands geschiedenis</Value>
-        </TranslationItem>
-        <TranslationItem Name="viewCommitToolStripMenuItem" Property="Text">
-          <Source>View commit</Source>
-          <Value>Bekijk commit</Value>
-        </TranslationItem>
-      </translationItems>
-    </TranslationCategory>
-    <TranslationCategory Name="FormFixHome">
-      <translationItems>
-        <TranslationItem Name="$this" Property="Text">
-          <Source>Home</Source>
-          <Value>Zet HOME</Value>
-        </TranslationItem>
-        <TranslationItem Name="_gitGlobalConfigNotFound" Property="Text">
-          <Source>The environment variable HOME does not point to a directory that contains the global git config file:
-" {0} "
-
-Do you want Git Extensions to help locate the correct folder?</Source>
-          <Value>De omgevingsvariabele HOME wijst niet naar een directorie met daarin een globaal git configuratie bestand:
-" {0} "
-
-Wilt u dat Git Extensions helpt met het vinden van de juiste directorie?</Value>
-        </TranslationItem>
-        <TranslationItem Name="_gitGlobalConfigNotFoundCaption" Property="Text">
-          <Source>Global config</Source>
-          <Value>Globale configuratie</Value>
-        </TranslationItem>
-        <TranslationItem Name="_gitconfigFoundHome" Property="Text">
-          <Source>Located .gitconfig in %HOME% ({0}). This setting has been chosen automatically.</Source>
-          <Value>Het bestand .gitcondig is gevonden in %HOME% ({0}). Deze instelling is automatisch gekozen.</Value>
-        </TranslationItem>
-        <TranslationItem Name="_gitconfigFoundHomedrive" Property="Text">
-          <Source>Located .gitconfig in %HOMEDRIVE%%HOMEPATH% ({0}). This setting has been chosen automatically.</Source>
-          <Value>Bestand .gitconfig is gevonden in %HOMEDRIVE%%HOMEPATH% ({0}). Deze instelling is automatisch gekozen.</Value>
-        </TranslationItem>
-        <TranslationItem Name="_gitconfigFoundPersonalFolder" Property="Text">
-          <Source>Located .gitconfig in personal folder ({0}). This setting has been chosen automatically.</Source>
-          <Value>Bestand .gitconfig is gevonden in persoonlijke directorie ({0}). Deze instelling is automatisch gekozen.</Value>
-        </TranslationItem>
-        <TranslationItem Name="_gitconfigFoundUserprofile" Property="Text">
-          <Source>Located .gitconfig in %USERPROFILE% ({0}). This setting has been chosen automatically.</Source>
-          <Value>Bestand .gitconfig is gevonden in %USERPROFILE% ({0}). Deze instelling is automatisch gekozen.</Value>
-        </TranslationItem>
-        <TranslationItem Name="_homeNotAccessible" Property="Text">
-          <Source>The environment variable HOME points to a directory that is not accessible:
-"{0}"</Source>
-          <Value>De omgevingsvariabele HOME wijst naar een directorie welke niet toegankelijk is.
-"{0}"</Value>
-        </TranslationItem>
-        <TranslationItem Name="_noHomeDirectorySpecified" Property="Text">
-          <Source>Please enter a HOME directory.</Source>
-          <Value>Voer een HOME directorie in.</Value>
-        </TranslationItem>
-        <TranslationItem Name="defaultHome" Property="Text">
-          <Source>Use default for HOME</Source>
-          <Value>Gebruik standaard voor HOME</Value>
-        </TranslationItem>
-        <TranslationItem Name="groupBox8" Property="Text">
-          <Source>Environment</Source>
-          <Value>Omgeving</Value>
-        </TranslationItem>
-        <TranslationItem Name="label51" Property="Text">
-          <Source>The global config file located in the location stored environment variable %HOME%. By default %HOME% will be set 
-to %HOMEDRIVE%%HOMEPATH% if empty. Change the default behaviour only if you experience problems. </Source>
-          <Value>Het globale configuratie bestand is opgeslagen in de directory %HOME%. Standaard is %HOME% gezet naar %HOMEDRIVE%%HOMEPATH%
-wanneer deze leeg is. Verander het standaard gedrag alleen wanneer problemen optreden. </Value>
-        </TranslationItem>
-        <TranslationItem Name="ok" Property="Text">
-          <Source>OK</Source>
-          <Value>OK</Value>
-        </TranslationItem>
-        <TranslationItem Name="otherHome" Property="Text">
-          <Source>Other</Source>
-          <Value>Anders</Value>
-        </TranslationItem>
-        <TranslationItem Name="otherHomeBrowse" Property="Text">
-          <Source>Browse</Source>
-          <Value>Bladeren</Value>
-        </TranslationItem>
-        <TranslationItem Name="userprofileHome" Property="Text">
-          <Source>Set HOME to USERPROFILE</Source>
-          <Value>Zet HOME naar USERPROFILE</Value>
-        </TranslationItem>
-      </translationItems>
-    </TranslationCategory>
-    <TranslationCategory Name="FormFormatPatch">
-      <translationItems>
-        <TranslationItem Name="$this" Property="Text">
-          <Source>Format patch</Source>
-          <Value>Maak patch</Value>
-        </TranslationItem>
-        <TranslationItem Name="Browse" Property="Text">
-          <Source>Browse</Source>
-          <Value>Bladeren</Value>
-        </TranslationItem>
-        <TranslationItem Name="FormatPatch" Property="Text">
-          <Source>Create patch(es)</Source>
-          <Value>Maak patch(es)</Value>
-        </TranslationItem>
-        <TranslationItem Name="SaveToDir" Property="Text">
-          <Source>Save patches in directory</Source>
-          <Value>Sla patches op in directorie</Value>
-        </TranslationItem>
-        <TranslationItem Name="SelectedBranch" Property="Text">
-          <Source>Branch</Source>
-          <Value>Vertakking</Value>
-        </TranslationItem>
-        <TranslationItem Name="_currentBranchText" Property="Text">
-          <Source>Current branch:</Source>
-          <Value>Huidige vertakking:</Value>
-        </TranslationItem>
-        <TranslationItem Name="_noEmailEnteredText" Property="Text">
-          <Source>You need to enter an email address.</Source>
-          <Value>Er is geen email adres ingevuld.</Value>
-        </TranslationItem>
-        <TranslationItem Name="_noGitMailConfigured" Property="Text">
-          <Source>There is no email address configured in the settings dialog.</Source>
-          <Value>Er is geen email adres geconfigureerd in het instellingen dialoog.</Value>
-        </TranslationItem>
-        <TranslationItem Name="_noOutputPathEnteredText" Property="Text">
-          <Source>You need to enter an output path.</Source>
-          <Value>Er is geen directory ingevuld.</Value>
-        </TranslationItem>
-        <TranslationItem Name="_noSubjectEnteredText" Property="Text">
-          <Source>You need to enter a mail subject.</Source>
-          <Value>Er is geen onderwerp ingevuld.</Value>
-        </TranslationItem>
-        <TranslationItem Name="_patchResultCaption" Property="Text">
-          <Source>Patch result</Source>
-          <Value>Patch resultaat</Value>
-        </TranslationItem>
-        <TranslationItem Name="_sendMailResult" Property="Text">
-          <Source>Send to:</Source>
-          <Value>Verzenden naar:</Value>
-        </TranslationItem>
-        <TranslationItem Name="_sendMailResultFailed" Property="Text">
-          <Source>Failed to send mail.</Source>
-          <Value>Fout tijdens verzenden email.</Value>
-        </TranslationItem>
-        <TranslationItem Name="_twoRevisionsNeededCaption" Property="Text">
-          <Source>Patch error</Source>
-          <Value>Patch fout</Value>
-        </TranslationItem>
-        <TranslationItem Name="_twoRevisionsNeededText" Property="Text">
-          <Source>You need to select two revisions</Source>
-          <Value>Er moeten 2 revisies geselecteerd worden.</Value>
-        </TranslationItem>
-        <TranslationItem Name="_wrongSmtpSettingsText" Property="Text" type="unfinished">
-          <Source>You need to enter a valid smtp in the settings dialog.</Source>
-          <OldSource>You need to enter a valid SMTP in the settings dialog.</OldSource>
-          <Value>Er is geen SMTP server ingesteld in het instellingen dialoog.</Value>
-        </TranslationItem>
-        <TranslationItem Name="label1" Property="Text">
-          <Source>Subject</Source>
-          <Value>Onderwerp</Value>
-        </TranslationItem>
-        <TranslationItem Name="label2" Property="Text">
-          <Source>Body</Source>
-          <Value>Bericht</Value>
-        </TranslationItem>
-        <TranslationItem Name="label3" Property="Text" type="unfinished">
-          <Source>To</Source>
-          <Value>Naar</Value>
-        </TranslationItem>
-        <TranslationItem Name="radioButton1" Property="Text">
-          <Source>Mail patches from</Source>
-          <Value>Mail patches van</Value>
-        </TranslationItem>
-        <TranslationItem Name="SendToMail" Property="Text" type="obsolete">
-          <Source>Mail patches to</Source>
-          <Value>Mail patches naar</Value>
-        </TranslationItem>
-      </translationItems>
-    </TranslationCategory>
-    <TranslationCategory Name="FormGerritChangeSubmitted">
-      <translationItems>
-        <TranslationItem Name="$this" Property="Text">
-          <Source>Change Submitted</Source>
-          <Value>Wijziging gepubliceerd</Value>
-        </TranslationItem>
-        <TranslationItem Name="btnClose" Property="Text" type="unfinished">
-          <Source>Close</Source>
-          <Value>Sluiten</Value>
-        </TranslationItem>
-        <TranslationItem Name="labelSubmitted" Property="Text" type="unfinished">
-          <Source>Your change has been submitted for review at the following location:</Source>
-          <Value />
-        </TranslationItem>
-      </translationItems>
-    </TranslationCategory>
-    <TranslationCategory Name="FormGerritDownload">
-      <translationItems>
-        <TranslationItem Name="$this" Property="Text">
-          <Source>Download Gerrit Change</Source>
-          <Value>Download Gerrit wijziging</Value>
-        </TranslationItem>
-        <TranslationItem Name="AddRemote" Property="Text" type="unfinished">
-          <Source>Manage remotes</Source>
-          <Value>Beheer externe opslagplaatsen</Value>
-        </TranslationItem>
-        <TranslationItem Name="Download" Property="Text">
-          <Source>&amp;Download</Source>
-          <Value>&amp;Download</Value>
-        </TranslationItem>
-        <TranslationItem Name="_cannotGetChangeDetails" Property="Text" type="unfinished">
-          <Source>Could not retrieve the change details</Source>
-          <Value />
-        </TranslationItem>
-        <TranslationItem Name="_downloadCaption" Property="Text">
-          <Source>Download change {0}</Source>
-          <Value>Download wijziging {0}</Value>
-        </TranslationItem>
-        <TranslationItem Name="_downloadGerritChangeCaption" Property="Text">
-          <Source>Download Gerrit Change</Source>
-          <Value>Download Gerrit wijziging</Value>
-        </TranslationItem>
-        <TranslationItem Name="_selectChange" Property="Text">
-          <Source>Please enter a change</Source>
-          <Value>Voer wijziging in</Value>
-        </TranslationItem>
-        <TranslationItem Name="_selectRemote" Property="Text" type="unfinished">
-          <Source>Please select a remote repository</Source>
-          <Value>Selecteer een doel directory</Value>
-        </TranslationItem>
-        <TranslationItem Name="labelChange" Property="Text">
-          <Source>Change:</Source>
-          <Value>Wijziging:</Value>
-        </TranslationItem>
-        <TranslationItem Name="labelEnterChangeIdOrNumber" Property="Text" type="unfinished">
-          <Source>Enter the Change-Id or the number from the Gerrit URL</Source>
-          <Value />
-        </TranslationItem>
-        <TranslationItem Name="labelRemote" Property="Text">
-          <Source>Remote:</Source>
-          <Value>Externe:</Value>
-        </TranslationItem>
-        <TranslationItem Name="labelTopicBranch" Property="Text" type="unfinished">
-          <Source>Topic branch:</Source>
-          <Value />
-        </TranslationItem>
-      </translationItems>
-    </TranslationCategory>
-    <TranslationCategory Name="FormGerritPublish">
-      <translationItems>
-        <TranslationItem Name="$this" Property="Text" type="unfinished">
-          <Source>Publish Gerrit Change</Source>
-          <Value />
-        </TranslationItem>
-        <TranslationItem Name="AddRemote" Property="Text" type="unfinished">
-          <Source>Manage remotes</Source>
-          <Value>Beheer externe opslagplaatsen</Value>
-        </TranslationItem>
-        <TranslationItem Name="Publish" Property="Text">
-          <Source>&amp;Publish</Source>
-          <Value>%Publiceer</Value>
-        </TranslationItem>
-        <TranslationItem Name="PublishDraft" Property="Text" type="unfinished">
-          <Source>Submit review as draft</Source>
-          <Value />
-        </TranslationItem>
-<<<<<<< HEAD
-        <TranslationItem Name="_publishGerritChangeCaption" Property="Text" type="unfinished">
-          <Source>Publish Gerrit Change</Source>
-          <Value />
-=======
-        <TranslationItem Name="_downloadGerritChangeCaption" Property="Text">
-          <Source>Download Gerrit Change</Source>
-          <Value>Download Gerrit wijziging</Value>
->>>>>>> 3898a917
-        </TranslationItem>
-        <TranslationItem Name="_publishCaption" Property="Text">
-          <Source>Publish change</Source>
-          <Value>Publiceer wijziging</Value>
-        </TranslationItem>
-        <TranslationItem Name="_selectBranch" Property="Text">
-          <Source>Please enter a branch</Source>
-          <Value>Voer naam vertakking in</Value>
-        </TranslationItem>
-        <TranslationItem Name="_selectRemote" Property="Text" type="unfinished">
-          <Source>Please select a remote repository</Source>
-          <Value>Selecteer een doel directory</Value>
-        </TranslationItem>
-        <TranslationItem Name="labelBranch" Property="Text">
-          <Source>Branch:</Source>
-          <Value>Vertakking:</Value>
-        </TranslationItem>
-        <TranslationItem Name="labelRemote" Property="Text">
-          <Source>Remote:</Source>
-          <Value>Externe:</Value>
-        </TranslationItem>
-        <TranslationItem Name="labelTopic" Property="Text">
-          <Source>Topic:</Source>
-          <Value>Onderwerp:</Value>
-        </TranslationItem>
-      </translationItems>
-    </TranslationCategory>
-    <TranslationCategory Name="FormGitAttributes">
-      <translationItems>
-        <TranslationItem Name="$this" Property="Text">
-          <Source>Edit .gitattributes</Source>
-          <Value>Wijzig .gitattributes</Value>
-        </TranslationItem>
-        <TranslationItem Name="Save" Property="Text">
-          <Source>Save</Source>
-          <Value>Opslaan</Value>
-        </TranslationItem>
-        <TranslationItem Name="_cannotAccessGitattributes" Property="Text">
-          <Source>Failed to save .gitattributes.
-Check if file is accessible.</Source>
-          <Value>Het opslaan van .gitattributes is mislukt.
-Controleer bestandstoegang.</Value>
-        </TranslationItem>
-        <TranslationItem Name="_cannotAccessGitattributesCaption" Property="Text">
-          <Source>Failed to save .gitattributes</Source>
-          <Value>Het opslaan van .gitattributes is mislukt</Value>
-        </TranslationItem>
-        <TranslationItem Name="_noWorkingDirCaption" Property="Text" type="unfinished">
-          <Source>No working dir</Source>
-          <Value>Geen werk directory</Value>
-        </TranslationItem>
-        <TranslationItem Name="_saveFileQuestion" Property="Text">
-          <Source>Save changes to .gitattributes?</Source>
-          <Value>Wijzigingen in .gitattributes opslaan?</Value>
-        </TranslationItem>
-        <TranslationItem Name="_saveFileQuestionCaption" Property="Text">
-          <Source>Save changes?</Source>
-          <Value>Wijzigingen opslaan?</Value>
-        </TranslationItem>
-        <TranslationItem Name="label1" Property="Text">
-          <Source>Edit the git attributes
-Define attributes per path
-
-Examples
-Mark all jpg files as binary:
-*.jpg binary
-
-Mark sln files as binary:
-*.sln binary
-
-Mark single file as text:
-weirdchars.txt text
-
-For more information run
-command "git help gitattributes"
-</Source>
-          <Value>Wijzig de git attributen
-Definieer attributen per pad
-
-Voorbeelden:
-Markeer alle jpg bestanden binair:
-*.jpg binary
-
-Markeer alle sln bestanden binair:
-*.sln binary
-
-markeer enkel bestand als tekst:
-tekstbestand.txt text
-
-Voor meer informatie zie
-de git help documentatie</Value>
-        </TranslationItem>
-        <TranslationItem Name="noWorkingDir" Property="Text">
-          <Source>.gitattributes is only supported when there is a working dir.</Source>
-          <Value>.gitattributes wordt alleen ondersteund wanneer er een werkdirecorie is.</Value>
-        </TranslationItem>
-      </translationItems>
-    </TranslationCategory>
-    <TranslationCategory Name="FormGitIgnore">
-      <translationItems>
-        <TranslationItem Name="$this" Property="Text">
-          <Source>Edit .gitignore</Source>
-          <Value>Wijzig .gitignore</Value>
-        </TranslationItem>
-        <TranslationItem Name="AddDefault" Property="Text">
-          <Source>Add default ignores</Source>
-          <Value>Standaard ignores toevoegen</Value>
-        </TranslationItem>
-        <TranslationItem Name="AddPattern" Property="Text">
-          <Source>Add pattern</Source>
-          <Value>Patroon toevoegen</Value>
-        </TranslationItem>
-        <TranslationItem Name="Save" Property="Text">
-          <Source>Save</Source>
-          <Value>Opslaan</Value>
-        </TranslationItem>
-        <TranslationItem Name="_cannotAccessGitignore" Property="Text">
-          <Source>Failed to save .gitignore.
-Check if file is accessible.</Source>
-          <Value>Het opslaan van .gitignore is mislukt.
-Controleer bestandstoegang.</Value>
-        </TranslationItem>
-        <TranslationItem Name="_cannotAccessGitignoreCaption" Property="Text">
-          <Source>Failed to save .gitignore</Source>
-          <Value>Het opslaan van .gitignore is mislukt</Value>
-        </TranslationItem>
-        <TranslationItem Name="_gitignoreOnlyInWorkingDirSupported" Property="Text" type="unfinished">
-          <Source>.gitignore is only supported when there is a working dir.</Source>
-          <Value />
-        </TranslationItem>
-        <TranslationItem Name="_gitignoreOnlyInWorkingDirSupportedCaption" Property="Text">
-          <Source>No working dir</Source>
-          <Value>Geen werk directory</Value>
-        </TranslationItem>
-        <TranslationItem Name="_saveFileQuestion" Property="Text">
-          <Source>Save changes to .gitignore?</Source>
-          <Value>Wijzigingen in .gitignore opslaan?</Value>
-        </TranslationItem>
-        <TranslationItem Name="_saveFileQuestionCaption" Property="Text">
-          <Source>Save changes?</Source>
-          <Value>Wijzigingen opslaan?</Value>
-        </TranslationItem>
-        <TranslationItem Name="label1" Property="Text">
-          <Source>Specify filepatterns you want git to ignore.
-
-Example:
-#ignore thumbnails created by windows
-Thumbs.db
-#Ignore files build by Visual Studio
-*.user
-*.aps
-*.pch
-*.vspscc
-*_i.c
-*_p.c
-*.ncb
-*.suo
-*.bak
-*.cache
-*.ilk
-*.log
-[Bb]in
-[Dd]ebug*/
-*.sbr
-obj/
-[Rr]elease*/
-_ReSharper*/</Source>
-          <Value>Definieer bestandsnaam patroon welke git moet negeren.
-
-Voorbeeld:
-#ignore thumbnails created by windows
-Thumbs.db
-#Ignore files build by Visual Studio
-*.obj
-*.exe
-*.pdb
-*.user
-*.aps
-*.pch
-*.vspscc
-*_i.c
-*_p.c
-*.ncb
-*.suo
-*.tlb
-*.tlh
-*.bak
-*.cache
-*.ilk
-*.log
-[Bb]in
-[Dd]ebug*/
-*.lib
-*.sbr
-obj/
-[Rr]elease*/
-_ReSharper*/
-</Value>
-        </TranslationItem>
-        <TranslationItem Name="lnkGitIgnorePatterns" Property="Text" type="unfinished">
-          <Source>More gitignore patterns</Source>
-          <Value />
-        </TranslationItem>
-      </translationItems>
-    </TranslationCategory>
-    <TranslationCategory Name="FormGitLog">
-      <translationItems>
-        <TranslationItem Name="$this" Property="Text">
-          <Source>Log</Source>
-          <Value>Logboek</Value>
-        </TranslationItem>
-        <TranslationItem Name="alwaysOnTopCheckBox" Property="Text">
-          <Source>Always on top</Source>
-          <Value>Always on top</Value>
-        </TranslationItem>
-        <TranslationItem Name="tabPageCommandCache" Property="Text">
-          <Source>Command cache</Source>
-          <Value>Commando cache</Value>
-        </TranslationItem>
-        <TranslationItem Name="tabPageCommandLog" Property="Text">
-          <Source>Command log</Source>
-          <Value>Commando log</Value>
-        </TranslationItem>
-      </translationItems>
-    </TranslationCategory>
-    <TranslationCategory Name="FormGitReview">
-      <translationItems>
-        <TranslationItem Name="$this" Property="Text">
-          <Source>Edit .gitreview</Source>
-          <Value>Wijzig .gitreview</Value>
-        </TranslationItem>
-        <TranslationItem Name="Save" Property="Text" type="unfinished">
-          <Source>Save</Source>
-          <Value>Opslaan</Value>
-        </TranslationItem>
-        <TranslationItem Name="_cannotAccessGitreview" Property="Text">
-          <Source>Failed to save .gitreview.
-Check if file is accessible.</Source>
-          <Value>Het opslaan van .gitreview is mislukt.
-Controleer bestandstoegang.</Value>
-        </TranslationItem>
-        <TranslationItem Name="_cannotAccessGitreviewCaption" Property="Text">
-          <Source>Failed to save .gitreview</Source>
-          <Value>Het opslaan van .gitreview is mislukt</Value>
-        </TranslationItem>
-        <TranslationItem Name="_gitreviewOnlyInWorkingDirSupported" Property="Text">
-          <Source>.gitreview is only supported when there is a working dir.</Source>
-          <Value>.gitreview wordt alleen ondersteund in een werkdirectorie.</Value>
-        </TranslationItem>
-        <TranslationItem Name="_gitreviewOnlyInWorkingDirSupportedCaption" Property="Text" type="unfinished">
-          <Source>No working dir</Source>
-          <Value>Geen werk directory</Value>
-        </TranslationItem>
-        <TranslationItem Name="_saveFileQuestion" Property="Text">
-          <Source>Save changes to .gitreview?</Source>
-          <Value>Wijzigingen in .gitreview opslaan?</Value>
-        </TranslationItem>
-        <TranslationItem Name="_saveFileQuestionCaption" Property="Text" type="unfinished">
-          <Source>Save changes?</Source>
-          <Value>Wijzigingen opslaan?</Value>
-        </TranslationItem>
-        <TranslationItem Name="label1" Property="Text" type="unfinished">
-          <Source>Provide the configuration for
-.gitreview to setup Gerrit.
-
-Example configuration:
-
-[gerrit]
-host=review.example.com
-port=29418
-project=department/project.git
-defaultbranch=master
-defaultremote=review
-defaultrebase=0</Source>
-          <Value />
-        </TranslationItem>
-        <TranslationItem Name="lnkGitReviewHelp" Property="Text" type="unfinished">
-          <Source>GitHub page for git-review</Source>
-          <Value />
-        </TranslationItem>
-      </translationItems>
-    </TranslationCategory>
-    <TranslationCategory Name="FormGoToCommit">
-      <translationItems>
-        <TranslationItem Name="$this" Property="Text">
-          <Source>Go to commit</Source>
-          <Value>Ga naar revisie</Value>
-        </TranslationItem>
-        <TranslationItem Name="goButton" Property="Text">
-          <Source>Go</Source>
-          <Value>Zoek</Value>
-        </TranslationItem>
-        <TranslationItem Name="groupBox1" Property="Text">
-          <Source>Help</Source>
-          <Value>Help</Value>
-        </TranslationItem>
-        <TranslationItem Name="label1" Property="Text">
-          <Source>Commit expression:</Source>
-          <Value>Expressie:</Value>
-        </TranslationItem>
-        <TranslationItem Name="label2" Property="Text" type="unfinished">
-          <Source>Commit expression examples:
-- complete commit hash: e. g.: 8eab51fcb9c4538eb74c4dcd4c31ffd693ad25c9
-- partial commit hash (if unique): e. g.: 8eab51fcb9c453
-- tag name
-- branch name</Source>
-          <Value />
-        </TranslationItem>
-        <TranslationItem Name="label3" Property="Text">
-          <Source>Go to tag:</Source>
-          <Value>Ga naar label:</Value>
-        </TranslationItem>
-        <TranslationItem Name="label4" Property="Text">
-          <Source>Go to branch:</Source>
-          <Value>Ga naar vertakking:</Value>
-        </TranslationItem>
-        <TranslationItem Name="linkGitRevParse" Property="Text" type="unfinished">
-          <Source>More see git-rev-parse</Source>
-          <Value />
-        </TranslationItem>
-      </translationItems>
-    </TranslationCategory>
-    <TranslationCategory Name="FormGoToLine">
-      <translationItems>
-        <TranslationItem Name="$this" Property="Text" type="unfinished">
-          <Source>Go to line</Source>
-          <Value>Ga naar regel</Value>
-        </TranslationItem>
-        <TranslationItem Name="cancelBtn" Property="Text">
-          <Source>Cancel</Source>
-          <Value>Annuleren</Value>
-        </TranslationItem>
-        <TranslationItem Name="lineLabel" Property="Text">
-          <Source>Line number</Source>
-          <Value>Lijn nummer</Value>
-        </TranslationItem>
-        <TranslationItem Name="okBtn" Property="Text">
-          <Source>OK</Source>
-          <Value>OK</Value>
-        </TranslationItem>
-      </translationItems>
-    </TranslationCategory>
-    <TranslationCategory Name="FormInit">
-      <translationItems>
-        <TranslationItem Name="$this" Property="Text">
-          <Source>Initialize new repository</Source>
-          <Value>Maak nieuwe opslagplaats</Value>
-        </TranslationItem>
-        <TranslationItem Name="Browse" Property="Text">
-          <Source>Browse</Source>
-          <Value>Bladeren</Value>
-        </TranslationItem>
-        <TranslationItem Name="Central" Property="Text">
-          <Source>Central repository, no working dir  (--bare --shared=all)</Source>
-          <Value>Centrale opslagplaats, geen werk directory (--bare --shared=all)</Value>
-        </TranslationItem>
-        <TranslationItem Name="Init" Property="Text">
-          <Source>Initialize</Source>
-          <Value>Initialiseren</Value>
-        </TranslationItem>
-        <TranslationItem Name="Personal" Property="Text">
-          <Source>Personal repository</Source>
-          <Value>Persoonlijke opslagplaats</Value>
-        </TranslationItem>
-        <TranslationItem Name="_chooseDirectory" Property="Text">
-          <Source>Please choose a directory.</Source>
-          <Value>Kies een directorie.</Value>
-        </TranslationItem>
-        <TranslationItem Name="_chooseDirectoryCaption" Property="Text">
-          <Source>Choose directory</Source>
-          <Value>Kies directorie</Value>
-        </TranslationItem>
-        <TranslationItem Name="_chooseDirectoryNotFile" Property="Text" type="unfinished">
-          <Source>Cannot initialize a new repository on a file.
-Please choose a directory.</Source>
-          <Value>Kan nieuwe opslagplaats niet initialiseren op een bestand. 
-Kies een directory.</Value>
-        </TranslationItem>
-        <TranslationItem Name="_chooseDirectoryNotFileCaption" Property="Text">
-          <Source>Error</Source>
-          <Value>Fout</Value>
-        </TranslationItem>
-        <TranslationItem Name="_initMsgBoxCaption" Property="Text">
-          <Source>Initialize new repository</Source>
-          <Value>Maak een nieuwe repository</Value>
-        </TranslationItem>
-        <TranslationItem Name="groupBox1" Property="Text">
-          <Source>Repository type</Source>
-          <Value>Opslagplaats type</Value>
-        </TranslationItem>
-        <TranslationItem Name="label1" Property="Text">
-          <Source>Directory</Source>
-          <Value>Directorie</Value>
-        </TranslationItem>
-      </translationItems>
-    </TranslationCategory>
-    <TranslationCategory Name="FormMailMap">
-      <translationItems>
-        <TranslationItem Name="$this" Property="Text">
-          <Source>Edit .mailmap</Source>
-          <Value>Bewerk .mailmap</Value>
-        </TranslationItem>
-        <TranslationItem Name="Save" Property="Text">
-          <Source>Save</Source>
-          <Value>Opslaan</Value>
-        </TranslationItem>
-        <TranslationItem Name="_cannotAccessMailmap" Property="Text">
-          <Source>Failed to save .mailmap.
-Check if file is accessible.</Source>
-          <Value>Het opslaan van .mailmap is mislukt.
-Controleer bestandstoegang.</Value>
-        </TranslationItem>
-        <TranslationItem Name="_cannotAccessMailmapCaption" Property="Text">
-          <Source>Failed to save .mailmap</Source>
-          <Value>Het opslaan van .mailmap is mislukt.</Value>
-        </TranslationItem>
-        <TranslationItem Name="_mailmapOnlyInWorkingDirSupported" Property="Text">
-          <Source>.mailmap is only supported when there is a working dir.</Source>
-          <Value>.mailmap wordt alleen ondersteund in een werkdirectorie.</Value>
-        </TranslationItem>
-        <TranslationItem Name="_mailmapOnlyInWorkingDirSupportedCaption" Property="Text" type="unfinished">
-          <Source>No working dir</Source>
-          <Value>Geen werk directory</Value>
-        </TranslationItem>
-        <TranslationItem Name="_saveFileQuestion" Property="Text">
-          <Source>Save changes to .mailmap?</Source>
-          <Value>Wijzigingen in .mailmap opslaan?</Value>
-        </TranslationItem>
-        <TranslationItem Name="_saveFileQuestionCaption" Property="Text">
-          <Source>Save changes?</Source>
-          <Value>Wijzigingen opslaan?</Value>
-        </TranslationItem>
-        <TranslationItem Name="label1" Property="Text">
-          <Source>Edit the mailmap.
-This file is meant to correct usernames.
-
-Example:
-Henk Westhuis &lt;Henk@.(none)&gt;
-Henk Westhuis &lt;henk_westhuis@hotmail.com&gt;
-
-For more information run
-command "git help shortlog"</Source>
-          <Value>Bewerk de mailmap.
-Dit bestand is bedoeld om gebruikersnamen en email adressen te corrigeren.
-
-Voorbeeld:
-Henk Westhuis &lt;Henk@.(none)&gt;
-Henk Westhuis &lt;henk_westhuis@hotmail.com&gt;
-</Value>
-        </TranslationItem>
-      </translationItems>
-    </TranslationCategory>
-    <TranslationCategory Name="FormMergeBranch">
-      <translationItems>
-        <TranslationItem Name="$this" Property="Text">
-          <Source>Merge branches</Source>
-          <Value>Vertakkingen samenvoegen</Value>
-        </TranslationItem>
-        <TranslationItem Name="Currentbranch" Property="Text">
-          <Source>Current branch</Source>
-          <Value>Huidig</Value>
-        </TranslationItem>
-        <TranslationItem Name="NonDefaultMergeStrategy" Property="Text">
-          <Source>Use non-default merge strategy</Source>
-          <Value>Gebruik samenvoegen strategie</Value>
-        </TranslationItem>
-        <TranslationItem Name="Ok" Property="Text">
-          <Source>&amp;Merge</Source>
-          <Value>&amp;Samenvoegen</Value>
-        </TranslationItem>
-        <TranslationItem Name="_strategyTooltipText" Property="Text">
-          <Source>resolve 
-This can only resolve two heads (i.e. the current branch and another branch you pulled from) using a 3-way merge algorithm.
-It tries to carefully detect criss-cross merge ambiguities and is considered generally safe and fast. 
-
-recursive 
-This can only resolve two heads using a 3-way merge algorithm. When there is more than one common ancestor that can be 
-used for 3-way merge, it creates a merged tree of the common ancestors and uses that as the reference tree for the 3-way
-merge. Additionally this can detect and handle merges involving renames. This is the default merge strategy when pulling or 
-merging one branch. 
-
-octopus 
-This resolves cases with more than two heads, but refuses to do a complex merge that needs manual resolution. It is 
-primarily meant to be used for bundling topic branch heads together. This is the default merge strategy when pulling or 
-merging more than one branch. 
-
-ours 
-This resolves any number of heads, but the resulting tree of the merge is always that of the current branch head, effectively 
-ignoring all changes from all other branches. It is meant to be used to supersede old development history of side branches.
-
-subtree 
-This is a modified recursive strategy. When merging trees A and B, if B corresponds to a subtree of A, B is first adjusted to 
-match the tree structure of A, instead of reading the trees at the same level. This adjustment is also done to the common 
-ancestor tree. </Source>
-          <Value>Oplossen (resolve)
-Dit kan alleen toegepast worden op 2 vertakkingen (bv. de huide vertakking en de vertakking welke wordt opgehaald) en maakt
-gebruik van het '3-way' samenvoegins alogaritme. Er wordt voorzichtig geprobeert om samenvoegings onduidelijkheden op te
-sporen. Deze methode wordt over het algemeen als veilig en snel beschouwd.
- 
-Recursief (recursive)
-Dit kan alleen toegepast worden op 2 vertakkingen en maakt gebruik van het '3-way' samenvoegins alogaritme.
-Wanneer er meer dan 1 gemeenschappelijke oorsprong is die gebruikt kan worden voor het alogaritme wordt er 
-samengevoegde vertakking aangemaakt bestaande uit de oorsprongen. Deze nieuwe vertakking wordt vervolgens als basis
-referentie gebruikt bij het samenvoegen. Hierdoor kunnen hernoemde bestanden ook herkend worden. 
-Dit is de standaard strategie die gebruikt wordt bij het ophalen en verzenden van vertakkingen.
-
-Octopus (octopus)
-Deze strategie wordt toegepast wanneer er meer dan 2 vertakkingen worden samengevoegd maar is niet zelf in staat ingewikkelde
-samenvoegingen uit te voeren. Je gebruikt dit voornamelijk bij het samenvoegen verschillende lokale vertakkingen.
-Dit is de standaard strategie wanneer er meer dan 2 vertakingen worden samengevoegd.
-
-'Onze eigen' (ours)
-Deze strategie kan een oneindig aantal vertakkingen samenvoegen waarbij alle wijzigingen, behalve die van de huidige vertakking,
-genegeerd worden. Het is bedoeld om oude ontwikkelingsgeschiedenis van te vervangen.
- 
-Subtak (subtree)
-Dit is een aangepaste 'recursief'-strategie. Wanneer vertakkingen A en B worden samengevoegd, en B deels overeenkomt met een subtak
-van A, dan zal B eerst aangepast worden om met de structuur van A overeen te komen (in plaats van het samenvoegen per niveau).
-De aanpassingen worden ook in gemeenschappelijke oorspronkelijke vertakking uitgevoerd.</Value>
-        </TranslationItem>
-        <TranslationItem Name="advanced" Property="Text">
-          <Source>Show advanced options</Source>
-          <Value>Toon geavanceerde opties</Value>
-        </TranslationItem>
-        <TranslationItem Name="fastForward" Property="Text">
-          <Source>Keep a single branch line if possible (fast forward)</Source>
-          <Value>Behoud lineaire geschiedenis indien mogelijk (fast forward)</Value>
-        </TranslationItem>
-        <TranslationItem Name="groupBox1" Property="Text">
-          <Source>Merge</Source>
-          <Value>Samenvoegen</Value>
-        </TranslationItem>
-        <TranslationItem Name="label1" Property="Text">
-          <Source>Merge branch into current branch</Source>
-          <Value>Voeg huidige vertakking samen met andere vertakking</Value>
-        </TranslationItem>
-        <TranslationItem Name="label2" Property="Text">
-          <Source>Merge with</Source>
-          <Value>Samenvoegen met</Value>
-        </TranslationItem>
-        <TranslationItem Name="noCommit" Property="Text">
-          <Source>Do not commit</Source>
-          <Value>Niet committen</Value>
-        </TranslationItem>
-        <TranslationItem Name="noFastForward" Property="Text">
-          <Source>Always create a new merge commit</Source>
-          <Value>Maak altijd een nieuwe samenvoeg commit</Value>
-        </TranslationItem>
-        <TranslationItem Name="squash" Property="Text">
-          <Source>Squash commits</Source>
-          <Value>Voeg revisies samen tot een</Value>
-        </TranslationItem>
-        <TranslationItem Name="strategyHelp" Property="Text">
-          <Source>Help</Source>
-          <Value>Help</Value>
-        </TranslationItem>
-      </translationItems>
-    </TranslationCategory>
-    <TranslationCategory Name="FormModifiedDeletedCreated">
-      <translationItems>
-        <TranslationItem Name="$this" Property="Text">
-          <Source>Solve mergeconflict</Source>
-          <Value>Samenvoeg conflicten oplossen</Value>
-        </TranslationItem>
-        <TranslationItem Name="Abort" Property="Text">
-          <Source>Abort</Source>
-          <Value>Afbreken</Value>
-        </TranslationItem>
-      </translationItems>
-    </TranslationCategory>
-    <TranslationCategory Name="FormOpenDirectory">
-      <translationItems>
-        <TranslationItem Name="$this" Property="Text">
-          <Source>Open local repository</Source>
-          <Value>Open repository</Value>
-        </TranslationItem>
-        <TranslationItem Name="Load" Property="Text">
-          <Source>Open</Source>
-          <Value>Open</Value>
-        </TranslationItem>
-        <TranslationItem Name="_warningOpenFailed" Property="Text">
-          <Source>Directory does not exist.</Source>
-          <Value>Directorie bestaat niet.</Value>
-        </TranslationItem>
-        <TranslationItem Name="_warningOpenFailedCaption" Property="Text">
-          <Source>Error</Source>
-          <Value>Error</Value>
-        </TranslationItem>
-        <TranslationItem Name="label1" Property="Text">
-          <Source>Directory</Source>
-          <Value>Directorie</Value>
-        </TranslationItem>
-      </translationItems>
-    </TranslationCategory>
-    <TranslationCategory Name="FormPluginInformation">
-      <translationItems>
-        <TranslationItem Name="$this" Property="Text">
-          <Source>Gerrit Plugin</Source>
-          <Value>Gerrit Plugin</Value>
-        </TranslationItem>
-        <TranslationItem Name="btnClose" Property="Text" type="unfinished">
-          <Source>Close</Source>
-          <Value>Sluiten</Value>
-        </TranslationItem>
-        <TranslationItem Name="informationLabel" Property="Text" type="unfinished">
-          <Source>The Gerrit plugin for GitExtensions provides integration with Gerrit for GitExtensions. This plugin has been based on the git-review tool.
-
-To enable Gerrit support for a repository, a .gitreview file must be created. This can be done through the Repository | Edit .gitreview menu option. See the link below for more information on the .gitreview file and the git-review tool.</Source>
-          <Value />
-        </TranslationItem>
-      </translationItems>
-    </TranslationCategory>
-    <TranslationCategory Name="FormPull">
-      <translationItems>
-        <TranslationItem Name="$this" Property="Text">
-          <Source>Pull</Source>
-          <Value>Ophalen</Value>
-        </TranslationItem>
-        <TranslationItem Name="AddRemote" Property="Text">
-          <Source>Manage</Source>
-          <Value>Beheer externe opslagplaatsen</Value>
-        </TranslationItem>
-        <TranslationItem Name="AllTags" Property="Text">
-          <Source>Fetch all tags</Source>
-          <Value>Alle labels ophalen</Value>
-        </TranslationItem>
-        <TranslationItem Name="AutoStash" Property="Text">
-          <Source>Auto stash</Source>
-          <Value>Automatisch wegzetten</Value>
-        </TranslationItem>
-        <TranslationItem Name="Fetch" Property="Text">
-          <Source>Do not merge, only &amp;fetch remote changes</Source>
-          <Value>Niet samenvoegen, &amp;alleen de wijzigingen ophalen </Value>
-        </TranslationItem>
-        <TranslationItem Name="Merge" Property="Text">
-          <Source>&amp;Merge remote branch into current branch</Source>
-          <Value>&amp;Voeg externe vertakking samen met lokale vertakking</Value>
-        </TranslationItem>
-        <TranslationItem Name="Mergetool" Property="Text">
-          <Source>Solve conflicts</Source>
-          <Value>Conflicten oplossen</Value>
-        </TranslationItem>
-        <TranslationItem Name="NoTags" Property="Text" type="unfinished">
-          <Source>Fetch no tag</Source>
-          <OldSource>No tags</OldSource>
-          <Value>Geen labels</Value>
-        </TranslationItem>
-        <TranslationItem Name="Pull" Property="Text">
-          <Source>&amp;Pull</Source>
-          <Value>&amp;Ophalen</Value>
-        </TranslationItem>
-        <TranslationItem Name="PullFromRemote" Property="Text">
-          <Source>Remote</Source>
-          <Value>Extern</Value>
-        </TranslationItem>
-        <TranslationItem Name="PullFromUrl" Property="Text">
-          <Source>Url</Source>
-          <Value>Url</Value>
-        </TranslationItem>
-        <TranslationItem Name="ReachableTags" Property="Text" type="unfinished">
-          <Source>Follow tagopt, if not specified, fetch tags reachable from remote HEAD</Source>
-          <Value />
-        </TranslationItem>
-        <TranslationItem Name="Rebase" Property="Text">
-          <Source>&amp;Rebase current branch on top of remote branch, creates linear history (use with caution)</Source>
-          <Value>&amp;Rebase externe vertakking op huidige vertakking om een lineaire historie te behouden.</Value>
-        </TranslationItem>
-        <TranslationItem Name="Stash" Property="Text">
-          <Source>Stash changes</Source>
-          <Value>Wijzigingen wegzetten</Value>
-        </TranslationItem>
-        <TranslationItem Name="_allMergeConflictSolvedQuestion" Property="Text">
-          <Source>Are all merge conflicts solved? Do you want to commit?</Source>
-          <Value>Zijn alle samenvoeg problemen opgelost? Wilt u committen?</Value>
-        </TranslationItem>
-        <TranslationItem Name="_allMergeConflictSolvedQuestionCaption" Property="Text">
-          <Source>Conflicts solved</Source>
-          <Value>Conflicten opgelost</Value>
-        </TranslationItem>
-        <TranslationItem Name="_applyShashedItemsAgain" Property="Text">
-          <Source>Apply stashed items to working dir again?</Source>
-          <Value>Weggezette items weer terugzetten naar werk directorie?</Value>
-        </TranslationItem>
-        <TranslationItem Name="_applyShashedItemsAgainCaption" Property="Text">
-          <Source>Auto stash</Source>
-          <Value>Automatisch wegzetten</Value>
-        </TranslationItem>
-        <TranslationItem Name="_areYouSureYouWantToRebaseMerge" Property="Text" type="unfinished">
-          <Source>The current commit is a merge.
-Are you sure you want to rebase this merge?</Source>
-          <Value />
-        </TranslationItem>
-        <TranslationItem Name="_areYouSureYouWantToRebaseMergeCaption" Property="Text">
-          <Source>Rebase merge commit?</Source>
-          <Value>Rebase samenvoeg commit?</Value>
-        </TranslationItem>
-        <TranslationItem Name="_dontShowAgain" Property="Text">
-          <Source>Don't show me this message again.</Source>
-          <Value>Toon deze melding niet meer</Value>
-        </TranslationItem>
-        <TranslationItem Name="_fetchAllBranchesCanOnlyWithFetch" Property="Text">
-          <Source>You can only fetch all remote branches (*) without merge or rebase.
-If you want to fetch all remote branches, choose fetch.
-If you want to fetch and merge a branch, choose a specific branch.</Source>
-          <Value>U kunt alleen alle externe vertakkingen (*) ophalen zonder samenvoegen of rebasen.
-Als u alle branches wilt ophalen, kies alleen ophalen.
-Als u een vertakking wilt ophalen en samenvoegen, kies een vertakking.</Value>
-        </TranslationItem>
-        <TranslationItem Name="_notOnBranch" Property="Text">
-          <Source>You cannot "pull" when git head detached.
-
-Do you want to continue?</Source>
-          <Value>U kunt geen wijzigingen ophalen middels "pull" wanneer u niet op een vertakking werkt.
-U kunt beter een "fetch" gebruiken om alleen de wijzigingen ophalen, zonder samen te voegen.
-
-Wilt u doorgaan?</Value>
-        </TranslationItem>
-        <TranslationItem Name="_notOnBranchButtons" Property="Text">
-          <Source>Checkout branch|Continue</Source>
-          <Value>Vertakking uitchecken|Doorgaan</Value>
-        </TranslationItem>
-        <TranslationItem Name="_notOnBranchCaption" Property="Text">
-          <Source>Not on a branch</Source>
-          <Value>Geen vertakking geselecteerd</Value>
-        </TranslationItem>
-        <TranslationItem Name="_notOnBranchMainInstruction" Property="Text">
-          <Source>You are not working on a branch</Source>
-          <Value>U bent momenteel niet op een vertakking aan het werk</Value>
-        </TranslationItem>
-        <TranslationItem Name="_pruneBranchesBranch" Property="Text">
-          <Source>Do you want deletes all stale remote-tracking branches?</Source>
-          <Value>Wilt u alle vertakkingen welke vervallen externe vertakkingen volgt verwijderen?</Value>
-        </TranslationItem>
-        <TranslationItem Name="_pruneBranchesButtons" Property="Text">
-          <Source>Deletes stale branches|Cancel</Source>
-          <Value>Verwijder vervallen vertakkingen|Annuleren</Value>
-        </TranslationItem>
-        <TranslationItem Name="_pruneBranchesCaption" Property="Text">
-          <Source>Pull was rejected</Source>
-          <Value>Ophalen is mislukt</Value>
-        </TranslationItem>
-        <TranslationItem Name="_pruneBranchesMainInstruction" Property="Text">
-          <Source>Remote branch no longer exist</Source>
-          <Value>Externe vertakking bestaat niet meer</Value>
-        </TranslationItem>
-        <TranslationItem Name="_pruneFromCaption" Property="Text" type="unfinished">
-          <Source>Prune remote branches from {0}</Source>
-          <Value />
-        </TranslationItem>
-        <TranslationItem Name="_questionInitSubmodules" Property="Text" type="unfinished">
-          <Source>The pulled has submodules configured.
-Do you want to initialize the submodules?
-This will initialize and update all submodules recursive.</Source>
-          <Value />
-        </TranslationItem>
-        <TranslationItem Name="_questionInitSubmodulesCaption" Property="Text">
-          <Source>Submodules</Source>
-          <Value>Submodulen</Value>
-        </TranslationItem>
-        <TranslationItem Name="_selectRemoteRepository" Property="Text">
-          <Source>Please select a remote repository</Source>
-          <Value>Selecteer een doel directory</Value>
-        </TranslationItem>
-        <TranslationItem Name="_selectSourceDirectory" Property="Text">
-          <Source>Please select a source directory</Source>
-          <Value>Selecteer een bron directory</Value>
-        </TranslationItem>
-        <TranslationItem Name="groupBox1" Property="Text">
-          <Source>Merge options</Source>
-          <Value>Samenvoeg opties</Value>
-        </TranslationItem>
-        <TranslationItem Name="groupBox2" Property="Text">
-          <Source>Pull from</Source>
-          <Value>Ophalen vanaf</Value>
-        </TranslationItem>
-        <TranslationItem Name="groupBox3" Property="Text">
-          <Source>Branch</Source>
-          <Value>Vertakking</Value>
-        </TranslationItem>
-        <TranslationItem Name="groupBox4" Property="Text">
-          <Source>Tag options</Source>
-          <Value>Label opties</Value>
-        </TranslationItem>
-        <TranslationItem Name="label1" Property="Text">
-          <Source>Local branch</Source>
-          <Value>Lokale vertakking</Value>
-        </TranslationItem>
-        <TranslationItem Name="label2" Property="Text">
-          <Source>Remote branch</Source>
-          <Value>Externe vertakking</Value>
-        </TranslationItem>
-      </translationItems>
-    </TranslationCategory>
-    <TranslationCategory Name="FormPush">
-      <translationItems>
-        <TranslationItem Name="$this" Property="Text">
-          <Source>Push</Source>
-          <Value>Verzenden</Value>
-        </TranslationItem>
-        <TranslationItem Name="AddRemote" Property="Text">
-          <Source>Manage remotes</Source>
-          <Value>Beheer externen</Value>
-        </TranslationItem>
-        <TranslationItem Name="BranchTab" Property="Text">
-          <Source>Push branches</Source>
-          <Value>Verzend vertakkingen</Value>
-        </TranslationItem>
-        <TranslationItem Name="DeleteColumn" Property="HeaderText">
-          <Source>Delete Remote Branch</Source>
-          <Value>Verwijder externe vertakking</Value>
-        </TranslationItem>
-        <TranslationItem Name="ForceColumn" Property="HeaderText">
-          <Source>Push (Force Rewind)</Source>
-          <Value>Push (Force Rewind)</Value>
-        </TranslationItem>
-        <TranslationItem Name="ForcePushBranches" Property="Text">
-          <Source>&amp;Force Push</Source>
-          <Value>&amp;Forceer verzenden</Value>
-        </TranslationItem>
-        <TranslationItem Name="ForcePushTags" Property="Text">
-          <Source>&amp;Force Push</Source>
-          <Value>&amp;Forceer verzenden</Value>
-        </TranslationItem>
-        <TranslationItem Name="LoadSSHKey" Property="Text">
-          <Source>Load SSH key</Source>
-          <Value>Laad SSH sleutel</Value>
-        </TranslationItem>
-        <TranslationItem Name="LocalColumn" Property="HeaderText">
-          <Source>Local Branch</Source>
-          <Value>Locale vertakking</Value>
-        </TranslationItem>
-        <TranslationItem Name="MultipleBranchTab" Property="Text">
-          <Source>Push multiple branches</Source>
-          <Value>Verzend meerdere vertakkingen</Value>
-        </TranslationItem>
-        <TranslationItem Name="NewColumn" Property="HeaderText">
-          <Source>New at Remote</Source>
-          <Value>Nieuw in externe opslagplaats</Value>
-        </TranslationItem>
-        <TranslationItem Name="Pull" Property="Text">
-          <Source>Pull</Source>
-          <Value>Ophalen</Value>
-        </TranslationItem>
-        <TranslationItem Name="Push" Property="Text">
-          <Source>&amp;Push</Source>
-          <Value>&amp;Verzenden</Value>
-        </TranslationItem>
-        <TranslationItem Name="PushColumn" Property="HeaderText">
-          <Source>Push</Source>
-          <Value>Push</Value>
-        </TranslationItem>
-        <TranslationItem Name="PushToRemote" Property="Text">
-          <Source>Remote</Source>
-          <Value>Extern</Value>
-        </TranslationItem>
-        <TranslationItem Name="PushToUrl" Property="Text">
-          <Source>Url</Source>
-          <Value>Url</Value>
-        </TranslationItem>
-        <TranslationItem Name="RemoteColumn" Property="HeaderText">
-          <Source>Remote Branch</Source>
-          <Value>Externe vertakking</Value>
-        </TranslationItem>
-        <TranslationItem Name="ReplaceTrackingReference" Property="Text">
-          <Source>Replace tracking reference</Source>
-          <Value>Vervang tracking reference</Value>
-        </TranslationItem>
-        <TranslationItem Name="ShowOptions" Property="Text">
-          <Source>Show options</Source>
-          <Value>Toon opties</Value>
-        </TranslationItem>
-        <TranslationItem Name="TagTab" Property="Text">
-          <Source>Push tags</Source>
-          <Value>Verzend labels</Value>
-        </TranslationItem>
-        <TranslationItem Name="_branchNewForRemote" Property="Text">
-          <Source>The branch you are about to push seems to be a new branch for the remote.
-Are you sure you want to push this branch?</Source>
-          <Value>U staat op het punt een vertakking te verzenden die nog niet bekend is op de externe opslagplaats.
-Weet u zeker dat u deze vertakking wilt verzenden?</Value>
-        </TranslationItem>
-        <TranslationItem Name="_createPullRequestCB" Property="Text">
-          <Source>Create pull request after push</Source>
-          <Value>Maak binnenhaal verzoek na verzenden</Value>
-        </TranslationItem>
-        <TranslationItem Name="_dontShowAgain" Property="Text">
-          <Source>Remember my decision.</Source>
-          <Value>Onthoud mijn keuze.</Value>
-        </TranslationItem>
-        <TranslationItem Name="_no" Property="Text">
-          <Source>No</Source>
-          <Value>Nee</Value>
-        </TranslationItem>
-        <TranslationItem Name="_pullActionFetch" Property="Text">
-          <Source>fetch</Source>
-          <Value>fetch</Value>
-        </TranslationItem>
-        <TranslationItem Name="_pullActionMerge" Property="Text">
-          <Source>merge</Source>
-          <Value>samenvoegen</Value>
-        </TranslationItem>
-        <TranslationItem Name="_pullActionNone" Property="Text">
-          <Source>none</Source>
-          <Value>geen</Value>
-        </TranslationItem>
-        <TranslationItem Name="_pullActionRebase" Property="Text">
-          <Source>rebase</Source>
-          <Value>rebase</Value>
-        </TranslationItem>
-        <TranslationItem Name="_pullRepository" Property="Text" type="unfinished">
-          <Source>The push was rejected because the tip of your current branch is behind its remote counterpart. Merge the remote changes before pushing again.</Source>
-          <Value />
-        </TranslationItem>
-        <TranslationItem Name="_pullRepositoryButtons" Property="Text" type="unfinished">
-          <Source>Pull with last pull action ({0})|Pull with rebase|Pull with merge|Force push|Cancel</Source>
-          <Value />
-        </TranslationItem>
-        <TranslationItem Name="_pullRepositoryCaption" Property="Text" type="unfinished">
-          <Source>Push was rejected from "{0}"</Source>
-          <Value />
-        </TranslationItem>
-        <TranslationItem Name="_pullRepositoryMainInstruction" Property="Text" type="unfinished">
-          <Source>Pull latest changes from remote repository</Source>
-          <Value />
-        </TranslationItem>
-        <TranslationItem Name="_pushCaption" Property="Text">
-          <Source>Push</Source>
-          <Value>Verzenden</Value>
-        </TranslationItem>
-        <TranslationItem Name="_pushToCaption" Property="Text">
-          <Source>Push to {0}</Source>
-          <Value>Verzenden naar {0}</Value>
-        </TranslationItem>
-        <TranslationItem Name="_selectDestinationDirectory" Property="Text">
-          <Source>Please select a destination directory</Source>
-          <Value>Selecteer een doel directorie</Value>
-        </TranslationItem>
-        <TranslationItem Name="_selectRemote" Property="Text">
-          <Source>Please select a remote repository</Source>
-          <Value>Selecteer een externe directorie</Value>
-        </TranslationItem>
-        <TranslationItem Name="_selectTag" Property="Text">
-          <Source>You need to select a tag to push or select "Push all tags".</Source>
-          <Value>Selecteer een label om te verzenden of selecteer "alle labels".</Value>
-        </TranslationItem>
-        <TranslationItem Name="_updateTrackingReference" Property="Text" type="unfinished">
-          <Source>The branch {0} does not have a tracking reference. Do you want to add a tracking reference to {1}?</Source>
-          <Value />
-        </TranslationItem>
-        <TranslationItem Name="_yes" Property="Text">
-          <Source>Yes</Source>
-          <Value>Ja</Value>
-        </TranslationItem>
-        <TranslationItem Name="groupBox1" Property="Text">
-          <Source>Branch</Source>
-          <Value>Vertakking</Value>
-        </TranslationItem>
-        <TranslationItem Name="groupBox2" Property="Text">
-          <Source>Push to</Source>
-          <Value>Verzenden naar</Value>
-        </TranslationItem>
-        <TranslationItem Name="groupBox3" Property="Text">
-          <Source>Tag</Source>
-          <Value>Label</Value>
-        </TranslationItem>
-        <TranslationItem Name="groupBox4" Property="Text">
-          <Source>Select Branches to Push</Source>
-          <Value>Selecteer vertakkingen om te verzenden</Value>
-        </TranslationItem>
-        <TranslationItem Name="label1" Property="Text">
-          <Source>Tag to push</Source>
-          <Value>Label te verzenden</Value>
-        </TranslationItem>
-        <TranslationItem Name="label2" Property="Text">
-          <Source>Recursive submodules</Source>
-          <Value>Recursieve submodules</Value>
-        </TranslationItem>
-        <TranslationItem Name="labelFrom" Property="Text">
-          <Source>Branch to push</Source>
-          <Value>Vertakking</Value>
-        </TranslationItem>
-        <TranslationItem Name="labelTo" Property="Text">
-          <Source>to</Source>
-          <Value>naar</Value>
-        </TranslationItem>
-        <TranslationItem Name="PushAllBranches" Property="Text" type="obsolete">
-          <Source>Push &amp;all branches</Source>
-          <Value>Verzend &amp;alle vertakkingen</Value>
-        </TranslationItem>
-        <TranslationItem Name="PushAllTags" Property="Text" type="obsolete">
-          <Source>Push &amp;all tags</Source>
-          <Value>Verzend &amp;alle labels</Value>
-        </TranslationItem>
-        <TranslationItem Name="BranchTab" Property="ToolTipText" type="obsolete">
-          <Source>Push branches and commits to remote repository.</Source>
-          <Value>Verzend vertakking en commits naar externe opslagplaats</Value>
-        </TranslationItem>
-        <TranslationItem Name="TagTab" Property="ToolTipText" type="obsolete">
-          <Source>Push tags to remote repository</Source>
-          <Value>Verzend labels naar externe opslagplaats</Value>
-        </TranslationItem>
-      </translationItems>
-    </TranslationCategory>
-    <TranslationCategory Name="FormPuttyError">
-      <translationItems>
-        <TranslationItem Name="$this" Property="Text">
-          <Source>Authentication error</Source>
-          <Value>Authenticatie mislukt</Value>
-        </TranslationItem>
-        <TranslationItem Name="Cancel" Property="Text">
-          <Source>Cancel</Source>
-          <Value>Cancel</Value>
-        </TranslationItem>
-        <TranslationItem Name="LoadSSHKey" Property="Text">
-          <Source>Load SSH key</Source>
-          <Value>Laad SSH sleutel</Value>
-        </TranslationItem>
-        <TranslationItem Name="Retry" Property="Text">
-          <Source>Retry</Source>
-          <Value>Herhalen</Value>
-        </TranslationItem>
-        <TranslationItem Name="lblMustAuthenticate" Property="Text" type="unfinished">
-          <Source>You must authenticate to run this command.</Source>
-          <Value />
-        </TranslationItem>
-        <TranslationItem Name="lblPleaseLoadKey" Property="Text" type="unfinished">
-          <Source>Please load your SSH private key</Source>
-          <Value />
-        </TranslationItem>
-      </translationItems>
-    </TranslationCategory>
-    <TranslationCategory Name="FormRebase">
-      <translationItems>
-        <TranslationItem Name="$this" Property="Text">
-          <Source>Rebase</Source>
-          <Value>Rebase</Value>
-        </TranslationItem>
-        <TranslationItem Name="Abort" Property="Text">
-          <Source>Abort</Source>
-          <Value>Afbreken</Value>
-        </TranslationItem>
-        <TranslationItem Name="AddFiles" Property="Text">
-          <Source>Add files</Source>
-          <Value>Bestanden toevoegen</Value>
-        </TranslationItem>
-        <TranslationItem Name="Mergetool" Property="Text">
-          <Source>Solve conflicts</Source>
-          <Value>Conflicten oplossen</Value>
-        </TranslationItem>
-        <TranslationItem Name="Ok" Property="Text">
-          <Source>Rebase</Source>
-          <Value>Rebase</Value>
-        </TranslationItem>
-        <TranslationItem Name="Resolved" Property="Text">
-          <Source>Continue rebase</Source>
-          <Value>Doorgaan</Value>
-        </TranslationItem>
-        <TranslationItem Name="ShowOptions" Property="Text">
-          <Source>Show options</Source>
-          <Value>Toon opties</Value>
-        </TranslationItem>
-        <TranslationItem Name="Skip" Property="Text">
-          <Source>Skip this commit</Source>
-          <Value>Sla deze commit over</Value>
-        </TranslationItem>
-        <TranslationItem Name="SolveMergeconflicts" Property="Text">
-          <Source>There are unresolved mergeconflicts
-</Source>
-          <Value>Er zijn niet opgeloste conflicten</Value>
-        </TranslationItem>
-        <TranslationItem Name="_branchUpToDateCaption" Property="Text">
-          <Source>Rebase</Source>
-          <Value>Rebase</Value>
-        </TranslationItem>
-        <TranslationItem Name="_branchUpToDateText" Property="Text">
-          <Source>Current branch a is up to date.
-Nothing to rebase.</Source>
-          <Value>De huidige vertakking is up-to-date.
-Er is niets te doen.</Value>
-        </TranslationItem>
-        <TranslationItem Name="_continueRebaseText" Property="Text">
-          <Source>Continue rebase</Source>
-          <Value>Vervolg rebase</Value>
-        </TranslationItem>
-        <TranslationItem Name="_continueRebaseText2" Property="Text">
-          <Source>&gt;Continue rebase&lt;</Source>
-          <Value>&gt;Vervolg rebase&lt;</Value>
-        </TranslationItem>
-        <TranslationItem Name="_noBranchSelectedText" Property="Text">
-          <Source>Please select a branch</Source>
-          <Value>Selecteer een vertakking</Value>
-        </TranslationItem>
-        <TranslationItem Name="_solveConflictsText" Property="Text">
-          <Source>Solve conflicts</Source>
-          <Value>Conflicten oplossen</Value>
-        </TranslationItem>
-        <TranslationItem Name="_solveConflictsText2" Property="Text">
-          <Source>&gt;Solve conflicts&lt;</Source>
-          <Value>&gt;Conflicten oplossen&lt;</Value>
-        </TranslationItem>
-        <TranslationItem Name="chkAutosquash" Property="Text">
-          <Source>Autosquash</Source>
-          <Value>Autosquash</Value>
-        </TranslationItem>
-        <TranslationItem Name="chkInteractive" Property="Text">
-          <Source>Interactive Rebase</Source>
-          <Value>Interactieve rebase</Value>
-        </TranslationItem>
-        <TranslationItem Name="chkPreserveMerges" Property="Text">
-          <Source>Preserve Merges</Source>
-          <Value>Samenvoegingen bewaren</Value>
-        </TranslationItem>
-        <TranslationItem Name="chkSpecificRange" Property="Text">
-          <Source>Specific range</Source>
-          <Value>Specifieke range</Value>
-        </TranslationItem>
-        <TranslationItem Name="label1" Property="Text">
-          <Source>Rebase current branch on top of another branch</Source>
-          <Value>Rebase huidige vertakking bovenop andere vertakking</Value>
-        </TranslationItem>
-        <TranslationItem Name="label2" Property="Text">
-          <Source>Rebase on</Source>
-          <Value>Rebase op</Value>
-        </TranslationItem>
-        <TranslationItem Name="label3" Property="Text">
-          <Source>Commits to re-apply:</Source>
-          <Value>Commits:</Value>
-        </TranslationItem>
-        <TranslationItem Name="lblCurrent" Property="Text">
-          <Source>Current branch:</Source>
-          <Value>Huidige vertakking:</Value>
-        </TranslationItem>
-        <TranslationItem Name="lblRangeFrom" Property="Text">
-          <Source>From (exc.)</Source>
-          <Value>Vanaf (excl.)</Value>
-        </TranslationItem>
-        <TranslationItem Name="lblRangeTo" Property="Text">
-          <Source>To</Source>
-          <Value>Naar</Value>
-        </TranslationItem>
-        <TranslationItem Name="Currentbranch" Property="Text" type="obsolete">
-          <Source>Current</Source>
-          <Value>Huidige</Value>
-        </TranslationItem>
-      </translationItems>
-    </TranslationCategory>
-    <TranslationCategory Name="FormRecentReposSettings">
-      <translationItems>
-        <TranslationItem Name="$this" Property="Text">
-          <Source>Recent repositories settings</Source>
-          <Value>Instelleingen voor recente opslagplaatsen</Value>
-        </TranslationItem>
-        <TranslationItem Name="Abort" Property="Text">
-          <Source>Cancel</Source>
-          <Value>Annuleren</Value>
-        </TranslationItem>
-        <TranslationItem Name="MostRecentLabel" Property="Text">
-          <Source>Most recent repositories</Source>
-          <Value>Meest recente opslagplaatsen</Value>
-        </TranslationItem>
-        <TranslationItem Name="Ok" Property="Text">
-          <Source>OK</Source>
-          <Value>OK</Value>
-        </TranslationItem>
-        <TranslationItem Name="anchorToLessToolStripMenuItem" Property="Text" type="unfinished">
-          <Source>Anchor to less recent repositories</Source>
-          <Value />
-        </TranslationItem>
-        <TranslationItem Name="anchorToMostToolStripMenuItem" Property="Text" type="unfinished">
-          <Source>Anchor to most recent repositories</Source>
-          <Value />
-        </TranslationItem>
-        <TranslationItem Name="comboMinWidthLabel" Property="Text" type="unfinished">
-          <Source>Combobox minimum width (0 = Autosize)</Source>
-          <Value />
-        </TranslationItem>
-        <TranslationItem Name="dontShortenRB" Property="Text">
-          <Source>Do not shorten  </Source>
-          <Value>Niet inkorten</Value>
-        </TranslationItem>
-        <TranslationItem Name="label1" Property="Text">
-          <Source>Less recent repositories</Source>
-          <Value>Mist recente opslagplaatsen</Value>
-        </TranslationItem>
-        <TranslationItem Name="maxRecentRepositories" Property="Text">
-          <Source>Maximum number of most recent repositories</Source>
-          <Value>Maximale aantal van meest recente opslagplaatsen</Value>
-        </TranslationItem>
-        <TranslationItem Name="middleDotRB" Property="Text">
-          <Source>Replace middle part with dots </Source>
-          <Value>Vervang middelste deel met puntjes</Value>
-        </TranslationItem>
-        <TranslationItem Name="mostSigDirRB" Property="Text">
-          <Source>The most significant directory </Source>
-          <Value>De meeste belangrijke directory</Value>
-        </TranslationItem>
-        <TranslationItem Name="removeAnchorToolStripMenuItem" Property="Text">
-          <Source>Remove anchor</Source>
-          <Value>Verwijder anker</Value>
-        </TranslationItem>
-        <TranslationItem Name="removeRecentToolStripMenuItem" Property="Text">
-          <Source>Remove from recent repositories</Source>
-          <Value>Verwijder van meest recente opslagplaatsen</Value>
-        </TranslationItem>
-        <TranslationItem Name="shorteningGB" Property="Text">
-          <Source>Shortening strategy</Source>
-          <Value>Inkort methode</Value>
-        </TranslationItem>
-        <TranslationItem Name="sortLessRecentRepos" Property="Text">
-          <Source>Sort less recent repositories alphabetically</Source>
-          <Value>Sorteer minst recente opslagplaatsen alfabetisch</Value>
-        </TranslationItem>
-        <TranslationItem Name="sortMostRecentRepos" Property="Text">
-          <Source>Sort most recent repositories alphabetically</Source>
-          <Value>Sorteer meest recente opslagplaatsen alfabetisch</Value>
-        </TranslationItem>
-      </translationItems>
-    </TranslationCategory>
-    <TranslationCategory Name="FormRemotes">
-      <translationItems>
-        <TranslationItem Name="$this" Property="Text">
-          <Source>Remote repositories</Source>
-          <Value>Externe opslagplaatsen</Value>
-        </TranslationItem>
-        <TranslationItem Name="BName" Property="HeaderText">
-          <Source>Name</Source>
-          <Value>Naam</Value>
-        </TranslationItem>
-        <TranslationItem Name="BranchName" Property="HeaderText">
-          <Source>Local branch name</Source>
-          <Value>Lokale vertakking naam</Value>
-        </TranslationItem>
-        <TranslationItem Name="Delete" Property="Text">
-          <Source>Delete</Source>
-          <Value>Verwijderen</Value>
-        </TranslationItem>
-        <TranslationItem Name="LoadSSHKey" Property="Text">
-          <Source>Load SSH key</Source>
-          <Value>Laad SSH sleutel</Value>
-        </TranslationItem>
-        <TranslationItem Name="MergeWith" Property="HeaderText">
-          <Source>Default merge with</Source>
-          <Value>Standaard samenvoegen met</Value>
-        </TranslationItem>
-        <TranslationItem Name="New" Property="Text">
-          <Source>New</Source>
-          <Value>Nieuw</Value>
-        </TranslationItem>
-        <TranslationItem Name="Prune" Property="Text">
-          <Source>Prune remote branches</Source>
-          <Value>Externe vertakkingen opschonen</Value>
-        </TranslationItem>
-        <TranslationItem Name="PuTTYSSH" Property="Text">
-          <Source>PuTTY SSH</Source>
-          <Value>PuTTY SSH</Value>
-        </TranslationItem>
-        <TranslationItem Name="RemoteCombo" Property="HeaderText">
-          <Source>Remote repository</Source>
-          <Value>Externe opslagplaats</Value>
-        </TranslationItem>
-        <TranslationItem Name="Save" Property="Text">
-          <Source>Save changes</Source>
-          <Value>Opslaan</Value>
-        </TranslationItem>
-        <TranslationItem Name="SaveDefaultPushPull" Property="Text">
-          <Source>Save</Source>
-          <Value>Opslaan</Value>
-        </TranslationItem>
-        <TranslationItem Name="SshBrowse" Property="Text">
-          <Source>Browse</Source>
-          <Value>Bladeren</Value>
-        </TranslationItem>
-        <TranslationItem Name="TestConnection" Property="Text">
-          <Source>Test connection</Source>
-          <Value>Test SSH verbinding</Value>
-        </TranslationItem>
-        <TranslationItem Name="UpdateBranch" Property="Text">
-          <Source>Update all remote branch info</Source>
-          <Value>Alle vertakkings informatie ophalen</Value>
-        </TranslationItem>
-        <TranslationItem Name="_hintDelete" Property="Text">
-          <Source>Delete</Source>
-          <Value>Verwijder</Value>
-        </TranslationItem>
-        <TranslationItem Name="_labelUrlAsFetch" Property="Text">
-          <Source>Fetch Url</Source>
-          <Value>Fetch Url</Value>
-        </TranslationItem>
-        <TranslationItem Name="_labelUrlAsFetchPush" Property="Text">
-          <Source>Url</Source>
-          <Value>Url</Value>
-        </TranslationItem>
-        <TranslationItem Name="_questionAutoPullBehaviour" Property="Text">
-          <Source>You have added a new remote repository.
-Do you want to automatically configure the default push and pull behavior for this remote?</Source>
-          <Value>U heeft een nieuwe externe opslagplaats toegevoegd.
-Wilt u automatisch het standaard push/pull gedrag installen?</Value>
-        </TranslationItem>
-        <TranslationItem Name="_questionAutoPullBehaviourCaption" Property="Text">
-          <Source>New remote</Source>
-          <Value>Nieuwe</Value>
-        </TranslationItem>
-        <TranslationItem Name="_questionDeleteRemote" Property="Text">
-          <Source>Are you sure you want to delete this remote?</Source>
-          <Value>Weet u zeker dat u deze externe opslagplaats wilt verwijderen?</Value>
-        </TranslationItem>
-        <TranslationItem Name="_questionDeleteRemoteCaption" Property="Text">
-          <Source>Delete</Source>
-          <Value>Verwijder</Value>
-        </TranslationItem>
-        <TranslationItem Name="_remoteBranchDataError" Property="Text">
-          <Source>Invalid ´{1}´ found for branch ´{0}´.
-Value has been reset to empty value.</Source>
-          <Value>Ongeldig '{1}' gevonden in vertakking '{0}'
-De waarde is teruggezet naar een lege waarde.</Value>
-        </TranslationItem>
-        <TranslationItem Name="_sshKeyOpenCaption" Property="Text">
-          <Source>Select ssh key file</Source>
-          <Value>Selecteer SSH sleutel bestand</Value>
-        </TranslationItem>
-        <TranslationItem Name="_sshKeyOpenFilter" Property="Text">
-          <Source>Private key (*.ppk)</Source>
-          <Value>Private key (*.ppk)</Value>
-        </TranslationItem>
-        <TranslationItem Name="_warningNoKeyEntered" Property="Text">
-          <Source>No SSH key file entered</Source>
-          <Value>Geen SSH sleutel bestand opgegeven</Value>
-        </TranslationItem>
-        <TranslationItem Name="_warningValidRemote" Property="Text">
-          <Source>You need to configure a valid url for this remote</Source>
-          <Value>Er is geen geldige url voor deze externe opslagplaats ingesteld</Value>
-        </TranslationItem>
-        <TranslationItem Name="_warningValidRemoteCaption" Property="Text">
-          <Source>Url needed</Source>
-          <Value>Url benodigd</Value>
-        </TranslationItem>
-        <TranslationItem Name="buttonClose" Property="Text">
-          <Source>Close</Source>
-          <Value>Sluiten</Value>
-        </TranslationItem>
-        <TranslationItem Name="checkBoxSepPushUrl" Property="Text">
-          <Source>Separate Push Url</Source>
-          <Value>Aparte push Url</Value>
-        </TranslationItem>
-        <TranslationItem Name="dataGridViewTextBoxColumn1" Property="HeaderText">
-          <Source>Name</Source>
-          <Value>Naam</Value>
-        </TranslationItem>
-        <TranslationItem Name="groupBox1" Property="Text">
-          <Source>Details</Source>
-          <Value>Details</Value>
-        </TranslationItem>
-        <TranslationItem Name="label1" Property="Text">
-          <Source>Name</Source>
-          <Value>Naam</Value>
-        </TranslationItem>
-        <TranslationItem Name="label2" Property="Text">
-          <Source>Url</Source>
-          <Value>Url</Value>
-        </TranslationItem>
-        <TranslationItem Name="label3" Property="Text">
-          <Source>Private key file</Source>
-          <Value>Geheime sleutel</Value>
-        </TranslationItem>
-        <TranslationItem Name="label4" Property="Text">
-          <Source>Local branch name</Source>
-          <Value>Lokale vertakking</Value>
-        </TranslationItem>
-        <TranslationItem Name="label5" Property="Text">
-          <Source>Remote repository</Source>
-          <Value>Externe repositorie</Value>
-        </TranslationItem>
-        <TranslationItem Name="label6" Property="Text">
-          <Source>Default merge with</Source>
-          <Value>Samenvoegen met</Value>
-        </TranslationItem>
-        <TranslationItem Name="labelPushUrl" Property="Text">
-          <Source>Push Url</Source>
-          <Value>Push Url</Value>
-        </TranslationItem>
-        <TranslationItem Name="nameDataGridViewTextBoxColumn" Property="HeaderText">
-          <Source>Branch</Source>
-          <Value>Vertakking</Value>
-        </TranslationItem>
-        <TranslationItem Name="tabPage1" Property="Text">
-          <Source>Remote repositories</Source>
-          <Value>Externe opslagplaatsen</Value>
-        </TranslationItem>
-        <TranslationItem Name="tabPage2" Property="Text">
-          <Source>Default pull behavior (fetch &amp; merge)</Source>
-          <Value>Standaard ophaal gedrag (ophalen &amp; samenvoegen)</Value>
-        </TranslationItem>
-      </translationItems>
-    </TranslationCategory>
-    <TranslationCategory Name="FormRenameBranch">
-      <translationItems>
-        <TranslationItem Name="$this" Property="Text">
-          <Source>Rename branch</Source>
-          <Value>Hernoem vertakking</Value>
-        </TranslationItem>
-        <TranslationItem Name="Ok" Property="Text">
-          <Source>Rename</Source>
-          <Value>Hernoem</Value>
-        </TranslationItem>
-        <TranslationItem Name="_branchRenameFailed" Property="Text">
-          <Source>Rename failed.</Source>
-          <Value>Hernoemen mislukt.</Value>
-        </TranslationItem>
-        <TranslationItem Name="label1" Property="Text">
-          <Source>New name</Source>
-          <Value>Nieuwe naam</Value>
-        </TranslationItem>
-      </translationItems>
-    </TranslationCategory>
-    <TranslationCategory Name="FormResetChanges">
-      <translationItems>
-        <TranslationItem Name="$this" Property="Text">
-          <Source>Reset changes</Source>
-          <Value>Alle wijzigingen ongedaan maken</Value>
-        </TranslationItem>
-        <TranslationItem Name="btnCancel" Property="Text">
-          <Source>Cancel</Source>
-          <Value>Annuleren</Value>
-        </TranslationItem>
-        <TranslationItem Name="btnReset" Property="Text">
-          <Source>Reset</Source>
-          <Value>Resetten</Value>
-        </TranslationItem>
-        <TranslationItem Name="cbDeleteNewFilesAndDirectories" Property="Text">
-          <Source>Also delete new files and/or directories</Source>
-          <Value>Ook nieuwe bestanden en/of directories</Value>
-        </TranslationItem>
-        <TranslationItem Name="label1" Property="Text">
-          <Source>Are you sure you want to reset your changes?</Source>
-          <Value>Weet u zeker dat u de wijzigingen ongedaan wilt maken?</Value>
-        </TranslationItem>
-        <TranslationItem Name="label2" Property="Text">
-          <Source>This will delete any uncommitted work.</Source>
-          <Value>Deze actie maakt al het niet gecommitte werk ongedaan.</Value>
-        </TranslationItem>
-      </translationItems>
-    </TranslationCategory>
-    <TranslationCategory Name="FormResetCurrentBranch">
-      <translationItems>
-        <TranslationItem Name="$this" Property="Text">
-          <Source>Reset current branch</Source>
-          <Value>Reset huidige vertakking</Value>
-        </TranslationItem>
-        <TranslationItem Name="Cancel" Property="Text">
-          <Source>Cancel</Source>
-          <Value>Annuleren</Value>
-        </TranslationItem>
-        <TranslationItem Name="Hard" Property="Text" type="unfinished">
-          <Source>Hard: reset working dir and index
-(discard ALL local changes, even uncommitted changes)</Source>
-          <OldSource>Hard: reset working dir and index (discard ALL local changes, even uncommitted changes)</OldSource>
-          <Value>Hard: reset werk directory en indes (maak ALLE lokale wijzigingen ongedaan, ook wijzigingen die nog niet gecommit zijn)</Value>
-        </TranslationItem>
-        <TranslationItem Name="Mixed" Property="Text">
-          <Source>Mixed: leave working dir untouched, reset index</Source>
-          <Value>Gemixed: laat werk directorie ongedeerd, reset index</Value>
-        </TranslationItem>
-        <TranslationItem Name="Ok" Property="Text">
-          <Source>OK</Source>
-          <Value>OK</Value>
-        </TranslationItem>
-        <TranslationItem Name="Soft" Property="Text">
-          <Source>Soft: leave working dir and index untouched</Source>
-          <Value>Zacht: laat werk directory en index ongedeerd</Value>
-        </TranslationItem>
-        <TranslationItem Name="branchInfo" Property="Text" type="unfinished">
-          <Source>Reset branch '{0}' to revision:</Source>
-          <OldSource>Reset {0} to:</OldSource>
-          <Value>Reset {0} naar:</Value>
-        </TranslationItem>
-        <TranslationItem Name="groupBox1" Property="Text">
-          <Source>Reset type</Source>
-          <Value>Reset type</Value>
-        </TranslationItem>
-        <TranslationItem Name="resetCaption" Property="Text">
-          <Source>Reset branch</Source>
-          <Value>Vertakking terugzetten</Value>
-        </TranslationItem>
-        <TranslationItem Name="resetHardWarning" Property="Text">
-          <Source>You are about to discard ALL local changes, are you sure?</Source>
-          <Value>U staat op het punt alle locale wijzigingen ongedaan te maken. Weet u dit zeker?</Value>
-        </TranslationItem>
-        <TranslationItem Name="authorInfo" Property="Text" type="obsolete">
-          <Source>Author: {0}</Source>
-          <Value>Auteur: {0}</Value>
-        </TranslationItem>
-        <TranslationItem Name="commitInfo" Property="Text" type="obsolete">
-          <Source>Commit: {0}</Source>
-          <Value>Commit: {0}</Value>
-        </TranslationItem>
-        <TranslationItem Name="commitMessage" Property="Text" type="obsolete">
-          <Source>Message: {0}</Source>
-          <Value>Bericht: {0}</Value>
-        </TranslationItem>
-        <TranslationItem Name="dateInfo" Property="Text" type="obsolete">
-          <Source>Commit date: {0}</Source>
-          <Value>Commit datum: {0}</Value>
-        </TranslationItem>
-      </translationItems>
-    </TranslationCategory>
-    <TranslationCategory Name="FormResolveConflicts">
-      <translationItems>
-        <TranslationItem Name="$this" Property="Text">
-          <Source>Resolve merge conflicts</Source>
-          <Value>Samenvoeg conflicten oplossen</Value>
-        </TranslationItem>
-        <TranslationItem Name="ContextChooseBase" Property="Text">
-          <Source>Choose base</Source>
-          <Value>Kies basis versie</Value>
-        </TranslationItem>
-        <TranslationItem Name="ContextChooseLocal" Property="Text">
-          <Source>Choose local</Source>
-          <Value>Kies lokaal</Value>
-        </TranslationItem>
-        <TranslationItem Name="ContextChooseRemote" Property="Text">
-          <Source>Choose remote</Source>
-          <Value>Kies externe versie</Value>
-        </TranslationItem>
-        <TranslationItem Name="ContextMarkAsSolved" Property="Text">
-          <Source>Mark conflict as solved</Source>
-          <Value>Markeer conflict als opgelost</Value>
-        </TranslationItem>
-        <TranslationItem Name="ContextOpenBaseWith" Property="Text">
-          <Source>Open base with</Source>
-          <Value>Openen basis versie met</Value>
-        </TranslationItem>
-        <TranslationItem Name="ContextOpenLocalWith" Property="Text">
-          <Source>Open local with</Source>
-          <Value>Open lokale versie met</Value>
-        </TranslationItem>
-        <TranslationItem Name="ContextOpenRemoteWith" Property="Text">
-          <Source>Open remote with</Source>
-          <Value>Open externe versie met</Value>
-        </TranslationItem>
-        <TranslationItem Name="ContextSaveBaseAs" Property="Text">
-          <Source>Save base as</Source>
-          <Value>Basis versie opslaan als</Value>
-        </TranslationItem>
-        <TranslationItem Name="ContextSaveLocalAs" Property="Text">
-          <Source>Save local as</Source>
-          <Value>Lokale versie opslaan als</Value>
-        </TranslationItem>
-        <TranslationItem Name="ContextSaveRemoteAs" Property="Text">
-          <Source>Save remote as</Source>
-          <Value>Externe versie opslaan als</Value>
-        </TranslationItem>
-        <TranslationItem Name="FileName" Property="HeaderText">
-          <Source>Filename</Source>
-          <Value>Bestandsnaam</Value>
-        </TranslationItem>
-        <TranslationItem Name="OpenMergetool" Property="Text">
-          <Source>Open in mergetool</Source>
-          <Value>Openen in samenvoeg tool</Value>
-        </TranslationItem>
-        <TranslationItem Name="Rescan" Property="Text">
-          <Source>Rescan mergeconflicts</Source>
-          <Value>Verversen</Value>
-        </TranslationItem>
-        <TranslationItem Name="Reset" Property="Text">
-          <Source>Abort</Source>
-          <Value>Stoppen</Value>
-        </TranslationItem>
-        <TranslationItem Name="_abortCurrentOpperation" Property="Text" type="unfinished">
-          <Source>You can abort the current operation by resetting changes.
-All changes since the last commit will be deleted.
-
-Do you want to reset changes?</Source>
-          <Value />
-        </TranslationItem>
-        <TranslationItem Name="_abortCurrentOpperationCaption" Property="Text">
-          <Source>Abort</Source>
-          <Value>Afbreken</Value>
-        </TranslationItem>
-        <TranslationItem Name="_allFilesFilter" Property="Text">
-          <Source>All files (*.*)</Source>
-          <Value>Alle bestanden (*.*)</Value>
-        </TranslationItem>
-        <TranslationItem Name="_areYouSureYouWantDeleteFiles" Property="Text">
-          <Source>Are you sure you want to DELETE all changes?
-
-This action cannot be made undone.</Source>
-          <Value>Weet u zeker dat u de wijzigingen wilt verwijderen? Deze actie kan niet ongedaan gemaakt worden.</Value>
-        </TranslationItem>
-        <TranslationItem Name="_areYouSureYouWantDeleteFilesCaption" Property="Text">
-          <Source>WARNING!</Source>
-          <Value>WAARSCHUWING!</Value>
-        </TranslationItem>
-        <TranslationItem Name="_binaryFileWarningCaption" Property="Text">
-          <Source>Warning</Source>
-          <Value>Waarschuwing</Value>
-        </TranslationItem>
-        <TranslationItem Name="_button1Text" Property="Text">
-          <Source>Open in</Source>
-          <Value>Openen in</Value>
-        </TranslationItem>
-        <TranslationItem Name="_chooseBaseFileFailedText" Property="Text">
-          <Source>Choose base file failed.</Source>
-          <Value>Kies basis bestand mislukt.</Value>
-        </TranslationItem>
-        <TranslationItem Name="_chooseLocalFileFailedText" Property="Text">
-          <Source>Choose local file failed.</Source>
-          <Value>Kies lokaal bestand mislukt.</Value>
-        </TranslationItem>
-        <TranslationItem Name="_chooseRemoteFileFailedText" Property="Text">
-          <Source>Choose remote file failed.</Source>
-          <Value>Kies extern bestand mislukt.</Value>
-        </TranslationItem>
-        <TranslationItem Name="_conflictedFilesContextMenuText" Property="Text">
-          <Source>Solve</Source>
-          <Value>Oplossen</Value>
-        </TranslationItem>
-        <TranslationItem Name="_contextChooseLocalMergeText" Property="Text">
-          <Source>Choose local (ours)</Source>
-          <Value>Kies lokale versie (onze)</Value>
-        </TranslationItem>
-        <TranslationItem Name="_contextChooseLocalRebaseText" Property="Text">
-          <Source>Choose local (theirs)</Source>
-          <Value>Kies lokale versie (hun)</Value>
-        </TranslationItem>
-        <TranslationItem Name="_contextChooseRemoteMergeText" Property="Text">
-          <Source>Choose remote (theirs)</Source>
-          <Value>Kies externe versie (hun)</Value>
-        </TranslationItem>
-        <TranslationItem Name="_contextChooseRemoteRebaseText" Property="Text">
-          <Source>Choose remote (ours)</Source>
-          <Value>Kies externe versie (onze)</Value>
-        </TranslationItem>
-        <TranslationItem Name="_currentFormatFilter" Property="Text">
-          <Source>Current format (*.{0})</Source>
-          <Value>Huidige formaat (*.{0})</Value>
-        </TranslationItem>
-        <TranslationItem Name="_failureWhileOpenFile" Property="Text">
-          <Source>Open temporary file failed.</Source>
-          <Value>Openen van tijdelijk bestand mislukt.</Value>
-        </TranslationItem>
-        <TranslationItem Name="_failureWhileSaveFile" Property="Text">
-          <Source>Save file failed.</Source>
-          <Value>Bestand opslaan mislukt.</Value>
-        </TranslationItem>
-        <TranslationItem Name="_noBaseFileMergeCaption" Property="Text">
-          <Source>Merge</Source>
-          <Value>Samenvoegen</Value>
-        </TranslationItem>
-        <TranslationItem Name="_openMergeToolItemText" Property="Text">
-          <Source>Open in</Source>
-          <Value>Openen in</Value>
-        </TranslationItem>
-        <TranslationItem Name="_resetItemMergeText" Property="Text">
-          <Source>Abort merge</Source>
-          <Value>Samenvoegen afbreken</Value>
-        </TranslationItem>
-        <TranslationItem Name="_resetItemRebaseText" Property="Text">
-          <Source>Abort rebase</Source>
-          <Value>Rebase afbreken</Value>
-        </TranslationItem>
-        <TranslationItem Name="allConflictsResolved" Property="Text">
-          <Source>All mergeconflicts are resolved, you can commit.
-Do you want to commit now?</Source>
-          <Value>Alle samenvoeg conflicten zijn opgelost, u kunt nu committen.
-Wilt u nu committen?</Value>
-        </TranslationItem>
-        <TranslationItem Name="allConflictsResolvedCaption" Property="Text">
-          <Source>Commit</Source>
-          <Value>Commit</Value>
-        </TranslationItem>
-        <TranslationItem Name="askMergeConflictSolved" Property="Text">
-          <Source>Is the mergeconflict solved?</Source>
-          <Value>Is het samenvoeg conflict opgelost?</Value>
-        </TranslationItem>
-        <TranslationItem Name="askMergeConflictSolvedAfterCustomMergeScript" Property="Text">
-          <Source>The merge conflict need to be solved and the result must be saved as:
-{0}
-
-Is the mergeconflict solved?</Source>
-          <Value>Het samenvoeg conflict moet worden opgelost en het resultaat moet worden opgeslagen als: 
-{0} 
-
-Is het samenvoeg conflict opgelost?</Value>
-        </TranslationItem>
-        <TranslationItem Name="askMergeConflictSolvedCaption" Property="Text">
-          <Source>Conflict solved?</Source>
-          <Value>Conflict opgelost?</Value>
-        </TranslationItem>
-        <TranslationItem Name="authorDataGridViewTextBoxColumn" Property="HeaderText">
-          <Source>Author</Source>
-          <Value>Auteur</Value>
-        </TranslationItem>
-        <TranslationItem Name="chooseLocalButtonText" Property="Text">
-          <Source>Choose local</Source>
-          <Value>Kies lokaal</Value>
-        </TranslationItem>
-        <TranslationItem Name="chooseRemoteButtonText" Property="Text">
-          <Source>Choose remote</Source>
-          <Value>Kier extern</Value>
-        </TranslationItem>
-        <TranslationItem Name="commitGuidDataGridViewTextBoxColumn" Property="HeaderText">
-          <Source>CommitGuid</Source>
-          <Value>CommitGuid</Value>
-        </TranslationItem>
-        <TranslationItem Name="conflictDescription" Property="Text">
-          <Source>Select file</Source>
-          <Value>Selecteer bestand</Value>
-        </TranslationItem>
-        <TranslationItem Name="dateDataGridViewTextBoxColumn" Property="HeaderText">
-          <Source>Date</Source>
-          <Value>Datum</Value>
-        </TranslationItem>
-        <TranslationItem Name="deleteFileButtonText" Property="Text">
-          <Source>Delete file</Source>
-          <Value>Verwijder bestand</Value>
-        </TranslationItem>
-        <TranslationItem Name="deleted" Property="Text">
-          <Source>deleted</Source>
-          <Value>verwijderd</Value>
-        </TranslationItem>
-        <TranslationItem Name="fileBinairyChooseLocalBaseRemote" Property="Text" type="unfinished">
-          <Source>File ({0}) appears to be a binary file.
-Choose to keep the local({1}), remote({2}) or base file.</Source>
-          <Value>Bestand ({0}) lijkt een binair bestand te zijn.
-Kies of u het lokale({1}), het externe({2}) of het basis bestand wilt houden.</Value>
-        </TranslationItem>
-        <TranslationItem Name="fileChangeLocallyAndRemotely" Property="Text">
-          <Source>The file has been changed both locally({0}) and remotely({1}). Merge the changes.</Source>
-          <Value>Het bestand is zowel lokaal({0}) als extern({1}) gewijzigd. Voeg de wijzigingen samen.</Value>
-        </TranslationItem>
-        <TranslationItem Name="fileCreatedLocallyAndRemotely" Property="Text">
-          <Source>A file with the same name has been created locally({0}) and remotely({1}). Choose the file you want to keep or merge the files.</Source>
-          <Value>Een bestand met dezelfde naam is zowel locaal({0}) als extern({1}) aangemaakt. Kies het bestand dat u wilt bewaren of voeg de bestanden samen.</Value>
-        </TranslationItem>
-        <TranslationItem Name="fileCreatedLocallyAndRemotelyLong" Property="Text" type="unfinished">
-          <Source>File {0} does not have a base revision.
-A file with the same name has been created locally({1}) and remotely({2}) causing this conflict.
-
-Choose the file you want to keep, merge the files or delete the file?</Source>
-          <Value>Bestand {0} heeft geen basis revisie.
-Een bestand met dezelfde naam is zowel lokaal({1})  als extern({2}) aangemaakt.
-
-Kies het bestand dat u wilt bewaren, voeg de bestanden samen of verwijder het bestand.</Value>
-        </TranslationItem>
-        <TranslationItem Name="fileDeletedLocallyAndModifiedRemotely" Property="Text">
-          <Source>The file has been deleted locally({0}) and modified remotely({1}). Choose to delete the file or keep the modified version.</Source>
-          <Value>Het bestand is lokaal({0}) verwijderd maar is extern({1}) aangepast. Kies of u het gewijzigde bestand wilt bewaren of het bestand wilt verwijderen.</Value>
-        </TranslationItem>
-        <TranslationItem Name="fileDeletedLocallyAndModifiedRemotelyLong" Property="Text" type="unfinished">
-          <Source>File {0} does not have a local revision.
-The file has been deleted locally({1}) but modified remotely({2}).
-
-Choose to delete the file or keep the modified version.</Source>
-          <Value>Het bestand {0} heeft geen lokale revisie.
-Het bestand is lokaal({1}) verwijderd maar is extern({2}) aangepast.
-
-Kies of u het gewijzigde bestand wilt bewaren of het bestand wilt verwijderen.
-</Value>
-        </TranslationItem>
-        <TranslationItem Name="fileHistoryToolStripMenuItem" Property="Text">
-          <Source>File history</Source>
-          <Value>Bestands geschiedenis</Value>
-        </TranslationItem>
-        <TranslationItem Name="fileIsBinary" Property="Text">
-          <Source>The selected file appears to be a binary file.
-Are you sure you want to open this file in {0}?</Source>
-          <Value>Het geselecteerde bestand is een binair bestand.
-Weet u zeker dat u dit bestand wilt openen met {0}?</Value>
-        </TranslationItem>
-        <TranslationItem Name="fileModifiedLocallyAndDelededRemotely" Property="Text">
-          <Source>The file has been modified locally({0}) and deleted remotely({1}). Choose to delete the file or keep the modified version.</Source>
-          <Value>Het bestand is lokaal aangepast({0}) en extern({1}) verwijderd. Kies of u het gewijzigde bestand wilt bewaren of het bestand wilt verwijderen.</Value>
-        </TranslationItem>
-        <TranslationItem Name="fileModifiedLocallyAndDelededRemotelyLong" Property="Text" type="unfinished">
-          <Source>File {0} does not have a remote revision.
-The file has been modified locally({1}) but deleted remotely({2}).
-
-Choose to delete the file or keep the modified version.</Source>
-          <Value>het bestand {0} heeft geen externe revisie.
-Het bestand is lokaal({1}) aangepast maar is extern({2}) verwijderd.
-
-Kies of u het gewijzigde bestand wilt bewaren of het bestand wilt verwijderen.</Value>
-        </TranslationItem>
-        <TranslationItem Name="fileNameDataGridViewTextBoxColumn" Property="HeaderText">
-          <Source>FileName</Source>
-          <Value>Bestandsnaam</Value>
-        </TranslationItem>
-        <TranslationItem Name="fileUnchangedAfterMerge" Property="Text">
-          <Source>The file has not been modified by the merge. Usually this means that the file has been saved to the wrong location.
-
-The merge conflict will not be marked as solved. Please try again.</Source>
-          <Value>Het bestand is niet gewijzigd door de samenvoegen. Meestal betekent dit dat het bestand is opgeslagen op de verkeerde locatie. 
-
-Het samenvoegen conflict zal niet worden gemarkeerd als opgelost. Probeer het opnieuw.</Value>
-        </TranslationItem>
-        <TranslationItem Name="guidDataGridViewTextBoxColumn" Property="HeaderText">
-          <Source>Guid</Source>
-          <Value>Guid</Value>
-        </TranslationItem>
-        <TranslationItem Name="itemTypeDataGridViewTextBoxColumn" Property="HeaderText" type="unfinished">
-          <Source>ItemType</Source>
-          <Value />
-        </TranslationItem>
-        <TranslationItem Name="keepBaseButtonText" Property="Text">
-          <Source>Keep base file</Source>
-          <Value>Bewaar basis bestand</Value>
-        </TranslationItem>
-        <TranslationItem Name="keepModifiedButtonText" Property="Text">
-          <Source>Keep modified</Source>
-          <Value>Bewaar wijzigingen</Value>
-        </TranslationItem>
-        <TranslationItem Name="label1" Property="Text">
-          <Source>Unresolved merge conflicts</Source>
-          <Value>Niet opgeloste samenvoeg conflicten</Value>
-        </TranslationItem>
-        <TranslationItem Name="label2" Property="Text">
-          <Source>Base</Source>
-          <Value>Basis</Value>
-        </TranslationItem>
-        <TranslationItem Name="label5" Property="Text">
-          <Source>Remote</Source>
-          <Value>Extern</Value>
-        </TranslationItem>
-        <TranslationItem Name="label7" Property="Text">
-          <Source>Local</Source>
-          <Value>Lokaal</Value>
-        </TranslationItem>
-        <TranslationItem Name="merge" Property="Text">
-          <Source>Merge</Source>
-          <Value>Samenvoegen</Value>
-        </TranslationItem>
-        <TranslationItem Name="mergeConflictIsSubmodule" Property="Text" type="unfinished">
-          <Source>The selected mergeconflict is a submodule.
-Stage current submodule commit?</Source>
-          <OldSource>The selected mergeconflict is a submodule. Mark conflict as resolved?</OldSource>
-          <Value>Het geselecteerde samenvoeg conflict is een submodule. Wilt u dit conflict als opgelost markeren?</Value>
-        </TranslationItem>
-        <TranslationItem Name="mergeConflictIsSubmoduleCaption" Property="Text">
-          <Source>Submodule</Source>
-          <Value>Submodule</Value>
-        </TranslationItem>
-        <TranslationItem Name="modeDataGridViewTextBoxColumn" Property="HeaderText">
-          <Source>Mode</Source>
-          <Value>Mode</Value>
-        </TranslationItem>
-        <TranslationItem Name="nameDataGridViewTextBoxColumn" Property="HeaderText">
-          <Source>Name</Source>
-          <Value>Naam</Value>
-        </TranslationItem>
-        <TranslationItem Name="noBase" Property="Text">
-          <Source>no base</Source>
-          <Value>geen basis bestand</Value>
-        </TranslationItem>
-        <TranslationItem Name="noBaseRevision" Property="Text" type="unfinished">
-          <Source>There is no base revision for {0}.
-Fall back to 2-way merge?</Source>
-          <Value>Er is geen basis revisie voor {0}.
-Terugvallen op 2-weg samenvoeging?</Value>
-        </TranslationItem>
-        <TranslationItem Name="noMergeTool" Property="Text">
-          <Source>There is no mergetool configured. Please go to settings and set a mergetool!</Source>
-          <Value>Er is geen mergetool geconfigureerd. Ga eerst naar settings en stel een mergetool in.</Value>
-        </TranslationItem>
-        <TranslationItem Name="openMergeToolBtn" Property="Text">
-          <Source>Open in mergetool</Source>
-          <Value>Openen in samenvoegtool</Value>
-        </TranslationItem>
-        <TranslationItem Name="openToolStripMenuItem" Property="Text">
-          <Source>Open</Source>
-          <Value>Openen</Value>
-        </TranslationItem>
-        <TranslationItem Name="openWithToolStripMenuItem" Property="Text">
-          <Source>Open With</Source>
-          <Value>Openen met</Value>
-        </TranslationItem>
-        <TranslationItem Name="ours" Property="Text">
-          <Source>ours</Source>
-          <Value>onze</Value>
-        </TranslationItem>
-        <TranslationItem Name="stageFilename" Property="Text">
-          <Source>Stage {0}</Source>
-          <Value>Klaarzetten {0}</Value>
-        </TranslationItem>
-        <TranslationItem Name="startMergetool" Property="Text">
-          <Source>Start mergetool</Source>
-          <Value>Samenvoeg tool</Value>
-        </TranslationItem>
-        <TranslationItem Name="theirs" Property="Text">
-          <Source>theirs</Source>
-          <Value>hun</Value>
-        </TranslationItem>
-        <TranslationItem Name="uskUseCustomMergeScript" Property="Text">
-          <Source>There is a custom merge script ({0}) for this file type.
-
-Do you want to use this custom merge script?</Source>
-          <Value>Er is een aangepaste samenvoeg script ({0}) voor dit type bestand. 
-
-Wilt u dit script gebruiken om samen te voegen?</Value>
-        </TranslationItem>
-        <TranslationItem Name="uskUseCustomMergeScriptCaption" Property="Text">
-          <Source>Custom merge script</Source>
-          <Value>Aangepast samenvoeg script</Value>
-        </TranslationItem>
-      </translationItems>
-    </TranslationCategory>
-    <TranslationCategory Name="FormRevertCommit">
-      <translationItems>
-        <TranslationItem Name="$this" Property="Text">
-          <Source>Revert commit</Source>
-          <Value>Commit ongedaan maken</Value>
-        </TranslationItem>
-        <TranslationItem Name="AutoCommit" Property="Text">
-          <Source>Automatically create a commit</Source>
-          <Value>Maak automatisch een nieuwe commit aan wanneer er geen samenvoeg problemen zijn.</Value>
-        </TranslationItem>
-        <TranslationItem Name="BranchInfo" Property="Text">
-          <Source>Revert this commit:</Source>
-          <Value>Maak deze commit ongedaan:</Value>
-        </TranslationItem>
-        <TranslationItem Name="ParentsLabel" Property="Text">
-          <Source>This commit is a merge, select parent:</Source>
-          <Value>Deze revisie is een samenvoeging, selecteer voorganger:</Value>
-        </TranslationItem>
-        <TranslationItem Name="Revert" Property="Text">
-          <Source>Revert this commit</Source>
-          <Value>Maak deze commit ongedaan:</Value>
-        </TranslationItem>
-        <TranslationItem Name="_noneParentSelectedText" Property="Text">
-          <Source>None parent is selected!</Source>
-          <Value>Geen ouder geselecteerd!</Value>
-        </TranslationItem>
-        <TranslationItem Name="_noneParentSelectedTextCaption" Property="Text">
-          <Source>Error</Source>
-          <Value>Error</Value>
-        </TranslationItem>
-        <TranslationItem Name="columnHeader1" Property="Text">
-          <Source>No.</Source>
-          <Value>Nr.</Value>
-        </TranslationItem>
-        <TranslationItem Name="columnHeader2" Property="Text">
-          <Source>Message</Source>
-          <Value>Bericht</Value>
-        </TranslationItem>
-        <TranslationItem Name="columnHeader3" Property="Text">
-          <Source>Author</Source>
-          <Value>Auteur</Value>
-        </TranslationItem>
-        <TranslationItem Name="columnHeader4" Property="Text">
-          <Source>Date</Source>
-          <Value>Datum</Value>
-        </TranslationItem>
-      </translationItems>
-    </TranslationCategory>
-    <TranslationCategory Name="FormRevisionFilter">
-      <translationItems>
-        <TranslationItem Name="$this" Property="Text">
-          <Source>Filter</Source>
-          <Value>Filter</Value>
-        </TranslationItem>
-        <TranslationItem Name="CurrentBranchOnlyCheck" Property="Text">
-          <Source>Show current branch only</Source>
-          <Value>Toon alleen de huidige vertakking</Value>
-        </TranslationItem>
-        <TranslationItem Name="Ok" Property="Text">
-          <Source>OK</Source>
-          <Value>OK</Value>
-        </TranslationItem>
-        <TranslationItem Name="label1" Property="Text">
-          <Source>Since</Source>
-          <Value>Sinds</Value>
-        </TranslationItem>
-        <TranslationItem Name="label2" Property="Text">
-          <Source>Until</Source>
-          <Value>Tot</Value>
-        </TranslationItem>
-        <TranslationItem Name="label3" Property="Text">
-          <Source>Author</Source>
-          <Value>Auteur</Value>
-        </TranslationItem>
-        <TranslationItem Name="label4" Property="Text">
-          <Source>Committer</Source>
-          <Value>Committer</Value>
-        </TranslationItem>
-        <TranslationItem Name="label5" Property="Text">
-          <Source>Message</Source>
-          <Value>Bericht</Value>
-        </TranslationItem>
-        <TranslationItem Name="label6" Property="Text">
-          <Source>Ignore case</Source>
-          <Value>Negeer hoofdletters</Value>
-        </TranslationItem>
-        <TranslationItem Name="label7" Property="Text">
-          <Source>Limit</Source>
-          <Value>Limiet</Value>
-        </TranslationItem>
-        <TranslationItem Name="label8" Property="Text">
-          <Source>File filter</Source>
-          <Value>Bestands filter</Value>
-        </TranslationItem>
-        <TranslationItem Name="label9" Property="Text">
-          <Source>Branches</Source>
-          <Value>Vertakkingen</Value>
-        </TranslationItem>
-      </translationItems>
-    </TranslationCategory>
-    <TranslationCategory Name="FormSelectMultipleBranches">
-      <translationItems>
-        <TranslationItem Name="$this" Property="Text">
-          <Source>Select multiple branches</Source>
-          <Value>Selecteer meerdere vertakkingen</Value>
-        </TranslationItem>
-        <TranslationItem Name="okButton" Property="Text">
-          <Source>OK</Source>
-          <Value>OK</Value>
-        </TranslationItem>
-        <TranslationItem Name="selectBranchesLabel" Property="Text">
-          <Source>Select branches</Source>
-          <Value>Selecteer vertakkingen</Value>
-        </TranslationItem>
-      </translationItems>
-    </TranslationCategory>
-    <TranslationCategory Name="FormSettings">
-      <translationItems>
-        <TranslationItem Name="$this" Property="Text">
-          <Source>Settings</Source>
-          <Value>Instellingen</Value>
-        </TranslationItem>
-        <TranslationItem Name="_cantFindGitMessage" Property="Text" type="unfinished">
-          <Source>The command to run git is not configured correct.
-You need to set the correct path to be able to use GitExtensions.
-
-Do you want to set the correct command now? If not Global and Local Settings will not be saved.</Source>
-          <Value />
-        </TranslationItem>
-        <TranslationItem Name="_cantFindGitMessageCaption" Property="Text">
-          <Source>Incorrect path</Source>
-          <Value>Foutief pad</Value>
-        </TranslationItem>
-        <TranslationItem Name="_loadingSettingsFailed" Property="Text">
-          <Source>Could not load settings.</Source>
-          <Value>Kan instellingen niet laden</Value>
-        </TranslationItem>
-        <TranslationItem Name="buttonApply" Property="Text">
-          <Source>Apply</Source>
-          <Value>Toepassen</Value>
-        </TranslationItem>
-        <TranslationItem Name="buttonCancel" Property="Text">
-          <Source>Cancel</Source>
-          <Value>Annuleren</Value>
-        </TranslationItem>
-        <TranslationItem Name="buttonDiscard" Property="Text">
-          <Source>Discard</Source>
-          <Value>Verwerpen</Value>
-        </TranslationItem>
-        <TranslationItem Name="buttonOk" Property="Text">
-          <Source>OK</Source>
-          <Value>OK</Value>
-        </TranslationItem>
-        <TranslationItem Name="label10" Property="Text">
-          <Source>You need to set the correct path to 
-git.cmd before you can change
-any global setting.
-</Source>
-          <Value>Het juiste pad naar git.cmd moet 
-gezet zijn om globale instellingen 
-te kunnen wijzigen.</Value>
-        </TranslationItem>
-        <TranslationItem Name="labelInstantSaveNotice" Property="Text" type="unfinished">
-          <Source>Changes on the selected page will be saved instantly. 
-Therefore the Cancel button does NOT revert any changes made.</Source>
-          <Value />
-        </TranslationItem>
-        <TranslationItem Name="labelSettingsPageTitle" Property="Text" type="obsolete">
-          <Source>...title...</Source>
-          <Value>...titel...</Value>
-        </TranslationItem>
-        <TranslationItem Name="addToRevisionGridContextMenuDataGridViewCheckBoxColumn" Property="HeaderText" type="obsolete">
-          <Source>Context menu</Source>
-          <Value>Context menu</Value>
-        </TranslationItem>
-        <TranslationItem Name="chkCloseProcessDialog" Property="Text" type="obsolete">
-          <Source>Close process dialog automatically when process succeeds</Source>
-          <Value>Sluit proces dialoog automatisch wanneer proces is geslaagd</Value>
-        </TranslationItem>
-        <TranslationItem Name="chkShowGitCommandLine" Property="Text" type="obsolete">
-          <Source>Show Git commandline dialog when executing process</Source>
-          <Value>Toon git commandline dialoog bij het uitvoeren van een proces</Value>
-        </TranslationItem>
-        <TranslationItem Name="helpLabel" Property="Text" type="obsolete">
-          <Source>Press F1 to see available options</Source>
-          <Value>Toets F1 voor beschikbare opties</Value>
-        </TranslationItem>
-        <TranslationItem Name="label12" Property="Text" type="obsolete">
-          <Source>Limit number of commits that will be loaded at startup.</Source>
-          <Value>Aantal commits dat word opgehaald bij het opstarten.</Value>
-        </TranslationItem>
-        <TranslationItem Name="label22" Property="Text" type="obsolete">
-          <Source>Dictionary for spelling checker.</Source>
-          <Value>Woordenboek voor spellings controle</Value>
-        </TranslationItem>
-        <TranslationItem Name="tpGitExtensions" Property="Text" type="obsolete">
-          <Source>Git extensions</Source>
-          <Value>Git Extensions</Value>
-        </TranslationItem>
-        <TranslationItem Name="tpSsh" Property="Text" type="obsolete">
-          <Source>Ssh</Source>
-          <Value>Ssh</Value>
-        </TranslationItem>
-        <TranslationItem Name="tpStart" Property="Text" type="obsolete">
-          <Source>Start page</Source>
-          <Value>Start pagina</Value>
-        </TranslationItem>
-      </translationItems>
-    </TranslationCategory>
-    <TranslationCategory Name="FormStash">
-      <translationItems>
-        <TranslationItem Name="$this" Property="Text">
-          <Source>Stash</Source>
-          <Value>Stash</Value>
-        </TranslationItem>
-        <TranslationItem Name="Apply" Property="Text">
-          <Source>Apply Selected</Source>
-          <Value>Zet geselecteerde stash terug op de werk directorie</Value>
-        </TranslationItem>
-        <TranslationItem Name="Clear" Property="Text">
-          <Source>Delete Selected</Source>
-          <Value>Verwijder geselecteerde stash</Value>
-        </TranslationItem>
-        <TranslationItem Name="Stash" Property="Text">
-          <Source>Save Changes</Source>
-          <Value>Stash alle wijzigingen</Value>
-        </TranslationItem>
-        <TranslationItem Name="StashKeepIndex" Property="Text">
-          <Source>Keep index</Source>
-          <Value>Index behouden</Value>
-        </TranslationItem>
-        <TranslationItem Name="Stashes" Property="ToolTipText" type="unfinished">
-          <Source>Select a stash</Source>
-          <Value />
-        </TranslationItem>
-        <TranslationItem Name="areYouSure" Property="Text" type="unfinished">
-          <Source>Are you sure you want to drop the stash? This action cannot be undone.</Source>
-          <Value />
-        </TranslationItem>
-        <TranslationItem Name="cannotBeUndone" Property="Text" type="unfinished">
-          <Source>This action cannot be undone.</Source>
-          <Value />
-        </TranslationItem>
-        <TranslationItem Name="chkIncludeUntrackedFiles" Property="Text" type="unfinished">
-          <Source>Include untracked files</Source>
-          <Value />
-        </TranslationItem>
-        <TranslationItem Name="currentWorkingDirChanges" Property="Text">
-          <Source>Current working dir changes</Source>
-          <Value>Huidige wijzigingen</Value>
-        </TranslationItem>
-        <TranslationItem Name="dontShowAgain" Property="Text">
-          <Source>Don't show me this message again.</Source>
-          <Value>Deze melding niet meer tonen</Value>
-        </TranslationItem>
-        <TranslationItem Name="noStashes" Property="Text">
-          <Source>There are no stashes.</Source>
-          <Value>Er zijn geen weggezette wijzigingen</Value>
-        </TranslationItem>
-        <TranslationItem Name="stashDropConfirmTitle" Property="Text" type="unfinished">
-          <Source>Drop Stash Confirmation</Source>
-          <Value />
-        </TranslationItem>
-        <TranslationItem Name="stashUntrackedFilesNotSupported" Property="Text" type="unfinished">
-          <Source>Stash untracked files is not supported in the version of msysgit you are using. Please update msysgit to at least version 1.7.7 to use this option.</Source>
-          <Value />
-        </TranslationItem>
-        <TranslationItem Name="stashUntrackedFilesNotSupportedCaption" Property="Text" type="unfinished">
-          <Source>Stash untracked files</Source>
-          <Value />
-        </TranslationItem>
-        <TranslationItem Name="toolStripButton1" Property="Text">
-          <Source>Refresh</Source>
-          <Value>Verversen</Value>
-        </TranslationItem>
-        <TranslationItem Name="toolStripButton_customMessage" Property="Text">
-          <Source>Custom stash message</Source>
-          <Value>Aangepast bericht</Value>
-        </TranslationItem>
-        <TranslationItem Name="toolStripLabel1" Property="Text">
-          <Source>Show:</Source>
-          <Value>Toon:</Value>
-        </TranslationItem>
-      </translationItems>
-    </TranslationCategory>
-    <TranslationCategory Name="FormStatus">
-      <translationItems>
-        <TranslationItem Name="$this" Property="Text">
-          <Source>Process</Source>
-          <Value>Proces</Value>
-        </TranslationItem>
-        <TranslationItem Name="Abort" Property="Text">
-          <Source>Abort</Source>
-          <Value>Annuleren</Value>
-        </TranslationItem>
-        <TranslationItem Name="KeepDialogOpen" Property="Text">
-          <Source>Keep dialog open</Source>
-          <Value>Dialoog openlaten</Value>
-        </TranslationItem>
-        <TranslationItem Name="Ok" Property="Text">
-          <Source>OK</Source>
-          <Value>OK</Value>
-        </TranslationItem>
-        <TranslationItem Name="_fingerprintNotRegistredText" Property="Text" type="unfinished">
-          <Source>The fingerprint of this host is not registered by PuTTY.
-This causes this process to hang, and that why it is automatically stopped.
-
-When the connection is opened detached from Git and GitExtensions, the host's fingerprint can be registered.
-You could also manually add the host's fingerprint or run Test Connection from the remotes dialog.
-
-Do you want to register the host's fingerprint and restart the process?</Source>
-          <Value />
-        </TranslationItem>
-        <TranslationItem Name="_fingerprintNotRegistredTextCaption" Property="Text" type="unfinished">
-          <Source>Host Fingerprint not registered</Source>
-          <Value />
-        </TranslationItem>
-      </translationItems>
-    </TranslationCategory>
-    <TranslationCategory Name="FormSubmodules">
-      <translationItems>
-        <TranslationItem Name="$this" Property="Text">
-          <Source>Submodules</Source>
-          <Value>Submodules</Value>
-        </TranslationItem>
-        <TranslationItem Name="AddSubmodule" Property="Text">
-          <Source>Add submodule</Source>
-          <Value>Submodule toevoegen</Value>
-        </TranslationItem>
-        <TranslationItem Name="RemoveSubmodule" Property="Text">
-          <Source>Remove</Source>
-          <Value>Verwijder</Value>
-        </TranslationItem>
-        <TranslationItem Name="Status" Property="HeaderText">
-          <Source>Status</Source>
-          <Value>Status</Value>
-        </TranslationItem>
-        <TranslationItem Name="SynchronizeSubmodule" Property="Text">
-          <Source>Synchronize</Source>
-          <Value>Synchroniseer</Value>
-        </TranslationItem>
-        <TranslationItem Name="UpdateSubmodule" Property="Text">
-          <Source>Update</Source>
-          <Value>Update</Value>
-        </TranslationItem>
-        <TranslationItem Name="_removeSelectedSubmodule" Property="Text">
-          <Source>Are you sure you want remove the selected submodule?</Source>
-          <Value>Weet u zeker dat u de geselecteerde submodule wilt verwijderen?</Value>
-        </TranslationItem>
-        <TranslationItem Name="_removeSelectedSubmoduleCaption" Property="Text">
-          <Source>Remove</Source>
-          <Value>Verwijder</Value>
-        </TranslationItem>
-        <TranslationItem Name="groupBox1" Property="Text">
-          <Source>Details</Source>
-          <Value>Details</Value>
-        </TranslationItem>
-        <TranslationItem Name="label1" Property="Text">
-          <Source>Name</Source>
-          <Value>Naam</Value>
-        </TranslationItem>
-        <TranslationItem Name="label2" Property="Text">
-          <Source>Remote path</Source>
-          <Value>Extern pad</Value>
-        </TranslationItem>
-        <TranslationItem Name="label3" Property="Text">
-          <Source>Local path</Source>
-          <Value>Lokaal pad</Value>
-        </TranslationItem>
-        <TranslationItem Name="label4" Property="Text">
-          <Source>Commit</Source>
-          <Value>Commit</Value>
-        </TranslationItem>
-        <TranslationItem Name="label5" Property="Text">
-          <Source>Branch</Source>
-          <Value>Vertakking</Value>
-        </TranslationItem>
-        <TranslationItem Name="label6" Property="Text">
-          <Source>Status</Source>
-          <Value>Status</Value>
-        </TranslationItem>
-        <TranslationItem Name="nameDataGridViewTextBoxColumn" Property="HeaderText">
-          <Source>Name</Source>
-          <Value>Naam</Value>
-        </TranslationItem>
-      </translationItems>
-    </TranslationCategory>
-    <TranslationCategory Name="FormSvnClone">
-      <translationItems>
-        <TranslationItem Name="$this" Property="Text">
-          <Source>Svn Clone</Source>
-          <Value>Svn kloon</Value>
-        </TranslationItem>
-        <TranslationItem Name="_questionContinueWithoutAuthors" Property="Text" type="unfinished">
-          <Source>Authors file "{0}" does not exists. Continue without authors file?</Source>
-          <Value />
-        </TranslationItem>
-        <TranslationItem Name="_questionContinueWithoutAuthorsCaption" Property="Text">
-          <Source>Authors file</Source>
-          <Value>Bestand van auteur</Value>
-        </TranslationItem>
-        <TranslationItem Name="_questionOpenRepo" Property="Text">
-          <Source>The repository has been cloned successfully.
-Do you want to open the new repository "{0}" now?</Source>
-          <Value>De opslagplaats is succesvol gekloond.
-Wilt u de nieuwe repository "{0}" openen?</Value>
-        </TranslationItem>
-        <TranslationItem Name="_questionOpenRepoCaption" Property="Text">
-          <Source>Open</Source>
-          <Value>Open</Value>
-        </TranslationItem>
-        <TranslationItem Name="authorsFileBrowseButton" Property="Text">
-          <Source>Browse</Source>
-          <Value>Bladeren</Value>
-        </TranslationItem>
-        <TranslationItem Name="browseButton" Property="Text">
-          <Source>Browse</Source>
-          <Value>Bladeren</Value>
-        </TranslationItem>
-        <TranslationItem Name="cbBranches" Property="Text">
-          <Source>Branches:</Source>
-          <Value>Vertakkingen:</Value>
-        </TranslationItem>
-        <TranslationItem Name="cbTags" Property="Text">
-          <Source>Tags:</Source>
-          <Value>Labels:</Value>
-        </TranslationItem>
-        <TranslationItem Name="cbTrunk" Property="Text" type="unfinished">
-          <Source>Trunk:</Source>
-          <Value />
-        </TranslationItem>
-        <TranslationItem Name="groupBox1" Property="Text">
-          <Source>Advanced settings</Source>
-          <Value>Geavanceerde instellingen</Value>
-        </TranslationItem>
-        <TranslationItem Name="label1" Property="Text" type="unfinished">
-          <Source>Svn repository to clone</Source>
-          <Value />
-        </TranslationItem>
-        <TranslationItem Name="label2" Property="Text">
-          <Source>Destination</Source>
-          <Value>Bestemming</Value>
-        </TranslationItem>
-        <TranslationItem Name="label3" Property="Text" type="unfinished">
-          <Source>Subdirectory to create</Source>
-          <Value />
-        </TranslationItem>
-        <TranslationItem Name="label4" Property="Text">
-          <Source>Authors file</Source>
-          <Value>Bestand van auteur</Value>
-        </TranslationItem>
-        <TranslationItem Name="label5" Property="Text">
-          <Source>From:</Source>
-          <Value>Van:</Value>
-        </TranslationItem>
-        <TranslationItem Name="label6" Property="Text">
-          <Source>Username</Source>
-          <Value>Gebruikersnaam</Value>
-        </TranslationItem>
-        <TranslationItem Name="okButton" Property="Text">
-          <Source>Clone</Source>
-          <Value>Kloon</Value>
-        </TranslationItem>
-        <TranslationItem Name="tbBranches" Property="Text" type="obsolete">
-          <Source>branches</Source>
-          <Value>vertakkingen</Value>
-        </TranslationItem>
-        <TranslationItem Name="tbTags" Property="Text" type="obsolete">
-          <Source>tags</Source>
-          <Value>labels</Value>
-        </TranslationItem>
-      </translationItems>
-    </TranslationCategory>
-    <TranslationCategory Name="FormTranslate">
-      <translationItems>
-        <TranslationItem Name="$this" Property="Text">
-          <Source>Translate</Source>
-          <Value>Vertaal</Value>
-        </TranslationItem>
-        <TranslationItem Name="allText" Property="Text">
-          <Source>All</Source>
-          <Value>Alles</Value>
-        </TranslationItem>
-        <TranslationItem Name="categoryDataGridViewTextBoxColumn" Property="HeaderText">
-          <Source>Category</Source>
-          <Value>Categorie</Value>
-        </TranslationItem>
-        <TranslationItem Name="editingCellPrefixText" Property="Text">
-          <Source>[EDITING]</Source>
-          <Value>[WIJZIGEN]</Value>
-        </TranslationItem>
-        <TranslationItem Name="googleAll" Property="Text">
-          <Source>Google all empty</Source>
-          <Value>Google ontbrekende</Value>
-        </TranslationItem>
-        <TranslationItem Name="googleTranslate" Property="Text">
-          <Source>Google translate</Source>
-          <Value>Google Translate</Value>
-        </TranslationItem>
-        <TranslationItem Name="nameDataGridViewTextBoxColumn" Property="HeaderText">
-          <Source>Name</Source>
-          <Value>Naam</Value>
-        </TranslationItem>
-        <TranslationItem Name="neutralValueDataGridViewTextBoxColumn" Property="HeaderText">
-          <Source>NeutralValue</Source>
-          <Value>Neutrale waarde</Value>
-        </TranslationItem>
-        <TranslationItem Name="nextButton" Property="Text">
-          <Source>&amp;Next</Source>
-          <Value>&amp;Volgende</Value>
-        </TranslationItem>
-        <TranslationItem Name="noLanguageCodeSelected" Property="Text" type="unfinished">
-          <Source>There is no language code selected.
-Do you want to select a language code first?</Source>
-          <OldSource>There is no languagecode selected.
-Do you want to select a language code first?</OldSource>
-          <Value>Er is geen taalcode geselecteerd.
-Wilt u eerst een taalcode selecteren?</Value>
-        </TranslationItem>
-        <TranslationItem Name="noLanguageCodeSelectedCaption" Property="Text">
-          <Source>Language code</Source>
-          <Value>Taalcode</Value>
-        </TranslationItem>
-        <TranslationItem Name="previousButton" Property="Text">
-          <Source>&amp;Previous</Source>
-          <Value>&amp;Vorige</Value>
-        </TranslationItem>
-        <TranslationItem Name="propertyDataGridViewTextBoxColumn" Property="HeaderText">
-          <Source>Property</Source>
-          <Value>Eigenschap</Value>
-        </TranslationItem>
-        <TranslationItem Name="saveAs" Property="ToolTipText">
-          <Source>Save translation</Source>
-          <Value>Bewaar vertaling</Value>
-        </TranslationItem>
-        <TranslationItem Name="saveAsText" Property="Text">
-          <Source>Save as</Source>
-          <Value>Opslaan als</Value>
-        </TranslationItem>
-        <TranslationItem Name="saveAsTextFilter" Property="Text">
-          <Source>Translation file (*.xml)</Source>
-          <Value>Vertaal bestand (*.xml)</Value>
-        </TranslationItem>
-        <TranslationItem Name="saveCurrentChangesCaption" Property="Text">
-          <Source>Save changes</Source>
-          <Value>Wijzigingen opslaan</Value>
-        </TranslationItem>
-        <TranslationItem Name="saveCurrentChangesText" Property="Text">
-          <Source>Do you want to save the current changes?</Source>
-          <Value>Wilt u de gemaakte wijzigingen opslaan?</Value>
-        </TranslationItem>
-        <TranslationItem Name="selectLanguageCode" Property="Text">
-          <Source>Select a language code first.</Source>
-          <Value>Selecteer eerst een taalcode.</Value>
-        </TranslationItem>
-        <TranslationItem Name="toolStripButtonNew" Property="Text">
-          <Source>New</Source>
-          <Value>Nieuw</Value>
-        </TranslationItem>
-        <TranslationItem Name="toolStripTranslationLabel" Property="Text">
-          <Source>Current translation:</Source>
-          <Value>Vertaling:</Value>
-        </TranslationItem>
-        <TranslationItem Name="toolStripTranslationLanguageCode" Property="Text">
-          <Source>Language code:</Source>
-          <Value>Taalcode:</Value>
-        </TranslationItem>
-        <TranslationItem Name="translateProgressText" Property="Text">
-          <Source>Translated {0} out of {1}</Source>
-          <Value>Reeds vertaald: {0} van {1}</Value>
-        </TranslationItem>
-        <TranslationItem Name="translatedValueDataGridViewTextBoxColumn" Property="HeaderText">
-          <Source>TranslatedValue</Source>
-          <Value>Vertaalde waarde</Value>
-        </TranslationItem>
-        <TranslationItem Name="toolStripButtonNew" Property="ToolTipText" type="obsolete">
-          <Source>Create new translation</Source>
-          <Value>Maak een nieuwe vertaling</Value>
-        </TranslationItem>
-      </translationItems>
-    </TranslationCategory>
-    <TranslationCategory Name="FormUpdates">
-      <translationItems>
-        <TranslationItem Name="$this" Property="Text">
-          <Source>Check for update</Source>
-          <Value>Controleer op nieuwe versie</Value>
-        </TranslationItem>
-        <TranslationItem Name="UpdateLabel" Property="Text">
-          <Source>Searching for updates</Source>
-          <Value>Zoeken naar nieuwe versie</Value>
-        </TranslationItem>
-        <TranslationItem Name="_newVersionAvailable" Property="Text">
-          <Source>There is a new version available</Source>
-          <Value>Er is een nieuwe versie beschikbaar</Value>
-        </TranslationItem>
-        <TranslationItem Name="_noUpdatesFound" Property="Text">
-          <Source>No updates found</Source>
-          <Value>Geen nieuwe versie gevonden</Value>
-        </TranslationItem>
-        <TranslationItem Name="closeButton" Property="Text" type="unfinished">
-          <Source>Close</Source>
-          <Value>Sluiten</Value>
-        </TranslationItem>
-        <TranslationItem Name="linkChangeLog" Property="Text">
-          <Source>Show ChangeLog</Source>
-          <Value>Toon versie wijzigingen</Value>
-        </TranslationItem>
-      </translationItems>
-    </TranslationCategory>
-    <TranslationCategory Name="FormVerify">
-      <translationItems>
-        <TranslationItem Name="$this" Property="Text">
-          <Source>Verify database</Source>
-          <Value>Controleer database</Value>
-        </TranslationItem>
-        <TranslationItem Name="DeleteAllLostAndFoundTags" Property="Text">
-          <Source>Delete all LOST_AND_FOUND tags</Source>
-          <Value>Verwijder allee LOST_AND_FOUND labels</Value>
-        </TranslationItem>
-        <TranslationItem Name="FullCheck" Property="Text">
-          <Source>Check not just objects in GIT_OBJECT_DIRECTORY ($GIT_DIR/objects), 
-but also the ones found in alternate object pools.
-</Source>
-          <Value>Controlleer niet alleen objecten in GIT_OBJECT_DIRECTORY 
-($GIT_DIR/objects), maar ook de alternatieve object opslagplaatsen.</Value>
-        </TranslationItem>
-        <TranslationItem Name="NoReflogs" Property="Text">
-          <Source>Do not consider commits that are referenced only by an entry in a 
-reflog to be reachable.</Source>
-          <Value>Behandel commits waarnaar alleen verwezen word vanuit de reflog 
-als niet zichtbaar.</Value>
-        </TranslationItem>
-        <TranslationItem Name="Remove" Property="Text">
-          <Source>Remove all dangling objects</Source>
-          <Value>Verwijdere alle rondzwevende objecten</Value>
-        </TranslationItem>
-        <TranslationItem Name="SaveObjects" Property="Text">
-          <Source>Save objects to .git/lost-found</Source>
-          <Value>Sla alles op in .git/lost-found</Value>
-        </TranslationItem>
-        <TranslationItem Name="ShowOnlyCommits" Property="Text">
-          <Source>Show only commits</Source>
-          <Value>Toon alleen commits</Value>
-        </TranslationItem>
-        <TranslationItem Name="Unreachable" Property="Text">
-          <Source>Print out objects that exist but that aren't readable from any of the reference 
-nodes.
-</Source>
-          <Value>Toon alle objecten die  wel bestaan maar niet te bereiken zijn via een 
-andere node.</Value>
-        </TranslationItem>
-        <TranslationItem Name="_removeDanglingObjectsCaption" Property="Text">
-          <Source>Remove</Source>
-          <Value>Verwijder</Value>
-        </TranslationItem>
-        <TranslationItem Name="_removeDanglingObjectsQuestion" Property="Text">
-          <Source>Are you sure you want to delete all dangling objects?</Source>
-          <Value>Weet u zeker dat u alle rondzwevende objecten wilt verwijderen?</Value>
-        </TranslationItem>
-        <TranslationItem Name="_xTagsCreated" Property="Text">
-          <Source>{0} Tags created.
-
-Do not forget to delete these tags when finished.</Source>
-          <Value>{0} Labels aangemaakt.
-
-Vergeet niet deze labels weet te verwijderen wanneer u klaar bent.</Value>
-        </TranslationItem>
-        <TranslationItem Name="btnCloseDialog" Property="Text">
-          <Source>Cancel</Source>
-          <Value>Annuleer</Value>
-        </TranslationItem>
-        <TranslationItem Name="btnRestoreSelectedObjects" Property="Text">
-          <Source>Recover selected objects</Source>
-          <Value>Label alle commits</Value>
-        </TranslationItem>
-        <TranslationItem Name="columnAuthor" Property="HeaderText">
-          <Source>Author</Source>
-          <Value>Auteur</Value>
-        </TranslationItem>
-        <TranslationItem Name="columnDate" Property="HeaderText">
-          <Source>Date</Source>
-          <Value>Datum</Value>
-        </TranslationItem>
-        <TranslationItem Name="columnHash" Property="HeaderText">
-          <Source>Hash</Source>
-          <Value>Hash</Value>
-        </TranslationItem>
-        <TranslationItem Name="columnSubject" Property="HeaderText">
-          <Source>Subject</Source>
-          <Value>Onderwerp</Value>
-        </TranslationItem>
-        <TranslationItem Name="columnType" Property="HeaderText">
-          <Source>Type</Source>
-          <Value>Type</Value>
-        </TranslationItem>
-        <TranslationItem Name="label1" Property="Text">
-          <Source>Double-click on a row for quick view</Source>
-          <Value>Dubbel-klik op een rij om het object te bekijken</Value>
-        </TranslationItem>
-        <TranslationItem Name="label2" Property="Text">
-          <Source>By default only unreferenced objects that are older than 
-2 weeks are removed when cleaning up the database. All
-other object are only deleted when you run "Remove all
-dangling objects"
-
-Check commits you want to recover and press Recover button
-Context menu for additional operations</Source>
-          <Value>Standaard worden alleen rondzwevende objecten 
-verwijderd die ouder zijn dan 2 weken, bij het opruimen van 
-de database. Alle overige objecten worden alleen verwijderd 
-wanneer "Verwijder alle rondzwevende objecten" word gedaan.
-
-Om rondzwevende objeten te herstellen, label de commit 
-and deze zal weer in het commit overzicht zichtbaar worden.</Value>
-        </TranslationItem>
-        <TranslationItem Name="mnuLostObjectView" Property="Text">
-          <Source>View</Source>
-          <Value>Toon geselecteerde object</Value>
-        </TranslationItem>
-        <TranslationItem Name="mnuLostObjectsCreateBranch" Property="Text">
-          <Source>Create branch</Source>
-          <Value>Vertakking aanmaken</Value>
-        </TranslationItem>
-        <TranslationItem Name="mnuLostObjectsCreateTag" Property="Text">
-          <Source>Create tag</Source>
-          <Value>Label geselecteerde item</Value>
-        </TranslationItem>
-        <TranslationItem Name="selectLostObjectsToRestoreCaption" Property="Text">
-          <Source>Restore lost objects</Source>
-          <Value>Herstel verloren objecten</Value>
-        </TranslationItem>
-        <TranslationItem Name="selectLostObjectsToRestoreMessage" Property="Text">
-          <Source>Select objects to restore.</Source>
-          <Value>Selecteer objecten om te herstellen.</Value>
-        </TranslationItem>
-      </translationItems>
-    </TranslationCategory>
-    <TranslationCategory Name="FormViewPatch">
-      <translationItems>
-        <TranslationItem Name="$this" Property="Text">
-          <Source>View patch file</Source>
-          <Value>Bekijk patch bestand</Value>
-        </TranslationItem>
-        <TranslationItem Name="BrowsePatch" Property="Text">
-          <Source>Browse</Source>
-          <Value>Bladeren</Value>
-        </TranslationItem>
-        <TranslationItem Name="File" Property="HeaderText">
-          <Source>Type</Source>
-          <Value>Type</Value>
-        </TranslationItem>
-        <TranslationItem Name="FileNameA" Property="HeaderText">
-          <Source>Filename</Source>
-          <Value>Bestandsnaam</Value>
-        </TranslationItem>
-        <TranslationItem Name="_patchFileFilterString" Property="Text">
-          <Source>Patch file (*.Patch)</Source>
-          <Value>Patch file (*.Patch)</Value>
-        </TranslationItem>
-        <TranslationItem Name="_patchFileFilterTitle" Property="Text">
-          <Source>Select patch file</Source>
-          <Value>Selecteer patch</Value>
-        </TranslationItem>
-        <TranslationItem Name="labelPatch" Property="Text">
-          <Source>Patch</Source>
-          <Value>Patch</Value>
-        </TranslationItem>
-        <TranslationItem Name="typeDataGridViewTextBoxColumn" Property="HeaderText">
-          <Source>Change</Source>
-          <Value>Wijziging</Value>
-        </TranslationItem>
-      </translationItems>
-    </TranslationCategory>
-    <TranslationCategory Name="GerritPlugin">
-      <translationItems>
-        <TranslationItem Name="_downloadGerritChange" Property="Text">
-          <Source>Download Gerrit Change</Source>
-          <Value>Download Gerrit wijziging</Value>
-        </TranslationItem>
-        <TranslationItem Name="_editGitReview" Property="Text">
-          <Source>Edit .gitreview</Source>
-          <Value>Wijzig .gitreview</Value>
-        </TranslationItem>
-        <TranslationItem Name="_installCommitMsgHook" Property="Text" type="unfinished">
-          <Source>Install Hook</Source>
-          <Value />
-        </TranslationItem>
-        <TranslationItem Name="_installCommitMsgHookFailed" Property="Text" type="unfinished">
-          <Source>Could not download the commit-msg file. Please install the commit-msg hook manually.</Source>
-          <Value />
-        </TranslationItem>
-        <TranslationItem Name="_installCommitMsgHookMessage" Property="Text" type="unfinished">
-          <Source>Gerrit requires a commit-msg hook to be installed. Do you want to install the commit-msg hook into your repository?</Source>
-          <Value />
-        </TranslationItem>
-        <TranslationItem Name="_installCommitMsgHookShortText" Property="Text" type="unfinished">
-          <Source>Install commit-msg hook</Source>
-          <Value />
-        </TranslationItem>
-        <TranslationItem Name="_pluginDescription" Property="Text" type="unfinished">
-          <Source>Gerrit Code Review</Source>
-          <Value />
-        </TranslationItem>
-        <TranslationItem Name="_publishGerritChange" Property="Text" type="unfinished">
-          <Source>Publish Gerrit Change</Source>
-          <Value />
-        </TranslationItem>
-      </translationItems>
-    </TranslationCategory>
-    <TranslationCategory Name="GerritSettings">
-      <translationItems>
-        <TranslationItem Name="_settingsError" Property="Text" type="unfinished">
-          <Source>Error loading .gitreview file.</Source>
-          <Value />
-        </TranslationItem>
-        <TranslationItem Name="_settingsErrorDefaultRemoteNotPresent" Property="Text" type="unfinished">
-          <Source>The remote "{0}" specified with the "defaultremote" setting in the .gitreview file does not refer to a configured remote. Either create this remote or change the setting in the .gitreview file.</Source>
-          <Value />
-        </TranslationItem>
-        <TranslationItem Name="_settingsErrorFileNotFound" Property="Text" type="unfinished">
-          <Source>Cannot find the ".gitreview" file in the working directory.</Source>
-          <Value />
-        </TranslationItem>
-        <TranslationItem Name="_settingsErrorHostNotEntered" Property="Text" type="unfinished">
-          <Source>The "host" setting in the .gitreview file is mandatory.</Source>
-          <Value />
-        </TranslationItem>
-        <TranslationItem Name="_settingsErrorPortNotNumeric" Property="Text" type="unfinished">
-          <Source>The "port" specified in the .gitreview file may only contain digits.</Source>
-          <Value />
-        </TranslationItem>
-        <TranslationItem Name="_settingsErrorProjectNotEntered" Property="Text" type="unfinished">
-          <Source>The "project" setting in the .gitreview file is mandatory.</Source>
-          <Value />
-        </TranslationItem>
-      </translationItems>
-    </TranslationCategory>
-    <TranslationCategory Name="GitExtensionsSettingsGroup">
-      <translationItems>
-        <TranslationItem Name="$this" Property="Title">
-          <Source>Git Extensions</Source>
-          <Value>Git Extensions</Value>
-        </TranslationItem>
-      </translationItems>
-    </TranslationCategory>
-    <TranslationCategory Name="GitExtensionsSettingsPage">
-      <translationItems>
-        <TranslationItem Name="$this" Property="Text">
-          <Source>Git Extensions</Source>
-          <Value>Git Extensions</Value>
-        </TranslationItem>
-        <TranslationItem Name="btnDefaultDestinationBrowse" Property="Text" type="unfinished">
-          <Source>Browse</Source>
-          <Value>Bladeren</Value>
-        </TranslationItem>
-        <TranslationItem Name="chkCheckForUncommittedChangesInCheckoutBranch" Property="Text" type="unfinished">
-          <Source>Check for uncommitted changes in checkout branch dialog</Source>
-          <Value />
-        </TranslationItem>
-        <TranslationItem Name="chkCloseProcessDialog" Property="Text" type="unfinished">
-          <Source>Close Process dialog when process succeeds</Source>
-          <Value />
-        </TranslationItem>
-        <TranslationItem Name="chkFollowRenamesInFileHistory" Property="Text">
-          <Source>Follow renames in file history (experimental)</Source>
-          <Value>Volg hernoemde bestanden in geschiedenis (experimenteel)</Value>
-        </TranslationItem>
-        <TranslationItem Name="chkPlaySpecialStartupSound" Property="Text" type="unfinished">
-          <Source>Play Special Startup Sound</Source>
-          <Value />
-        </TranslationItem>
-        <TranslationItem Name="chkShowCurrentChangesInRevisionGraph" Property="Text">
-          <Source>Show current working dir changes in revision graph (slow!)</Source>
-          <Value>Toon huidige wijzigingen in revisie grafiek</Value>
-        </TranslationItem>
-        <TranslationItem Name="chkShowErrorsWhenStagingFiles" Property="Text">
-          <Source>Show errors when staging files</Source>
-          <Value>Toon errors bij het klaarzetten van bestanden voor een commit</Value>
-        </TranslationItem>
-        <TranslationItem Name="chkShowGitCommandLine" Property="Text" type="unfinished">
-          <Source>Show console window when executing git process</Source>
-          <Value />
-        </TranslationItem>
-        <TranslationItem Name="chkShowGitStatusInToolbar" Property="Text">
-          <Source>Show repository status in browse dialog (number of changes in toolbar, restart required)</Source>
-          <Value>Toon opslagplaats status in dialoog (aantal wijzigingen, herstart vereist)</Value>
-        </TranslationItem>
-        <TranslationItem Name="chkShowStashCountInBrowseWindow" Property="Text">
-          <Source>Show stash count on status bar in browse window</Source>
-          <Value>Toon aantal weggezette revisies op de status bar in het browse venster</Value>
-        </TranslationItem>
-        <TranslationItem Name="chkStartWithRecentWorkingDir" Property="Text">
-          <Source>Open last working dir on startup</Source>
-          <Value>Open laatst geopende directorie bij opstarten</Value>
-        </TranslationItem>
-        <TranslationItem Name="chkStashUntrackedFiles" Property="Text" type="unfinished">
-          <Source>Include untracked files in stash</Source>
-          <Value />
-        </TranslationItem>
-        <TranslationItem Name="chkUseFastChecks" Property="Text">
-          <Source>Use FileSystemWatcher to check if index is changed</Source>
-          <Value>Gebruik FileSystemWatcher om te controleren of de database is gewijzigd</Value>
-        </TranslationItem>
-        <TranslationItem Name="chkUsePatienceDiffAlgorithm" Property="Text">
-          <Source>Use patience diff algorithm</Source>
-          <Value>Gebruik 'patience diff' algoritme</Value>
-        </TranslationItem>
-        <TranslationItem Name="chkUseSSL" Property="Text">
-          <Source>Use SSL/TLS</Source>
-          <Value>Gebruik SSL/TLS</Value>
-        </TranslationItem>
-        <TranslationItem Name="chkWriteCommitMessageInCommitWindow" Property="Text" type="unfinished">
-          <Source>Compose commit messages in Commit dialog
-(otherwise the message will be requested during commit)</Source>
-          <Value />
-        </TranslationItem>
-        <TranslationItem Name="groupBox1" Property="Text" type="unfinished">
-          <Source>Email settings for sending patches</Source>
-          <Value />
-        </TranslationItem>
-        <TranslationItem Name="groupBox11" Property="Text">
-          <Source>Performance</Source>
-          <Value>Performance</Value>
-        </TranslationItem>
-        <TranslationItem Name="groupBox12" Property="Text">
-          <Source>Behaviour</Source>
-          <Value>Gedrag</Value>
-        </TranslationItem>
-        <TranslationItem Name="label12" Property="Text" type="unfinished">
-          <Source>Limit number of commits that will be loaded at startup</Source>
-          <Value />
-        </TranslationItem>
-        <TranslationItem Name="label2" Property="Text">
-          <Source>Port</Source>
-          <Value>Poort</Value>
-        </TranslationItem>
-        <TranslationItem Name="label23" Property="Text" type="unfinished">
-          <Source>SMTP server name</Source>
-          <OldSource>SMTP server for sending patches by email</OldSource>
-          <Value>SMTP server voor het versturen van patches per email</Value>
-        </TranslationItem>
-        <TranslationItem Name="label24" Property="Text">
-          <Source>Revision grid quick search timeout [ms]</Source>
-          <Value>Revisie lijst snel zoek timout [ms]</Value>
-        </TranslationItem>
-        <TranslationItem Name="lblDefaultCloneDestination" Property="Text">
-          <Source>Default clone destination</Source>
-          <Value>Standaard kloon lokatie</Value>
-        </TranslationItem>
-      </translationItems>
-    </TranslationCategory>
-    <TranslationCategory Name="GitSettingsPage">
-      <translationItems>
-        <TranslationItem Name="$this" Property="Text">
-          <Source>Git</Source>
-          <Value>Git</Value>
-        </TranslationItem>
-        <TranslationItem Name="BrowseGitBinPath" Property="Text">
-          <Source>Browse</Source>
-          <Value>Bladeren</Value>
-        </TranslationItem>
-        <TranslationItem Name="BrowseGitPath" Property="Text">
-          <Source>Browse</Source>
-          <Value>Bladeren</Value>
-        </TranslationItem>
-        <TranslationItem Name="ChangeHomeButton" Property="Text">
-          <Source>Change HOME</Source>
-          <Value>Wijzig HOME</Value>
-        </TranslationItem>
-        <TranslationItem Name="_homeIsSetToString" Property="Text">
-          <Source>HOME is set to:</Source>
-          <Value>HOME is gezet naar:</Value>
-        </TranslationItem>
-        <TranslationItem Name="downloadMsysgit" Property="Text">
-          <Source>Download msysgit</Source>
-          <Value>Download msysgit</Value>
-        </TranslationItem>
-        <TranslationItem Name="groupBox7" Property="Text">
-          <Source>Git</Source>
-          <Value>Git</Value>
-        </TranslationItem>
-        <TranslationItem Name="groupBox8" Property="Text">
-          <Source>Environment</Source>
-          <Value>Omgeving</Value>
-        </TranslationItem>
-        <TranslationItem Name="homeIsSetToLabel" Property="Text">
-          <Source>HOME is set to: {0}</Source>
-          <Value>HOME is gezet naar: {0}</Value>
-        </TranslationItem>
-        <TranslationItem Name="label13" Property="Text">
-          <Source>Command used to run git (git.cmd or git.exe)</Source>
-          <Value>Commando voor het uitvoeren van git</Value>
-        </TranslationItem>
-        <TranslationItem Name="label14" Property="Text">
-          <Source>Path to linux tools (sh). Leave empty when it is in the path.</Source>
-          <Value>Pad naar linux tools (sh).</Value>
-        </TranslationItem>
-        <TranslationItem Name="label50" Property="Text">
-          <Source>Git Extensions can use msysgit or cygwin to access git repositories. Set the correct paths below.</Source>
-          <Value>Git Extensions kan msysgit of cygwin gebruiken om git opslagplaatsen te openen. Set de juiste paden hieronder.</Value>
-        </TranslationItem>
-        <TranslationItem Name="label51" Property="Text">
-          <Source>The global config file located in the location stored environment variable %HOME%. By default %HOME% will be set 
-to %HOMEDRIVE%%HOMEPATH% if empty. Change the default behaviour only if you experience problems. </Source>
-          <Value>Het globale configuratie bestand is opgeslagen in de directory %HOME%. Standaard is %HOME% gezet naar %HOMEDRIVE%%HOMEPATH%
-wanneer deze leeg is. Verander het standaard gedrag alleen wanneer problemen optreden. </Value>
-        </TranslationItem>
-      </translationItems>
-    </TranslationCategory>
-    <TranslationCategory Name="GlobalSettingsSettingsPage">
-      <translationItems>
-        <TranslationItem Name="$this" Property="Text">
-          <Source>Global settings</Source>
-          <Value>Globale instelingen</Value>
-        </TranslationItem>
-        <TranslationItem Name="BrowseCommitTemplate" Property="Text">
-          <Source>Browse</Source>
-          <Value>Bladeren</Value>
-        </TranslationItem>
-        <TranslationItem Name="BrowseDiffTool" Property="Text">
-          <Source>Browse</Source>
-          <Value>Bladeren</Value>
-        </TranslationItem>
-        <TranslationItem Name="BrowseMergeTool" Property="Text">
-          <Source>Browse</Source>
-          <Value>Bladeren</Value>
-        </TranslationItem>
-        <TranslationItem Name="DiffToolCmdSuggest" Property="Text">
-          <Source>Suggest command</Source>
-          <Value>Commando suggestie</Value>
-        </TranslationItem>
-        <TranslationItem Name="MergeToolCmdSuggest" Property="Text">
-          <Source>Suggest command</Source>
-          <Value>Commando suggestie</Value>
-        </TranslationItem>
-        <TranslationItem Name="PathToKDiff3" Property="Text">
-          <Source>Path to mergetool</Source>
-          <Value>Pad naar mergetool</Value>
-        </TranslationItem>
-        <TranslationItem Name="__diffToolSuggestCaption" Property="Text" type="unfinished">
-          <Source>Suggest difftool cmd</Source>
-          <Value />
-        </TranslationItem>
-        <TranslationItem Name="globalAutoCrlfFalse" Property="Text">
-          <Source>Checkout as-is, commit as-is ("core.autocrlf"  is set to "false")</Source>
-          <Value>Ongewijzigd uitchecken, ongewijzigd inchecken (zet "core.autocrlf" op "false")
-</Value>
-        </TranslationItem>
-        <TranslationItem Name="globalAutoCrlfInput" Property="Text">
-          <Source>Checkout as-is, commit Unix-style line endings ("core.autocrlf"  is set to "input")</Source>
-          <Value>Ongewijzigd uitchecken, converteren naar unix-stijl regel einden (zet "core.autocrlf" op "input")</Value>
-        </TranslationItem>
-        <TranslationItem Name="globalAutoCrlfTrue" Property="Text">
-          <Source>Checkout Windows-style, commit Unix-style line endings ("core.autocrlf"  is set to "true")</Source>
-          <Value>Windows-stijl uitchecken, Unix-stijl inchecken (zet "core.autocrlf" op "true")</Value>
-        </TranslationItem>
-        <TranslationItem Name="groupBox9" Property="Text">
-          <Source>Line endings</Source>
-          <Value>Regel einden</Value>
-        </TranslationItem>
-        <TranslationItem Name="label19" Property="Text">
-          <Source>Mergetool command</Source>
-          <Value>Mergetool commando</Value>
-        </TranslationItem>
-        <TranslationItem Name="label28" Property="Text">
-          <Source>Keep backup (.orig) after merge</Source>
-          <Value>Bewaar backup (.orig) na samenvoegen</Value>
-        </TranslationItem>
-        <TranslationItem Name="label3" Property="Text">
-          <Source>User name</Source>
-          <Value>Gebruikersnaam</Value>
-        </TranslationItem>
-        <TranslationItem Name="label4" Property="Text">
-          <Source>User email</Source>
-          <Value>Gebruikers email</Value>
-        </TranslationItem>
-        <TranslationItem Name="label41" Property="Text">
-          <Source>Difftool</Source>
-          <Value>Difftool</Value>
-        </TranslationItem>
-        <TranslationItem Name="label42" Property="Text">
-          <Source>Path to difftool</Source>
-          <Value>Pad naar diftool</Value>
-        </TranslationItem>
-        <TranslationItem Name="label48" Property="Text">
-          <Source>Difftool command</Source>
-          <Value>Difftool commando</Value>
-        </TranslationItem>
-        <TranslationItem Name="label57" Property="Text">
-          <Source>Path to commit template</Source>
-          <Value>Pad naar commit template</Value>
-        </TranslationItem>
-        <TranslationItem Name="label6" Property="Text">
-          <Source>Editor</Source>
-          <Value>Editor</Value>
-        </TranslationItem>
-        <TranslationItem Name="label60" Property="Text">
-          <Source>Files content encoding</Source>
-          <Value>Encoding van bestandsinhoud</Value>
-        </TranslationItem>
-        <TranslationItem Name="label7" Property="Text">
-          <Source>Mergetool</Source>
-          <Value>Mergetool</Value>
-        </TranslationItem>
-        <TranslationItem Name="label9" Property="Text">
-          <Source>You need to set the correct path to 
-git before you can change
-global settings.
-</Source>
-          <Value>Het juiste pad naar git.cmd moet 
-gezet zijn om globale instellingen 
-te kunnen wijzigen.</Value>
-        </TranslationItem>
-      </translationItems>
-    </TranslationCategory>
-    <TranslationCategory Name="GotoUserManualControl">
-      <translationItems>
-        <TranslationItem Name="linkLabelHelp" Property="Text" type="unfinished">
-          <Source>Help</Source>
-          <Value>Help</Value>
-        </TranslationItem>
-      </translationItems>
-    </TranslationCategory>
-    <TranslationCategory Name="GravatarControl">
-      <translationItems>
-        <TranslationItem Name="clearImagecacheToolStripMenuItem" Property="Text">
-          <Source>Clear image cache</Source>
-          <Value>Leeg afbeelding cache</Value>
-        </TranslationItem>
-        <TranslationItem Name="extraLargeToolStripMenuItem" Property="Text">
-          <Source>Extra Large (320x320)</Source>
-          <Value>Extra groot (320x320)</Value>
-        </TranslationItem>
-        <TranslationItem Name="identiconToolStripMenuItem" Property="Text">
-          <Source>Identicon</Source>
-          <Value>Identicon</Value>
-        </TranslationItem>
-        <TranslationItem Name="imageSizeToolStripMenuItem" Property="Text">
-          <Source>Image size</Source>
-          <Value>Formaat afbeelding</Value>
-        </TranslationItem>
-        <TranslationItem Name="largeToolStripMenuItem" Property="Text">
-          <Source>Large (240x240)</Source>
-          <Value>Groot (240x240)</Value>
-        </TranslationItem>
-        <TranslationItem Name="monsterIdToolStripMenuItem" Property="Text">
-          <Source>Monster Id</Source>
-          <Value>Monster Id</Value>
-        </TranslationItem>
-        <TranslationItem Name="noImageGeneratorToolStripMenuItem" Property="Text">
-          <Source>No image service</Source>
-          <Value>Geen afbeelding</Value>
-        </TranslationItem>
-        <TranslationItem Name="noneToolStripMenuItem" Property="Text">
-          <Source>None</Source>
-          <Value>None</Value>
-        </TranslationItem>
-        <TranslationItem Name="normalToolStripMenuItem" Property="Text">
-          <Source>Normal (160x160)</Source>
-          <Value>Normaat (160x160)</Value>
-        </TranslationItem>
-        <TranslationItem Name="refreshToolStripMenuItem" Property="Text">
-          <Source>Refresh image</Source>
-          <Value>Plaatje verversen</Value>
-        </TranslationItem>
-        <TranslationItem Name="registerAtGravatarcomToolStripMenuItem" Property="Text">
-          <Source>Register at gravatar.com</Source>
-          <Value>Registreer op gravatar.com</Value>
-        </TranslationItem>
-        <TranslationItem Name="retroToolStripMenuItem" Property="Text">
-          <Source>Retro</Source>
-          <Value>Retro</Value>
-        </TranslationItem>
-        <TranslationItem Name="smallToolStripMenuItem" Property="Text">
-          <Source>Small (80x80)</Source>
-          <Value>Klein (80x80)</Value>
-        </TranslationItem>
-        <TranslationItem Name="wavatarToolStripMenuItem" Property="Text">
-          <Source>Wavatar</Source>
-          <Value>Wavatar</Value>
-        </TranslationItem>
-      </translationItems>
-    </TranslationCategory>
-    <TranslationCategory Name="HelpImageDisplayUserControl">
-      <translationItems>
-        <TranslationItem Name="linkLabelHide" Property="Text">
-          <Source>Hide help</Source>
-          <Value>Verberg help</Value>
-        </TranslationItem>
-        <TranslationItem Name="linkLabelShowHelp" Property="Text">
-          <Source>Show
-help</Source>
-          <Value>Toon help</Value>
-        </TranslationItem>
-      </translationItems>
-    </TranslationCategory>
-    <TranslationCategory Name="HotkeysSettingsPage">
-      <translationItems>
-        <TranslationItem Name="$this" Property="Text">
-          <Source>Hotkeys</Source>
-          <Value>Sneltoetsen</Value>
-        </TranslationItem>
-      </translationItems>
-    </TranslationCategory>
-    <TranslationCategory Name="LocalSettingsSettingsPage">
-      <translationItems>
-        <TranslationItem Name="$this" Property="Text">
-          <Source>Local settings</Source>
-          <Value>Lokale instellingen</Value>
-        </TranslationItem>
-        <TranslationItem Name="NoGitRepo" Property="Text">
-          <Source>Not in a git repository</Source>
-          <Value>Niet in een git repository</Value>
-        </TranslationItem>
-        <TranslationItem Name="groupBox10" Property="Text">
-          <Source>Line endings</Source>
-          <Value>Regel einden</Value>
-        </TranslationItem>
-        <TranslationItem Name="label1" Property="Text">
-          <Source>User name</Source>
-          <Value>Gebruikersnaam</Value>
-        </TranslationItem>
-        <TranslationItem Name="label2" Property="Text">
-          <Source>User email</Source>
-          <Value>Gebruikers email</Value>
-        </TranslationItem>
-        <TranslationItem Name="label20" Property="Text">
-          <Source>You only need local settings
-if you want to override the 
-global settings for the current
-repository.</Source>
-          <Value>Lokale instellingen zijn alleen 
-nodig om globale instellingen 
-te overschrijven voor deze 
-repository.</Value>
-        </TranslationItem>
-        <TranslationItem Name="label21" Property="Text">
-          <Source>You need to set the correct path to 
-git before you can change
-local settings.
-</Source>
-          <Value>Het juiste pad naar git.cmd moet 
-gezet zijn om lokale instellingen te 
-kunnen wijzigen.</Value>
-        </TranslationItem>
-        <TranslationItem Name="label30" Property="Text">
-          <Source>Keep backup (.orig) after merge</Source>
-          <Value>Bewaar backup (.orig) na samenvoegen</Value>
-        </TranslationItem>
-        <TranslationItem Name="label5" Property="Text">
-          <Source>Editor</Source>
-          <Value>Editor</Value>
-        </TranslationItem>
-        <TranslationItem Name="label61" Property="Text">
-          <Source>Files content encoding</Source>
-          <Value>Encoding van bestandsinhoud</Value>
-        </TranslationItem>
-        <TranslationItem Name="label8" Property="Text">
-          <Source>Mergetool</Source>
-          <Value>Mergetool</Value>
-        </TranslationItem>
-        <TranslationItem Name="localAutoCrlfFalse" Property="Text">
-          <Source>Checkout as-is, commit as-is ("core.autocrlf"  is set to "false")</Source>
-          <Value>Ongewijzigd uitchecken, ongewijzigd inchecken (zet "core.autocrlf" op "false")</Value>
-        </TranslationItem>
-        <TranslationItem Name="localAutoCrlfInput" Property="Text">
-          <Source>Checkout as-is, commit Unix-style line endings ("core.autocrlf"  is set to "input")</Source>
-          <Value>Ongewijzigd uitchecken, converteren naar unix-stijl regel einden (zet "core.autocrlf" op "input")</Value>
-        </TranslationItem>
-        <TranslationItem Name="localAutoCrlfTrue" Property="Text">
-          <Source>Checkout Windows-style, commit Unix-style line endings ("core.autocrlf"  is set to "true")</Source>
-          <Value>Windows-stijl uitchecken, Unix-stijl inchecken (zet "core.autocrlf" op "true")</Value>
-        </TranslationItem>
-      </translationItems>
-    </TranslationCategory>
-    <TranslationCategory Name="MessageBoxes">
-      <translationItems>
-        <TranslationItem Name="_error" Property="Text">
-          <Source>Error</Source>
-          <Value>Error</Value>
-        </TranslationItem>
-        <TranslationItem Name="_middleOfPatchApply" Property="Text" type="unfinished">
-          <Source>You are in the middle of a patch apply, continue patch apply?</Source>
-          <Value />
-        </TranslationItem>
-        <TranslationItem Name="_middleOfPatchApplyCaption" Property="Text">
-          <Source>Patch apply</Source>
-          <Value>Patch toepassen</Value>
-        </TranslationItem>
-        <TranslationItem Name="_middleOfRebase" Property="Text" type="unfinished">
-          <Source>You are in the middle of a rebase, continue rebase?</Source>
-          <Value />
-        </TranslationItem>
-        <TranslationItem Name="_middleOfRebaseCaption" Property="Text">
-          <Source>Rebase</Source>
-          <Value>Rebase</Value>
-        </TranslationItem>
-        <TranslationItem Name="_notValidGitDirectory" Property="Text" type="unfinished">
-          <Source>The current directory is not a valid git repository.</Source>
-          <Value />
-        </TranslationItem>
-        <TranslationItem Name="_notValidGitSVNDirectory" Property="Text" type="unfinished">
-          <Source>The current directory is not a valid git-svn repository.</Source>
-          <Value />
-        </TranslationItem>
-        <TranslationItem Name="_pageantNotFound" Property="Text" type="unfinished">
-          <Source>Cannot load SSH key. PuTTY is not configured properly.</Source>
-          <Value>De SSH sleutel kan niet worden geladen. PuTTY is niet juist geconfigureerd.</Value>
-        </TranslationItem>
-        <TranslationItem Name="_serverHostkeyNotCachedText" Property="Text" type="unfinished">
-          <Source>The server's host key is not cached in the registry.
-
-Do you want to trust this host key and then try again?</Source>
-          <Value />
-        </TranslationItem>
-        <TranslationItem Name="_unableGetSVNInformation" Property="Text" type="unfinished">
-          <Source>Unable to determine upstream SVN information.</Source>
-          <Value />
-        </TranslationItem>
-        <TranslationItem Name="_unresolvedMergeConflicts" Property="Text" type="unfinished">
-          <Source>There are unresolved merge conflicts, solve conflicts now?</Source>
-          <Value />
-        </TranslationItem>
-        <TranslationItem Name="_unresolvedMergeConflictsCaption" Property="Text">
-          <Source>Merge conflicts</Source>
-          <Value>Samenvoeg conflicten</Value>
-        </TranslationItem>
-      </translationItems>
-    </TranslationCategory>
-    <TranslationCategory Name="PatchGrid">
-      <translationItems>
-        <TranslationItem Name="FileName" Property="HeaderText">
-          <Source>Name</Source>
-          <Value>Naam</Value>
-        </TranslationItem>
-        <TranslationItem Name="Status" Property="HeaderText">
-          <Source>Status</Source>
-          <Value>Status</Value>
-        </TranslationItem>
-        <TranslationItem Name="_unableToShowPatchDetails" Property="Text" type="unfinished">
-          <Source>Unable to show details of patch file.</Source>
-          <Value />
-        </TranslationItem>
-        <TranslationItem Name="authorDataGridViewTextBoxColumn" Property="HeaderText">
-          <Source>Author</Source>
-          <Value>Auteur</Value>
-        </TranslationItem>
-        <TranslationItem Name="dateDataGridViewTextBoxColumn" Property="HeaderText">
-          <Source>Date</Source>
-          <Value>Datum</Value>
-        </TranslationItem>
-        <TranslationItem Name="subjectDataGridViewTextBoxColumn" Property="HeaderText">
-          <Source>Subject</Source>
-          <Value>Onderwerp</Value>
-        </TranslationItem>
-      </translationItems>
-    </TranslationCategory>
-    <TranslationCategory Name="PluginRootIntroductionPage">
-      <translationItems>
-        <TranslationItem Name="$this" Property="Text">
-          <Source>Plugins Settings</Source>
-          <Value>Plugin instellingen</Value>
-        </TranslationItem>
-        <TranslationItem Name="label1" Property="Text" type="unfinished">
-          <Source>Select one of the subnodes to view or edit the settings of a Git Extensions Plugin.</Source>
-          <Value />
-        </TranslationItem>
-      </translationItems>
-    </TranslationCategory>
-    <TranslationCategory Name="PluginSettingsPage">
-      <translationItems>
-        <TranslationItem Name="labelNoSettings" Property="Text" type="unfinished">
-          <Source>There are no settings available for this plugin.</Source>
-          <Value />
-        </TranslationItem>
-      </translationItems>
-    </TranslationCategory>
-    <TranslationCategory Name="PluginsSettingsGroup">
-      <translationItems>
-        <TranslationItem Name="$this" Property="Title">
-          <Source>Plugins</Source>
-          <Value>Plugins</Value>
-        </TranslationItem>
-      </translationItems>
-    </TranslationCategory>
-    <TranslationCategory Name="RevisionGrid">
-      <translationItems>
-        <TranslationItem Name="Author" Property="HeaderText">
-          <Source>Author</Source>
-          <Value>Auteur</Value>
-        </TranslationItem>
-        <TranslationItem Name="CloneRepository" Property="Text">
-          <Source>Clone repository</Source>
-          <Value>Kloon opslagplaats</Value>
-        </TranslationItem>
-        <TranslationItem Name="Commit" Property="Text">
-          <Source>Commit</Source>
-          <Value>Commit</Value>
-        </TranslationItem>
-        <TranslationItem Name="Date" Property="HeaderText">
-          <Source>Date</Source>
-          <Value>Datum</Value>
-        </TranslationItem>
-        <TranslationItem Name="GitIgnore" Property="Text">
-          <Source>Edit .gitignore</Source>
-          <Value>Wijzig .gitignore</Value>
-        </TranslationItem>
-        <TranslationItem Name="GotoChildCommit" Property="Text" type="unfinished">
-          <Source>Go to child commit</Source>
-          <Value />
-        </TranslationItem>
-        <TranslationItem Name="GotoParentCommit" Property="Text" type="unfinished">
-          <Source>Go to parent commit</Source>
-          <Value />
-        </TranslationItem>
-        <TranslationItem Name="InitRepository" Property="Text">
-          <Source>Initialize repository</Source>
-          <Value>Nieuwe repository maken</Value>
-        </TranslationItem>
-        <TranslationItem Name="Message" Property="HeaderText">
-          <Source>Message</Source>
-          <Value>Bericht</Value>
-        </TranslationItem>
-        <TranslationItem Name="NextQuickSearch" Property="Text">
-          <Source>Quick search next</Source>
-          <Value>Snel zoeken volgende</Value>
-        </TranslationItem>
-        <TranslationItem Name="PrevQuickSearch" Property="Text">
-          <Source>Quick search previous</Source>
-          <Value>Snel zoeken vorige</Value>
-        </TranslationItem>
-        <TranslationItem Name="QuickSearch" Property="Text">
-          <Source>Quick search</Source>
-          <Value>Snel zoeken</Value>
-        </TranslationItem>
-        <TranslationItem Name="ShowAllBranches" Property="Text">
-          <Source>Show all branches</Source>
-          <Value>Alle vertakkingen weergeven</Value>
-        </TranslationItem>
-        <TranslationItem Name="ShowCurrentBranchOnly" Property="Text">
-          <Source>Show current branch only</Source>
-          <Value>Toon alleen de huidige vertakking</Value>
-        </TranslationItem>
-        <TranslationItem Name="ShowFilteredBranches" Property="Text">
-          <Source>Show filtered branches</Source>
-          <Value>Toon alleen gefilterde vertakkingen</Value>
-        </TranslationItem>
-        <TranslationItem Name="ShowRemoteBranches" Property="Text">
-          <Source>Show remote branches</Source>
-          <Value>Toon externe vertakkingen</Value>
-        </TranslationItem>
-        <TranslationItem Name="ToggleHighlightSelectedBranch" Property="Text" type="unfinished">
-          <Source>Highlight selected branch (until refresh)</Source>
-          <Value />
-        </TranslationItem>
-        <TranslationItem Name="_cannotHighlightSelectedBranch" Property="Text" type="unfinished">
-          <Source>Cannot highlight selected branch when revision graph is loading.</Source>
-          <Value />
-        </TranslationItem>
-        <TranslationItem Name="_droppingFilesBlocked" Property="Text" type="unfinished">
-          <Source>For you own protection dropping more than 10 patch files at once is blocked!</Source>
-          <Value />
-        </TranslationItem>
-        <TranslationItem Name="_quickSearchQuickHelp" Property="Text" type="unfinished">
-          <Source>Start typing in revision grid to start quick search.</Source>
-          <Value />
-        </TranslationItem>
-        <TranslationItem Name="_revisionFilter" Property="Text">
-          <Source>Filter</Source>
-          <Value>Filter</Value>
-        </TranslationItem>
-        <TranslationItem Name="archiveRevisionToolStripMenuItem" Property="Text">
-          <Source>Archive revision</Source>
-          <Value>Archiveer</Value>
-        </TranslationItem>
-        <TranslationItem Name="authorToolStripMenuItem" Property="Text">
-          <Source>Author</Source>
-          <Value>Auteur</Value>
-        </TranslationItem>
-        <TranslationItem Name="bisectSkipRevisionToolStripMenuItem" Property="Text">
-          <Source>Skip revision</Source>
-          <Value>Revisie overslaan</Value>
-        </TranslationItem>
-        <TranslationItem Name="branchNameToolStripMenuItem" Property="Text">
-          <Source>Branch name</Source>
-          <Value>Vertakking</Value>
-        </TranslationItem>
-        <TranslationItem Name="checkoutBranchToolStripMenuItem" Property="Text">
-          <Source>Checkout branch</Source>
-          <Value>Vertakking uitchecken</Value>
-        </TranslationItem>
-        <TranslationItem Name="checkoutRevisionToolStripMenuItem" Property="Text">
-          <Source>Checkout revision</Source>
-          <Value>Revisie uitchecken</Value>
-        </TranslationItem>
-        <TranslationItem Name="cherryPickCommitToolStripMenuItem" Property="Text">
-          <Source>Cherry pick commit</Source>
-          <Value>Commit opnieuw toepassen</Value>
-        </TranslationItem>
-        <TranslationItem Name="copyToClipboardToolStripMenuItem" Property="Text">
-          <Source>Copy to clipboard</Source>
-          <Value>Kopiëren naar het klembord</Value>
-        </TranslationItem>
-        <TranslationItem Name="createNewBranchToolStripMenuItem" Property="Text">
-          <Source>Create new branch</Source>
-          <Value>Nieuwe vertakking aanmaken</Value>
-        </TranslationItem>
-        <TranslationItem Name="createTagToolStripMenuItem" Property="Text">
-          <Source>Create new tag</Source>
-          <Value>Maak nieuw label</Value>
-        </TranslationItem>
-        <TranslationItem Name="dateToolStripMenuItem" Property="Text">
-          <Source>Date</Source>
-          <Value>Datum</Value>
-        </TranslationItem>
-        <TranslationItem Name="deleteBranchToolStripMenuItem" Property="Text">
-          <Source>Delete branch</Source>
-          <Value>Verwijder vertakking</Value>
-        </TranslationItem>
-        <TranslationItem Name="deleteTagToolStripMenuItem" Property="Text">
-          <Source>Delete tag</Source>
-          <Value>Label verwijderen</Value>
-        </TranslationItem>
-        <TranslationItem Name="drawNonrelativesGrayToolStripMenuItem" Property="Text">
-          <Source>Draw non relatives gray</Source>
-          <Value>Teken niet gerelateerde vertakkingen grijs</Value>
-        </TranslationItem>
-        <TranslationItem Name="filterToolStripMenuItem" Property="Text">
-          <Source>Set advanced filter</Source>
-          <Value>Zet geavanceerd filter</Value>
-        </TranslationItem>
-        <TranslationItem Name="fixupCommitToolStripMenuItem" Property="Text">
-          <Source>Fixup commit</Source>
-          <Value>Repareer commit</Value>
-        </TranslationItem>
-        <TranslationItem Name="hashToolStripMenuItem" Property="Text">
-          <Source>Commit hash</Source>
-          <Value>Commit hash</Value>
-        </TranslationItem>
-        <TranslationItem Name="label1" Property="Text">
-          <Source>There are no commits made to this repository yet.
-
-If this is a normal repository, these steps are recommended:
-- Make sure you have a proper .gitignore file in your repository
-- Commit files using commit
-
-If this is a central repository (bare repository without a working dir):
-- Push changes from another repository</Source>
-          <Value>Er zijn nog geen commits in deze opslagplaats gemaakt.
-
-Als dit een persoonlijke opslagplaats betreft, deze stappen zijn aan te raden:
-- Zorg dat de juiste bestanden genegeerd worden (middels .gitingore)
-- Commit bestanden
-
-Als dit een centrale opslagplaats is (zonder werk directory)
-- Verzend wijzigingen vanuit een andere opslagplaats</Value>
-        </TranslationItem>
-        <TranslationItem Name="label2" Property="Text">
-          <Source>The current working dir is not a git repository.</Source>
-          <Value>De huidige werk directorie is geen git opslagplaats</Value>
-        </TranslationItem>
-        <TranslationItem Name="manipulateCommitToolStripMenuItem" Property="Text">
-          <Source>Advanced</Source>
-          <Value>Manipuleer commit</Value>
-        </TranslationItem>
-        <TranslationItem Name="markRevisionAsBadToolStripMenuItem" Property="Text">
-          <Source>Mark revision as bad</Source>
-          <Value>Markeer revisie als slecht</Value>
-        </TranslationItem>
-        <TranslationItem Name="markRevisionAsGoodToolStripMenuItem" Property="Text">
-          <Source>Mark revision as good</Source>
-          <Value>Markeer revisie als goed</Value>
-        </TranslationItem>
-        <TranslationItem Name="mergeBranchToolStripMenuItem" Property="Text">
-          <Source>Merge into current branch</Source>
-          <Value>Samenvoegen met vertakking...</Value>
-        </TranslationItem>
-        <TranslationItem Name="messageToolStripMenuItem" Property="Text">
-          <Source>Message</Source>
-          <Value>Melding</Value>
-        </TranslationItem>
-        <TranslationItem Name="orderRevisionsByDateToolStripMenuItem" Property="Text">
-          <Source>Order revisions by date</Source>
-          <Value>Sorteer revisies op datum</Value>
-        </TranslationItem>
-        <TranslationItem Name="rebaseOnToolStripMenuItem" Property="Text">
-          <Source>Rebase current branch on</Source>
-          <Value>Rebase op</Value>
-        </TranslationItem>
-        <TranslationItem Name="renameBranchToolStripMenuItem" Property="Text">
-          <Source>Rename branch</Source>
-          <Value>Hernoem vertakking</Value>
-        </TranslationItem>
-        <TranslationItem Name="resetCurrentBranchToHereToolStripMenuItem" Property="Text">
-          <Source>Reset current branch to here</Source>
-          <Value>Reset huidige vertakking naar hier</Value>
-        </TranslationItem>
-        <TranslationItem Name="revertCommitToolStripMenuItem" Property="Text">
-          <Source>Revert commit</Source>
-          <Value>Commit ongedaan maken</Value>
-        </TranslationItem>
-        <TranslationItem Name="runScriptToolStripMenuItem" Property="Text">
-          <Source>Run script</Source>
-          <Value>Draai script</Value>
-        </TranslationItem>
-        <TranslationItem Name="showAllBranchesToolStripMenuItem" Property="Text">
-          <Source>Show all branches</Source>
-          <Value>Alle vertakkingen weergeven</Value>
-        </TranslationItem>
-        <TranslationItem Name="showAuthorDateToolStripMenuItem" Property="Text">
-          <Source>Show author date</Source>
-          <Value>Toon auteur datum</Value>
-        </TranslationItem>
-        <TranslationItem Name="showBranchesToolStripMenuItem" Property="Text">
-          <Source>Show branches</Source>
-          <Value>Toon vertakkingen</Value>
-        </TranslationItem>
-        <TranslationItem Name="showCurrentBranchOnlyToolStripMenuItem" Property="Text">
-          <Source>Show current branch only</Source>
-          <Value>Toon alleen de huidige vertakking</Value>
-        </TranslationItem>
-        <TranslationItem Name="showFilteredBranchesToolStripMenuItem" Property="Text">
-          <Source>Show filtered branches</Source>
-          <Value>Toon alleen gefilterde vertakkingen</Value>
-        </TranslationItem>
-        <TranslationItem Name="showGitNotesToolStripMenuItem" Property="Text">
-          <Source>Show git notes</Source>
-          <Value>Toon git notities</Value>
-        </TranslationItem>
-        <TranslationItem Name="showRelativeDateToolStripMenuItem" Property="Text">
-          <Source>Show relative date</Source>
-          <Value>Toon relatieve datum</Value>
-        </TranslationItem>
-        <TranslationItem Name="showRevisionGraphToolStripMenuItem" Property="Text">
-          <Source>Show revision graph</Source>
-          <Value>Toon revisie grafiek</Value>
-        </TranslationItem>
-        <TranslationItem Name="showTagsToolStripMenuItem" Property="Text">
-          <Source>Show tags</Source>
-          <Value>Toon labels</Value>
-        </TranslationItem>
-        <TranslationItem Name="squashCommitToolStripMenuItem" Property="Text">
-          <Source>Squash commit</Source>
-          <Value>Commits samenvoegen tot 1</Value>
-        </TranslationItem>
-        <TranslationItem Name="stopBisectToolStripMenuItem" Property="Text">
-          <Source>Stop bisect</Source>
-          <Value>Stop verdeel en heers</Value>
-        </TranslationItem>
-        <TranslationItem Name="tagToolStripMenuItem" Property="Text">
-          <Source>Tag</Source>
-          <Value>Label</Value>
-        </TranslationItem>
-        <TranslationItem Name="toolStripMenuItemView" Property="Text">
-          <Source>View</Source>
-          <Value>Bekijk</Value>
-        </TranslationItem>
-        <TranslationItem Name="_areYouSureYouWantCheckout" Property="Text" type="obsolete">
-          <Source>Are you sure to checkout the selected revision?</Source>
-          <Value>Weet u zeker dat u de geselecteerde revisie wilt uitchecken?</Value>
-        </TranslationItem>
-        <TranslationItem Name="_currentWorkingDirChanges" Property="Text" type="obsolete">
-          <Source>Current uncommitted changes</Source>
-          <Value>Huidige wijzigingen</Value>
-        </TranslationItem>
-      </translationItems>
-    </TranslationCategory>
-    <TranslationCategory Name="ScriptsSettingsPage">
-      <translationItems>
-        <TranslationItem Name="$this" Property="Text">
-          <Source>Scripts</Source>
-          <Value>Scripts</Value>
-        </TranslationItem>
-        <TranslationItem Name="AskConfirmation" Property="HeaderText">
-          <Source>Confirmation</Source>
-          <Value>Bevestiging</Value>
-        </TranslationItem>
-        <TranslationItem Name="EnabledColumn" Property="HeaderText">
-          <Source>Enabled</Source>
-          <Value>Ingeschakeld</Value>
-        </TranslationItem>
-        <TranslationItem Name="OnEvent" Property="HeaderText">
-          <Source>OnEvent</Source>
-          <Value>OnEvent</Value>
-        </TranslationItem>
-        <TranslationItem Name="addScriptButton" Property="Text">
-          <Source>Add</Source>
-          <Value>Toevoegen</Value>
-        </TranslationItem>
-        <TranslationItem Name="argumentsLabel" Property="Text">
-          <Source>Arguments:</Source>
-          <Value>Argumenten:</Value>
-        </TranslationItem>
-        <TranslationItem Name="browseScriptButton" Property="Text">
-          <Source>Browse</Source>
-          <Value>Bladeren</Value>
-        </TranslationItem>
-        <TranslationItem Name="buttonShowArgumentsHelp" Property="Text">
-          <Source>Help</Source>
-          <Value>Help</Value>
-        </TranslationItem>
-        <TranslationItem Name="commandLabel" Property="Text">
-          <Source>Command:</Source>
-          <Value>Commando:</Value>
-        </TranslationItem>
-        <TranslationItem Name="inMenuCheckBox" Property="Text">
-          <Source>Add to revision grid context menu</Source>
-          <Value>Voeg toe aan revisie grid context menu</Value>
-        </TranslationItem>
-        <TranslationItem Name="labelOnEvent" Property="Text">
-          <Source>On event:</Source>
-          <Value>Gebeurtenis:</Value>
-        </TranslationItem>
-        <TranslationItem Name="lbl_icon" Property="Text">
-          <Source>Icon:</Source>
-          <Value>Icoon:</Value>
-        </TranslationItem>
-        <TranslationItem Name="nameLabel" Property="Text">
-          <Source>Name:</Source>
-          <Value>Naam:</Value>
-        </TranslationItem>
-        <TranslationItem Name="removeScriptButton" Property="Text">
-          <Source>Remove</Source>
-          <Value>Verwijderen</Value>
-        </TranslationItem>
-        <TranslationItem Name="sbtn_icon" Property="Text">
-          <Source>Select icon</Source>
-          <Value>Selecteer icoon</Value>
-        </TranslationItem>
-        <TranslationItem Name="scriptEnabled" Property="Text">
-          <Source>Enabled</Source>
-          <Value>Ingeschakeld</Value>
-        </TranslationItem>
-        <TranslationItem Name="scriptNeedsConfirmation" Property="Text">
-          <Source>Ask for confirmation</Source>
-          <Value>Vraag om bevestiging</Value>
-        </TranslationItem>
-        <TranslationItem Name="scriptRunInBackground" Property="Text">
-          <Source>Run in background</Source>
-          <Value>Draai in de achtergrond</Value>
-        </TranslationItem>
-        <TranslationItem Name="scriptShowProgress" Property="Text" type="obsolete">
-          <Source>Show progress</Source>
-          <Value>Toon progressie</Value>
-        </TranslationItem>
-      </translationItems>
-    </TranslationCategory>
-    <TranslationCategory Name="ShellExtensionSettingsPage">
-      <translationItems>
-        <TranslationItem Name="$this" Property="Text">
-          <Source>Shell extension</Source>
-          <Value>Shell extention</Value>
-        </TranslationItem>
-        <TranslationItem Name="cbAlwaysShowAllCommands" Property="Text">
-          <Source>Always show all commands</Source>
-          <Value>Altijd alle commondo's tonen</Value>
-        </TranslationItem>
-        <TranslationItem Name="label1" Property="Text">
-          <Source>Context menu preview
-when all items are shown:</Source>
-          <Value>Context menu voorbeeld
-Wanneer alle elementen worden getoond:</Value>
-        </TranslationItem>
-        <TranslationItem Name="lblMenuEntries" Property="Text" type="unfinished">
-          <Source>Select items to be shown in the cascaded context menu.
-(Unchecked items will be shown top level for direct access.)</Source>
-          <Value />
-        </TranslationItem>
-      </translationItems>
-    </TranslationCategory>
-    <TranslationCategory Name="SshSettingsPage">
-      <translationItems>
-        <TranslationItem Name="$this" Property="Text">
-          <Source>SSH</Source>
-          <Value>SSH</Value>
-        </TranslationItem>
-        <TranslationItem Name="AutostartPageant" Property="Text">
-          <Source>Automatically start authentication client when a private key is configured for a remote</Source>
-          <Value>Start authentication client automatisch wanneer een prive sleutel is ingesteld bij een externe repository</Value>
-        </TranslationItem>
-        <TranslationItem Name="OpenSSH" Property="Text">
-          <Source>OpenSSH</Source>
-          <Value>OpenSSH</Value>
-        </TranslationItem>
-        <TranslationItem Name="Other" Property="Text">
-          <Source>Other ssh client</Source>
-          <Value>Andere ssh client</Value>
-        </TranslationItem>
-        <TranslationItem Name="OtherSshBrowse" Property="Text">
-          <Source>Browse</Source>
-          <Value>Bladeren</Value>
-        </TranslationItem>
-        <TranslationItem Name="PageantBrowse" Property="Text">
-          <Source>Browse</Source>
-          <Value>Bladeren</Value>
-        </TranslationItem>
-        <TranslationItem Name="PlinkBrowse" Property="Text">
-          <Source>Browse</Source>
-          <Value>Bladeren</Value>
-        </TranslationItem>
-        <TranslationItem Name="Putty" Property="Text">
-          <Source>PuTTY</Source>
-          <Value>PuTTY</Value>
-        </TranslationItem>
-        <TranslationItem Name="PuttygenBrowse" Property="Text">
-          <Source>Browse</Source>
-          <Value>Bladeren</Value>
-        </TranslationItem>
-        <TranslationItem Name="groupBox1" Property="Text">
-          <Source>Specify which ssh client to use</Source>
-          <Value>Kies welke ssh client u wilt gebruiken</Value>
-        </TranslationItem>
-        <TranslationItem Name="groupBox2" Property="Text">
-          <Source>Configure PuTTY</Source>
-          <Value>PuTTY instellen</Value>
-        </TranslationItem>
-        <TranslationItem Name="label15" Property="Text">
-          <Source>Path to plink.exe</Source>
-          <Value>Pad naar plink.exe</Value>
-        </TranslationItem>
-        <TranslationItem Name="label16" Property="Text">
-          <Source>Path to puttygen</Source>
-          <Value>Pad naar puttygen</Value>
-        </TranslationItem>
-        <TranslationItem Name="label17" Property="Text">
-          <Source>Path to pageant</Source>
-          <Value>Pad naar pageant</Value>
-        </TranslationItem>
-        <TranslationItem Name="label18" Property="Text">
-          <Source>OpenSSH is a commandline tool. PuTTY is more userfriendly to use for windows users, 
-but requires the PuTTY authentication client to run  in the background.
-When OpenSSH is used, command line dialogs are shown!
-</Source>
-          <Value>OpenSSH is een command lijn applicatie. PuTTY is gebruikersvriendelijker
-voor windows gebruikers.</Value>
-        </TranslationItem>
-      </translationItems>
-    </TranslationCategory>
-    <TranslationCategory Name="StartPageSettingsPage">
-      <translationItems>
-        <TranslationItem Name="$this" Property="Text">
-          <Source>Start Page</Source>
-          <Value>Start pagina</Value>
-        </TranslationItem>
-      </translationItems>
-    </TranslationCategory>
-    <TranslationCategory Name="Strings">
-      <translationItems>
-        <TranslationItem Name="_LoadingData" Property="Text">
-          <Source>Loading data...</Source>
-          <Value>Data laden...</Value>
-        </TranslationItem>
-        <TranslationItem Name="_authorDateText" Property="Text">
-          <Source>Author date</Source>
-          <Value>Auteur datum</Value>
-        </TranslationItem>
-        <TranslationItem Name="_authorText" Property="Text">
-          <Source>Author</Source>
-          <Value>Auteur</Value>
-        </TranslationItem>
-        <TranslationItem Name="_childrenText" Property="Text">
-          <Source>Children</Source>
-          <Value>Kinderen</Value>
-        </TranslationItem>
-        <TranslationItem Name="_commitDateText" Property="Text">
-          <Source>Commit date</Source>
-          <Value>Commit datum</Value>
-        </TranslationItem>
-        <TranslationItem Name="_commitHashText" Property="Text">
-          <Source>Commit hash</Source>
-          <Value>Commit hash</Value>
-        </TranslationItem>
-        <TranslationItem Name="_committerText" Property="Text">
-          <Source>Committer</Source>
-          <Value>Committer</Value>
-        </TranslationItem>
-        <TranslationItem Name="_currentIndex" Property="Text">
-          <Source>Commit index</Source>
-          <Value>Commit index</Value>
-        </TranslationItem>
-        <TranslationItem Name="_currentUnstagedChanges" Property="Text">
-          <Source>Current unstaged changes</Source>
-          <Value>Huidige niet klaargezette wijzigingen</Value>
-        </TranslationItem>
-        <TranslationItem Name="_dateText" Property="Text">
-          <Source>Date</Source>
-          <Value>Datum</Value>
-        </TranslationItem>
-        <TranslationItem Name="_daysAgo" Property="Text">
-          <Source>{0} {1:day|days} ago</Source>
-          <Value>{0} {1:dag|dagen} geleden</Value>
-        </TranslationItem>
-        <TranslationItem Name="_hoursAgo" Property="Text">
-          <Source>{0} {1:hour|hours} ago</Source>
-          <Value>{0} {1:uur|uren} geleden</Value>
-        </TranslationItem>
-        <TranslationItem Name="_messageText" Property="Text">
-          <Source>Message</Source>
-          <Value>Bericht</Value>
-        </TranslationItem>
-        <TranslationItem Name="_minutesAgo" Property="Text">
-          <Source>{0} {1:minute|minutes} ago</Source>
-          <Value>{0} minuten geleden</Value>
-        </TranslationItem>
-        <TranslationItem Name="_monthsAgo" Property="Text">
-          <Source>{0} {1:month|months} ago</Source>
-          <Value>{0} {1:maand|maanden} geleden</Value>
-        </TranslationItem>
-        <TranslationItem Name="_parentsText" Property="Text">
-          <Source>Parent(s)</Source>
-          <Value>Ouder{s}</Value>
-        </TranslationItem>
-        <TranslationItem Name="_secondsAgo" Property="Text">
-          <Source>{0} {1:second|seconds} ago</Source>
-          <Value>{0} seconden geleden</Value>
-        </TranslationItem>
-        <TranslationItem Name="_weeksAgo" Property="Text">
-          <Source>{0} {1:week|weeks} ago</Source>
-          <Value>{0} {1:week|weken} geleden</Value>
-        </TranslationItem>
-        <TranslationItem Name="_yearsAgo" Property="Text">
-          <Source>{0} {1:year|years} ago</Source>
-          <Value>{0} jaar geleden</Value>
-        </TranslationItem>
-        <TranslationItem Name="_pageantNotFound" Property="Text" type="obsolete">
-          <Source>Cannot load SSH key. PuTTY is not configured properly.</Source>
-          <Value>De SSH sleutel kan niet worden geladen. PuTTY is niet juist geconfigureerd.</Value>
-        </TranslationItem>
-      </translationItems>
-    </TranslationCategory>
-    <TranslationCategory Name="ViewPullRequestsForm">
-      <translationItems>
-        <TranslationItem Name="$this" Property="Text">
-          <Source>View Pull Requests</Source>
-          <Value>Bekijk binnenhaal verzoek</Value>
-        </TranslationItem>
-        <TranslationItem Name="_addAndFetchBtn" Property="Text" type="unfinished">
-          <Source>Add remote and fetch</Source>
-          <Value />
-        </TranslationItem>
-        <TranslationItem Name="_chooseRepo" Property="Text">
-          <Source>Choose repository:</Source>
-          <Value>Kies opslagplaats:</Value>
-        </TranslationItem>
-        <TranslationItem Name="_closePullRequestBtn" Property="Text">
-          <Source>Close pull request</Source>
-          <Value>Sluit binnenhaal verzoek</Value>
-        </TranslationItem>
-        <TranslationItem Name="_fetchBtn" Property="Text">
-          <Source>Fetch to pr/ branch</Source>
-          <Value>Ophalen en reviewen</Value>
-        </TranslationItem>
-        <TranslationItem Name="_postComment" Property="Text">
-          <Source>Post comment</Source>
-          <Value>Post commentaar</Value>
-        </TranslationItem>
-        <TranslationItem Name="_refreshCommentsBtn" Property="Text">
-          <Source>Refresh</Source>
-          <Value>Verversen</Value>
-        </TranslationItem>
-        <TranslationItem Name="_strCouldNotAddRemote" Property="Text" type="unfinished">
-          <Source>Could not add remote with name {0} and URL {1}</Source>
-          <Value />
-        </TranslationItem>
-        <TranslationItem Name="_strCouldNotLoadDiscussion" Property="Text">
-          <Source>Could not load discussion!</Source>
-          <Value>Kan de discussie niet laden!</Value>
-        </TranslationItem>
-        <TranslationItem Name="_strError" Property="Text">
-          <Source>Error</Source>
-          <Value>Fout</Value>
-        </TranslationItem>
-        <TranslationItem Name="_strFailedToClosePullRequest" Property="Text" type="unfinished">
-          <Source>Failed to close pull request!</Source>
-          <Value />
-        </TranslationItem>
-        <TranslationItem Name="_strFailedToFetchPullData" Property="Text" type="unfinished">
-          <Source>Failed to fetch pull data!</Source>
-          <Value />
-        </TranslationItem>
-        <TranslationItem Name="_strFailedToLoadDiffData" Property="Text" type="unfinished">
-          <Source>Failed to load diff data!</Source>
-          <Value />
-        </TranslationItem>
-        <TranslationItem Name="_strFailedToLoadDiscussionItem" Property="Text" type="unfinished">
-          <Source>Failed to post discussion item!</Source>
-          <Value />
-        </TranslationItem>
-        <TranslationItem Name="_strLoading" Property="Text">
-          <Source> : LOADING : </Source>
-          <Value> : LADEN : </Value>
-        </TranslationItem>
-        <TranslationItem Name="_strRemoteAlreadyExist" Property="Text" type="unfinished">
-          <Source>ERROR: Remote with name {0} already exists but it does not point to the same repository!
-Details: Is {1} expected {2}</Source>
-          <Value />
-        </TranslationItem>
-        <TranslationItem Name="_strUnableUnderstandPatch" Property="Text" type="unfinished">
-          <Source>Error: Unable to understand patch</Source>
-          <Value />
-        </TranslationItem>
-        <TranslationItem Name="columnHeader2" Property="Text">
-          <Source>Heading</Source>
-          <Value>Bericht</Value>
-        </TranslationItem>
-        <TranslationItem Name="columnHeader3" Property="Text">
-          <Source>By</Source>
-          <Value>Door</Value>
-        </TranslationItem>
-        <TranslationItem Name="columnHeader4" Property="Text">
-          <Source>Created</Source>
-          <Value>Aangemaakt</Value>
-        </TranslationItem>
-      </translationItems>
-    </TranslationCategory>
-    <TranslationCategory Name="FormBranchSmall">
-      <translationItems>
-        <TranslationItem Name="Orphan" Property="Text" type="obsolete">
-          <Source>Orphan</Source>
-          <Value>Orphan</Value>
-        </TranslationItem>
-      </translationItems>
-    </TranslationCategory>
-    <TranslationCategory Name="FormRevert">
-      <translationItems>
-        <TranslationItem Name="$this" Property="Text" type="obsolete">
-          <Source>Revert file changes</Source>
-          <Value>Bestandswijzigingen terugzetten</Value>
-        </TranslationItem>
-        <TranslationItem Name="Revert" Property="Text" type="obsolete">
-          <Source>Revert changes</Source>
-          <Value>Wijzigingen terugzetten</Value>
-        </TranslationItem>
-      </translationItems>
-    </TranslationCategory>
-    <TranslationCategory Name="FormCherryPickCommitSmall">
-      <translationItems>
-        <TranslationItem Name="AutoCommit" Property="Text" type="obsolete">
-          <Source>Automatically creates a commit</Source>
-          <Value>Automatisch een commit maken</Value>
-        </TranslationItem>
-        <TranslationItem Name="Pick" Property="Text" type="obsolete">
-          <Source>Pick this commit</Source>
-          <Value>Pick deze commit</Value>
-        </TranslationItem>
-        <TranslationItem Name="Author" Property="Text" type="obsolete">
-          <Source>Author:</Source>
-          <Value>Auteur:</Value>
-        </TranslationItem>
-        <TranslationItem Name="Commit" Property="Text" type="obsolete">
-          <Source>Commit:</Source>
-          <Value>Commit:</Value>
-        </TranslationItem>
-        <TranslationItem Name="Message" Property="Text" type="obsolete">
-          <Source>Message:</Source>
-          <Value>bericht</Value>
-        </TranslationItem>
-      </translationItems>
-    </TranslationCategory>
-    <TranslationCategory Name="FormCherryPickMerge">
-      <translationItems>
-        <TranslationItem Name="$this" Property="Text" type="obsolete">
-          <Source>Choose parent</Source>
-          <Value>Kies ouder</Value>
-        </TranslationItem>
-        <TranslationItem Name="label1" Property="Text" type="obsolete">
-          <Source>This commit is a merge, please select the parent</Source>
-          <Value>Deze commit is een samenvoeging, selecteer een ouder</Value>
-        </TranslationItem>
-      </translationItems>
-    </TranslationCategory>
-    <TranslationCategory Name="FormPluginSettings">
-      <translationItems>
-        <TranslationItem Name="$this" Property="Text" type="obsolete">
-          <Source>Plugin settings</Source>
-          <Value>Plugin instellingen</Value>
-        </TranslationItem>
-      </translationItems>
-    </TranslationCategory>
-    <TranslationCategory Name="FormDirtyDirWarn">
-      <translationItems>
-        <TranslationItem Name="button1" Property="Text" type="obsolete">
-          <Source>Stash&amp;&amp;Continue</Source>
-          <Value>Wegzetten en doorgaan</Value>
-        </TranslationItem>
-        <TranslationItem Name="button3" Property="Text" type="obsolete">
-          <Source>Continue</Source>
-          <Value>Doorgaan</Value>
-        </TranslationItem>
-        <TranslationItem Name="richTextBox1" Property="Text" type="obsolete">
-          <Source>You have not committed changes.</Source>
-          <Value>U heeft openstaande wijzigingen</Value>
-        </TranslationItem>
-      </translationItems>
-    </TranslationCategory>
-  </translationCategories>
-  <LanguageCode>nl</LanguageCode>
-</Translation>+<?xml version="1.0" encoding="utf-8"?>
+<Translation xmlns:xsd="http://www.w3.org/2001/XMLSchema" xmlns:xsi="http://www.w3.org/2001/XMLSchema-instance" GitExVersion="2.47">
+  <translationCategories>
+    <TranslationCategory Name="AboutBox">
+      <translationItems>
+        <TranslationItem Name="$this" Property="Text">
+          <Source>About</Source>
+          <Value>Over</Value>
+        </TranslationItem>
+        <TranslationItem Name="okButton" Property="Text">
+          <Source>&amp;OK</Source>
+          <Value>&amp;OK</Value>
+        </TranslationItem>
+        <TranslationItem Name="textBoxDescription" Property="Text">
+          <Source>Git extensions - Visual Studio and Shell Explorer Extensions for Git
+
+This program is distributed in the hope that it will be useful, but WITHOUT ANY WARRANTY; without even the implied warranty of MERCHANTABILITY of FITNESS FOR A PARTICULAR PURPOSE.</Source>
+          <Value>Git extensions - Visual Studio en Shell Explorer Extensions voor Git
+
+Deze applicatie is verspreid in de hoop dat het bruikbaar is voor anderen, maar ZONDER ENIGE GARANTIE.</Value>
+        </TranslationItem>
+        <TranslationItem Name="thanksTo" Property="Text">
+          <Source>Thanks to:</Source>
+          <Value>Bedankt:</Value>
+        </TranslationItem>
+      </translationItems>
+    </TranslationCategory>
+    <TranslationCategory Name="AdvancedSettingsPage">
+      <translationItems>
+        <TranslationItem Name="$this" Property="Text">
+          <Source>Advanced</Source>
+          <Value>Manipuleer commit</Value>
+        </TranslationItem>
+        <TranslationItem Name="CheckoutGB" Property="Text">
+          <Source>Checkout</Source>
+          <Value>Checkout</Value>
+        </TranslationItem>
+        <TranslationItem Name="GeneralGB" Property="Text">
+          <Source>General</Source>
+          <Value>Algemeen</Value>
+        </TranslationItem>
+        <TranslationItem Name="chkAlwaysShowCheckoutDlg" Property="Text">
+          <Source>Always show checkout dialog</Source>
+          <Value>Altijd het dialoog voor vertakking uitchecken weergeven</Value>
+        </TranslationItem>
+        <TranslationItem Name="chkDontSHowHelpImages" Property="Text">
+          <Source>Don't show help images</Source>
+          <Value>Verberg help plaatjes</Value>
+        </TranslationItem>
+        <TranslationItem Name="chkUseLocalChangesAction" Property="Text">
+          <Source>Use last chosen "local changes" action as default action.
+This action will be performed without warning while checking out branch.</Source>
+          <Value>Gebruik de laatst gekozen "Locale wijzigingen" actie als de standaard actie. Deze actie zal worden uitgevoerd bij het uitchecken van een vertakking, zonder waarschuwing.</Value>
+        </TranslationItem>
+      </translationItems>
+    </TranslationCategory>
+    <TranslationCategory Name="AppearanceSettingsPage">
+      <translationItems>
+        <TranslationItem Name="$this" Property="Text">
+          <Source>Appearance</Source>
+          <Value>Weergave</Value>
+        </TranslationItem>
+        <TranslationItem Name="ClearImageCache" Property="Text">
+          <Source>Clear image cache</Source>
+          <Value>Leeg plaatjes cache</Value>
+        </TranslationItem>
+        <TranslationItem Name="ShowAuthorGravatar" Property="Text">
+          <Source>Get author image from gravatar.com</Source>
+          <Value>Haal plaatje van auteur op bij gravatar.com</Value>
+        </TranslationItem>
+        <TranslationItem Name="_noDictFilesFound" Property="Text">
+          <Source>No dictionary files found in: {0}</Source>
+          <Value>Geen woordenboeken gevonden in: {0}</Value>
+        </TranslationItem>
+        <TranslationItem Name="applicationFontChangeButton" Property="Text">
+          <Source>font name</Source>
+          <Value>lettertype naam</Value>
+        </TranslationItem>
+        <TranslationItem Name="chkEnableAutoScale" Property="Text">
+          <Source>Auto scale user interface when high DPI is used</Source>
+          <Value>Gebruikers interface automatisch schalen wanneer niet standaard DPI wordt gebruikt</Value>
+        </TranslationItem>
+        <TranslationItem Name="chkShowCurrentBranchInVisualStudio" Property="Text">
+          <Source>Show current branch in Visual Studio</Source>
+          <Value>Toon huidige vertakking  in Visual Studio</Value>
+        </TranslationItem>
+        <TranslationItem Name="chkShowRelativeDate" Property="Text">
+          <Source>Show relative date instead of full date</Source>
+          <Value>Toon relatieve datum in plaats van volledige datum</Value>
+        </TranslationItem>
+        <TranslationItem Name="commitFontChangeButton" Property="Text">
+          <Source>font name</Source>
+          <Value>lettertype naam</Value>
+        </TranslationItem>
+        <TranslationItem Name="diffFontChangeButton" Property="Text">
+          <Source>font name</Source>
+          <Value>lettertype naam</Value>
+        </TranslationItem>
+        <TranslationItem Name="downloadDictionary" Property="Text">
+          <Source>Download dictionary</Source>
+          <Value>Download woordenboek</Value>
+        </TranslationItem>
+        <TranslationItem Name="groupBox13" Property="Text">
+          <Source>Language</Source>
+          <Value>Taal</Value>
+        </TranslationItem>
+        <TranslationItem Name="groupBox14" Property="Text">
+          <Source>General</Source>
+          <Value>Algemeen</Value>
+        </TranslationItem>
+        <TranslationItem Name="groupBox15" Property="Text">
+          <Source>Fonts</Source>
+          <Value>Lettertypes</Value>
+        </TranslationItem>
+        <TranslationItem Name="groupBox6" Property="Text">
+          <Source>Author images</Source>
+          <Value>Auteur plaatjes</Value>
+        </TranslationItem>
+        <TranslationItem Name="helpTranslate" Property="Text">
+          <Source>Help translate</Source>
+          <Value>Help met vertalen</Value>
+        </TranslationItem>
+        <TranslationItem Name="label22" Property="Text">
+          <Source>Dictionary for spelling checker</Source>
+          <Value>Woordenboek gebruikt voor spellingscontroler</Value>
+        </TranslationItem>
+        <TranslationItem Name="label26" Property="Text">
+          <Source>Application font</Source>
+          <Value>Applicatie lettertype</Value>
+        </TranslationItem>
+        <TranslationItem Name="label34" Property="Text">
+          <Source>Commit font</Source>
+          <Value>Commit lettertype</Value>
+        </TranslationItem>
+        <TranslationItem Name="label44" Property="Text">
+          <Source>Image size</Source>
+          <Value>Formaat plaatje</Value>
+        </TranslationItem>
+        <TranslationItem Name="label46" Property="Text">
+          <Source>Cache images</Source>
+          <Value>Cache plaatjes</Value>
+        </TranslationItem>
+        <TranslationItem Name="label47" Property="Text">
+          <Source>days</Source>
+          <Value>Dagen</Value>
+        </TranslationItem>
+        <TranslationItem Name="label49" Property="Text">
+          <Source>Language (restart required)</Source>
+          <Value>Taal (herstart vereist)</Value>
+        </TranslationItem>
+        <TranslationItem Name="label53" Property="Text">
+          <Source>No image service</Source>
+          <Value>Geen afbeelding</Value>
+        </TranslationItem>
+        <TranslationItem Name="label56" Property="Text">
+          <Source>Code font</Source>
+          <Value>Lettertype</Value>
+        </TranslationItem>
+        <TranslationItem Name="truncatePathMethod" Property="Text">
+          <Source>Truncate long filenames</Source>
+          <Value>Truncate lange bestandsnamen</Value>
+        </TranslationItem>
+      </translationItems>
+    </TranslationCategory>
+    <TranslationCategory Name="BlameControl">
+      <translationItems>
+        <TranslationItem Name="blamePreviousRevisionToolStripMenuItem" Property="Text">
+          <Source>Blame previous revision</Source>
+          <Value>Beschuldig vorige revisie</Value>
+        </TranslationItem>
+        <TranslationItem Name="copyLogMessageToolStripMenuItem" Property="Text">
+          <Source>Copy log message to clipboard</Source>
+          <Value>Kopieer log bericht naar klipbord</Value>
+        </TranslationItem>
+        <TranslationItem Name="showChangesToolStripMenuItem" Property="Text">
+          <Source>Show changes</Source>
+          <Value>Toon wijzigingen</Value>
+        </TranslationItem>
+      </translationItems>
+    </TranslationCategory>
+    <TranslationCategory Name="BranchComboBox">
+      <translationItems>
+        <TranslationItem Name="_branchCheckoutError" Property="Text">
+          <Source>Branch '{0}' is not selectable, this branch has been removed from the selection.</Source>
+          <Value>Vertakking '{0}' is niet te selecteren, deze vertakking is verwijderd van de selectie</Value>
+        </TranslationItem>
+      </translationItems>
+    </TranslationCategory>
+    <TranslationCategory Name="ChecklistSettingsPage">
+      <translationItems>
+        <TranslationItem Name="$this" Property="Text">
+          <Source>Checklist</Source>
+          <Value>Check lijst</Value>
+        </TranslationItem>
+        <TranslationItem Name="CheckAtStartup" Property="Text">
+          <Source>Check settings at startup (disables automatically if all settings are correct)</Source>
+          <Value>Controleer instellingen bij het opstarten</Value>
+        </TranslationItem>
+        <TranslationItem Name="DiffTool_Fix" Property="Text">
+          <Source>Repair</Source>
+          <Value>Repareren</Value>
+        </TranslationItem>
+        <TranslationItem Name="GitBinFound_Fix" Property="Text">
+          <Source>Repair</Source>
+          <Value>Repareren</Value>
+        </TranslationItem>
+        <TranslationItem Name="GitExtensionsInstall_Fix" Property="Text">
+          <Source>Repair</Source>
+          <Value>Repareren</Value>
+        </TranslationItem>
+        <TranslationItem Name="GitFound_Fix" Property="Text">
+          <Source>Repair</Source>
+          <Value>Repareren</Value>
+        </TranslationItem>
+        <TranslationItem Name="MergeTool_Fix" Property="Text">
+          <Source>Repair</Source>
+          <Value>Repareren</Value>
+        </TranslationItem>
+        <TranslationItem Name="Rescan" Property="Text">
+          <Source>Save and rescan</Source>
+          <Value>Opslaan en opnieuw scannen</Value>
+        </TranslationItem>
+        <TranslationItem Name="ShellExtensionsRegistered_Fix" Property="Text">
+          <Source>Repair</Source>
+          <Value>Repareren</Value>
+        </TranslationItem>
+        <TranslationItem Name="SshConfig_Fix" Property="Text">
+          <Source>Repair</Source>
+          <Value>Repareren</Value>
+        </TranslationItem>
+        <TranslationItem Name="UserNameSet_Fix" Property="Text">
+          <Source>Repair</Source>
+          <Value>Repareren</Value>
+        </TranslationItem>
+        <TranslationItem Name="_adviceDiffToolConfiguration" Property="Text">
+          <Source>You should configure a diff tool to show file diff in external program (kdiff3 for example).</Source>
+          <Value>Er is geen externe vergelijkingstool ingesteld voor het tonen van bestandsverschillen. (bijvoorbeeld kdiff3)</Value>
+        </TranslationItem>
+        <TranslationItem Name="_cantRegisterShellExtension" Property="Text">
+          <Source>Could not register the shell extension because '{0}' could not be found.</Source>
+          <Value>De shell extensions kunnen niet worden geregistreerd omdat '{0}' niet kan worden gevonden.</Value>
+        </TranslationItem>
+        <TranslationItem Name="_configureMergeTool" Property="Text">
+          <Source>You need to configure merge tool in order to solve mergeconflicts (kdiff3 for example).</Source>
+          <Value>U moet een samenvoegtool kiezen om samenvoeg conflicten op te kunnen lossen (bijvoorbeeld KDiff3).</Value>
+        </TranslationItem>
+        <TranslationItem Name="_credentialHelperInstalled" Property="Text">
+          <Source>Git credential helper is installed.</Source>
+          <Value>Git credential helper is geinstalleerd</Value>
+        </TranslationItem>
+        <TranslationItem Name="_customMergeToolXConfigured" Property="Text">
+          <Source>There is a custom mergetool configured: {0}</Source>
+          <Value>Er is een maatwerk vergelijkingstool ingesteld: {0}</Value>
+        </TranslationItem>
+        <TranslationItem Name="_diffToolXConfigured" Property="Text">
+          <Source>There is a difftool configured: {0}</Source>
+          <Value>Er is een vergelijkingstool ingesteld: {0}</Value>
+        </TranslationItem>
+        <TranslationItem Name="_emailSet" Property="Text">
+          <Source>A username and an email address are configured.</Source>
+          <Value>Er is een gebruikersnaam en wachtwoord ingesteld.</Value>
+        </TranslationItem>
+        <TranslationItem Name="_gitCanBeRun" Property="Text">
+          <Source>Git can be run using: {0}</Source>
+          <Value>Git kan worden uitgevoerd als: {0}</Value>
+        </TranslationItem>
+        <TranslationItem Name="_gitCanBeRunCaption" Property="Text">
+          <Source>Locate git</Source>
+          <Value>Git opzoeken</Value>
+        </TranslationItem>
+        <TranslationItem Name="_gitCredentialWinStoreHelperInstalled" Property="Text">
+          <Source>Git Credential Win Store is installed as credential helper.</Source>
+          <Value>Git Credential Win Store is ingesteld als credential helper.</Value>
+        </TranslationItem>
+        <TranslationItem Name="_gitNotFound" Property="Text">
+          <Source>Git not found. To solve this problem you can set the correct path in settings.</Source>
+          <Value>Git kan niet gevonden worden op deze computer. Om dit probleem op te lossen dient u zelf het juiste pad te configureren.</Value>
+        </TranslationItem>
+        <TranslationItem Name="_gitVersionFound" Property="Text">
+          <Source>Git {0} is found on your computer.</Source>
+          <Value>Git {0}, is gevonden op de computer.</Value>
+        </TranslationItem>
+        <TranslationItem Name="_kdiff3NotFoundAuto" Property="Text">
+          <Source>Path to kdiff3 could not be found automatically.
+Please make sure KDiff3 is installed or set path manually.</Source>
+          <Value>Het pad naar kdiff3 kan niet automatisch worden bepaald.
+Controleer of kdiff3 is geïnstalleerd of zet het pad handmatig.</Value>
+        </TranslationItem>
+        <TranslationItem Name="_kdiffAsDiffConfigured" Property="Text">
+          <Source>KDiff3 is configured as difftool.</Source>
+          <Value>KDiff3 is geconfigureerd als vergelijkingstool.</Value>
+        </TranslationItem>
+        <TranslationItem Name="_kdiffAsDiffConfiguredButNotFound" Property="Text">
+          <Source>KDiff3 is configured as difftool, but the path to kdiff.exe is not configured.</Source>
+          <Value>KDiff3 is geconfigureerd als vergelijkingstool, maar het pad naar kdiff.exe is niet geconfigureerd.</Value>
+        </TranslationItem>
+        <TranslationItem Name="_kdiffAsMergeConfigured" Property="Text">
+          <Source>KDiff3 is configured as mergetool.</Source>
+          <Value>KDiff3 is geconfigureerd als vergelijkingstool.</Value>
+        </TranslationItem>
+        <TranslationItem Name="_kdiffAsMergeConfiguredButNotFound" Property="Text">
+          <Source>KDiff3 is configured as mergetool, but the path to kdiff.exe is not configured.</Source>
+          <Value>KDiff3 is geconfigureerd als vergelijkingstool, maar het pad naar kdiff.exe is niet geconfigureerd.</Value>
+        </TranslationItem>
+        <TranslationItem Name="_languageConfigured" Property="Text">
+          <Source>The configured language is {0}.</Source>
+          <Value>De ingestelde taal is {0}.</Value>
+        </TranslationItem>
+        <TranslationItem Name="_linuxToolsShNotFound" Property="Text">
+          <Source>The path to linux tools (sh) could not be found automatically.
+Please make sure there are linux tools installed (through msysgit or cygwin) or set the correct path manually.</Source>
+          <Value>Het pad naar linux tools (sh) kan niet automatisch worden bepaald.
+Controleer of er linux tools zijn geinstalleerd (door msysgit of cygwin) of zet het juiste pad handmatig.</Value>
+        </TranslationItem>
+        <TranslationItem Name="_linuxToolsShNotFoundCaption" Property="Text">
+          <Source>Locate linux tools</Source>
+          <Value>Linux tools opzoeken</Value>
+        </TranslationItem>
+        <TranslationItem Name="_linuxToolsSshFound" Property="Text">
+          <Source>Linux tools (sh) found on your computer.</Source>
+          <Value>Linux tools (sh) gevonden op deze computer</Value>
+        </TranslationItem>
+        <TranslationItem Name="_linuxToolsSshNotFound" Property="Text">
+          <Source>Linux tools (sh) not found. To solve this problem you can set the correct path in settings.</Source>
+          <Value>Linux tools (sh) niet gevonden. Op dit probleem op te lossen moet het juiste pad ingesteld worden in het instellingen dialoog.</Value>
+        </TranslationItem>
+        <TranslationItem Name="_mergeToolXConfigured" Property="Text">
+          <Source>There is a custom mergetool configured.</Source>
+          <Value>Er is een maatwerk vergelijkingstool geconfigureerd.</Value>
+        </TranslationItem>
+        <TranslationItem Name="_mergeToolXConfiguredNeedsCmd" Property="Text">
+          <Source>{0} is configured as mergetool, this is a custom mergetool and needs a custom cmd to be configured.</Source>
+          <Value>{0} is geconfigureerd als vergelijkingstool, dit is een maatwerk vergelijkingstool en heeft een maatwerk commando nodig.</Value>
+        </TranslationItem>
+        <TranslationItem Name="_noCredentialsHelperInstalled" Property="Text">
+          <Source>No credential helper installed.</Source>
+          <Value>Geen 'credential helper' geinstalleerd</Value>
+        </TranslationItem>
+        <TranslationItem Name="_noCredentialsHelperInstalledTryGCS" Property="Text">
+          <Source>No credential helper could be installed. Try to install git-credential-winstore.exe.</Source>
+          <Value>Geen 'credential helper' kan worden ingesteld. Probeer op 'git-credential-winstore.exe' te installeren.</Value>
+        </TranslationItem>
+        <TranslationItem Name="_noDiffToolConfigured" Property="Text">
+          <Source>There is no difftool configured. Do you want to configure kdiff3 as your difftool?
+Select no if you want to configure a different difftool yourself.</Source>
+          <Value>Er is geen vergelijkingstool geinstalleerd.. Wilt u KDiff3 instellen als vergellijkingstool? Kies nee als u een eigen tool wilt kiezen.</Value>
+        </TranslationItem>
+        <TranslationItem Name="_noDiffToolConfiguredCaption" Property="Text">
+          <Source>Difftool</Source>
+          <Value>Difftool</Value>
+        </TranslationItem>
+        <TranslationItem Name="_noEmailSet" Property="Text">
+          <Source>You need to configure a username and an email address.</Source>
+          <Value>Er is geen gebruikersnaam of wachtwoord ingesteld. Dit is nodig voor een correcte werking.</Value>
+        </TranslationItem>
+        <TranslationItem Name="_noLanguageConfigured" Property="Text">
+          <Source>There is no language configured for Git Extensions.</Source>
+          <Value>Er is geen taal ingesteld voor Git Extensions</Value>
+        </TranslationItem>
+        <TranslationItem Name="_noMergeToolConfigured" Property="Text">
+          <Source>There is no mergetool configured. Do you want to configure kdiff3 as your mergetool?
+Select no if you want to configure a different mergetool yourself.</Source>
+          <Value>Er is geen samenvoeg tool geconfigureerd. Wilt u kdiff3 gebruiken als samenvoeg tool?
+Kies 'nee' als u een andere tool wilt kiezen.</Value>
+        </TranslationItem>
+        <TranslationItem Name="_noMergeToolConfiguredCaption" Property="Text">
+          <Source>Mergetool</Source>
+          <Value>Mergetool</Value>
+        </TranslationItem>
+        <TranslationItem Name="_opensshUsed" Property="Text">
+          <Source>Default SSH client, OpenSSH, will be used. (commandline window will appear on pull, push and clone operations)</Source>
+          <Value>Standaard SSH client, OpenSSH, wordt gebruikt. (het commando venster zal verschijnen bij pull, push en kloon operaties)</Value>
+        </TranslationItem>
+        <TranslationItem Name="_plinkputtyGenpageantNotFound" Property="Text">
+          <Source>PuTTY is configured as SSH client but cannot find plink.exe, puttygen.exe or pageant.exe.</Source>
+          <Value>PuTTY is geconfigureerd als SSH client maar plink.exe, puttygen.exe en/of pageant.exe kunnen niet gevonden worden.</Value>
+        </TranslationItem>
+        <TranslationItem Name="_puttyConfigured" Property="Text">
+          <Source>SSH client PuTTY is configured properly.</Source>
+          <Value>SSh client PuTTY is goed geconfigureerd.</Value>
+        </TranslationItem>
+        <TranslationItem Name="_puttyFoundAuto" Property="Text">
+          <Source>All paths needed for PuTTY could be automatically found and are set.</Source>
+          <Value>Alle paden benodigd voor PuTTY zijn automatisch ingesteld.</Value>
+        </TranslationItem>
+        <TranslationItem Name="_registryKeyGitExtensionsCorrect" Property="Text">
+          <Source>GitExtensions is properly registered.</Source>
+          <Value>GitExtensions is juist geregistreerd</Value>
+        </TranslationItem>
+        <TranslationItem Name="_registryKeyGitExtensionsFaulty" Property="Text">
+          <Source>Invalid installation directory stored in [Software\GitExtensions\InstallDir].</Source>
+          <Value>Ongeldige installatie directorie opgeslagen in [Software\GitExtensions\InstallDir].</Value>
+        </TranslationItem>
+        <TranslationItem Name="_registryKeyGitExtensionsMissing" Property="Text">
+          <Source>Registry entry missing [Software\GitExtensions\InstallDir].</Source>
+          <Value>Register waarde mist [Software\GitExtensions\InstallDir].</Value>
+        </TranslationItem>
+        <TranslationItem Name="_shCanBeRun" Property="Text">
+          <Source>Command sh can be run using: {0}sh</Source>
+          <Value>Commando sh kan uitgevoerd worden middels: {0}sh</Value>
+        </TranslationItem>
+        <TranslationItem Name="_shCanBeRunCaption" Property="Text">
+          <Source>Locate linux tools</Source>
+          <Value>Linux tools opzoeken</Value>
+        </TranslationItem>
+        <TranslationItem Name="_shellExtNeedsToBeRegistered" Property="Text">
+          <Source>{0} needs to be registered in order to use the shell extensions.</Source>
+          <Value>{0} moet geregistreerd zijn om de 'shell extensions' te gebruiken.</Value>
+        </TranslationItem>
+        <TranslationItem Name="_shellExtNoInstalled" Property="Text">
+          <Source>Shell extensions are not installed. Run the installer to install the shell extensions.</Source>
+          <Value>Shell extensions zijn niet geinstalleerd. Voer de installatie procedure opnieuw uit om deze te installeren.</Value>
+        </TranslationItem>
+        <TranslationItem Name="_shellExtRegistered" Property="Text">
+          <Source>Shell extensions registered properly.</Source>
+          <Value>Shell extensions goed geregistreerd.</Value>
+        </TranslationItem>
+        <TranslationItem Name="_solveGitCommandFailed" Property="Text">
+          <Source>The command to run git could not be determined automatically.
+Please make sure git (msysgit or cygwin) is installed or set the correct command manually.</Source>
+          <Value>Het commando om git uit te voeren kan niet automatisch worden bepaald.
+Controleer of git (msysgit of cygwin) is geïnstalleerd of zet het juiste commando handmatig.</Value>
+        </TranslationItem>
+        <TranslationItem Name="_solveGitCommandFailedCaption" Property="Text">
+          <Source>Locate git</Source>
+          <Value>Git opzoeken</Value>
+        </TranslationItem>
+        <TranslationItem Name="_unknownSshClient" Property="Text">
+          <Source>Unknown SSH client configured: {0}.</Source>
+          <Value>Onbekende SSH client geconfigureerd: {0}.</Value>
+        </TranslationItem>
+        <TranslationItem Name="_wrongGitVersion" Property="Text">
+          <Source>Git found but version {0} is not supported. Upgrade to version {1} or later</Source>
+          <Value>Git is gevonden maar versie {0} wordt niet ondersteund. Upgrade naar versie {1} of nieuwer.</Value>
+        </TranslationItem>
+        <TranslationItem Name="gitCredentialWinStore_Fix" Property="Text">
+          <Source>Repair</Source>
+          <Value>Repareren</Value>
+        </TranslationItem>
+        <TranslationItem Name="label11" Property="Text">
+          <Source>The checklist below validates the basic settings needed for GitExtensions to work properly.</Source>
+          <Value>De check lijst hieronder valideerd de basis instellingen die nodig zijn voor een juiste werking van Git Extensions.</Value>
+        </TranslationItem>
+        <TranslationItem Name="translationConfig_Fix" Property="Text">
+          <Source>Repair</Source>
+          <Value>Repareren</Value>
+        </TranslationItem>
+      </translationItems>
+    </TranslationCategory>
+    <TranslationCategory Name="ColorsSettingsPage">
+      <translationItems>
+        <TranslationItem Name="$this" Property="Text">
+          <Source>Colors</Source>
+          <Value>Kleuren</Value>
+        </TranslationItem>
+        <TranslationItem Name="BlueIcon" Property="Text">
+          <Source>Blue</Source>
+          <Value>Blauw</Value>
+        </TranslationItem>
+        <TranslationItem Name="BranchBorders" Property="Text">
+          <Source>Draw branch borders</Source>
+          <Value>Teken randen om grafiek</Value>
+        </TranslationItem>
+        <TranslationItem Name="DefaultIcon" Property="Text">
+          <Source>Default</Source>
+          <Value>Standaard</Value>
+        </TranslationItem>
+        <TranslationItem Name="DrawNonRelativesGray" Property="Text">
+          <Source>Draw non relatives graph gray</Source>
+          <Value>Teken niet gerelateerde vertakkingen grijs</Value>
+        </TranslationItem>
+        <TranslationItem Name="DrawNonRelativesTextGray" Property="Text">
+          <Source>Draw non relatives text gray</Source>
+          <Value>Teken niet gerelateerde teksten grijs</Value>
+        </TranslationItem>
+        <TranslationItem Name="GreenIcon" Property="Text">
+          <Source>Green</Source>
+          <Value>Groen</Value>
+        </TranslationItem>
+        <TranslationItem Name="LightblueIcon" Property="Text">
+          <Source>Light blue</Source>
+          <Value>Lichtblauw</Value>
+        </TranslationItem>
+        <TranslationItem Name="MulticolorBranches" Property="Text">
+          <Source>Multicolor branches</Source>
+          <Value>Gekleurde vertakkingen</Value>
+        </TranslationItem>
+        <TranslationItem Name="PurpleIcon" Property="Text">
+          <Source>Purple</Source>
+          <Value>Paars</Value>
+        </TranslationItem>
+        <TranslationItem Name="RandomIcon" Property="Text">
+          <Source>Random</Source>
+          <Value>Willekeurig</Value>
+        </TranslationItem>
+        <TranslationItem Name="RedIcon" Property="Text">
+          <Source>Red</Source>
+          <Value>Rood</Value>
+        </TranslationItem>
+        <TranslationItem Name="StripedBanchChange" Property="Text">
+          <Source>Striped branch change</Source>
+          <Value>Gestreepte vertakking overgangen</Value>
+        </TranslationItem>
+        <TranslationItem Name="YellowIcon" Property="Text">
+          <Source>Yellow</Source>
+          <Value>Geel</Value>
+        </TranslationItem>
+        <TranslationItem Name="groupBox3" Property="Text">
+          <Source>Difference view</Source>
+          <Value>Verschillen weergave</Value>
+        </TranslationItem>
+        <TranslationItem Name="groupBox4" Property="Text">
+          <Source>Revision graph</Source>
+          <Value>Revisie grafiek</Value>
+        </TranslationItem>
+        <TranslationItem Name="groupBox5" Property="Text">
+          <Source>Application Icon</Source>
+          <Value>Applicatie icoon</Value>
+        </TranslationItem>
+        <TranslationItem Name="label25" Property="Text">
+          <Source>Color tag</Source>
+          <Value>Kleur label</Value>
+        </TranslationItem>
+        <TranslationItem Name="label27" Property="Text">
+          <Source>Color removed line</Source>
+          <Value>Kleur verwijderde regel</Value>
+        </TranslationItem>
+        <TranslationItem Name="label29" Property="Text">
+          <Source>Color added line</Source>
+          <Value>Kleur toegevoegde regel</Value>
+        </TranslationItem>
+        <TranslationItem Name="label31" Property="Text">
+          <Source>Color section</Source>
+          <Value>Kleur sectie</Value>
+        </TranslationItem>
+        <TranslationItem Name="label32" Property="Text">
+          <Source>Color branch</Source>
+          <Value>Kleur vertakking</Value>
+        </TranslationItem>
+        <TranslationItem Name="label33" Property="Text">
+          <Source>Color remote branch</Source>
+          <Value>Kleur externe vertakking</Value>
+        </TranslationItem>
+        <TranslationItem Name="label36" Property="Text">
+          <Source>Color other label</Source>
+          <Value>Kleur overige labels</Value>
+        </TranslationItem>
+        <TranslationItem Name="label43" Property="Text">
+          <Source>Color removed line highlighting</Source>
+          <Value>Kleur verwijderde regel detail</Value>
+        </TranslationItem>
+        <TranslationItem Name="label45" Property="Text">
+          <Source>Color added line highlighting</Source>
+          <Value>Kleur toegevoegde regel detail</Value>
+        </TranslationItem>
+        <TranslationItem Name="label54" Property="Text">
+          <Source>Icon style</Source>
+          <Value>Icoon stijl</Value>
+        </TranslationItem>
+        <TranslationItem Name="label55" Property="Text">
+          <Source>Icon color</Source>
+          <Value>Icoon kleur</Value>
+        </TranslationItem>
+      </translationItems>
+    </TranslationCategory>
+    <TranslationCategory Name="CommitInfo">
+      <translationItems>
+        <TranslationItem Name="addNoteToolStripMenuItem" Property="Text">
+          <Source>Add notes</Source>
+          <Value>Voeg notitie toe</Value>
+        </TranslationItem>
+        <TranslationItem Name="containedInBranches" Property="Text">
+          <Source>Contained in branches:</Source>
+          <Value>Komt voor in vertakkingen:</Value>
+        </TranslationItem>
+        <TranslationItem Name="containedInNoBranch" Property="Text">
+          <Source>Contained in no branch</Source>
+          <Value>Komt in geen vertakking voor</Value>
+        </TranslationItem>
+        <TranslationItem Name="containedInNoTag" Property="Text">
+          <Source>Contained in no tag</Source>
+          <Value>Komt in geen labels voor</Value>
+        </TranslationItem>
+        <TranslationItem Name="containedInTags" Property="Text">
+          <Source>Contained in tags:</Source>
+          <Value>Komt voor in labels:</Value>
+        </TranslationItem>
+        <TranslationItem Name="copyCommitInfoToolStripMenuItem" Property="Text">
+          <Source>Copy commit info</Source>
+          <Value>Kopieer commit info</Value>
+        </TranslationItem>
+        <TranslationItem Name="showContainedInBranchesRemoteIfNoLocalToolStripMenuItem" Property="Text">
+          <Source>Show remote branches only when no local branch contains this commit</Source>
+          <Value>Toon externe vertakkingen indien deze commit in geen lokale vertakking voorkomt</Value>
+        </TranslationItem>
+        <TranslationItem Name="showContainedInBranchesRemoteToolStripMenuItem" Property="Text">
+          <Source>Show remote branches containing this commit</Source>
+          <Value>Toon externe vertakkingen waar deze commit in voorkomt</Value>
+        </TranslationItem>
+        <TranslationItem Name="showContainedInBranchesToolStripMenuItem" Property="Text">
+          <Source>Show local branches containing this commit</Source>
+          <Value>Toon lokale vertakkingen waar deze commit in voorkomt</Value>
+        </TranslationItem>
+        <TranslationItem Name="showContainedInTagsToolStripMenuItem" Property="Text">
+          <Source>Show tags containing this commit</Source>
+          <Value>Toon labels waar deze commit in voorkomt</Value>
+        </TranslationItem>
+      </translationItems>
+    </TranslationCategory>
+    <TranslationCategory Name="CommitSummaryUserControl">
+      <translationItems>
+        <TranslationItem Name="_noRevision" Property="Text">
+          <Source>No revision</Source>
+          <Value>Geen revisie</Value>
+        </TranslationItem>
+        <TranslationItem Name="_notAvailable" Property="Text">
+          <Source>n/a</Source>
+          <Value>n/b</Value>
+        </TranslationItem>
+        <TranslationItem Name="labelAuthorCaption" Property="Text" type="unfinished">
+          <Source>Author:</Source>
+          <Value>Auteur:</Value>
+        </TranslationItem>
+        <TranslationItem Name="labelBranchesCaption" Property="Text">
+          <Source>Branch(es):</Source>
+          <Value>Vertakking(en):</Value>
+        </TranslationItem>
+        <TranslationItem Name="labelDate" Property="Text">
+          <Source>Commit date:</Source>
+          <Value>Commit datum:</Value>
+        </TranslationItem>
+        <TranslationItem Name="labelTagsCaption" Property="Text">
+          <Source>Tag(s):</Source>
+          <Value>Label(s)</Value>
+        </TranslationItem>
+      </translationItems>
+    </TranslationCategory>
+    <TranslationCategory Name="CommonLogic">
+      <translationItems>
+        <TranslationItem Name="_cantReadRegistry" Property="Text">
+          <Source>GitExtensions has insufficient permissions to check the registry.</Source>
+          <Value>GitExtensions heeft onvoldoende rechten om het register te controleren.</Value>
+        </TranslationItem>
+        <TranslationItem Name="_selectFile" Property="Text">
+          <Source>Select file</Source>
+          <Value>Selecteer bestand</Value>
+        </TranslationItem>
+        <TranslationItem Name="_AddEntryManually" Property="Text" type="obsolete">
+          <Source>Please add this key to the registry manually.
+Path:  {0}\{1}
+Value:  {2} = {3}</Source>
+          <Value>Voeg de volgende waarde handmatig toe aan het register.
+Pad:  {0}\{1}
+waarde:  {2} = {3}</Value>
+        </TranslationItem>
+      </translationItems>
+    </TranslationCategory>
+    <TranslationCategory Name="ConfirmationsSettingsPage">
+      <translationItems>
+        <TranslationItem Name="$this" Property="Text">
+          <Source>Confirmations</Source>
+          <Value>Bevestigingen</Value>
+        </TranslationItem>
+        <TranslationItem Name="CheckoutGB" Property="Text">
+          <Source>Don't ask to confirm to (use with caution)</Source>
+          <Value>Geen bevestiging vragen om</Value>
+        </TranslationItem>
+        <TranslationItem Name="chkAddTrackingRef" Property="Text">
+          <Source>Add a tracking reference for newly pushed branch</Source>
+          <Value>Voeg tracking reference toe aan nieuw verzonden vertakking</Value>
+        </TranslationItem>
+        <TranslationItem Name="chkAmend" Property="Text">
+          <Source>Amend last commit</Source>
+          <Value>Laatste commit uitbreiden</Value>
+        </TranslationItem>
+        <TranslationItem Name="chkAutoPopStashAfterCheckout" Property="Text">
+          <Source>Apply stashed changes after successful checkout (stash will be popped automatically)</Source>
+          <Value>Weggezette wijzigingen terugzetten na gelukte checkout (altijd 'Ja')</Value>
+        </TranslationItem>
+        <TranslationItem Name="chkAutoPopStashAfterPull" Property="Text">
+          <Source>Apply stashed changes after successful pull (stash will be popped automatically)</Source>
+          <Value>Weggezette wijzigingen terugzetten na gelukte pull (altijd 'Ja')</Value>
+        </TranslationItem>
+        <TranslationItem Name="chkPushNewBranch" Property="Text">
+          <Source>Push a new branch for the remote</Source>
+          <Value>Nieuwe vertakking naar externe repositorie verzenden</Value>
+        </TranslationItem>
+      </translationItems>
+    </TranslationCategory>
+    <TranslationCategory Name="ControlHotkeys">
+      <translationItems>
+        <TranslationItem Name="bApply" Property="Text">
+          <Source>Apply</Source>
+          <Value>Toepassen</Value>
+        </TranslationItem>
+        <TranslationItem Name="bClear" Property="Text">
+          <Source>Clear</Source>
+          <Value>Leegmaken</Value>
+        </TranslationItem>
+        <TranslationItem Name="bResetToDefaults" Property="Text">
+          <Source>Reset all Hotkeys to defaults</Source>
+          <Value>Reset sneltoetsen naar standaard</Value>
+        </TranslationItem>
+        <TranslationItem Name="columnCommand" Property="Text">
+          <Source>Command</Source>
+          <Value>Commando</Value>
+        </TranslationItem>
+        <TranslationItem Name="columnKey" Property="Text">
+          <Source>Key</Source>
+          <Value>Toets</Value>
+        </TranslationItem>
+        <TranslationItem Name="lHotkey" Property="Text">
+          <Source>Hotkey</Source>
+          <Value>Sneltoets</Value>
+        </TranslationItem>
+        <TranslationItem Name="lHotkeyableItems" Property="Text">
+          <Source>Hotkeyable Items</Source>
+          <Value>Items met sneltoetsen</Value>
+        </TranslationItem>
+        <TranslationItem Name="txtHotkey" Property="Text">
+          <Source>None</Source>
+          <Value>Geen</Value>
+        </TranslationItem>
+      </translationItems>
+    </TranslationCategory>
+    <TranslationCategory Name="CreatePullRequestForm">
+      <translationItems>
+        <TranslationItem Name="$this" Property="Text">
+          <Source>Create Pull Request</Source>
+          <Value>Maak binnenhaal verzoek</Value>
+        </TranslationItem>
+        <TranslationItem Name="_createBtn" Property="Text">
+          <Source>Create</Source>
+          <Value>Aanmaken</Value>
+        </TranslationItem>
+        <TranslationItem Name="_strCouldNotLocateARemoteThatBelongsToYourUser" Property="Text">
+          <Source>Could not locate a remote that belongs to your user!</Source>
+          <Value>Geen repository gevonden voor uw gebruiker!</Value>
+        </TranslationItem>
+        <TranslationItem Name="_strDone" Property="Text">
+          <Source>Done</Source>
+          <Value>Klaar</Value>
+        </TranslationItem>
+        <TranslationItem Name="_strError" Property="Text">
+          <Source>Error</Source>
+          <Value>Error</Value>
+        </TranslationItem>
+        <TranslationItem Name="_strFailedToCreatePullRequest" Property="Text">
+          <Source>Failed to create pull request.</Source>
+          <Value>Fout tijdens aanmaken binnenhaal verzoek.</Value>
+        </TranslationItem>
+        <TranslationItem Name="_strLoading" Property="Text">
+          <Source>Loading...</Source>
+          <Value>Laden...</Value>
+        </TranslationItem>
+        <TranslationItem Name="_strPleaseCloneGitHubRep" Property="Text" type="unfinished">
+          <Source>Please clone GitHub repository before pull request.</Source>
+          <Value />
+        </TranslationItem>
+        <TranslationItem Name="_strPullRequest" Property="Text">
+          <Source>Pull request</Source>
+          <Value>Binnenhaal verzoek</Value>
+        </TranslationItem>
+        <TranslationItem Name="_strYouMustSpecifyATitle" Property="Text">
+          <Source>You must specify a title.</Source>
+          <Value>U moet een titel opgeven.</Value>
+        </TranslationItem>
+        <TranslationItem Name="groupBox1" Property="Text">
+          <Source>Pull request data</Source>
+          <Value>Binnenhaal verzoek gegevens</Value>
+        </TranslationItem>
+        <TranslationItem Name="label1" Property="Text">
+          <Source>Title:</Source>
+          <Value>Titel:</Value>
+        </TranslationItem>
+        <TranslationItem Name="label2" Property="Text">
+          <Source>Body:</Source>
+          <Value>Inhoud:</Value>
+        </TranslationItem>
+        <TranslationItem Name="label3" Property="Text">
+          <Source>Target repository:</Source>
+          <Value>Doel opslagplaats:</Value>
+        </TranslationItem>
+        <TranslationItem Name="label4" Property="Text">
+          <Source>Your branch:</Source>
+          <Value>Uw vertakking:</Value>
+        </TranslationItem>
+        <TranslationItem Name="label5" Property="Text">
+          <Source>Target branch:</Source>
+          <Value>Doel vertakking:</Value>
+        </TranslationItem>
+        <TranslationItem Name="_strYouMustSpecifyATitleAndABody" Property="Text" type="obsolete">
+          <Source>You must specify a title and a body.</Source>
+          <Value>U moet een titel en bericht opgeven.</Value>
+        </TranslationItem>
+      </translationItems>
+    </TranslationCategory>
+    <TranslationCategory Name="Dashboard">
+      <translationItems>
+        <TranslationItem Name="CommonActions" Property="Title">
+          <Source>Common Actions</Source>
+          <Value>Start</Value>
+        </TranslationItem>
+        <TranslationItem Name="DonateCategory" Property="Title">
+          <Source>Contribute</Source>
+          <Value>Bijdragen</Value>
+        </TranslationItem>
+        <TranslationItem Name="RecentRepositories" Property="Title">
+          <Source>Recent Repositories</Source>
+          <Value>Recente opslagplaatsen</Value>
+        </TranslationItem>
+        <TranslationItem Name="_showCurrentBranch" Property="Text">
+          <Source>Show current branch</Source>
+          <Value>Toon huidige vertakking</Value>
+        </TranslationItem>
+        <TranslationItem Name="cloneFork" Property="Text">
+          <Source>Clone {0} repository</Source>
+          <Value>Kloon/fork {0} opslagplaats</Value>
+        </TranslationItem>
+        <TranslationItem Name="cloneRepository" Property="Text">
+          <Source>Clone repository</Source>
+          <Value>Kloon opslagplaats</Value>
+        </TranslationItem>
+        <TranslationItem Name="cloneSvnRepository" Property="Text">
+          <Source>Clone SVN repository</Source>
+          <Value>Kloon SVN opslagplaats</Value>
+        </TranslationItem>
+        <TranslationItem Name="createRepository" Property="Text">
+          <Source>Create new repository</Source>
+          <Value>Maak een nieuwe opslagplaats</Value>
+        </TranslationItem>
+        <TranslationItem Name="develop" Property="Text">
+          <Source>Develop</Source>
+          <Value>Coderen</Value>
+        </TranslationItem>
+        <TranslationItem Name="directoryIsNotAValidRepository" Property="Text" type="unfinished">
+          <Source>The selected item is not a valid git repository.
+
+Do you want to abort and remove it from the recent repositories list?</Source>
+          <Value>Het geselecteerde item is geen geldige git directorie.
+
+Wilt u teruggaan naar het dashboard en het item verwijderen uit de 'recent geopend' lijst?</Value>
+        </TranslationItem>
+        <TranslationItem Name="directoryIsNotAValidRepositoryCaption" Property="Text">
+          <Source>Open</Source>
+          <Value>Open</Value>
+        </TranslationItem>
+        <TranslationItem Name="directoryIsNotAValidRepositoryOpenIt" Property="Text" type="unfinished">
+          <Source>The selected item is not a valid git repository.
+
+Do you want to open it?</Source>
+          <Value />
+        </TranslationItem>
+        <TranslationItem Name="donate" Property="Text">
+          <Source>Donate</Source>
+          <Value>Doneren</Value>
+        </TranslationItem>
+        <TranslationItem Name="issues" Property="Text">
+          <Source>Issues</Source>
+          <Value>Problemen</Value>
+        </TranslationItem>
+        <TranslationItem Name="openRepository" Property="Text">
+          <Source>Open repository</Source>
+          <Value>Open opslagplaats</Value>
+        </TranslationItem>
+        <TranslationItem Name="translate" Property="Text">
+          <Source>Translate</Source>
+          <Value>Vertalen</Value>
+        </TranslationItem>
+      </translationItems>
+    </TranslationCategory>
+    <TranslationCategory Name="DashboardCategory">
+      <translationItems>
+        <TranslationItem Name="$this" Property="Title">
+          <Source>##Title</Source>
+          <Value>##Title</Value>
+        </TranslationItem>
+        <TranslationItem Name="_editCategory" Property="Text">
+          <Source>Edit</Source>
+          <Value>Wijzig</Value>
+        </TranslationItem>
+        <TranslationItem Name="_moveCategoryDown" Property="Text">
+          <Source>Move down</Source>
+          <Value>Verplaats omlaag</Value>
+        </TranslationItem>
+        <TranslationItem Name="_moveCategoryUp" Property="Text">
+          <Source>Move up</Source>
+          <Value>Verplaats omhoog</Value>
+        </TranslationItem>
+        <TranslationItem Name="_moveToCategory" Property="Text">
+          <Source>Move to category</Source>
+          <Value>Verplaats naar categorie</Value>
+        </TranslationItem>
+        <TranslationItem Name="_newCategory" Property="Text">
+          <Source>New category</Source>
+          <Value>Nieuwe categorie</Value>
+        </TranslationItem>
+        <TranslationItem Name="_removeCategory" Property="Text">
+          <Source>Remove</Source>
+          <Value>Verwijder</Value>
+        </TranslationItem>
+        <TranslationItem Name="editToolStripMenuItem" Property="Text">
+          <Source>Edit</Source>
+          <Value>Wijzigen</Value>
+        </TranslationItem>
+        <TranslationItem Name="moveDownToolStripMenuItem" Property="Text">
+          <Source>Move Down</Source>
+          <Value>Omlaag</Value>
+        </TranslationItem>
+        <TranslationItem Name="moveUpToolStripMenuItem" Property="Text">
+          <Source>Move Up</Source>
+          <Value>Omhoog</Value>
+        </TranslationItem>
+        <TranslationItem Name="removeToolStripMenuItem" Property="Text">
+          <Source>Remove</Source>
+          <Value>Verwijderen</Value>
+        </TranslationItem>
+      </translationItems>
+    </TranslationCategory>
+    <TranslationCategory Name="DashboardEditor">
+      <translationItems>
+        <TranslationItem Name="Add" Property="Text">
+          <Source>Add</Source>
+          <Value>Toevoegen</Value>
+        </TranslationItem>
+        <TranslationItem Name="CategoriesLabel" Property="Text">
+          <Source>Categories</Source>
+          <Value>Categorie</Value>
+        </TranslationItem>
+        <TranslationItem Name="Remove" Property="Text">
+          <Source>Remove</Source>
+          <Value>Verwijderen</Value>
+        </TranslationItem>
+        <TranslationItem Name="RepositoriesType" Property="Text">
+          <Source>Repositories</Source>
+          <Value>Opslagplaatsen</Value>
+        </TranslationItem>
+        <TranslationItem Name="RssFeedType" Property="Text">
+          <Source>RSS Feed</Source>
+          <Value>RSS feed</Value>
+        </TranslationItem>
+        <TranslationItem Name="Title" Property="HeaderText">
+          <Source>Title</Source>
+          <Value>Titel</Value>
+        </TranslationItem>
+        <TranslationItem Name="descriptionDataGridViewTextBoxColumn" Property="HeaderText">
+          <Source>Description</Source>
+          <Value>Omschrijving</Value>
+        </TranslationItem>
+        <TranslationItem Name="label1" Property="Text">
+          <Source>Caption</Source>
+          <Value>Titel</Value>
+        </TranslationItem>
+        <TranslationItem Name="label2" Property="Text">
+          <Source>Type</Source>
+          <Value>Type</Value>
+        </TranslationItem>
+        <TranslationItem Name="label3" Property="Text">
+          <Source>RSS feed</Source>
+          <Value>RSS feed</Value>
+        </TranslationItem>
+        <TranslationItem Name="pathDataGridViewTextBoxColumn" Property="HeaderText">
+          <Source>Path</Source>
+          <Value>Pad</Value>
+        </TranslationItem>
+      </translationItems>
+    </TranslationCategory>
+    <TranslationCategory Name="EditNetSpell">
+      <translationItems>
+        <TranslationItem Name="addToDictionaryText" Property="Text">
+          <Source>Add to dictionary</Source>
+          <Value>Toevoegen aan woordenboek</Value>
+        </TranslationItem>
+        <TranslationItem Name="copyMenuItemText" Property="Text">
+          <Source>Copy</Source>
+          <Value>Kopieer</Value>
+        </TranslationItem>
+        <TranslationItem Name="cutMenuItemText" Property="Text">
+          <Source>Cut</Source>
+          <Value>Knippen</Value>
+        </TranslationItem>
+        <TranslationItem Name="deleteMenuItemText" Property="Text">
+          <Source>Delete</Source>
+          <Value>Verwijderen</Value>
+        </TranslationItem>
+        <TranslationItem Name="dictionaryText" Property="Text">
+          <Source>Dictionary</Source>
+          <Value>Woordenboek</Value>
+        </TranslationItem>
+        <TranslationItem Name="ignoreWordText" Property="Text">
+          <Source>Ignore word</Source>
+          <Value>Negeer woord</Value>
+        </TranslationItem>
+        <TranslationItem Name="markIllFormedLinesText" Property="Text">
+          <Source>Mark ill formed lines</Source>
+          <Value>Markeer slecht geformateerde regels</Value>
+        </TranslationItem>
+        <TranslationItem Name="pasteMenuItemText" Property="Text">
+          <Source>Paste</Source>
+          <Value>Plakken</Value>
+        </TranslationItem>
+        <TranslationItem Name="removeWordText" Property="Text">
+          <Source>Remove word</Source>
+          <Value>Verwijder woord</Value>
+        </TranslationItem>
+        <TranslationItem Name="selectAllMenuItemText" Property="Text">
+          <Source>Select all</Source>
+          <Value>Alles selecteren</Value>
+        </TranslationItem>
+        <TranslationItem Name="translateCurrentWord" Property="Text">
+          <Source>Translate '{0}' to {1}</Source>
+          <Value>Vertaal '{0}' naar {1}</Value>
+        </TranslationItem>
+        <TranslationItem Name="translateEntireText" Property="Text">
+          <Source>Translate entire text to {0}</Source>
+          <Value>Vertaal volledige tekst naar {0}</Value>
+        </TranslationItem>
+      </translationItems>
+    </TranslationCategory>
+    <TranslationCategory Name="FileStatusList">
+      <translationItems>
+        <TranslationItem Name="NoFiles" Property="Text">
+          <Source>No changes</Source>
+          <Value>Geen wijzigingen</Value>
+        </TranslationItem>
+        <TranslationItem Name="_DiffWithParent" Property="Text">
+          <Source>Diff with parent</Source>
+          <Value>Verschil met ouder</Value>
+        </TranslationItem>
+        <TranslationItem Name="_UnsupportedMultiselectAction" Property="Text">
+          <Source>Operation not supported</Source>
+          <Value>Operatie niet ondersteund</Value>
+        </TranslationItem>
+        <TranslationItem Name="columnHeader1" Property="Text">
+          <Source>Files</Source>
+          <Value>Betanden</Value>
+        </TranslationItem>
+      </translationItems>
+    </TranslationCategory>
+    <TranslationCategory Name="FileViewer">
+      <translationItems>
+        <TranslationItem Name="DecreaseNumberOfLines" Property="ToolTipText">
+          <Source>Decrease number of visible lines</Source>
+          <Value>Verlaag aantal zichtbare regels</Value>
+        </TranslationItem>
+        <TranslationItem Name="copyPatchToolStripMenuItem" Property="Text">
+          <Source>Copy patch</Source>
+          <Value>Kopieer patch</Value>
+        </TranslationItem>
+        <TranslationItem Name="copyToolStripMenuItem" Property="Text">
+          <Source>Copy</Source>
+          <Value>Kopieer</Value>
+        </TranslationItem>
+        <TranslationItem Name="descreaseNumberOfLinesToolStripMenuItem" Property="Text">
+          <Source>Decrease number of lines visible</Source>
+          <Value>Verlaag aantal zichtbare regels</Value>
+        </TranslationItem>
+        <TranslationItem Name="findToolStripMenuItem" Property="Text">
+          <Source>Find</Source>
+          <Value>Zoeken</Value>
+        </TranslationItem>
+        <TranslationItem Name="goToLineToolStripMenuItem" Property="Text">
+          <Source>Go to line</Source>
+          <Value>Ga naar regel</Value>
+        </TranslationItem>
+        <TranslationItem Name="ignoreWhiteSpaces" Property="ToolTipText">
+          <Source>Ignore whitespaces</Source>
+          <Value>Negeer witruimten</Value>
+        </TranslationItem>
+        <TranslationItem Name="ignoreWhitespaceChangesToolStripMenuItem" Property="Text">
+          <Source>Ignore whitespace changes</Source>
+          <Value>Negeer wijzigingen in witruimtes</Value>
+        </TranslationItem>
+        <TranslationItem Name="increaseNumberOfLines" Property="ToolTipText">
+          <Source>Increase number of visible lines</Source>
+          <Value>Verhoog aantal zichtbare regels</Value>
+        </TranslationItem>
+        <TranslationItem Name="increaseNumberOfLinesToolStripMenuItem" Property="Text">
+          <Source>Increase number of lines visible</Source>
+          <Value>Verhoog aantal zichtbare regels</Value>
+        </TranslationItem>
+        <TranslationItem Name="nextChangeButton" Property="ToolTipText">
+          <Source>Next change</Source>
+          <Value>Volgende wijziging</Value>
+        </TranslationItem>
+        <TranslationItem Name="previousChangeButton" Property="ToolTipText">
+          <Source>Previous change</Source>
+          <Value>Vorige wijziging</Value>
+        </TranslationItem>
+        <TranslationItem Name="showEntireFileButton" Property="ToolTipText">
+          <Source>Show entire file</Source>
+          <Value>Toon volledige bestand</Value>
+        </TranslationItem>
+        <TranslationItem Name="showEntireFileToolStripMenuItem" Property="Text">
+          <Source>Show entire file</Source>
+          <Value>Complete bestand weergeven</Value>
+        </TranslationItem>
+        <TranslationItem Name="showNonPrintChars" Property="ToolTipText">
+          <Source>Show nonprinting characters</Source>
+          <Value>Toon niet zichtbare tekens</Value>
+        </TranslationItem>
+        <TranslationItem Name="showNonprintableCharactersToolStripMenuItem" Property="Text">
+          <Source>Show nonprinting characters</Source>
+          <Value>Toon niet zichtbare tekens</Value>
+        </TranslationItem>
+        <TranslationItem Name="treatAllFilesAsTextToolStripMenuItem" Property="Text">
+          <Source>Treat all files as text</Source>
+          <Value>Behandel alle bestanden als tekst</Value>
+        </TranslationItem>
+      </translationItems>
+    </TranslationCategory>
+    <TranslationCategory Name="FileViewerWindows">
+      <translationItems>
+        <TranslationItem Name="_findAndReplaceForm" Property="Text">
+          <Source>Find and replace</Source>
+          <Value>Zoeken en vervangen</Value>
+        </TranslationItem>
+      </translationItems>
+    </TranslationCategory>
+    <TranslationCategory Name="FindAndReplaceForm">
+      <translationItems>
+        <TranslationItem Name="$this" Property="Text">
+          <Source>Find and replace</Source>
+          <Value>Zoeken en vervangen</Value>
+        </TranslationItem>
+        <TranslationItem Name="_findAndReplaceString" Property="Text">
+          <Source>Find &amp; replace</Source>
+          <Value>Zoeken &amp; vervangen</Value>
+        </TranslationItem>
+        <TranslationItem Name="_findString" Property="Text">
+          <Source>Find</Source>
+          <Value>Zoeken</Value>
+        </TranslationItem>
+        <TranslationItem Name="_noOccurrencesFoundString" Property="Text">
+          <Source>No occurrences found.</Source>
+          <Value>Tekst niet gevonden.</Value>
+        </TranslationItem>
+        <TranslationItem Name="_noSearchString" Property="Text">
+          <Source>No string specified to look for!</Source>
+          <Value>Er is geen tekst opgegeven op naar te zoeken.</Value>
+        </TranslationItem>
+        <TranslationItem Name="_notFoundString" Property="Text">
+          <Source>Not found</Source>
+          <Value>Niet gevonden</Value>
+        </TranslationItem>
+        <TranslationItem Name="_replacedOccurrencesString" Property="Text">
+          <Source>Replaced {0} occurrences.</Source>
+          <Value>De tekst is {0} keer vervangen.</Value>
+        </TranslationItem>
+        <TranslationItem Name="_selectionOnlyString" Property="Text">
+          <Source>selection only</Source>
+          <Value>alleen selectie</Value>
+        </TranslationItem>
+        <TranslationItem Name="_textNotFoundString" Property="Text">
+          <Source>Text not found</Source>
+          <Value>Tekst niet gevonden</Value>
+        </TranslationItem>
+        <TranslationItem Name="_textNotFoundString2" Property="Text">
+          <Source>Search text not found.</Source>
+          <Value>Zoek tekst is niet gevonden</Value>
+        </TranslationItem>
+        <TranslationItem Name="btnCancel" Property="Text">
+          <Source>Cancel</Source>
+          <Value>Annuleren</Value>
+        </TranslationItem>
+        <TranslationItem Name="btnFindNext" Property="Text">
+          <Source>&amp;Find next</Source>
+          <Value>&amp;Volgende</Value>
+        </TranslationItem>
+        <TranslationItem Name="btnFindPrevious" Property="Text">
+          <Source>Find pre&amp;vious</Source>
+          <Value>Vori&amp;ge</Value>
+        </TranslationItem>
+        <TranslationItem Name="btnHighlightAll" Property="Text">
+          <Source>Find &amp;&amp; highlight &amp;all</Source>
+          <Value>Zoeken &amp;&amp; markeren</Value>
+        </TranslationItem>
+        <TranslationItem Name="btnReplace" Property="Text">
+          <Source>&amp;Replace</Source>
+          <Value>Vervangen</Value>
+        </TranslationItem>
+        <TranslationItem Name="btnReplaceAll" Property="Text">
+          <Source>Replace &amp;All</Source>
+          <Value>&amp;Alles vervangen</Value>
+        </TranslationItem>
+        <TranslationItem Name="chkMatchCase" Property="Text">
+          <Source>Match &amp;case</Source>
+          <Value>&amp;Hoofdlettergevoelig</Value>
+        </TranslationItem>
+        <TranslationItem Name="chkMatchWholeWord" Property="Text">
+          <Source>Match &amp;whole word</Source>
+          <Value>Heel &amp;woord</Value>
+        </TranslationItem>
+        <TranslationItem Name="label1" Property="Text">
+          <Source>Fi&amp;nd what:</Source>
+          <Value>Zoek &amp;tekst:</Value>
+        </TranslationItem>
+        <TranslationItem Name="lblReplaceWith" Property="Text">
+          <Source>Re&amp;place with:</Source>
+          <Value>Vervangen door:</Value>
+        </TranslationItem>
+      </translationItems>
+    </TranslationCategory>
+    <TranslationCategory Name="ForkAndCloneForm">
+      <translationItems>
+        <TranslationItem Name="$this" Property="Text">
+          <Source>Remote repository fork and clone</Source>
+          <Value>Fork en kloon externe opslagplaats</Value>
+        </TranslationItem>
+        <TranslationItem Name="_browseForCloneToDirbtn" Property="Text">
+          <Source>Browse...</Source>
+          <Value>Bladeren..</Value>
+        </TranslationItem>
+        <TranslationItem Name="_cloneBtn" Property="Text">
+          <Source>Clone</Source>
+          <Value>Kloon</Value>
+        </TranslationItem>
+        <TranslationItem Name="_cloneSetupGB" Property="Text">
+          <Source>Clone</Source>
+          <Value>Kloon</Value>
+        </TranslationItem>
+        <TranslationItem Name="_closeBtn" Property="Text">
+          <Source>Close</Source>
+          <Value>Sluiten</Value>
+        </TranslationItem>
+        <TranslationItem Name="_createDirectoryLbl" Property="Text">
+          <Source>Create directory:</Source>
+          <Value>Maak de directorie:</Value>
+        </TranslationItem>
+        <TranslationItem Name="_descriptionLbl" Property="Text">
+          <Source>Description:</Source>
+          <Value>Omschrijving: </Value>
+        </TranslationItem>
+        <TranslationItem Name="_forkBtn" Property="Text">
+          <Source>Fork!</Source>
+          <Value>Fork!</Value>
+        </TranslationItem>
+        <TranslationItem Name="_getFromUserBtn" Property="Text">
+          <Source>Get from user</Source>
+          <Value>Ophalen van gebruiker</Value>
+        </TranslationItem>
+        <TranslationItem Name="_helpTextLbl" Property="Text">
+          <Source>If you want to fork a repository owned by somebody else, go to the Search for repositories tab.</Source>
+          <Value>Als u een fork wilt maken van een opslagplaats welke beheerd wordt door een ander, ga naar het "Zoeken naar opslagplaatsen" tabblad.</Value>
+        </TranslationItem>
+        <TranslationItem Name="_myReposPage" Property="Text">
+          <Source>My repositories</Source>
+          <Value>Mijn opslagplaatsen</Value>
+        </TranslationItem>
+        <TranslationItem Name="_openGitupPageBtn" Property="Text">
+          <Source>Open github page</Source>
+          <Value>Open github pagina</Value>
+        </TranslationItem>
+        <TranslationItem Name="_orLbl" Property="Text">
+          <Source>or</Source>
+          <Value>of</Value>
+        </TranslationItem>
+        <TranslationItem Name="_searchBtn" Property="Text">
+          <Source>Search</Source>
+          <Value>Zoeken</Value>
+        </TranslationItem>
+        <TranslationItem Name="_searchReposPage" Property="Text">
+          <Source>Search for repositories</Source>
+          <Value>Zoeken naar opslagplaatsen</Value>
+        </TranslationItem>
+        <TranslationItem Name="_strCloneFolderCanNotBeEmpty" Property="Text">
+          <Source>Clone folder can not be empty</Source>
+          <Value>Kloon folder mag niet leeg zijn.</Value>
+        </TranslationItem>
+        <TranslationItem Name="_strCouldNotAddRemote" Property="Text">
+          <Source>Could not add remote</Source>
+          <Value>Kan geen externe opslagplaats toevoegen.</Value>
+        </TranslationItem>
+        <TranslationItem Name="_strCouldNotFetchReposOfUser" Property="Text">
+          <Source>Could not fetch repositories of user!</Source>
+          <Value>Kan de opslagplaatsen van de gebruiker niet ophalen!</Value>
+        </TranslationItem>
+        <TranslationItem Name="_strError" Property="Text">
+          <Source>Error</Source>
+          <Value>Error</Value>
+        </TranslationItem>
+        <TranslationItem Name="_strFailedToFork" Property="Text">
+          <Source>Failed to fork:</Source>
+          <Value>Fork mislukt:</Value>
+        </TranslationItem>
+        <TranslationItem Name="_strFailedToGetRepos" Property="Text">
+          <Source>Failed to get repositories. This most likely means you didn't configure {0}, please do so via the menu "Plugins/{0}".</Source>
+          <Value>Kan opslagplaatsen niet ophalen. Gebruikersnaam/ApiToken foutief?</Value>
+        </TranslationItem>
+        <TranslationItem Name="_strLoading" Property="Text">
+          <Source> : LOADING : </Source>
+          <Value> : LADEN : </Value>
+        </TranslationItem>
+        <TranslationItem Name="_strNo" Property="Text">
+          <Source>No</Source>
+          <Value>Nee</Value>
+        </TranslationItem>
+        <TranslationItem Name="_strNoHomepageDefined" Property="Text">
+          <Source>No homepage defined</Source>
+          <Value>Geen homepage gedefinieerd</Value>
+        </TranslationItem>
+        <TranslationItem Name="_strSearchFailed" Property="Text">
+          <Source>Search failed!</Source>
+          <Value>Zoeken mislukt!</Value>
+        </TranslationItem>
+        <TranslationItem Name="_strSearching" Property="Text">
+          <Source> : SEARCHING : </Source>
+          <Value> : ZOEKEN : </Value>
+        </TranslationItem>
+        <TranslationItem Name="_strSelectOneItem" Property="Text">
+          <Source>You must select exactly one item</Source>
+          <Value>U moet exact 1 item selecteren</Value>
+        </TranslationItem>
+        <TranslationItem Name="_strUserNotFound" Property="Text">
+          <Source>User not found!</Source>
+          <Value>Gebruiker niet gevonden!</Value>
+        </TranslationItem>
+        <TranslationItem Name="_strWillBeAddedAsARemote" Property="Text">
+          <Source>"{0}" will be added as a remote.</Source>
+          <Value>"{0}" zal worden toegevoegd als externe opslagplaats.
+</Value>
+        </TranslationItem>
+        <TranslationItem Name="_strWillCloneInfo" Property="Text">
+          <Source>Will clone {0} into {1}.
+You can not push unless you are a collaborator. {2}</Source>
+          <Value>{0} zal gekloont worden naar {1}.
+U  heeft alleen rechten om commits te verzenden als u een 'collaborator' bent. {2}</Value>
+        </TranslationItem>
+        <TranslationItem Name="_strWillCloneWithPushAccess" Property="Text">
+          <Source>Will clone {0} into {1}.
+You will have push access. {2}</Source>
+          <Value>{0} zal gekloont worden naar {1}.
+U heeft rechten om commits te verzenden. {2}
+</Value>
+        </TranslationItem>
+        <TranslationItem Name="_strYes" Property="Text">
+          <Source>Yes</Source>
+          <Value>Ja</Value>
+        </TranslationItem>
+        <TranslationItem Name="columnHeader2" Property="Text">
+          <Source>Private</Source>
+          <Value>Prive</Value>
+        </TranslationItem>
+        <TranslationItem Name="columnHeader6" Property="Text">
+          <Source>Is fork</Source>
+          <Value>Is fork</Value>
+        </TranslationItem>
+        <TranslationItem Name="label1" Property="Text">
+          <Source>Destination folder:</Source>
+          <Value>Doel folder:</Value>
+        </TranslationItem>
+        <TranslationItem Name="label3" Property="Text">
+          <Source>Add remote as:</Source>
+          <Value>Voeg externe toe als:</Value>
+        </TranslationItem>
+      </translationItems>
+    </TranslationCategory>
+    <TranslationCategory Name="FormAddFiles">
+      <translationItems>
+        <TranslationItem Name="$this" Property="Text">
+          <Source>Add files</Source>
+          <Value>Bestanden toevoegen</Value>
+        </TranslationItem>
+        <TranslationItem Name="AddFiles" Property="Text">
+          <Source>Add files</Source>
+          <Value>Bestanden toevoegen</Value>
+        </TranslationItem>
+        <TranslationItem Name="ShowFiles" Property="Text">
+          <Source>Show files</Source>
+          <Value>Bestanden bekijken</Value>
+        </TranslationItem>
+        <TranslationItem Name="force" Property="Text">
+          <Source>Force</Source>
+          <Value>Forceer</Value>
+        </TranslationItem>
+        <TranslationItem Name="label1" Property="Text">
+          <Source>Filter</Source>
+          <Value>Filter</Value>
+        </TranslationItem>
+      </translationItems>
+    </TranslationCategory>
+    <TranslationCategory Name="FormAddSubmodule">
+      <translationItems>
+        <TranslationItem Name="$this" Property="Text">
+          <Source>Add submodule</Source>
+          <Value>Submodule toevoegen</Value>
+        </TranslationItem>
+        <TranslationItem Name="Add" Property="Text">
+          <Source>Add</Source>
+          <Value>Toevoegen</Value>
+        </TranslationItem>
+        <TranslationItem Name="Browse" Property="Text">
+          <Source>Browse</Source>
+          <Value>Bladeren</Value>
+        </TranslationItem>
+        <TranslationItem Name="_remoteAndLocalPathRequired" Property="Text">
+          <Source>A remote path and local path are required</Source>
+          <Value>Een externe directory en locale directory zijn verplicht</Value>
+        </TranslationItem>
+        <TranslationItem Name="chkForce" Property="Text">
+          <Source>Force</Source>
+          <Value>Forceer</Value>
+        </TranslationItem>
+        <TranslationItem Name="label1" Property="Text">
+          <Source>Path to submodule</Source>
+          <Value>Pad naar submodule</Value>
+        </TranslationItem>
+        <TranslationItem Name="label2" Property="Text">
+          <Source>Local path</Source>
+          <Value>Lokaal pad</Value>
+        </TranslationItem>
+        <TranslationItem Name="label3" Property="Text">
+          <Source>Branch</Source>
+          <Value>Vertakking</Value>
+        </TranslationItem>
+      </translationItems>
+    </TranslationCategory>
+    <TranslationCategory Name="FormAddToGitIgnore">
+      <translationItems>
+        <TranslationItem Name="$this" Property="Text">
+          <Source>Add files(s) to .gitIgnore</Source>
+          <Value>Bestanden toevoegen aan .gitignore</Value>
+        </TranslationItem>
+        <TranslationItem Name="AddToIngore" Property="Text">
+          <Source>Ignore</Source>
+          <Value>Toevoegen aan .gitignore</Value>
+        </TranslationItem>
+        <TranslationItem Name="_matchingFilesString" Property="Text">
+          <Source>{0} file(s) matched</Source>
+          <Value>{0} bestand(en) gevonden</Value>
+        </TranslationItem>
+        <TranslationItem Name="btnCancel" Property="Text">
+          <Source>Cancel</Source>
+          <Value>Annuleren</Value>
+        </TranslationItem>
+        <TranslationItem Name="groupBox1" Property="Text">
+          <Source>Preview</Source>
+          <Value>Voorbeeld</Value>
+        </TranslationItem>
+        <TranslationItem Name="groupFilePattern" Property="Text">
+          <Source>Enter a file pattern to ignore:</Source>
+          <Value>Bestandsnaam patroon om te negeren</Value>
+        </TranslationItem>
+        <TranslationItem Name="label2" Property="Text">
+          <Source>No existing files match that pattern.</Source>
+          <Value>Geen bestaande bestanden komen overeen met het opgegeven patroon.</Value>
+        </TranslationItem>
+      </translationItems>
+    </TranslationCategory>
+    <TranslationCategory Name="FormApplyPatch">
+      <translationItems>
+        <TranslationItem Name="$this" Property="Text">
+          <Source>Apply patch</Source>
+          <Value>Patch toepassen</Value>
+        </TranslationItem>
+        <TranslationItem Name="Abort" Property="Text">
+          <Source>Abort patch</Source>
+          <Value>Patch afbreken</Value>
+        </TranslationItem>
+        <TranslationItem Name="AddFiles" Property="Text">
+          <Source>Add files</Source>
+          <Value>Bestanden toevoegen</Value>
+        </TranslationItem>
+        <TranslationItem Name="Apply" Property="Text">
+          <Source>Apply patch</Source>
+          <Value>Patch toepassen</Value>
+        </TranslationItem>
+        <TranslationItem Name="BrowseDir" Property="Text">
+          <Source>Browse</Source>
+          <Value>Bladeren</Value>
+        </TranslationItem>
+        <TranslationItem Name="BrowsePatch" Property="Text">
+          <Source>Browse</Source>
+          <Value>Bladeren</Value>
+        </TranslationItem>
+        <TranslationItem Name="IgnoreWhitespace" Property="Text">
+          <Source>Ignore Wh.spc.</Source>
+          <Value>Negeer wit.rmtn.</Value>
+        </TranslationItem>
+        <TranslationItem Name="Mergetool" Property="Text">
+          <Source>Solve conflicts</Source>
+          <Value>Conflicten oplossen</Value>
+        </TranslationItem>
+        <TranslationItem Name="PatchDirMode" Property="Text">
+          <Source>Patch dir</Source>
+          <Value>Patch directory</Value>
+        </TranslationItem>
+        <TranslationItem Name="PatchFileMode" Property="Text">
+          <Source>Patch file</Source>
+          <Value>Patch bestand</Value>
+        </TranslationItem>
+        <TranslationItem Name="Resolved" Property="Text">
+          <Source>Conflicts resolved</Source>
+          <Value>Conflicten opgelost</Value>
+        </TranslationItem>
+        <TranslationItem Name="Skip" Property="Text">
+          <Source>Skip patch</Source>
+          <Value>Patch overslaan</Value>
+        </TranslationItem>
+        <TranslationItem Name="SolveMergeconflicts" Property="Text">
+          <Source>There are unresolved mergeconflicts
+</Source>
+          <Value>Er zijn niet opgeloste conflicten</Value>
+        </TranslationItem>
+        <TranslationItem Name="_applyPatchMsgBox" Property="Text">
+          <Source>Apply patch</Source>
+          <Value>Patch toepassen</Value>
+        </TranslationItem>
+        <TranslationItem Name="_conflictMergetoolText" Property="Text">
+          <Source>Solve conflicts</Source>
+          <Value>Conflicten oplossen</Value>
+        </TranslationItem>
+        <TranslationItem Name="_conflictResolvedText" Property="Text">
+          <Source>Conflicts resolved</Source>
+          <Value>Conflicten opgelost</Value>
+        </TranslationItem>
+        <TranslationItem Name="_noFileSelectedText" Property="Text">
+          <Source>Please select a patch to apply</Source>
+          <Value>Selecteer een patch op toe te passen</Value>
+        </TranslationItem>
+        <TranslationItem Name="_selectPatchFileCaption" Property="Text">
+          <Source>Select patch file</Source>
+          <Value>Selecteer patch</Value>
+        </TranslationItem>
+        <TranslationItem Name="_selectPatchFileFilter" Property="Text">
+          <Source>Patch file (*.Patch)</Source>
+          <Value>Patch file (*.Patch)</Value>
+        </TranslationItem>
+      </translationItems>
+    </TranslationCategory>
+    <TranslationCategory Name="FormArchive">
+      <translationItems>
+        <TranslationItem Name="$this" Property="Text">
+          <Source>Archive</Source>
+          <Value>Archiveer</Value>
+        </TranslationItem>
+        <TranslationItem Name="_noRevisionSelected" Property="Text">
+          <Source>You need to choose a target revision.</Source>
+          <Value>U moet een revisie selecteren om te archiveren.</Value>
+        </TranslationItem>
+        <TranslationItem Name="_noRevisionSelectedCaption" Property="Text" type="unfinished">
+          <Source>Error</Source>
+          <Value>Error</Value>
+        </TranslationItem>
+        <TranslationItem Name="_saveFileDialogCaption" Property="Text">
+          <Source>Save archive as</Source>
+          <Value>Sla archief op als</Value>
+        </TranslationItem>
+        <TranslationItem Name="_saveFileDialogFilterTar" Property="Text">
+          <Source>Tar file (*.tar)</Source>
+          <Value>Tar bestand (*.tar)</Value>
+        </TranslationItem>
+        <TranslationItem Name="_saveFileDialogFilterZip" Property="Text">
+          <Source>Zip file (*.zip)</Source>
+          <Value>Zip file (*.zip)</Value>
+        </TranslationItem>
+        <TranslationItem Name="buttonArchiveRevision" Property="Text">
+          <Source>Save as...</Source>
+          <Value>Opslaan als</Value>
+        </TranslationItem>
+        <TranslationItem Name="checkBoxPathFilter" Property="Text">
+          <Source>Archive specific paths only</Source>
+          <Value>Alleen bepaalde paden archiveren</Value>
+        </TranslationItem>
+        <TranslationItem Name="checkboxRevisionFilter" Property="Text" type="unfinished">
+          <Source>Take the files that have changed from the revision above to this one and archive only those</Source>
+          <Value />
+        </TranslationItem>
+        <TranslationItem Name="groupBox1" Property="Text">
+          <Source>Archive format</Source>
+          <Value>Archief formaat</Value>
+        </TranslationItem>
+        <TranslationItem Name="groupBox2" Property="Text">
+          <Source>Filter files</Source>
+          <Value>Filter bestanden</Value>
+        </TranslationItem>
+        <TranslationItem Name="label1" Property="Text" type="unfinished">
+          <Source>This revision will be archived:</Source>
+          <OldSource>Selected revision to archive:</OldSource>
+          <Value>Selecteer een revisie om te archiveren</Value>
+        </TranslationItem>
+        <TranslationItem Name="label2" Property="Text">
+          <Source>Choose another
+revision:</Source>
+          <Value>Kies een andere revisie</Value>
+        </TranslationItem>
+        <TranslationItem Name="label4" Property="Text">
+          <Source>separate each new path by new line</Source>
+          <Value>scheid iedere nieuwe patch bij een enter</Value>
+        </TranslationItem>
+        <TranslationItem Name="labelAuthorCaption" Property="Text" type="unfinished">
+          <Source>Author:</Source>
+          <Value>Auteur:</Value>
+        </TranslationItem>
+        <TranslationItem Name="labelDateCaption" Property="Text">
+          <Source>Commit date:</Source>
+          <Value>Commit datum:</Value>
+        </TranslationItem>
+        <TranslationItem Name="lblChooseDiffRevision" Property="Text">
+          <Source>Choose revision to 
+compare with first:</Source>
+          <Value>Kies een revisie om eerst me te vergelijken:</Value>
+        </TranslationItem>
+        <TranslationItem Name="radioButtonFormatTar" Property="Text" type="obsolete">
+          <Source>tar</Source>
+          <Value>tar</Value>
+        </TranslationItem>
+        <TranslationItem Name="radioButtonFormatZip" Property="Text" type="obsolete">
+          <Source>zip</Source>
+          <Value>zip</Value>
+        </TranslationItem>
+        <TranslationItem Name="_noRevisionSelectedMsgBox" Property="Text" type="obsolete">
+          <Source>Select 1 revision to archive</Source>
+          <Value>Selecteer 1 versie om te archiverern</Value>
+        </TranslationItem>
+      </translationItems>
+    </TranslationCategory>
+    <TranslationCategory Name="FormBisect">
+      <translationItems>
+        <TranslationItem Name="$this" Property="Text">
+          <Source>Bisect</Source>
+          <Value>Verdeel en heers</Value>
+        </TranslationItem>
+        <TranslationItem Name="Bad" Property="Text">
+          <Source>Mark current revision bad</Source>
+          <Value>Markeer huidige revisie 'slecht'</Value>
+        </TranslationItem>
+        <TranslationItem Name="Good" Property="Text">
+          <Source>Mark current revision good</Source>
+          <Value>Markeer huidige revisie 'goed'</Value>
+        </TranslationItem>
+        <TranslationItem Name="Start" Property="Text">
+          <Source>Start bisect</Source>
+          <Value>Start verdeel en heers</Value>
+        </TranslationItem>
+        <TranslationItem Name="Stop" Property="Text">
+          <Source>Stop bisect</Source>
+          <Value>Stop verdeel en heers</Value>
+        </TranslationItem>
+        <TranslationItem Name="_bisectStart" Property="Text">
+          <Source>Mark selected revisions as start bisect range?</Source>
+          <Value>Markeer de geseleteerde revies als start range voor 'verdeel en heers'?</Value>
+        </TranslationItem>
+        <TranslationItem Name="btnSkip" Property="Text">
+          <Source>Skip current revision</Source>
+          <Value>Huidige revisie overslaan</Value>
+        </TranslationItem>
+      </translationItems>
+    </TranslationCategory>
+    <TranslationCategory Name="FormBlame">
+      <translationItems>
+        <TranslationItem Name="$this" Property="Text">
+          <Source>File History</Source>
+          <Value>Bestands historie</Value>
+        </TranslationItem>
+      </translationItems>
+    </TranslationCategory>
+    <TranslationCategory Name="FormBrowse">
+      <translationItems>
+        <TranslationItem Name="$this" Property="Text">
+          <Source>Git Extensions</Source>
+          <Value>Git Extensions</Value>
+        </TranslationItem>
+        <TranslationItem Name="CommitInfoTabPage" Property="Text">
+          <Source>Commit</Source>
+          <Value>Commit</Value>
+        </TranslationItem>
+        <TranslationItem Name="DiffTabPage" Property="Text">
+          <Source>Diff</Source>
+          <Value>Verschillen</Value>
+        </TranslationItem>
+        <TranslationItem Name="EditSettings" Property="ToolTipText">
+          <Source>Settings</Source>
+          <Value>Instellingen</Value>
+        </TranslationItem>
+        <TranslationItem Name="GitBash" Property="ToolTipText">
+          <Source>Git bash</Source>
+          <Value>Git bash</Value>
+        </TranslationItem>
+        <TranslationItem Name="GotoCommit" Property="Text">
+          <Source>Go to commit...</Source>
+          <Value>Ga naar revisie...</Value>
+        </TranslationItem>
+        <TranslationItem Name="GotoCurrentRevision" Property="Text">
+          <Source>Go to current revision</Source>
+          <Value>Ga naar de huidige revisie</Value>
+        </TranslationItem>
+        <TranslationItem Name="PuTTYToolStripMenuItem" Property="Text">
+          <Source>PuTTY</Source>
+          <Value>PuTTY</Value>
+        </TranslationItem>
+        <TranslationItem Name="RefreshButton" Property="ToolTipText">
+          <Source>Refresh</Source>
+          <Value>Verversen</Value>
+        </TranslationItem>
+        <TranslationItem Name="SvnDcommitToolStripMenuItem" Property="Text">
+          <Source>SVN DCommit</Source>
+          <Value>SVN DCommit</Value>
+        </TranslationItem>
+        <TranslationItem Name="SvnFetchToolStripMenuItem" Property="Text">
+          <Source>SVN Fetch</Source>
+          <Value>SVN Fetch</Value>
+        </TranslationItem>
+        <TranslationItem Name="SvnRebaseToolStripMenuItem" Property="Text">
+          <Source>SVN Rebase</Source>
+          <Value>SVN Rebase</Value>
+        </TranslationItem>
+        <TranslationItem Name="TreeTabPage" Property="Text">
+          <Source>File tree</Source>
+          <Value>Bestands boom</Value>
+        </TranslationItem>
+        <TranslationItem Name="_alwaysShowCheckoutDlgStr" Property="Text">
+          <Source>Always show checkout dialog</Source>
+          <Value>Altijd het dialoog voor vertakking uitchecken weergeven</Value>
+        </TranslationItem>
+        <TranslationItem Name="_configureWorkingDirMenu" Property="Text">
+          <Source>Configure this menu</Source>
+          <Value>Configureer dit menu</Value>
+        </TranslationItem>
+        <TranslationItem Name="_createPullRequestsToolStripMenuItem" Property="Text">
+          <Source>Create pull requests...</Source>
+          <Value>Maak binnenhaal verzoek...</Value>
+        </TranslationItem>
+        <TranslationItem Name="_errorCaption" Property="Text">
+          <Source>Error</Source>
+          <Value>Fout</Value>
+        </TranslationItem>
+        <TranslationItem Name="_forkCloneRepositoryToolStripMenuItem" Property="Text">
+          <Source>Fork/Clone repository...</Source>
+          <Value>Kloon/fork opslagplaats...</Value>
+        </TranslationItem>
+        <TranslationItem Name="_hintUnresolvedMergeConflicts" Property="Text">
+          <Source>There are unresolved merge conflicts!</Source>
+          <Value>Er zijn onopgeloste samenvoeg conflicten!</Value>
+        </TranslationItem>
+        <TranslationItem Name="_indexLockDeleted" Property="Text">
+          <Source>index.lock deleted.</Source>
+          <Value>index.lock verwijderd.</Value>
+        </TranslationItem>
+        <TranslationItem Name="_indexLockNotFound" Property="Text">
+          <Source>index.lock not found at:</Source>
+          <Value>index.lock niet gevonden in:</Value>
+        </TranslationItem>
+        <TranslationItem Name="_noBranchTitle" Property="Text">
+          <Source>no branch</Source>
+          <Value>geen vertakking</Value>
+        </TranslationItem>
+        <TranslationItem Name="_noReposHostFound" Property="Text">
+          <Source>Could not find any relevant repository hosts for the currently open repository.</Source>
+          <Value>Kan geen git server vinden voor de huidige opslagplaats.</Value>
+        </TranslationItem>
+        <TranslationItem Name="_noReposHostPluginLoaded" Property="Text">
+          <Source>No repository host plugin loaded.</Source>
+          <Value>Geen git server plugin gevonden</Value>
+        </TranslationItem>
+        <TranslationItem Name="_noRevisionFoundError" Property="Text">
+          <Source>No revision found.</Source>
+          <Value>Geen versie gevonden</Value>
+        </TranslationItem>
+        <TranslationItem Name="_noSubmodulesPresent" Property="Text">
+          <Source>No submodules</Source>
+          <Value>Geen submodules</Value>
+        </TranslationItem>
+        <TranslationItem Name="_nodeNotFoundNextAvailableParentSelected" Property="Text">
+          <Source>Node not found. The next available parent node will be selected.</Source>
+          <Value>Node niet gevonden. De eerstvolgende aanwezige parent node wordt geselecteerd.</Value>
+        </TranslationItem>
+        <TranslationItem Name="_nodeNotFoundSelectionNotChanged" Property="Text">
+          <Source>Node not found. File tree selection was not changed.</Source>
+          <Value>Node niet gevonden. Selectie in bestandsboon niet gewijzigd.</Value>
+        </TranslationItem>
+        <TranslationItem Name="_repositoryHostsToolStripMenuItem" Property="Text" type="unfinished">
+          <Source>(Repository hosts)</Source>
+          <OldSource>Repository hosts</OldSource>
+          <Value>Opslagplaats host</Value>
+        </TranslationItem>
+        <TranslationItem Name="_saveFileFilterAllFiles" Property="Text">
+          <Source>All files</Source>
+          <Value>Alle bestanden</Value>
+        </TranslationItem>
+        <TranslationItem Name="_saveFileFilterCurrentFormat" Property="Text">
+          <Source>Current format</Source>
+          <Value>Huidig formaat</Value>
+        </TranslationItem>
+        <TranslationItem Name="_stashCount" Property="Text">
+          <Source>{0} saved {1}</Source>
+          <Value>{0} opgeslagen {1}</Value>
+        </TranslationItem>
+        <TranslationItem Name="_stashPlural" Property="Text">
+          <Source>stashes</Source>
+          <Value>stashes</Value>
+        </TranslationItem>
+        <TranslationItem Name="_stashSingular" Property="Text">
+          <Source>stash</Source>
+          <Value>stash</Value>
+        </TranslationItem>
+        <TranslationItem Name="_updateCurrentSubmodule" Property="Text">
+          <Source>Update current submodule</Source>
+          <Value>Huidige submodule bijwerken</Value>
+        </TranslationItem>
+        <TranslationItem Name="_viewPullRequestsToolStripMenuItem" Property="Text" type="unfinished">
+          <Source>View pull requests...</Source>
+          <OldSource>View pull requests</OldSource>
+          <Value>Bekijk binnenhaal verzoek</Value>
+        </TranslationItem>
+        <TranslationItem Name="_warningMiddleOfBisect" Property="Text">
+          <Source>You are in the middle of a bisect</Source>
+          <Value>U bent bezig met een bisect</Value>
+        </TranslationItem>
+        <TranslationItem Name="_warningMiddleOfPatchApply" Property="Text">
+          <Source>You are in the middle of a patch apply</Source>
+          <Value>U zit middenin het toepassen van een patch</Value>
+        </TranslationItem>
+        <TranslationItem Name="_warningMiddleOfRebase" Property="Text">
+          <Source>You are in the middle of a rebase</Source>
+          <Value>U bent bezig met een rebase</Value>
+        </TranslationItem>
+        <TranslationItem Name="aBToolStripMenuItem" Property="Text">
+          <Source>A &lt;--&gt; B</Source>
+          <Value>A&lt;--&gt; B</Value>
+        </TranslationItem>
+        <TranslationItem Name="aLocalToolStripMenuItem" Property="Text">
+          <Source>A &lt;--&gt; Working dir</Source>
+          <Value>A &lt;--&gt; Werk directory</Value>
+        </TranslationItem>
+        <TranslationItem Name="aboutToolStripMenuItem" Property="Text">
+          <Source>About</Source>
+          <Value>Over</Value>
+        </TranslationItem>
+        <TranslationItem Name="applyPatchToolStripMenuItem" Property="Text">
+          <Source>Apply patch...</Source>
+          <Value>Patch toepassen...</Value>
+        </TranslationItem>
+        <TranslationItem Name="archiveToolStripMenuItem" Property="Text">
+          <Source>Archive revision...</Source>
+          <Value>Archiveer...</Value>
+        </TranslationItem>
+        <TranslationItem Name="authorToolStripMenuItem" Property="Text">
+          <Source>Author</Source>
+          <Value>Auteur</Value>
+        </TranslationItem>
+        <TranslationItem Name="bLocalToolStripMenuItem" Property="Text">
+          <Source>B &lt;--&gt; Working dir</Source>
+          <Value>B &lt;--&gt; Werk directory</Value>
+        </TranslationItem>
+        <TranslationItem Name="bisectToolStripMenuItem" Property="Text">
+          <Source>Bisect...</Source>
+          <Value>Verdeel en heers...</Value>
+        </TranslationItem>
+        <TranslationItem Name="blameToolStripMenuItem" Property="Text">
+          <Source>Blame</Source>
+          <Value>Beschuldig</Value>
+        </TranslationItem>
+        <TranslationItem Name="blameToolStripMenuItem1" Property="Text">
+          <Source>Blame</Source>
+          <Value>Beschuldig</Value>
+        </TranslationItem>
+        <TranslationItem Name="branchSelect" Property="Text">
+          <Source>Branch</Source>
+          <Value>Vertakking</Value>
+        </TranslationItem>
+        <TranslationItem Name="branchToolStripMenuItem" Property="Text">
+          <Source>Create branch...</Source>
+          <Value>Vertakking aanmaken...</Value>
+        </TranslationItem>
+        <TranslationItem Name="changelogToolStripMenuItem" Property="Text">
+          <Source>Changelog</Source>
+          <Value>Versie historie</Value>
+        </TranslationItem>
+        <TranslationItem Name="checkForUpdatesToolStripMenuItem" Property="Text">
+          <Source>Check for updates</Source>
+          <Value>Controleer op nieuwe versies</Value>
+        </TranslationItem>
+        <TranslationItem Name="checkoutBranchToolStripMenuItem" Property="Text">
+          <Source>Checkout branch...</Source>
+          <Value>Vertakking uitchecken...</Value>
+        </TranslationItem>
+        <TranslationItem Name="checkoutToolStripMenuItem" Property="Text">
+          <Source>Checkout revision...</Source>
+          <Value>Revisie uitchecken...</Value>
+        </TranslationItem>
+        <TranslationItem Name="cherryPickToolStripMenuItem" Property="Text">
+          <Source>Cherry pick...</Source>
+          <Value>Cherry pick...</Value>
+        </TranslationItem>
+        <TranslationItem Name="cleanupToolStripMenuItem" Property="Text" type="unfinished">
+          <Source>Clean working tree...</Source>
+          <OldSource>Cleanup repository...</OldSource>
+          <Value>Opschonen...</Value>
+        </TranslationItem>
+        <TranslationItem Name="cloneSVNToolStripMenuItem" Property="Text">
+          <Source>Clone SVN repository...</Source>
+          <Value>Kloon SVN opslagplaats...</Value>
+        </TranslationItem>
+        <TranslationItem Name="cloneToolStripMenuItem" Property="Text">
+          <Source>Clone repository...</Source>
+          <Value>Kloon opslagplaats...</Value>
+        </TranslationItem>
+        <TranslationItem Name="closeToolStripMenuItem" Property="Text" type="unfinished">
+          <Source>Close (go to Dashboard)</Source>
+          <OldSource>Close</OldSource>
+          <Value>Sluiten</Value>
+        </TranslationItem>
+        <TranslationItem Name="collapseAllToolStripMenuItem" Property="Text">
+          <Source>Collapse all</Source>
+          <Value>Alles inklappen</Value>
+        </TranslationItem>
+        <TranslationItem Name="commandsToolStripMenuItem" Property="Text">
+          <Source>Commands</Source>
+          <Value>Commando's</Value>
+        </TranslationItem>
+        <TranslationItem Name="commitToolStripMenuItem" Property="Text">
+          <Source>Commit...</Source>
+          <Value>Commit...</Value>
+        </TranslationItem>
+        <TranslationItem Name="commitToolStripMenuItem1" Property="Text">
+          <Source>Commit</Source>
+          <Value>Commit</Value>
+        </TranslationItem>
+        <TranslationItem Name="commitcountPerUserToolStripMenuItem" Property="Text">
+          <Source>Commits per user</Source>
+          <Value>Commits per gebruiker</Value>
+        </TranslationItem>
+        <TranslationItem Name="committerToolStripMenuItem" Property="Text">
+          <Source>Committer</Source>
+          <Value>Committer</Value>
+        </TranslationItem>
+        <TranslationItem Name="compressGitDatabaseToolStripMenuItem" Property="Text">
+          <Source>Compress git database</Source>
+          <Value>Comprimeer git database</Value>
+        </TranslationItem>
+        <TranslationItem Name="copyFilenameToClipboardToolStripMenuItem" Property="Text">
+          <Source>Copy full path</Source>
+          <Value>Kopieer bestandsnaam naar klembord</Value>
+        </TranslationItem>
+        <TranslationItem Name="copyFilenameToClipboardToolStripMenuItem1" Property="Text" type="unfinished">
+          <Source>Copy full path(s)</Source>
+          <OldSource>Copy full path</OldSource>
+          <Value>Kopieer bestandsnaam naar klembord</Value>
+        </TranslationItem>
+        <TranslationItem Name="dashboardToolStripMenuItem" Property="Text">
+          <Source>Dashboard</Source>
+          <Value>Dashboard</Value>
+        </TranslationItem>
+        <TranslationItem Name="deleteBranchToolStripMenuItem" Property="Text">
+          <Source>Delete branch...</Source>
+          <Value>Verwijder vertakking...</Value>
+        </TranslationItem>
+        <TranslationItem Name="deleteIndexlockToolStripMenuItem" Property="Text">
+          <Source>Delete index.lock</Source>
+          <Value>Verwijder index.lock</Value>
+        </TranslationItem>
+        <TranslationItem Name="deleteTagToolStripMenuItem" Property="Text">
+          <Source>Delete tag...</Source>
+          <Value>Verwijder label...</Value>
+        </TranslationItem>
+        <TranslationItem Name="diffContainsToolStripMenuItem" Property="Text">
+          <Source>Diff contains (SLOW)</Source>
+          <Value>Wijziging bevat (traag)</Value>
+        </TranslationItem>
+        <TranslationItem Name="diffShowInFileTreeToolStripMenuItem" Property="Text">
+          <Source>Show in File tree</Source>
+          <Value>Toon alle bestanden in bestandsboom</Value>
+        </TranslationItem>
+        <TranslationItem Name="directoryIsNotAValidRepository" Property="Text" type="unfinished">
+          <Source>The selected item is not a valid git repository.
+
+Do you want to abort and remove it from the recent repositories list?</Source>
+          <Value />
+        </TranslationItem>
+        <TranslationItem Name="directoryIsNotAValidRepositoryCaption" Property="Text">
+          <Source>Open</Source>
+          <Value>Open</Value>
+        </TranslationItem>
+        <TranslationItem Name="donateToolStripMenuItem" Property="Text">
+          <Source>Donate</Source>
+          <Value>Doneer</Value>
+        </TranslationItem>
+        <TranslationItem Name="dontSetAsDefaultToolStripMenuItem" Property="Text">
+          <Source>Don't set as default</Source>
+          <Value>Niet als standaard instellen</Value>
+        </TranslationItem>
+        <TranslationItem Name="editCheckedOutFileToolStripMenuItem" Property="Text">
+          <Source>Edit working dir file</Source>
+          <Value>Wijzig uitgecheckt bestand</Value>
+        </TranslationItem>
+        <TranslationItem Name="editgitattributesToolStripMenuItem" Property="Text">
+          <Source>Edit .gitattributes</Source>
+          <Value>Wijzig .gitattributes</Value>
+        </TranslationItem>
+        <TranslationItem Name="editgitignoreToolStripMenuItem1" Property="Text">
+          <Source>Edit .gitignore</Source>
+          <Value>Wijzig .gitignore</Value>
+        </TranslationItem>
+        <TranslationItem Name="editmailmapToolStripMenuItem" Property="Text">
+          <Source>Edit .mailmap</Source>
+          <Value>Wijzig .mailmap</Value>
+        </TranslationItem>
+        <TranslationItem Name="exitToolStripMenuItem" Property="Text">
+          <Source>Exit</Source>
+          <Value>Sluiten</Value>
+        </TranslationItem>
+        <TranslationItem Name="expandAllToolStripMenuItem" Property="Text">
+          <Source>Expand all (takes a while on large trees)</Source>
+          <Value>Alles uitklappen (kan lang duren bij grote lijsten)</Value>
+        </TranslationItem>
+        <TranslationItem Name="fetchAllToolStripMenuItem" Property="Text">
+          <Source>Fetch all</Source>
+          <Value>Alles ophalen</Value>
+        </TranslationItem>
+        <TranslationItem Name="fetchToolStripMenuItem" Property="Text">
+          <Source>Fetch</Source>
+          <Value>Ophalen</Value>
+        </TranslationItem>
+        <TranslationItem Name="fileExplorerToolStripMenuItem" Property="Text">
+          <Source>File Explorer</Source>
+          <Value>Open in verkenner</Value>
+        </TranslationItem>
+        <TranslationItem Name="fileHistoryDiffToolstripMenuItem" Property="Text">
+          <Source>File history</Source>
+          <Value>Bestands geschiedenis</Value>
+        </TranslationItem>
+        <TranslationItem Name="fileHistoryToolStripMenuItem" Property="Text">
+          <Source>File history</Source>
+          <Value>Bestands history</Value>
+        </TranslationItem>
+        <TranslationItem Name="fileToolStripMenuItem" Property="Text" type="unfinished">
+          <Source>Start</Source>
+          <OldSource>File</OldSource>
+          <Value>Bestand</Value>
+        </TranslationItem>
+        <TranslationItem Name="fileTreeArchiveToolStripMenuItem" Property="Text">
+          <Source>Archive...</Source>
+          <Value>Archiveren...</Value>
+        </TranslationItem>
+        <TranslationItem Name="fileTreeOpenContainingFolderToolStripMenuItem" Property="Text">
+          <Source>Open containing folder</Source>
+          <Value>Open bestands directorie</Value>
+        </TranslationItem>
+        <TranslationItem Name="findInDiffToolStripMenuItem" Property="Text">
+          <Source>Find</Source>
+          <Value>Zoeken</Value>
+        </TranslationItem>
+        <TranslationItem Name="findToolStripMenuItem" Property="Text">
+          <Source>Find</Source>
+          <Value>Zoeken</Value>
+        </TranslationItem>
+        <TranslationItem Name="formatPatchToolStripMenuItem" Property="Text">
+          <Source>Format patch...</Source>
+          <Value>Patch maken...</Value>
+        </TranslationItem>
+        <TranslationItem Name="generateOrImportKeyToolStripMenuItem" Property="Text">
+          <Source>Generate or import key</Source>
+          <Value>Genereer of importeer sleutel</Value>
+        </TranslationItem>
+        <TranslationItem Name="gitBashToolStripMenuItem" Property="Text">
+          <Source>Git bash</Source>
+          <Value>Git bash</Value>
+        </TranslationItem>
+        <TranslationItem Name="gitGUIToolStripMenuItem" Property="Text">
+          <Source>Git GUI</Source>
+          <Value>Git GUI</Value>
+        </TranslationItem>
+        <TranslationItem Name="gitMaintenanceToolStripMenuItem" Property="Text">
+          <Source>Git maintenance</Source>
+          <Value>Git onderhoud</Value>
+        </TranslationItem>
+        <TranslationItem Name="gitcommandLogToolStripMenuItem" Property="Text">
+          <Source>Gitcommand log</Source>
+          <Value>Git commando logboek</Value>
+        </TranslationItem>
+        <TranslationItem Name="hashToolStripMenuItem" Property="Text">
+          <Source>Hash</Source>
+          <Value>Hash</Value>
+        </TranslationItem>
+        <TranslationItem Name="helpToolStripMenuItem" Property="Text">
+          <Source>Help</Source>
+          <Value>Help</Value>
+        </TranslationItem>
+        <TranslationItem Name="initNewRepositoryToolStripMenuItem" Property="Text">
+          <Source>Create new repository...</Source>
+          <Value>Nieuwe opslagplaats...</Value>
+        </TranslationItem>
+        <TranslationItem Name="kGitToolStripMenuItem" Property="Text">
+          <Source>GitK</Source>
+          <Value>GitK</Value>
+        </TranslationItem>
+        <TranslationItem Name="localToolStripMenuItem" Property="Text">
+          <Source>Local</Source>
+          <Value>Lokaal</Value>
+        </TranslationItem>
+        <TranslationItem Name="manageRemoteRepositoriesToolStripMenuItem1" Property="Text" type="unfinished">
+          <Source>Remote repositories...</Source>
+          <OldSource>Manage remote repositories</OldSource>
+          <Value>Beheer externe opslagplaatsen</Value>
+        </TranslationItem>
+        <TranslationItem Name="manageSubmodulesToolStripMenuItem" Property="Text" type="unfinished">
+          <Source>Submodules...</Source>
+          <OldSource>Manage submodules</OldSource>
+          <Value>Beheer submodulen</Value>
+        </TranslationItem>
+        <TranslationItem Name="mergeBranchToolStripMenuItem" Property="Text">
+          <Source>Merge branches...</Source>
+          <Value>Vertakkingen samenvoegen...</Value>
+        </TranslationItem>
+        <TranslationItem Name="mergeToolStripMenuItem" Property="Text">
+          <Source>Merge</Source>
+          <Value>Samenvoegen</Value>
+        </TranslationItem>
+        <TranslationItem Name="navigateToolStripMenuItem" Property="Text">
+          <Source>Navigate</Source>
+          <Value>Navigeer</Value>
+        </TranslationItem>
+        <TranslationItem Name="openContainingFolderToolStripMenuItem" Property="Text" type="unfinished">
+          <Source>Open containing folder(s)</Source>
+          <OldSource>Open containing folder</OldSource>
+          <Value>Open bestands directorie</Value>
+        </TranslationItem>
+        <TranslationItem Name="openFileToolStripMenuItem" Property="Text">
+          <Source>Open this revision (temp file)</Source>
+          <Value>Openen (tijdelijk bestand)</Value>
+        </TranslationItem>
+        <TranslationItem Name="openFileWithToolStripMenuItem" Property="Text">
+          <Source>Open this revision with... (temp file)</Source>
+          <Value>Openen met... (tijdelijk bestand)</Value>
+        </TranslationItem>
+        <TranslationItem Name="openToolStripMenuItem" Property="Text">
+          <Source>Open...</Source>
+          <Value>Openen...</Value>
+        </TranslationItem>
+        <TranslationItem Name="openWithDifftoolToolStripMenuItem" Property="Text">
+          <Source>Open with difftool</Source>
+          <Value>Openen met Difftool</Value>
+        </TranslationItem>
+        <TranslationItem Name="openWithToolStripMenuItem" Property="Text">
+          <Source>Open working dir file with...</Source>
+          <Value>Open uitgecheckt bestand  met...</Value>
+        </TranslationItem>
+        <TranslationItem Name="parentOfALocalToolStripMenuItem" Property="Text">
+          <Source>A's parent &lt;--&gt; Working dir</Source>
+          <Value>A's ouder &lt;--&gt; Werk directory</Value>
+        </TranslationItem>
+        <TranslationItem Name="parentOfBLocalToolStripMenuItem" Property="Text">
+          <Source>B's parent &lt;--&gt; Working dir</Source>
+          <Value>B's ouder &lt;--&gt; Werk directory</Value>
+        </TranslationItem>
+        <TranslationItem Name="patchToolStripMenuItem" Property="Text">
+          <Source>View patch file...</Source>
+          <Value>Bekijk patch bestand...</Value>
+        </TranslationItem>
+        <TranslationItem Name="pluginSettingsToolStripMenuItem" Property="Text" type="unfinished">
+          <Source>Settings</Source>
+          <Value>Instellingen</Value>
+        </TranslationItem>
+        <TranslationItem Name="pluginsToolStripMenuItem" Property="Text">
+          <Source>Plugins</Source>
+          <Value>Plugins</Value>
+        </TranslationItem>
+        <TranslationItem Name="pullToolStripMenuItem" Property="Text">
+          <Source>Pull...</Source>
+          <Value>Ophalen...</Value>
+        </TranslationItem>
+        <TranslationItem Name="pullToolStripMenuItem1" Property="Text">
+          <Source>Pull</Source>
+          <Value>Ophalen</Value>
+        </TranslationItem>
+        <TranslationItem Name="pushToolStripMenuItem" Property="Text">
+          <Source>Push...</Source>
+          <Value>Verzenden...</Value>
+        </TranslationItem>
+        <TranslationItem Name="rebaseToolStripMenuItem" Property="Text">
+          <Source>Rebase...</Source>
+          <Value>Rebase...</Value>
+        </TranslationItem>
+        <TranslationItem Name="rebaseToolStripMenuItem1" Property="Text">
+          <Source>Rebase</Source>
+          <Value>Rebase</Value>
+        </TranslationItem>
+        <TranslationItem Name="recentToolStripMenuItem" Property="Text">
+          <Source>Recent Repositories</Source>
+          <Value>Recente opslagplaatsen</Value>
+        </TranslationItem>
+        <TranslationItem Name="refreshDashboardToolStripMenuItem" Property="Text" type="unfinished">
+          <Source>Refresh</Source>
+          <Value>Verversen</Value>
+        </TranslationItem>
+        <TranslationItem Name="refreshToolStripMenuItem" Property="Text">
+          <Source>Refresh</Source>
+          <Value>Verversen</Value>
+        </TranslationItem>
+        <TranslationItem Name="remoteToolStripMenuItem" Property="Text">
+          <Source>Remote</Source>
+          <Value>Extern</Value>
+        </TranslationItem>
+        <TranslationItem Name="repoSettingsToolStripMenuItem" Property="Text">
+          <Source>Repository settings</Source>
+          <Value>Opslagplaats instellingen</Value>
+        </TranslationItem>
+        <TranslationItem Name="reportAnIssueToolStripMenuItem" Property="Text">
+          <Source>Report an issue</Source>
+          <Value>Rapporteer een probleem</Value>
+        </TranslationItem>
+        <TranslationItem Name="repositoryToolStripMenuItem" Property="Text">
+          <Source>Repository</Source>
+          <Value>Opslagplaats</Value>
+        </TranslationItem>
+        <TranslationItem Name="resetFileToAToolStripMenuItem" Property="Text">
+          <Source>A</Source>
+          <Value>A</Value>
+        </TranslationItem>
+        <TranslationItem Name="resetFileToRemoteToolStripMenuItem" Property="Text">
+          <Source>B</Source>
+          <Value>B</Value>
+        </TranslationItem>
+        <TranslationItem Name="resetFileToToolStripMenuItem" Property="Text">
+          <Source>Reset file(s) to</Source>
+          <Value>Betand(en) terugzetten naar</Value>
+        </TranslationItem>
+        <TranslationItem Name="resetToThisRevisionToolStripMenuItem" Property="Text">
+          <Source>Reset to selected revision</Source>
+          <Value>Terugzetten naar geselecteerde revisie</Value>
+        </TranslationItem>
+        <TranslationItem Name="resetToolStripMenuItem" Property="Text">
+          <Source>Reset changes...</Source>
+          <Value>Alle wijzigingen ongedaan maken...</Value>
+        </TranslationItem>
+        <TranslationItem Name="runMergetoolToolStripMenuItem" Property="Text">
+          <Source>Solve mergeconflicts...</Source>
+          <Value>Samenvoeg conflicten oplossen...</Value>
+        </TranslationItem>
+        <TranslationItem Name="saveAsToolStripMenuItem" Property="Text">
+          <Source>Save as...</Source>
+          <Value>Opslaan als</Value>
+        </TranslationItem>
+        <TranslationItem Name="saveAsToolStripMenuItem1" Property="Text">
+          <Source>Save (B) as...</Source>
+          <Value>Opslaan als</Value>
+        </TranslationItem>
+        <TranslationItem Name="saveToolStripMenuItem" Property="Text">
+          <Source>Save</Source>
+          <Value>Opslaan</Value>
+        </TranslationItem>
+        <TranslationItem Name="settingsToolStripMenuItem2" Property="Text">
+          <Source>Settings</Source>
+          <Value>Instellingen</Value>
+        </TranslationItem>
+        <TranslationItem Name="settingsToolStripMenuItem3" Property="Text" type="unfinished">
+          <Source>Settings</Source>
+          <Value>Instellingen</Value>
+        </TranslationItem>
+        <TranslationItem Name="startAuthenticationAgentToolStripMenuItem" Property="Text">
+          <Source>Start authentication agent</Source>
+          <Value>Start authenticatie-agent</Value>
+        </TranslationItem>
+        <TranslationItem Name="stashChangesToolStripMenuItem" Property="Text">
+          <Source>Stash</Source>
+          <Value>Wegzetten wijzigingen</Value>
+        </TranslationItem>
+        <TranslationItem Name="stashPopToolStripMenuItem" Property="Text">
+          <Source>Stash pop</Source>
+          <Value>Pop weggezette wijzigingen</Value>
+        </TranslationItem>
+        <TranslationItem Name="stashToolStripMenuItem" Property="Text">
+          <Source>Stash changes...</Source>
+          <Value>Wijzigingen wegzetten...</Value>
+        </TranslationItem>
+        <TranslationItem Name="synchronizeAllSubmodulesToolStripMenuItem" Property="Text">
+          <Source>Synchronize all submodules</Source>
+          <Value>Synchroniseer alle submodules</Value>
+        </TranslationItem>
+        <TranslationItem Name="tagToolStripMenuItem" Property="Text">
+          <Source>Create tag...</Source>
+          <Value>Maak label...</Value>
+        </TranslationItem>
+        <TranslationItem Name="toggleSplitViewLayout" Property="ToolTipText">
+          <Source>Toggle split view layout</Source>
+          <Value>Toggle split view layout</Value>
+        </TranslationItem>
+        <TranslationItem Name="toolStripButton1" Property="Text">
+          <Source>Commit</Source>
+          <Value>Commit</Value>
+        </TranslationItem>
+        <TranslationItem Name="toolStripButtonLevelUp" Property="Text">
+          <Source>Go to superproject</Source>
+          <Value>Ga naar superproject</Value>
+        </TranslationItem>
+        <TranslationItem Name="toolStripButtonPull" Property="Text">
+          <Source>Pull</Source>
+          <Value>Ophalen</Value>
+        </TranslationItem>
+        <TranslationItem Name="toolStripButtonPush" Property="Text">
+          <Source>Push</Source>
+          <Value>Verzenden</Value>
+        </TranslationItem>
+        <TranslationItem Name="toolStripLabel1" Property="Text">
+          <Source>Branches:</Source>
+          <Value>Vertakkingen:</Value>
+        </TranslationItem>
+        <TranslationItem Name="toolStripLabel2" Property="Text">
+          <Source>Filter:</Source>
+          <Value>Filter:</Value>
+        </TranslationItem>
+        <TranslationItem Name="toolStripSplitStash" Property="ToolTipText">
+          <Source>Stash changes</Source>
+          <Value>Wijzigingen wegzetten</Value>
+        </TranslationItem>
+        <TranslationItem Name="toolStripStatusLabel1" Property="Text">
+          <Source>X</Source>
+          <Value>X</Value>
+        </TranslationItem>
+        <TranslationItem Name="toolsToolStripMenuItem" Property="Text">
+          <Source>Tools</Source>
+          <Value>Tools</Value>
+        </TranslationItem>
+        <TranslationItem Name="translateToolStripMenuItem" Property="Text">
+          <Source>Translate</Source>
+          <Value>Vertalen</Value>
+        </TranslationItem>
+        <TranslationItem Name="updateAllSubmodulesToolStripMenuItem" Property="Text">
+          <Source>Update all submodules</Source>
+          <Value>Alle submodulen vernieuwen</Value>
+        </TranslationItem>
+        <TranslationItem Name="userManualToolStripMenuItem" Property="Text">
+          <Source>User Manual</Source>
+          <Value>Handleiding</Value>
+        </TranslationItem>
+        <TranslationItem Name="verifyGitDatabaseToolStripMenuItem" Property="Text">
+          <Source>Recover lost objects...</Source>
+          <Value>Verloren bestanden terughalen...</Value>
+        </TranslationItem>
+        <TranslationItem Name="viewStashToolStripMenuItem" Property="Text">
+          <Source>View stash</Source>
+          <Value>Bekijke weggezette wijzigingen</Value>
+        </TranslationItem>
+        <TranslationItem Name="viewToolStripMenuItem" Property="Text" type="unfinished">
+          <Source>View</Source>
+          <Value>Bekijk</Value>
+        </TranslationItem>
+        <TranslationItem Name="remotesToolStripMenuItem" Property="Text" type="obsolete">
+          <Source>Remotes</Source>
+          <Value>Externe opslagplaatsen</Value>
+        </TranslationItem>
+        <TranslationItem Name="viewDiffToolStripMenuItem" Property="Text" type="obsolete">
+          <Source>View changes</Source>
+          <Value>Bekijk wijzigingen</Value>
+        </TranslationItem>
+        <TranslationItem Name="branchSelect" Property="ToolTipText" type="obsolete">
+          <Source>Change current branch</Source>
+          <Value>Wissel vertakking</Value>
+        </TranslationItem>
+        <TranslationItem Name="stashPopToolStripMenuItem" Property="ToolTipText" type="obsolete">
+          <Source>Apply and drop single stash</Source>
+          <Value>Terugzetten laatste weggezette wijzigingen</Value>
+        </TranslationItem>
+        <TranslationItem Name="openSubmoduleToolStripMenuItem" Property="Text" type="obsolete">
+          <Source>Browse submodule</Source>
+          <Value>Open submodule</Value>
+        </TranslationItem>
+      </translationItems>
+    </TranslationCategory>
+    <TranslationCategory Name="FormChangeLog">
+      <translationItems>
+        <TranslationItem Name="$this" Property="Text">
+          <Source>Change log</Source>
+          <Value>Verlander logboek</Value>
+        </TranslationItem>
+      </translationItems>
+    </TranslationCategory>
+    <TranslationCategory Name="FormCheckoutBranch">
+      <translationItems>
+        <TranslationItem Name="$this" Property="Text">
+          <Source>Checkout branch</Source>
+          <Value>Vertakking uitchecken</Value>
+        </TranslationItem>
+        <TranslationItem Name="LocalBranch" Property="Text">
+          <Source>Local branch</Source>
+          <Value>Lokale vertakking</Value>
+        </TranslationItem>
+        <TranslationItem Name="Ok" Property="Text">
+          <Source>Checkout</Source>
+          <Value>Uitchecken</Value>
+        </TranslationItem>
+        <TranslationItem Name="Remotebranch" Property="Text">
+          <Source>Remote branch</Source>
+          <Value>Externe vertakking</Value>
+        </TranslationItem>
+        <TranslationItem Name="_applyShashedItemsAgain" Property="Text">
+          <Source>Apply stashed items to working dir again?</Source>
+          <Value>Weggezette items weer terugzetten naar werk directorie?</Value>
+        </TranslationItem>
+        <TranslationItem Name="_applyShashedItemsAgainCaption" Property="Text">
+          <Source>Auto stash</Source>
+          <Value>Automatisch wegzetten</Value>
+        </TranslationItem>
+        <TranslationItem Name="_createBranch" Property="Text">
+          <Source>Create local branch with the name:</Source>
+          <Value>Maak lokale vertakking met de naam</Value>
+        </TranslationItem>
+        <TranslationItem Name="_customBranchNameIsEmpty" Property="Text" type="unfinished">
+          <Source>Custom branch name is empty.
+Enter valid branch name or select predefined value.</Source>
+          <Value>De naam voor een nieuwe vertakking mag niet leeg zijn.
+Voer een geldige naam in of selecteeer een voorgedefinieerde keuze.</Value>
+        </TranslationItem>
+        <TranslationItem Name="_customBranchNameIsNotValid" Property="Text" type="unfinished">
+          <Source>“{0}” is not valid branch name.
+Enter valid branch name or select predefined value.</Source>
+          <Value>De naam voor een nieuwe vertakking is niet geldig.
+Voer een geldige naam in of selecteeer een voorgedefinieerde keuze.</Value>
+        </TranslationItem>
+        <TranslationItem Name="_dontShowAgain" Property="Text">
+          <Source>Don't show me this message again.</Source>
+          <Value>Deze melding niet meer tonen</Value>
+        </TranslationItem>
+        <TranslationItem Name="label1" Property="Text">
+          <Source>Select branch</Source>
+          <Value>Selecteer vertakking</Value>
+        </TranslationItem>
+        <TranslationItem Name="localChangesGB" Property="Text">
+          <Source>Local changes</Source>
+          <Value>Lokale wijzigingen</Value>
+        </TranslationItem>
+        <TranslationItem Name="rbCreateBranchWithCustomName" Property="Text">
+          <Source>Create local branch with custom name:</Source>
+          <Value>Maak lokale vertakking met naam</Value>
+        </TranslationItem>
+        <TranslationItem Name="rbDontChange" Property="Text">
+          <Source>Don't change</Source>
+          <Value>Niet wijzigen</Value>
+        </TranslationItem>
+        <TranslationItem Name="rbDontCreate" Property="Text">
+          <Source>Checkout remote branch</Source>
+          <Value>Externe vertakking uitchecken</Value>
+        </TranslationItem>
+        <TranslationItem Name="rbMerge" Property="Text">
+          <Source>Merge</Source>
+          <Value>Samenvoegen</Value>
+        </TranslationItem>
+        <TranslationItem Name="rbReset" Property="Text">
+          <Source>Reset</Source>
+          <Value>Resetten</Value>
+        </TranslationItem>
+        <TranslationItem Name="rbResetBranch" Property="Text">
+          <Source>Reset local branch with the name:</Source>
+          <Value>Reset lokale branch met de naam</Value>
+        </TranslationItem>
+        <TranslationItem Name="rbStash" Property="Text">
+          <Source>Stash</Source>
+          <Value>Wegzetten wijzigingen</Value>
+        </TranslationItem>
+        <TranslationItem Name="defaultActionChx" Property="Text" type="obsolete">
+          <Source>Remember as default action</Source>
+          <Value>Onthoud als standaard actie</Value>
+        </TranslationItem>
+      </translationItems>
+    </TranslationCategory>
+    <TranslationCategory Name="FormCheckoutRevision">
+      <translationItems>
+        <TranslationItem Name="$this" Property="Text">
+          <Source>Checkout revision</Source>
+          <Value>Revisie uitchecken</Value>
+        </TranslationItem>
+        <TranslationItem Name="Force" Property="Text" type="unfinished">
+          <Source>Force (reset local changes)</Source>
+          <OldSource>Force</OldSource>
+          <Value>Forceer</Value>
+        </TranslationItem>
+        <TranslationItem Name="Ok" Property="Text">
+          <Source>Checkout</Source>
+          <Value>Checkout</Value>
+        </TranslationItem>
+        <TranslationItem Name="_noRevisionSelectedMsgBox" Property="Text">
+          <Source>Select 1 revision to checkout.</Source>
+          <Value>Selecteer 1 revisie om uit te checken</Value>
+        </TranslationItem>
+        <TranslationItem Name="_noRevisionSelectedMsgBoxCaption" Property="Text">
+          <Source>Checkout</Source>
+          <Value>Checkout</Value>
+        </TranslationItem>
+        <TranslationItem Name="label2" Property="Text">
+          <Source>Checkout this revision</Source>
+          <Value>Revisie uitchecken</Value>
+        </TranslationItem>
+        <TranslationItem Name="label3" Property="Text">
+          <Source>or choose another one.</Source>
+          <Value>of kies een andere revisie.</Value>
+        </TranslationItem>
+      </translationItems>
+    </TranslationCategory>
+    <TranslationCategory Name="FormCherryPick">
+      <translationItems>
+        <TranslationItem Name="$this" Property="Text">
+          <Source>Cherry pick commit</Source>
+          <Value>Cherry pick</Value>
+        </TranslationItem>
+        <TranslationItem Name="AutoCommit" Property="Text">
+          <Source>Automatically create a commit</Source>
+          <Value>Maak automatisch een nieuwe commit aan wanneer er geen samenvoeg problemen zijn.</Value>
+        </TranslationItem>
+        <TranslationItem Name="BranchInfo" Property="Text">
+          <Source>Cherry pick this commit:</Source>
+          <Value>Cerrypick deze commit:</Value>
+        </TranslationItem>
+        <TranslationItem Name="ParentsLabel" Property="Text">
+          <Source>This commit is a merge, select parent:</Source>
+          <Value>Deze revisie is een samenvoeging, selecteer voorganger:</Value>
+        </TranslationItem>
+        <TranslationItem Name="Pick" Property="Text">
+          <Source>Cherry pick</Source>
+          <Value>Cherry pick</Value>
+        </TranslationItem>
+        <TranslationItem Name="_noneParentSelectedText" Property="Text">
+          <Source>None parent is selected!</Source>
+          <Value>Geen ouder geselecteerd!</Value>
+        </TranslationItem>
+        <TranslationItem Name="_noneParentSelectedTextCaption" Property="Text">
+          <Source>Error</Source>
+          <Value>Error</Value>
+        </TranslationItem>
+        <TranslationItem Name="checkAddReference" Property="Text">
+          <Source>Add commit reference to commit message</Source>
+          <Value>Voeg verwijzig toe naar de oorspronkelijke commit</Value>
+        </TranslationItem>
+        <TranslationItem Name="columnHeader1" Property="Text">
+          <Source>No.</Source>
+          <Value>Nr.</Value>
+        </TranslationItem>
+        <TranslationItem Name="columnHeader2" Property="Text">
+          <Source>Message</Source>
+          <Value>Bericht</Value>
+        </TranslationItem>
+        <TranslationItem Name="columnHeader3" Property="Text">
+          <Source>Author</Source>
+          <Value>Auteur</Value>
+        </TranslationItem>
+        <TranslationItem Name="columnHeader4" Property="Text">
+          <Source>Date</Source>
+          <Value>Datum</Value>
+        </TranslationItem>
+        <TranslationItem Name="label2" Property="Text" type="unfinished">
+          <Source>Choose another
+revision:</Source>
+          <Value>Kies een andere revisie</Value>
+        </TranslationItem>
+        <TranslationItem Name="_cmdExecutedMsgBox" Property="Text" type="obsolete">
+          <Source>Command executed</Source>
+          <Value>Commando uitgevoerd</Value>
+        </TranslationItem>
+        <TranslationItem Name="_noRevisionSelectedMsgBox" Property="Text" type="obsolete">
+          <Source>Select 1 revision to pick.</Source>
+          <Value>Selecteer 1 revisie</Value>
+        </TranslationItem>
+        <TranslationItem Name="label1" Property="Text" type="obsolete">
+          <Source>Select a commit you want to cherry pick. The commit will be recommitted on top of the current head.</Source>
+          <Value>Selecteer een commit die u opnieuw wilt committen.</Value>
+        </TranslationItem>
+      </translationItems>
+    </TranslationCategory>
+    <TranslationCategory Name="FormChooseCommit">
+      <translationItems>
+        <TranslationItem Name="$this" Property="Text">
+          <Source>Choose Commit</Source>
+          <Value>Kies commit</Value>
+        </TranslationItem>
+        <TranslationItem Name="_noRevisionFoundError" Property="Text">
+          <Source>No revision found.</Source>
+          <Value>Geen versie gevonden</Value>
+        </TranslationItem>
+        <TranslationItem Name="btnOK" Property="Text">
+          <Source>OK</Source>
+          <Value>OK</Value>
+        </TranslationItem>
+        <TranslationItem Name="buttonGotoCommit" Property="Text">
+          <Source>Go to commit...</Source>
+          <Value>Ga naar revisie...</Value>
+        </TranslationItem>
+        <TranslationItem Name="label1" Property="Text">
+          <Source>Find specific commit:</Source>
+          <Value>Zoek specifieke commit:</Value>
+        </TranslationItem>
+      </translationItems>
+    </TranslationCategory>
+    <TranslationCategory Name="FormChooseTranslation">
+      <translationItems>
+        <TranslationItem Name="$this" Property="Text">
+          <Source>Choose language</Source>
+          <Value>Kies taal</Value>
+        </TranslationItem>
+        <TranslationItem Name="label1" Property="Text">
+          <Source>Choose your language</Source>
+          <Value>Kies uw taal</Value>
+        </TranslationItem>
+        <TranslationItem Name="label2" Property="Text">
+          <Source>You can change the language at any time in the settings dialog</Source>
+          <Value>U kunt de taal op elk gewenst moment wijzigen in het instellingenvenster</Value>
+        </TranslationItem>
+      </translationItems>
+    </TranslationCategory>
+    <TranslationCategory Name="FormCleanupRepository">
+      <translationItems>
+        <TranslationItem Name="$this" Property="Text">
+          <Source>Cleanup repository</Source>
+          <Value>Repository opschonen</Value>
+        </TranslationItem>
+        <TranslationItem Name="Cancel" Property="Text">
+          <Source>Cancel</Source>
+          <Value>Annuleren</Value>
+        </TranslationItem>
+        <TranslationItem Name="Cleanup" Property="Text">
+          <Source>Cleanup</Source>
+          <Value>Opschonen</Value>
+        </TranslationItem>
+        <TranslationItem Name="Preview" Property="Text">
+          <Source>Preview</Source>
+          <Value>Voorbeeld</Value>
+        </TranslationItem>
+        <TranslationItem Name="RemoveAll" Property="Text">
+          <Source>Remove all untracked files</Source>
+          <Value>Verwijdere alle bestanden buiten git</Value>
+        </TranslationItem>
+        <TranslationItem Name="RemoveDirectories" Property="Text">
+          <Source>Remove untracked directories</Source>
+          <Value>Verwijdere directories buiten git</Value>
+        </TranslationItem>
+        <TranslationItem Name="RemoveIngnored" Property="Text">
+          <Source>Remove only ignored untracked files</Source>
+          <Value>Verwijder alleen genegeerde bestanden buiten git</Value>
+        </TranslationItem>
+        <TranslationItem Name="RemoveNonIgnored" Property="Text">
+          <Source>Remove only non-ignored untracked files</Source>
+          <Value>Verwijder alleen niet genegeerde bestanden buiten git</Value>
+        </TranslationItem>
+        <TranslationItem Name="_reallyCleanupQuestion" Property="Text">
+          <Source>Are you sure you want to cleanup the repository?</Source>
+          <Value>Weet u zeker dat u de opslagplaats wilt opschonen?</Value>
+        </TranslationItem>
+        <TranslationItem Name="_reallyCleanupQuestionCaption" Property="Text">
+          <Source>Cleanup</Source>
+          <Value>Opschonen</Value>
+        </TranslationItem>
+        <TranslationItem Name="groupBox1" Property="Text">
+          <Source>Cleanup repository</Source>
+          <Value>Repository opschonen</Value>
+        </TranslationItem>
+      </translationItems>
+    </TranslationCategory>
+    <TranslationCategory Name="FormClone">
+      <translationItems>
+        <TranslationItem Name="$this" Property="Text">
+          <Source>Clone</Source>
+          <Value>Kloon</Value>
+        </TranslationItem>
+        <TranslationItem Name="Central" Property="Text">
+          <Source>Central repository, no working dir  (--bare --shared=all)</Source>
+          <Value>Centrale repository, geen werk directory (--bare)</Value>
+        </TranslationItem>
+        <TranslationItem Name="CentralRepository" Property="Text">
+          <Source>P&amp;ublic repository, no working dir  (--bare)</Source>
+          <Value>Centrale repository, geen werk directory (--bare)</Value>
+        </TranslationItem>
+        <TranslationItem Name="FromBrowse" Property="Text">
+          <Source>&amp;Browse</Source>
+          <Value>Bladeren</Value>
+        </TranslationItem>
+        <TranslationItem Name="LoadSSHKey" Property="Text">
+          <Source>&amp;Load SSH key</Source>
+          <Value>Laad SSH sleutel</Value>
+        </TranslationItem>
+        <TranslationItem Name="Ok" Property="Text">
+          <Source>Clone</Source>
+          <Value>Kloon</Value>
+        </TranslationItem>
+        <TranslationItem Name="Personal" Property="Text">
+          <Source>Personal repository</Source>
+          <Value>Persoonlijke repository</Value>
+        </TranslationItem>
+        <TranslationItem Name="PersonalRepository" Property="Text">
+          <Source>&amp;Personal repository</Source>
+          <Value>Persoonlijke repository</Value>
+        </TranslationItem>
+        <TranslationItem Name="ToBrowse" Property="Text">
+          <Source>B&amp;rowse</Source>
+          <Value>Bladeren</Value>
+        </TranslationItem>
+        <TranslationItem Name="_infoDirectoryExists" Property="Text">
+          <Source>(Directory already exists)</Source>
+          <Value>(Directorie bestaat al)</Value>
+        </TranslationItem>
+        <TranslationItem Name="_infoDirectoryNew" Property="Text">
+          <Source>(New directory)</Source>
+          <Value>(Nieuwe directorie)</Value>
+        </TranslationItem>
+        <TranslationItem Name="_infoNewRepositoryLocation" Property="Text">
+          <Source>The repository will be cloned to a new directory located here:
+{0}</Source>
+          <Value>De opslagplaats zal gekloond worden naar de nieuwe directorie:
+{0}</Value>
+        </TranslationItem>
+        <TranslationItem Name="_questionOpenRepo" Property="Text">
+          <Source>The repository has been cloned successfully.
+Do you want to open the new repository "{0}" now?</Source>
+          <Value>De opslagplaats is succesvol gekloond.
+Wilt u de nieuwe repository "{0}" openen?</Value>
+        </TranslationItem>
+        <TranslationItem Name="_questionOpenRepoCaption" Property="Text">
+          <Source>Open</Source>
+          <Value>Openen</Value>
+        </TranslationItem>
+        <TranslationItem Name="brachLabel" Property="Text">
+          <Source>&amp;Branch:</Source>
+          <Value>Vertakking</Value>
+        </TranslationItem>
+        <TranslationItem Name="cbIntializeAllSubmodules" Property="Text">
+          <Source>Initialize all submodules</Source>
+          <Value>Initialiseer alle submodules</Value>
+        </TranslationItem>
+        <TranslationItem Name="groupBox1" Property="Text">
+          <Source>Repository type</Source>
+          <Value>Repository type</Value>
+        </TranslationItem>
+        <TranslationItem Name="label1" Property="Text">
+          <Source>&amp;Repository to clone:</Source>
+          <Value>Te klonen repository</Value>
+        </TranslationItem>
+        <TranslationItem Name="label2" Property="Text">
+          <Source>&amp;Destination:</Source>
+          <Value>Bestemming</Value>
+        </TranslationItem>
+        <TranslationItem Name="label3" Property="Text">
+          <Source>&amp;Subdirectory to create:</Source>
+          <Value>Aan te maken subdirectory</Value>
+        </TranslationItem>
+        <TranslationItem Name="Info" Property="Text" type="obsolete">
+          <Source>The repository will be cloned to a new directory located here:
+[&amp;Destination:]\GitExtensions</Source>
+          <Value>De repositorie zal gekloond worden naar een nieuwe direcorie:
+     [destination]\Development</Value>
+        </TranslationItem>
+      </translationItems>
+    </TranslationCategory>
+    <TranslationCategory Name="FormCommandlineHelp">
+      <translationItems>
+        <TranslationItem Name="$this" Property="Text">
+          <Source>Commandline usage</Source>
+          <Value>Commandline opties</Value>
+        </TranslationItem>
+        <TranslationItem Name="label1" Property="Text">
+          <Source>Supported commandline arguments for
+gitex.cmd / gitex (located in the same folder as GitExtensions.exe):</Source>
+          <Value>Ondersteunde commandline argumenten:</Value>
+        </TranslationItem>
+      </translationItems>
+    </TranslationCategory>
+    <TranslationCategory Name="FormCommit">
+      <translationItems>
+        <TranslationItem Name="$this" Property="Text">
+          <Source>Commit</Source>
+          <Value>Commit</Value>
+        </TranslationItem>
+        <TranslationItem Name="Amend" Property="Text">
+          <Source>&amp;Amend Commit</Source>
+          <Value>&amp;Wijzig laatste commit</Value>
+        </TranslationItem>
+        <TranslationItem Name="Cancel" Property="Text">
+          <Source>Cancel</Source>
+          <Value>Annuleren</Value>
+        </TranslationItem>
+        <TranslationItem Name="Commit" Property="Text">
+          <Source>&amp;Commit</Source>
+          <Value>&amp;Commit</Value>
+        </TranslationItem>
+        <TranslationItem Name="CommitAndPush" Property="Text">
+          <Source>C&amp;ommit &amp;&amp; push</Source>
+          <Value>Commit &amp;&amp; &amp;verzend</Value>
+        </TranslationItem>
+        <TranslationItem Name="Ok" Property="Text">
+          <Source>Commit</Source>
+          <Value>Commit</Value>
+        </TranslationItem>
+        <TranslationItem Name="Reset" Property="Text" type="unfinished">
+          <Source>Reset all changes</Source>
+          <OldSource>Reset changes</OldSource>
+          <Value>Reset wijzigingen</Value>
+        </TranslationItem>
+        <TranslationItem Name="SolveMergeconflicts" Property="Text">
+          <Source>There are unresolved mergeconflicts
+</Source>
+          <Value>Er zijn niet opgeloste samenvoeg conflicten</Value>
+        </TranslationItem>
+        <TranslationItem Name="StageInSuperproject" Property="Text">
+          <Source>Stage in Superproject</Source>
+          <Value>Klaarzetten in Superproject</Value>
+        </TranslationItem>
+        <TranslationItem Name="_amendCommit" Property="Text">
+          <Source>You are about to rewrite history.
+Only use amend if the commit is not published yet!
+
+Do you want to continue?</Source>
+          <Value>U staat op het punt de geschienis te herschrijven.
+Gebruik deze optie alleen als de commit nog niet verzonden is!
+
+Weet u zeker dat u door wilt gaan?</Value>
+        </TranslationItem>
+        <TranslationItem Name="_amendCommitCaption" Property="Text">
+          <Source>Amend commit</Source>
+          <Value>Commit uitbreiden</Value>
+        </TranslationItem>
+        <TranslationItem Name="_commitMessageDisabled" Property="Text">
+          <Source>Commit Message is requested during commit</Source>
+          <Value>Vraag naar commit melding tijdens commit</Value>
+        </TranslationItem>
+        <TranslationItem Name="_commitMsgFirstLineInvalid" Property="Text">
+          <Source>First line of commit message contains too many characters.
+Do you want to continue?</Source>
+          <Value>De eerste regel van de commit melding heeft te veel berichten.
+Wilt u doorgaan?</Value>
+        </TranslationItem>
+        <TranslationItem Name="_commitMsgLineInvalid" Property="Text">
+          <Source>The following line of commit message contains too many characters:
+
+{0}
+
+Do you want to continue?</Source>
+          <Value>De volgende regel in de commit meldig bevat teveel karakters:
+
+{0}
+
+Weet u zeker dat u wilt doorgaan?</Value>
+        </TranslationItem>
+        <TranslationItem Name="_commitMsgRegExNotMatched" Property="Text">
+          <Source>Commit message does not match RegEx.
+Do you want to continue?</Source>
+          <Value>Commit melding voldoet niet aan de RegEx.
+Weet u zeker dat u wilt doorgaan?</Value>
+        </TranslationItem>
+        <TranslationItem Name="_commitMsgSecondLineNotEmpty" Property="Text">
+          <Source>Second line of commit message is not empty.
+Do you want to continue?</Source>
+          <Value>De tweede regel van de commit melding is niet leeg.
+Weet u zeker dat u wilt doorgaan?</Value>
+        </TranslationItem>
+        <TranslationItem Name="_commitTemplateSettings" Property="Text">
+          <Source>Settings</Source>
+          <Value>Instellingen</Value>
+        </TranslationItem>
+        <TranslationItem Name="_commitValidationCaption" Property="Text" type="unfinished">
+          <Source>Commit validation</Source>
+          <Value>Commit validatie</Value>
+        </TranslationItem>
+        <TranslationItem Name="_deleteFailed" Property="Text">
+          <Source>Delete file failed</Source>
+          <Value>Het verwijderen van het bestand is mislukt</Value>
+        </TranslationItem>
+        <TranslationItem Name="_deleteSelectedFiles" Property="Text">
+          <Source>Are you sure you want delete the selected file(s)?</Source>
+          <Value>Weet u zeker dat u de geselecteerde bestanden wilt verwijderen?</Value>
+        </TranslationItem>
+        <TranslationItem Name="_deleteSelectedFilesCaption" Property="Text">
+          <Source>Delete</Source>
+          <Value>Verwijderen</Value>
+        </TranslationItem>
+        <TranslationItem Name="_deleteUntrackedFiles" Property="Text">
+          <Source>Are you sure you want to delete all untracked files?</Source>
+          <Value>Weet u zeker dat u alle nieuwe bestanden wilt verwijderen?</Value>
+        </TranslationItem>
+        <TranslationItem Name="_deleteUntrackedFilesCaption" Property="Text">
+          <Source>Delete untracked files.</Source>
+          <Value>Verwijder nieuwe bestanden</Value>
+        </TranslationItem>
+        <TranslationItem Name="_enterCommitMessage" Property="Text">
+          <Source>Please enter commit message</Source>
+          <Value>Voer commit melding in</Value>
+        </TranslationItem>
+        <TranslationItem Name="_enterCommitMessageCaption" Property="Text">
+          <Source>Commit message</Source>
+          <Value>Commit melding</Value>
+        </TranslationItem>
+        <TranslationItem Name="_enterCommitMessageHint" Property="Text">
+          <Source>Enter commit message</Source>
+          <Value>Voer commit melding in</Value>
+        </TranslationItem>
+        <TranslationItem Name="_formTitle" Property="Text">
+          <Source>Commit to {0} ({1})</Source>
+          <Value>Commit naar {0} ({1})</Value>
+        </TranslationItem>
+        <TranslationItem Name="_mergeConflicts" Property="Text">
+          <Source>There are unresolved mergeconflicts, solve mergeconflicts before committing.</Source>
+          <Value>Er zijn niet opgeloste samenvoeg conflicten. Deze moeten opgelost worden voordat u een commit kunt maken.</Value>
+        </TranslationItem>
+        <TranslationItem Name="_mergeConflictsCaption" Property="Text">
+          <Source>Merge conflicts</Source>
+          <Value>Samenvoeg conflicten</Value>
+        </TranslationItem>
+        <TranslationItem Name="_noFilesStagedAndConfirmAnEmptyMergeCommit" Property="Text" type="unfinished">
+          <Source>There are no files staged for this commit.
+Are you sure you want to commit?</Source>
+          <Value>Er zijn geen bestanden klaargezet voor deze commit. Weet u zeker dat u wilt doorgaan?</Value>
+        </TranslationItem>
+        <TranslationItem Name="_noFilesStagedAndNothingToCommit" Property="Text">
+          <Source>There are no files staged for this commit.</Source>
+          <Value>Er zijn geen bestanden klaargezet voor deze commit.</Value>
+        </TranslationItem>
+        <TranslationItem Name="_noFilesStagedButSuggestToCommitAllUnstaged" Property="Text">
+          <Source>There are no files staged for this commit. Stage and commit all unstaged files?</Source>
+          <Value>Er zijn bestanden klaargezet voor deze commit. Alle gewijzigde bestanden klaarzetten en committen?</Value>
+        </TranslationItem>
+        <TranslationItem Name="_noStagedChanges" Property="Text">
+          <Source>There are no staged changes</Source>
+          <Value>Er zijn geen klaargezette wijzigingen</Value>
+        </TranslationItem>
+        <TranslationItem Name="_noUnstagedChanges" Property="Text">
+          <Source>There are no unstaged changes</Source>
+          <Value>Er zijn geen wijzigingen</Value>
+        </TranslationItem>
+        <TranslationItem Name="_notOnBranch" Property="Text">
+          <Source>This commit will be unreferenced when switching to another branch and can be lost.
+
+Do you want to continue?</Source>
+          <Value>U bent niet aan het werk op een vertakking. 
+Deze commit zal daarom niet in een vertakking voorkomen en kan verloren gaan.
+
+Weet u zeker dat u wilt doorgaan?</Value>
+        </TranslationItem>
+        <TranslationItem Name="_notOnBranchButtons" Property="Text">
+          <Source>Checkout branch|Continue</Source>
+          <Value>Vertakking uitchecken|Doorgaan</Value>
+        </TranslationItem>
+        <TranslationItem Name="_notOnBranchCaption" Property="Text">
+          <Source>Not on a branch</Source>
+          <Value>Geen vertakking geselecteerd</Value>
+        </TranslationItem>
+        <TranslationItem Name="_notOnBranchMainInstruction" Property="Text">
+          <Source>You are not working on a branch</Source>
+          <Value>U bent momenteel niet op een vertakking aan het werk</Value>
+        </TranslationItem>
+        <TranslationItem Name="_onlyStageChunkOfSingleFileError" Property="Text">
+          <Source>You can only use this option when selecting a single file</Source>
+          <Value>U kunt deze optie alleen gebruiken op een enkel bestand</Value>
+        </TranslationItem>
+        <TranslationItem Name="_resetChangesCaption" Property="Text">
+          <Source>Reset changes</Source>
+          <Value>Alle wijzigingen ongedaan maken</Value>
+        </TranslationItem>
+        <TranslationItem Name="_resetSelectedChangesText" Property="Text">
+          <Source>Are you sure you want to reset all selected files?</Source>
+          <Value>Weet u zeker dat u de wijzigingen in de alle bestanden ongedaan wilt maken?</Value>
+        </TranslationItem>
+        <TranslationItem Name="_resetSelectedLines" Property="Text">
+          <Source>Reset selected line(s)</Source>
+          <Value>Geselecteerde wijzigingen terugzetten</Value>
+        </TranslationItem>
+        <TranslationItem Name="_resetSelectedLinesConfirmation" Property="Text">
+          <Source>Are you sure you want to reset the changes to the selected lines?</Source>
+          <Value>Weet u zeker dat u de wijzigingen van de geselecteerde regels wilt terugzetten?</Value>
+        </TranslationItem>
+        <TranslationItem Name="_resetSelectedLinesToolStripMenuItem" Property="Text">
+          <Source>Reset selected line(s)</Source>
+          <Value>Geselecteerde wijzigingen terugzetten</Value>
+        </TranslationItem>
+        <TranslationItem Name="_resetStageChunkOfFileCaption" Property="Text">
+          <Source>Unstage chunk of file</Source>
+          <Value>Zet deel van bestand terug</Value>
+        </TranslationItem>
+        <TranslationItem Name="_selectOnlyOneFile" Property="Text">
+          <Source>You must have only one file selected.</Source>
+          <Value>Selecteer 1 bestand</Value>
+        </TranslationItem>
+        <TranslationItem Name="_selectOnlyOneFileCaption" Property="Text">
+          <Source>Error</Source>
+          <Value>Fout</Value>
+        </TranslationItem>
+        <TranslationItem Name="_selectionFilterErrorToolTip" Property="Text">
+          <Source>Error {0}</Source>
+          <Value>Fout {0}</Value>
+        </TranslationItem>
+        <TranslationItem Name="_selectionFilterToolTip" Property="Text">
+          <Source>Enter a regular expression to select unstaged files.</Source>
+          <Value>Voer een reguliere expressie in om niet klaargezette bestanden te selecteren.</Value>
+        </TranslationItem>
+        <TranslationItem Name="_stageDetails" Property="Text">
+          <Source>Stage Details</Source>
+          <Value>Details</Value>
+        </TranslationItem>
+        <TranslationItem Name="_stageFiles" Property="Text">
+          <Source>Stage {0} files</Source>
+          <Value>{0} Bestanden klaargezet</Value>
+        </TranslationItem>
+        <TranslationItem Name="_stageSelectedLines" Property="Text">
+          <Source>Stage selected line(s)</Source>
+          <Value>Geselecteerde regel(s) klaarzetten</Value>
+        </TranslationItem>
+        <TranslationItem Name="_stageSelectedLinesToolStripMenuItem" Property="Text">
+          <Source>Stage selected line(s)</Source>
+          <Value>Geselecteerde regel(s) klaarzetten</Value>
+        </TranslationItem>
+        <TranslationItem Name="_unstageSelectedLines" Property="Text">
+          <Source>Unstage selected line(s)</Source>
+          <Value>Geselecteerde regel(s) terugzetten</Value>
+        </TranslationItem>
+        <TranslationItem Name="addFileTogitignoreToolStripMenuItem" Property="Text">
+          <Source>Add file to .gitignore</Source>
+          <Value>Voeg bestand toe aan .gitignore</Value>
+        </TranslationItem>
+        <TranslationItem Name="closeDialogAfterAllFilesCommittedToolStripMenuItem" Property="Text">
+          <Source>Close dialog when all changes are committed</Source>
+          <Value>Sluit dialoog wanneer alle wijzigingen zijn gecommit</Value>
+        </TranslationItem>
+        <TranslationItem Name="closeDialogAfterEachCommitToolStripMenuItem" Property="Text">
+          <Source>Close dialog after each commit</Source>
+          <Value>Sluit dialoog na iedere commit</Value>
+        </TranslationItem>
+        <TranslationItem Name="commitCursorColumnLabel" Property="Text">
+          <Source>Col</Source>
+          <Value>Kol</Value>
+        </TranslationItem>
+        <TranslationItem Name="commitCursorLineLabel" Property="Text">
+          <Source>Ln</Source>
+          <Value>Ln</Value>
+        </TranslationItem>
+        <TranslationItem Name="commitMessageToolStripMenuItem" Property="Text">
+          <Source>Commit &amp;message</Source>
+          <Value>Commit &amp;melding</Value>
+        </TranslationItem>
+        <TranslationItem Name="commitSubmoduleChanges" Property="Text">
+          <Source>Commit submodule changes</Source>
+          <Value>Commit wijzigingen in submodule</Value>
+        </TranslationItem>
+        <TranslationItem Name="commitTemplatesToolStripMenuItem" Property="Text">
+          <Source>Commit &amp;templates</Source>
+          <Value>Commit &amp;templates</Value>
+        </TranslationItem>
+        <TranslationItem Name="copyFolderNameMenuItem" Property="Text">
+          <Source>Copy folder name</Source>
+          <Value>Kopieer directorie naam</Value>
+        </TranslationItem>
+        <TranslationItem Name="deleteAllUntrackedFilesToolStripMenuItem" Property="Text">
+          <Source>Delete all untracked files</Source>
+          <Value>Verwijder alle niet gevolgde bestanden</Value>
+        </TranslationItem>
+        <TranslationItem Name="deleteFileToolStripMenuItem" Property="Text">
+          <Source>Delete file</Source>
+          <Value>Verwijder bestand</Value>
+        </TranslationItem>
+        <TranslationItem Name="deleteSelectedFilesToolStripMenuItem" Property="Text">
+          <Source>Delete selected files</Source>
+          <Value>Verwijder geselecteerde bestanden</Value>
+        </TranslationItem>
+        <TranslationItem Name="editFileToolStripMenuItem" Property="Text">
+          <Source>Edit file</Source>
+          <Value>Wijzig bestand</Value>
+        </TranslationItem>
+        <TranslationItem Name="editGitIgnoreToolStripMenuItem" Property="Text">
+          <Source>Edit ignored files</Source>
+          <Value>Wijzig genegeerde bestanden</Value>
+        </TranslationItem>
+        <TranslationItem Name="filenameToClipboardToolStripMenuItem" Property="Text">
+          <Source>Copy full path</Source>
+          <Value>Bestandsnaam naar clipbord</Value>
+        </TranslationItem>
+        <TranslationItem Name="generateListOfChangesInSubmodulesChangesToolStripMenuItem" Property="Text">
+          <Source>Generate a list of changes in submodules</Source>
+          <Value>Genereer een lijst met wijzigingen in de submodules</Value>
+        </TranslationItem>
+        <TranslationItem Name="interactiveAddtoolStripMenuItem" Property="Text">
+          <Source>Interactive Add</Source>
+          <Value>Interactief toevoegen</Value>
+        </TranslationItem>
+        <TranslationItem Name="llShowPreview" Property="Text">
+          <Source>This file is over 5 MB. Click to show preview</Source>
+          <Value>Het bestand is groter dan 5 MB. Klik om het bestand te laden.</Value>
+        </TranslationItem>
+        <TranslationItem Name="openContainingFolderToolStripMenuItem" Property="Text">
+          <Source>Open containing folder</Source>
+          <Value>Open bestands directorie</Value>
+        </TranslationItem>
+        <TranslationItem Name="openDiffMenuItem" Property="Text">
+          <Source>Open with Difftool</Source>
+          <Value>Open met Difftool</Value>
+        </TranslationItem>
+        <TranslationItem Name="openFolderMenuItem" Property="Text">
+          <Source>Open folder</Source>
+          <Value>Open directorie</Value>
+        </TranslationItem>
+        <TranslationItem Name="openSubmoduleMenuItem" Property="Text">
+          <Source>Open with Git Extensions</Source>
+          <Value>Openen met Git Extensions...</Value>
+        </TranslationItem>
+        <TranslationItem Name="openToolStripMenuItem" Property="Text">
+          <Source>Open</Source>
+          <Value>Open</Value>
+        </TranslationItem>
+        <TranslationItem Name="openWithDifftoolToolStripMenuItem" Property="Text">
+          <Source>Open with difftool</Source>
+          <Value>Openen met Difftool</Value>
+        </TranslationItem>
+        <TranslationItem Name="openWithToolStripMenuItem" Property="Text">
+          <Source>Open with</Source>
+          <Value>Openen met</Value>
+        </TranslationItem>
+        <TranslationItem Name="refreshDialogOnFormFocusToolStripMenuItem" Property="Text">
+          <Source>Refresh dialog on form focus</Source>
+          <Value>Ververs dialoog op focus</Value>
+        </TranslationItem>
+        <TranslationItem Name="resetAlltrackedChangesToolStripMenuItem" Property="Text">
+          <Source>Reset all (tracked) changes</Source>
+          <Value>Wijzigingen in alle bestanden ongedaan maken.</Value>
+        </TranslationItem>
+        <TranslationItem Name="resetChanges" Property="Text">
+          <Source>Reset file or directory changes</Source>
+          <Value>Wijzigingen ongedaan maken</Value>
+        </TranslationItem>
+        <TranslationItem Name="resetPartOfFileToolStripMenuItem" Property="Text">
+          <Source>Reset chunk of file</Source>
+          <Value>Reset deel van bestand</Value>
+        </TranslationItem>
+        <TranslationItem Name="resetSelectedFilesToolStripMenuItem" Property="Text">
+          <Source>Reset selected files</Source>
+          <Value>Wijzigingen in geselecteerde bestanden ongedaan maken</Value>
+        </TranslationItem>
+        <TranslationItem Name="resetSubmoduleChanges" Property="Text">
+          <Source>Reset submodule changes</Source>
+          <Value>Wijzigingen in submodule terugzetten</Value>
+        </TranslationItem>
+        <TranslationItem Name="selectionFilterToolStripMenuItem" Property="Text">
+          <Source>Selection filter</Source>
+          <Value>Selectie filter</Value>
+        </TranslationItem>
+        <TranslationItem Name="showIgnoredFilesToolStripMenuItem" Property="Text">
+          <Source>Show ignored files</Source>
+          <Value>Toon genegeerde bestanden</Value>
+        </TranslationItem>
+        <TranslationItem Name="showUntrackedFilesToolStripMenuItem" Property="Text">
+          <Source>Show untracked files</Source>
+          <Value>Toon niet gevolgde bestanden</Value>
+        </TranslationItem>
+        <TranslationItem Name="signOffToolStripMenuItem" Property="Text">
+          <Source>Sign-off commit</Source>
+          <Value>Sign-off commit</Value>
+        </TranslationItem>
+        <TranslationItem Name="stashSubmoduleChangesToolStripMenuItem" Property="Text">
+          <Source>Stash submodule changes</Source>
+          <Value>Stash wijzigingen in submodule</Value>
+        </TranslationItem>
+        <TranslationItem Name="submoduleSummaryMenuItem" Property="Text">
+          <Source>View summary</Source>
+          <Value>Bekijk samenvatting</Value>
+        </TranslationItem>
+        <TranslationItem Name="toolAuthorLabelItem" Property="Text">
+          <Source>Author: (Format: "name &lt;mail&gt;")</Source>
+          <Value>Auteur: (formaat: "naam &lt;email&gt;")</Value>
+        </TranslationItem>
+        <TranslationItem Name="toolRefreshItem" Property="Text">
+          <Source>Refresh</Source>
+          <Value>Verversen</Value>
+        </TranslationItem>
+        <TranslationItem Name="toolStageAllItem" Property="Text">
+          <Source>Stage All</Source>
+          <Value>Alles klaarzetten</Value>
+        </TranslationItem>
+        <TranslationItem Name="toolStageItem" Property="Text">
+          <Source>&amp;Stage</Source>
+          <Value>Klaarzetten</Value>
+        </TranslationItem>
+        <TranslationItem Name="toolStripLabel1" Property="Text">
+          <Source>Selection Filter</Source>
+          <Value>Selectie filter</Value>
+        </TranslationItem>
+        <TranslationItem Name="toolStripMenuItem10" Property="Text">
+          <Source>Open containing folder</Source>
+          <Value>Open bestands directorie</Value>
+        </TranslationItem>
+        <TranslationItem Name="toolStripMenuItem11" Property="Text">
+          <Source>Edit file</Source>
+          <Value>Wijzig bestand</Value>
+        </TranslationItem>
+        <TranslationItem Name="toolStripMenuItem14" Property="Text">
+          <Source>Copy full path</Source>
+          <Value>Bestandsnaam naar clipbord</Value>
+        </TranslationItem>
+        <TranslationItem Name="toolStripMenuItem3" Property="Text">
+          <Source>Options</Source>
+          <Value>Opties</Value>
+        </TranslationItem>
+        <TranslationItem Name="toolStripMenuItem6" Property="Text">
+          <Source>View file history</Source>
+          <Value>Bekijk bestands geschiedenis</Value>
+        </TranslationItem>
+        <TranslationItem Name="toolStripMenuItem7" Property="Text">
+          <Source>Open</Source>
+          <Value>Open</Value>
+        </TranslationItem>
+        <TranslationItem Name="toolStripMenuItem8" Property="Text">
+          <Source>Open with</Source>
+          <Value>Openen met</Value>
+        </TranslationItem>
+        <TranslationItem Name="toolStripMenuItem9" Property="Text">
+          <Source>Open with difftool</Source>
+          <Value>Openen met Difftool</Value>
+        </TranslationItem>
+        <TranslationItem Name="toolUnstageAllItem" Property="Text">
+          <Source>Unstage All</Source>
+          <Value>Alles terugzetten</Value>
+        </TranslationItem>
+        <TranslationItem Name="toolUnstageItem" Property="Text">
+          <Source>&amp;Unstage</Source>
+          <Value>Terugzetten</Value>
+        </TranslationItem>
+        <TranslationItem Name="updateSubmoduleMenuItem" Property="Text">
+          <Source>Update submodule</Source>
+          <Value>Update submodules</Value>
+        </TranslationItem>
+        <TranslationItem Name="viewFileHistoryToolStripItem" Property="Text">
+          <Source>View file history</Source>
+          <Value>Bekijk bestands geschiedenis</Value>
+        </TranslationItem>
+        <TranslationItem Name="viewHistoryMenuItem" Property="Text">
+          <Source>View history</Source>
+          <Value>Versie geschiedenis</Value>
+        </TranslationItem>
+        <TranslationItem Name="workingToolStripMenuItem" Property="Text">
+          <Source>Working dir changes</Source>
+          <Value>Wijzigingen in werk directory</Value>
+        </TranslationItem>
+        <TranslationItem Name="_alsoDeleteUntrackedFiles" Property="Text" type="obsolete">
+          <Source>Do you also want to delete the new files that are in the selection?
+
+Choose 'No' to keep all new files.</Source>
+          <Value>Wilt u ook de nieuwe bestanden in de selectie verwijderen?
+
+Kies 'Nee' om nieuwe bestanden te behouden.</Value>
+        </TranslationItem>
+        <TranslationItem Name="_resetChangesText" Property="Text" type="obsolete">
+          <Source>Are you sure you want to reset the changes to the selected files?</Source>
+          <Value>Weet u zeker dat u de wijzigingen in de geselecteerde bestanden ongedaan wilt maken?</Value>
+        </TranslationItem>
+      </translationItems>
+    </TranslationCategory>
+    <TranslationCategory Name="FormCommitCount">
+      <translationItems>
+        <TranslationItem Name="$this" Property="Text">
+          <Source>Commit count</Source>
+          <Value>Aantal commits</Value>
+        </TranslationItem>
+        <TranslationItem Name="cbIncludeSubmodules" Property="Text">
+          <Source>Include submodules</Source>
+          <Value>Submodules meenemen</Value>
+        </TranslationItem>
+      </translationItems>
+    </TranslationCategory>
+    <TranslationCategory Name="FormCommitDiff">
+      <translationItems>
+        <TranslationItem Name="$this" Property="Text" type="unfinished">
+          <Source>Diff</Source>
+          <Value>Verschillen</Value>
+        </TranslationItem>
+      </translationItems>
+    </TranslationCategory>
+    <TranslationCategory Name="FormCommitTemplateSettings">
+      <translationItems>
+        <TranslationItem Name="$this" Property="Text">
+          <Source>Commit template settings</Source>
+          <Value>Commit template instellingen</Value>
+        </TranslationItem>
+        <TranslationItem Name="_emptyTemplate" Property="Text">
+          <Source>empty</Source>
+          <Value>leeg</Value>
+        </TranslationItem>
+        <TranslationItem Name="buttonCancel" Property="Text">
+          <Source>Cancel</Source>
+          <Value>Annuleren</Value>
+        </TranslationItem>
+        <TranslationItem Name="buttonOk" Property="Text">
+          <Source>OK</Source>
+          <Value>OK</Value>
+        </TranslationItem>
+        <TranslationItem Name="groupBoxCommitTemplates" Property="Text">
+          <Source>Commit templates</Source>
+          <Value>Commit templates</Value>
+        </TranslationItem>
+        <TranslationItem Name="groupBoxCommitValidation" Property="Text">
+          <Source>Commit validation</Source>
+          <Value>Commit validatie</Value>
+        </TranslationItem>
+        <TranslationItem Name="labelAutoWrap" Property="Text" type="unfinished">
+          <Source>Auto-wrap commit message (except subject line)</Source>
+          <Value />
+        </TranslationItem>
+        <TranslationItem Name="labelCommitTemplate" Property="Text">
+          <Source>Commit template:</Source>
+          <Value>Commit templet:</Value>
+        </TranslationItem>
+        <TranslationItem Name="labelCommitTemplateName" Property="Text">
+          <Source>Name:</Source>
+          <Value>Naam:</Value>
+        </TranslationItem>
+        <TranslationItem Name="labelMaxFirstLineLength" Property="Text" type="unfinished">
+          <Source>Maximum numbers of characters in first line (0 = check disabled):</Source>
+          <Value />
+        </TranslationItem>
+        <TranslationItem Name="labelMaxLineLength" Property="Text" type="unfinished">
+          <Source>Maximum numbers of characters per line (0 = check disabled):</Source>
+          <Value />
+        </TranslationItem>
+        <TranslationItem Name="labelRegExCheck" Property="Text" type="unfinished">
+          <Source>Commit must match following RegEx (Empty = check disabled):</Source>
+          <Value />
+        </TranslationItem>
+        <TranslationItem Name="labelSecondLineEmpty" Property="Text">
+          <Source>Second line must be empty:</Source>
+          <Value>De tweede regel moet leeg zijn:</Value>
+        </TranslationItem>
+        <TranslationItem Name="labelUseIndent" Property="Text">
+          <Source>Indent lines after first line:</Source>
+          <Value>Inspringen na eerste regen:</Value>
+        </TranslationItem>
+      </translationItems>
+    </TranslationCategory>
+    <TranslationCategory Name="FormContributors">
+      <translationItems>
+        <TranslationItem Name="$this" Property="Text">
+          <Source>Contributors</Source>
+          <Value>Medewerkers</Value>
+        </TranslationItem>
+        <TranslationItem Name="codersLabel" Property="Text">
+          <Source>Coders</Source>
+          <Value>Coders</Value>
+        </TranslationItem>
+        <TranslationItem Name="designersLabel" Property="Text">
+          <Source>Designers</Source>
+          <Value>Ontwerpers</Value>
+        </TranslationItem>
+        <TranslationItem Name="label1" Property="Text">
+          <Source>Coders:</Source>
+          <Value>Coders:</Value>
+        </TranslationItem>
+        <TranslationItem Name="label2" Property="Text">
+          <Source>Translators:</Source>
+          <Value>Vertalers:</Value>
+        </TranslationItem>
+        <TranslationItem Name="label4" Property="Text">
+          <Source>Logo design:</Source>
+          <Value>Disigners:</Value>
+        </TranslationItem>
+        <TranslationItem Name="translatorsLabel" Property="Text">
+          <Source>Translators</Source>
+          <Value>Vertalers</Value>
+        </TranslationItem>
+      </translationItems>
+    </TranslationCategory>
+    <TranslationCategory Name="FormCreateBranch">
+      <translationItems>
+        <TranslationItem Name="$this" Property="Text" type="unfinished">
+          <Source>Create branch</Source>
+          <OldSource>Create Branch</OldSource>
+          <Value>Vertakking aanmaken</Value>
+        </TranslationItem>
+        <TranslationItem Name="CheckoutAfterCreate" Property="Text">
+          <Source>Checkout after create</Source>
+          <Value>Vertakking uitchecken na aanmaken</Value>
+        </TranslationItem>
+        <TranslationItem Name="ClearOrphan" Property="Text">
+          <Source>Clear working dir and index</Source>
+          <Value>Werkdirectorie en index opschonen</Value>
+        </TranslationItem>
+        <TranslationItem Name="Ok" Property="Text">
+          <Source>Create branch</Source>
+          <Value>Vertakking aanmaken</Value>
+        </TranslationItem>
+        <TranslationItem Name="Orphan" Property="Text">
+          <Source>Create orphan</Source>
+          <Value>Maak niet gerelateerde branch</Value>
+        </TranslationItem>
+        <TranslationItem Name="_branchNameIsEmpty" Property="Text">
+          <Source>Enter branch name.</Source>
+          <Value>Voer naam voor vertakking in</Value>
+        </TranslationItem>
+        <TranslationItem Name="_branchNameIsNotValud" Property="Text">
+          <Source>“{0}” is not valid branch name.</Source>
+          <Value>'{0}' is geen geldige naam voor een vertakking</Value>
+        </TranslationItem>
+        <TranslationItem Name="_noRevisionSelected" Property="Text">
+          <Source>Select 1 revision to create the branch on.</Source>
+          <Value>Selecteer 1 revisie om de vertakking op aan te maken.</Value>
+        </TranslationItem>
+        <TranslationItem Name="groupBox1" Property="Text" type="unfinished">
+          <Source>Orphan</Source>
+          <Value>Orphan</Value>
+        </TranslationItem>
+        <TranslationItem Name="label1" Property="Text">
+          <Source>Branch name</Source>
+          <Value>Naam vertakking</Value>
+        </TranslationItem>
+        <TranslationItem Name="label2" Property="Text">
+          <Source>Create branch at this revision</Source>
+          <Value>Maak vertakking aan op deze revisie</Value>
+        </TranslationItem>
+        <TranslationItem Name="label3" Property="Text">
+          <Source>or choose another one.</Source>
+          <Value>of kies een andere</Value>
+        </TranslationItem>
+      </translationItems>
+    </TranslationCategory>
+    <TranslationCategory Name="FormCreateTagAtRevision">
+      <translationItems>
+        <TranslationItem Name="$this" Property="Text">
+          <Source>Create tag</Source>
+          <Value>Maak label</Value>
+        </TranslationItem>
+        <TranslationItem Name="ForceTag" Property="Text">
+          <Source>Force</Source>
+          <Value>Forceer</Value>
+        </TranslationItem>
+        <TranslationItem Name="Ok" Property="Text">
+          <Source>Create tag</Source>
+          <Value>Maak label</Value>
+        </TranslationItem>
+        <TranslationItem Name="_messageCaption" Property="Text">
+          <Source>Tag</Source>
+          <Value>Label</Value>
+        </TranslationItem>
+        <TranslationItem Name="_noRevisionSelected" Property="Text">
+          <Source>Select 1 revision to create the tag on.</Source>
+          <Value>Selecteer 1 revisie om het label op aan te maken.</Value>
+        </TranslationItem>
+        <TranslationItem Name="_noTagMessage" Property="Text">
+          <Source>Please enter a tag message</Source>
+          <Value>Voer een label bericht in</Value>
+        </TranslationItem>
+        <TranslationItem Name="_pushToCaption" Property="Text">
+          <Source>Push tag to '{0}'</Source>
+          <Value>Verzenden label naar {0}</Value>
+        </TranslationItem>
+        <TranslationItem Name="annotate" Property="Text">
+          <Source>Create annotated tag</Source>
+          <Value>Maak geannoteerd label</Value>
+        </TranslationItem>
+        <TranslationItem Name="label1" Property="Text">
+          <Source>Tag name</Source>
+          <Value>Label naam</Value>
+        </TranslationItem>
+        <TranslationItem Name="label2" Property="Text">
+          <Source>Message</Source>
+          <Value>Bericht</Value>
+        </TranslationItem>
+        <TranslationItem Name="label3" Property="Text">
+          <Source>Create tag at this revision</Source>
+          <Value>Maak label op deze revisie</Value>
+        </TranslationItem>
+        <TranslationItem Name="label4" Property="Text">
+          <Source>or choose another one.</Source>
+          <Value>of kies een andere</Value>
+        </TranslationItem>
+        <TranslationItem Name="pushTag" Property="Text">
+          <Source>Push tag to '{0}'</Source>
+          <Value>Verzenden label naar {0}</Value>
+        </TranslationItem>
+      </translationItems>
+    </TranslationCategory>
+    <TranslationCategory Name="FormDashboardCategoryTitle">
+      <translationItems>
+        <TranslationItem Name="$this" Property="Text">
+          <Source>Enter Caption</Source>
+          <Value>Title</Value>
+        </TranslationItem>
+        <TranslationItem Name="OkButton" Property="Text">
+          <Source>OK</Source>
+          <Value>OK</Value>
+        </TranslationItem>
+        <TranslationItem Name="_needEnterCaptionText" Property="Text">
+          <Source>You need to enter a caption.</Source>
+          <Value>Het is verplicht een titel op te geven</Value>
+        </TranslationItem>
+        <TranslationItem Name="_needEnterCaptionTextCaption" Property="Text">
+          <Source>Enter caption</Source>
+          <Value>Voer titel in</Value>
+        </TranslationItem>
+        <TranslationItem Name="label1" Property="Text">
+          <Source>Enter caption</Source>
+          <Value>Title</Value>
+        </TranslationItem>
+      </translationItems>
+    </TranslationCategory>
+    <TranslationCategory Name="FormDashboardEditor">
+      <translationItems>
+        <TranslationItem Name="$this" Property="Text">
+          <Source>Start Page</Source>
+          <Value>Start pagina</Value>
+        </TranslationItem>
+      </translationItems>
+    </TranslationCategory>
+    <TranslationCategory Name="FormDeleteBranch">
+      <translationItems>
+        <TranslationItem Name="$this" Property="Text">
+          <Source>Delete branch</Source>
+          <Value>Verwijder vertakking</Value>
+        </TranslationItem>
+        <TranslationItem Name="ForceDelete" Property="Text">
+          <Source>Force delete</Source>
+          <Value>Gerforceerd verwijderen</Value>
+        </TranslationItem>
+        <TranslationItem Name="Ok" Property="Text">
+          <Source>Delete</Source>
+          <Value>Verwijderen</Value>
+        </TranslationItem>
+        <TranslationItem Name="_cannotDeleteCurrentBranchMessage" Property="Text">
+          <Source>Cannot delete the branch “{0}” which you are currently on.</Source>
+          <Value>Het is niet mogelijk vertakking "{0}" te verwijderen omdat deze is uitgechecked.</Value>
+        </TranslationItem>
+        <TranslationItem Name="_deleteBranchCaption" Property="Text">
+          <Source>Delete branches</Source>
+          <Value>Verwijder vertakking</Value>
+        </TranslationItem>
+        <TranslationItem Name="_deleteBranchQuestion" Property="Text">
+          <Source>Are you sure you want to delete selected branches?
+Deleting a branch can cause commits to be deleted too!</Source>
+          <Value>Weet u zeker dat u deze vertakking wilt verwijderen?
+Bij het verwijderen van een vertakking kunnen commits verloren gaan!</Value>
+        </TranslationItem>
+        <TranslationItem Name="_deleteUnmergedBranchForcingSuggestion" Property="Text" type="unfinished">
+          <Source>You cannot delete unmerged branch until you set “force delete” mode.</Source>
+          <Value />
+        </TranslationItem>
+        <TranslationItem Name="label1" Property="Text">
+          <Source>Select branches</Source>
+          <Value>Selecteer vertakking</Value>
+        </TranslationItem>
+        <TranslationItem Name="label2" Property="Text">
+          <Source>You can only delete branches when they are fully merged in HEAD. 
+When you delete a branch the commits can get lost because nothing point to them.
+When you want to delete a not-fully merged branch, you can override
+this using `force delete´.
+</Source>
+          <Value>Het is alleen mogelijk vertakkingen te verwijderen die al helemaal samengevoegd zijn
+in een andere vertakking. Wanneer u een andere vertakking verwijderd is het mogelijk
+commits te verliezen omdat er niets naar verwijst. Wanneer u toch een vertakking wilt
+verwijderen die niet is samengevoegd, selecteer de optie 'Geforceerd verwijderen'.</Value>
+        </TranslationItem>
+      </translationItems>
+    </TranslationCategory>
+    <TranslationCategory Name="FormDeleteTag">
+      <translationItems>
+        <TranslationItem Name="$this" Property="Text">
+          <Source>Delete tag</Source>
+          <Value>Verwijder label</Value>
+        </TranslationItem>
+        <TranslationItem Name="Ok" Property="Text">
+          <Source>Delete</Source>
+          <Value>Verwijderen</Value>
+        </TranslationItem>
+        <TranslationItem Name="deleteTag" Property="Text" type="unfinished">
+          <Source>Delete tag also from the following remote(s):</Source>
+          <OldSource>Delete tag from '{0}'</OldSource>
+          <Value>Verwijder label van '{0}'</Value>
+        </TranslationItem>
+        <TranslationItem Name="label1" Property="Text">
+          <Source>Select tag</Source>
+          <Value>Selecteer label</Value>
+        </TranslationItem>
+        <TranslationItem Name="label2" Property="Text" type="unfinished">
+          <Source>This will delete the selected tag from the (local) repository.</Source>
+          <Value />
+        </TranslationItem>
+        <TranslationItem Name="label3" Property="Text" type="unfinished">
+          <Source>(includes information about deleting tags which are already pushed)</Source>
+          <Value />
+        </TranslationItem>
+        <TranslationItem Name="_deleteFromCaption" Property="Text" type="obsolete">
+          <Source>Delete from '{0}'</Source>
+          <Value>Verwijderen van '{0}'</Value>
+        </TranslationItem>
+        <TranslationItem Name="_deleteTagMessageBoxCaption" Property="Text" type="obsolete">
+          <Source>Delete Tag</Source>
+          <Value>Label verwijderen</Value>
+        </TranslationItem>
+      </translationItems>
+    </TranslationCategory>
+    <TranslationCategory Name="FormDiff">
+      <translationItems>
+        <TranslationItem Name="$this" Property="Text">
+          <Source>Diff</Source>
+          <Value>Verschillen</Value>
+        </TranslationItem>
+      </translationItems>
+    </TranslationCategory>
+    <TranslationCategory Name="FormDonate">
+      <translationItems>
+        <TranslationItem Name="$this" Property="Text">
+          <Source>Donate</Source>
+          <Value>Doneer</Value>
+        </TranslationItem>
+        <TranslationItem Name="richTextBox1" Property="Text">
+          <Source>Donate
+
+You can help by making a financial contribution to the project. Donations will be used to cover the costs of hosting a website and to get the resources needed to keep the project running. 
+
+Click on the "Support this project" button to get more information about making a donation.</Source>
+          <Value>Doneer
+
+U kunt dit project helpen door een financiele contributie te doen. Donaties worden gebruikt voor de gemaakte omkosten en voor het verkrijgen van alle middelen die nodig zijn om dit project actief te houden.
+
+Klik op de knop voor meer informatie over het maken van donaties.</Value>
+        </TranslationItem>
+      </translationItems>
+    </TranslationCategory>
+    <TranslationCategory Name="FormEdit">
+      <translationItems>
+        <TranslationItem Name="$this" Property="Text">
+          <Source>View</Source>
+          <Value>Bekijk</Value>
+        </TranslationItem>
+      </translationItems>
+    </TranslationCategory>
+    <TranslationCategory Name="FormEditor">
+      <translationItems>
+        <TranslationItem Name="$this" Property="Text">
+          <Source>Editor</Source>
+          <Value>Editor</Value>
+        </TranslationItem>
+        <TranslationItem Name="_cannotOpenFile" Property="Text">
+          <Source>Cannot open file: </Source>
+          <Value>Het bestand kan niet worden geopend:</Value>
+        </TranslationItem>
+        <TranslationItem Name="_cannotSaveFile" Property="Text">
+          <Source>Cannot save file: </Source>
+          <Value>Het bestand kan niet worden opgeslagen:</Value>
+        </TranslationItem>
+        <TranslationItem Name="_error" Property="Text">
+          <Source>Error</Source>
+          <Value>Error</Value>
+        </TranslationItem>
+        <TranslationItem Name="_saveChanges" Property="Text">
+          <Source>Do you want to save changes?</Source>
+          <Value>Wilt u de wijzigingen opslaan?</Value>
+        </TranslationItem>
+        <TranslationItem Name="_saveChangesCaption" Property="Text">
+          <Source>Save changes</Source>
+          <Value>Opslaan</Value>
+        </TranslationItem>
+        <TranslationItem Name="toolStripSaveButton" Property="ToolTipText">
+          <Source>Save</Source>
+          <Value>Opslaan</Value>
+        </TranslationItem>
+      </translationItems>
+    </TranslationCategory>
+    <TranslationCategory Name="FormFileHistory">
+      <translationItems>
+        <TranslationItem Name="$this" Property="Text">
+          <Source>File History</Source>
+          <Value>Bestands geschiedenis</Value>
+        </TranslationItem>
+        <TranslationItem Name="BlameTab" Property="Text">
+          <Source>Blame</Source>
+          <Value>Beschuldig</Value>
+        </TranslationItem>
+        <TranslationItem Name="DiffTab" Property="Text">
+          <Source>Diff</Source>
+          <Value>Verschillen</Value>
+        </TranslationItem>
+        <TranslationItem Name="ViewTab" Property="Text">
+          <Source>View</Source>
+          <Value>Bekijk</Value>
+        </TranslationItem>
+        <TranslationItem Name="cherryPickThisCommitToolStripMenuItem" Property="Text">
+          <Source>Cherry pick commit</Source>
+          <Value>Commit opnieuw toepassen</Value>
+        </TranslationItem>
+        <TranslationItem Name="diffToolremotelocalStripMenuItem" Property="Text">
+          <Source>Difftool selected &lt; - &gt; local</Source>
+          <Value>Verschillen geselecteerd &lt; - &gt; lokaal</Value>
+        </TranslationItem>
+        <TranslationItem Name="followFileHistoryToolStripMenuItem" Property="Text">
+          <Source>Detect and follow renames</Source>
+          <Value>Detecteer hernoemen van bestand</Value>
+        </TranslationItem>
+        <TranslationItem Name="fullHistoryToolStripMenuItem" Property="Text">
+          <Source>Full history</Source>
+          <Value>Volledige historie</Value>
+        </TranslationItem>
+        <TranslationItem Name="loadBlameOnShowToolStripMenuItem" Property="Text">
+          <Source>Load blame on show</Source>
+          <Value>Laad blame bij openen</Value>
+        </TranslationItem>
+        <TranslationItem Name="loadHistoryOnShowToolStripMenuItem" Property="Text">
+          <Source>Load history on show</Source>
+          <Value>Laad history bij openen</Value>
+        </TranslationItem>
+        <TranslationItem Name="manipuleerCommitToolStripMenuItem" Property="Text">
+          <Source>Manipulate commit</Source>
+          <Value>Manipuleer commit</Value>
+        </TranslationItem>
+        <TranslationItem Name="openWithDifftoolToolStripMenuItem" Property="Text">
+          <Source>Open with difftool</Source>
+          <Value>Openen met difftool</Value>
+        </TranslationItem>
+        <TranslationItem Name="revertCommitToolStripMenuItem" Property="Text">
+          <Source>Revert commit</Source>
+          <Value>Commit ongedaan maken</Value>
+        </TranslationItem>
+        <TranslationItem Name="saveAsToolStripMenuItem" Property="Text">
+          <Source>Save as</Source>
+          <Value>Opslaan als</Value>
+        </TranslationItem>
+        <TranslationItem Name="toolStripLabel1" Property="Text">
+          <Source>Branches:</Source>
+          <Value>Vertakkingen:</Value>
+        </TranslationItem>
+        <TranslationItem Name="toolStripLabel2" Property="Text">
+          <Source>Filter:</Source>
+          <Value>Filter:</Value>
+        </TranslationItem>
+        <TranslationItem Name="toolStripSplitLoad" Property="ToolTipText">
+          <Source>Load file history</Source>
+          <Value>Laad bestands geschiedenis</Value>
+        </TranslationItem>
+        <TranslationItem Name="viewCommitToolStripMenuItem" Property="Text">
+          <Source>View commit</Source>
+          <Value>Bekijk commit</Value>
+        </TranslationItem>
+      </translationItems>
+    </TranslationCategory>
+    <TranslationCategory Name="FormFixHome">
+      <translationItems>
+        <TranslationItem Name="$this" Property="Text">
+          <Source>Home</Source>
+          <Value>Zet HOME</Value>
+        </TranslationItem>
+        <TranslationItem Name="_gitGlobalConfigNotFound" Property="Text">
+          <Source>The environment variable HOME does not point to a directory that contains the global git config file:
+" {0} "
+
+Do you want Git Extensions to help locate the correct folder?</Source>
+          <Value>De omgevingsvariabele HOME wijst niet naar een directorie met daarin een globaal git configuratie bestand:
+" {0} "
+
+Wilt u dat Git Extensions helpt met het vinden van de juiste directorie?</Value>
+        </TranslationItem>
+        <TranslationItem Name="_gitGlobalConfigNotFoundCaption" Property="Text">
+          <Source>Global config</Source>
+          <Value>Globale configuratie</Value>
+        </TranslationItem>
+        <TranslationItem Name="_gitconfigFoundHome" Property="Text">
+          <Source>Located .gitconfig in %HOME% ({0}). This setting has been chosen automatically.</Source>
+          <Value>Het bestand .gitcondig is gevonden in %HOME% ({0}). Deze instelling is automatisch gekozen.</Value>
+        </TranslationItem>
+        <TranslationItem Name="_gitconfigFoundHomedrive" Property="Text">
+          <Source>Located .gitconfig in %HOMEDRIVE%%HOMEPATH% ({0}). This setting has been chosen automatically.</Source>
+          <Value>Bestand .gitconfig is gevonden in %HOMEDRIVE%%HOMEPATH% ({0}). Deze instelling is automatisch gekozen.</Value>
+        </TranslationItem>
+        <TranslationItem Name="_gitconfigFoundPersonalFolder" Property="Text">
+          <Source>Located .gitconfig in personal folder ({0}). This setting has been chosen automatically.</Source>
+          <Value>Bestand .gitconfig is gevonden in persoonlijke directorie ({0}). Deze instelling is automatisch gekozen.</Value>
+        </TranslationItem>
+        <TranslationItem Name="_gitconfigFoundUserprofile" Property="Text">
+          <Source>Located .gitconfig in %USERPROFILE% ({0}). This setting has been chosen automatically.</Source>
+          <Value>Bestand .gitconfig is gevonden in %USERPROFILE% ({0}). Deze instelling is automatisch gekozen.</Value>
+        </TranslationItem>
+        <TranslationItem Name="_homeNotAccessible" Property="Text">
+          <Source>The environment variable HOME points to a directory that is not accessible:
+"{0}"</Source>
+          <Value>De omgevingsvariabele HOME wijst naar een directorie welke niet toegankelijk is.
+"{0}"</Value>
+        </TranslationItem>
+        <TranslationItem Name="_noHomeDirectorySpecified" Property="Text">
+          <Source>Please enter a HOME directory.</Source>
+          <Value>Voer een HOME directorie in.</Value>
+        </TranslationItem>
+        <TranslationItem Name="defaultHome" Property="Text">
+          <Source>Use default for HOME</Source>
+          <Value>Gebruik standaard voor HOME</Value>
+        </TranslationItem>
+        <TranslationItem Name="groupBox8" Property="Text">
+          <Source>Environment</Source>
+          <Value>Omgeving</Value>
+        </TranslationItem>
+        <TranslationItem Name="label51" Property="Text">
+          <Source>The global config file located in the location stored environment variable %HOME%. By default %HOME% will be set 
+to %HOMEDRIVE%%HOMEPATH% if empty. Change the default behaviour only if you experience problems. </Source>
+          <Value>Het globale configuratie bestand is opgeslagen in de directory %HOME%. Standaard is %HOME% gezet naar %HOMEDRIVE%%HOMEPATH%
+wanneer deze leeg is. Verander het standaard gedrag alleen wanneer problemen optreden. </Value>
+        </TranslationItem>
+        <TranslationItem Name="ok" Property="Text">
+          <Source>OK</Source>
+          <Value>OK</Value>
+        </TranslationItem>
+        <TranslationItem Name="otherHome" Property="Text">
+          <Source>Other</Source>
+          <Value>Anders</Value>
+        </TranslationItem>
+        <TranslationItem Name="otherHomeBrowse" Property="Text">
+          <Source>Browse</Source>
+          <Value>Bladeren</Value>
+        </TranslationItem>
+        <TranslationItem Name="userprofileHome" Property="Text">
+          <Source>Set HOME to USERPROFILE</Source>
+          <Value>Zet HOME naar USERPROFILE</Value>
+        </TranslationItem>
+      </translationItems>
+    </TranslationCategory>
+    <TranslationCategory Name="FormFormatPatch">
+      <translationItems>
+        <TranslationItem Name="$this" Property="Text">
+          <Source>Format patch</Source>
+          <Value>Maak patch</Value>
+        </TranslationItem>
+        <TranslationItem Name="Browse" Property="Text">
+          <Source>Browse</Source>
+          <Value>Bladeren</Value>
+        </TranslationItem>
+        <TranslationItem Name="FormatPatch" Property="Text">
+          <Source>Create patch(es)</Source>
+          <Value>Maak patch(es)</Value>
+        </TranslationItem>
+        <TranslationItem Name="SaveToDir" Property="Text">
+          <Source>Save patches in directory</Source>
+          <Value>Sla patches op in directorie</Value>
+        </TranslationItem>
+        <TranslationItem Name="SelectedBranch" Property="Text">
+          <Source>Branch</Source>
+          <Value>Vertakking</Value>
+        </TranslationItem>
+        <TranslationItem Name="_currentBranchText" Property="Text">
+          <Source>Current branch:</Source>
+          <Value>Huidige vertakking:</Value>
+        </TranslationItem>
+        <TranslationItem Name="_noEmailEnteredText" Property="Text">
+          <Source>You need to enter an email address.</Source>
+          <Value>Er is geen email adres ingevuld.</Value>
+        </TranslationItem>
+        <TranslationItem Name="_noGitMailConfigured" Property="Text">
+          <Source>There is no email address configured in the settings dialog.</Source>
+          <Value>Er is geen email adres geconfigureerd in het instellingen dialoog.</Value>
+        </TranslationItem>
+        <TranslationItem Name="_noOutputPathEnteredText" Property="Text">
+          <Source>You need to enter an output path.</Source>
+          <Value>Er is geen directory ingevuld.</Value>
+        </TranslationItem>
+        <TranslationItem Name="_noSubjectEnteredText" Property="Text">
+          <Source>You need to enter a mail subject.</Source>
+          <Value>Er is geen onderwerp ingevuld.</Value>
+        </TranslationItem>
+        <TranslationItem Name="_patchResultCaption" Property="Text">
+          <Source>Patch result</Source>
+          <Value>Patch resultaat</Value>
+        </TranslationItem>
+        <TranslationItem Name="_sendMailResult" Property="Text">
+          <Source>Send to:</Source>
+          <Value>Verzenden naar:</Value>
+        </TranslationItem>
+        <TranslationItem Name="_sendMailResultFailed" Property="Text">
+          <Source>Failed to send mail.</Source>
+          <Value>Fout tijdens verzenden email.</Value>
+        </TranslationItem>
+        <TranslationItem Name="_twoRevisionsNeededCaption" Property="Text">
+          <Source>Patch error</Source>
+          <Value>Patch fout</Value>
+        </TranslationItem>
+        <TranslationItem Name="_twoRevisionsNeededText" Property="Text">
+          <Source>You need to select two revisions</Source>
+          <Value>Er moeten 2 revisies geselecteerd worden.</Value>
+        </TranslationItem>
+        <TranslationItem Name="_wrongSmtpSettingsText" Property="Text" type="unfinished">
+          <Source>You need to enter a valid smtp in the settings dialog.</Source>
+          <OldSource>You need to enter a valid SMTP in the settings dialog.</OldSource>
+          <Value>Er is geen SMTP server ingesteld in het instellingen dialoog.</Value>
+        </TranslationItem>
+        <TranslationItem Name="label1" Property="Text">
+          <Source>Subject</Source>
+          <Value>Onderwerp</Value>
+        </TranslationItem>
+        <TranslationItem Name="label2" Property="Text">
+          <Source>Body</Source>
+          <Value>Bericht</Value>
+        </TranslationItem>
+        <TranslationItem Name="label3" Property="Text" type="unfinished">
+          <Source>To</Source>
+          <Value>Naar</Value>
+        </TranslationItem>
+        <TranslationItem Name="radioButton1" Property="Text">
+          <Source>Mail patches from</Source>
+          <Value>Mail patches van</Value>
+        </TranslationItem>
+        <TranslationItem Name="SendToMail" Property="Text" type="obsolete">
+          <Source>Mail patches to</Source>
+          <Value>Mail patches naar</Value>
+        </TranslationItem>
+      </translationItems>
+    </TranslationCategory>
+    <TranslationCategory Name="FormGerritChangeSubmitted">
+      <translationItems>
+        <TranslationItem Name="$this" Property="Text">
+          <Source>Change Submitted</Source>
+          <Value>Wijziging gepubliceerd</Value>
+        </TranslationItem>
+        <TranslationItem Name="btnClose" Property="Text" type="unfinished">
+          <Source>Close</Source>
+          <Value>Sluiten</Value>
+        </TranslationItem>
+        <TranslationItem Name="labelSubmitted" Property="Text" type="unfinished">
+          <Source>Your change has been submitted for review at the following location:</Source>
+          <Value />
+        </TranslationItem>
+      </translationItems>
+    </TranslationCategory>
+    <TranslationCategory Name="FormGerritDownload">
+      <translationItems>
+        <TranslationItem Name="$this" Property="Text">
+          <Source>Download Gerrit Change</Source>
+          <Value>Download Gerrit wijziging</Value>
+        </TranslationItem>
+        <TranslationItem Name="AddRemote" Property="Text" type="unfinished">
+          <Source>Manage remotes</Source>
+          <Value>Beheer externe opslagplaatsen</Value>
+        </TranslationItem>
+        <TranslationItem Name="Download" Property="Text">
+          <Source>&amp;Download</Source>
+          <Value>&amp;Download</Value>
+        </TranslationItem>
+        <TranslationItem Name="_cannotGetChangeDetails" Property="Text" type="unfinished">
+          <Source>Could not retrieve the change details</Source>
+          <Value />
+        </TranslationItem>
+        <TranslationItem Name="_downloadCaption" Property="Text">
+          <Source>Download change {0}</Source>
+          <Value>Download wijziging {0}</Value>
+        </TranslationItem>
+        <TranslationItem Name="_downloadGerritChangeCaption" Property="Text">
+          <Source>Download Gerrit Change</Source>
+          <Value>Download Gerrit wijziging</Value>
+        </TranslationItem>
+        <TranslationItem Name="_selectChange" Property="Text">
+          <Source>Please enter a change</Source>
+          <Value>Voer wijziging in</Value>
+        </TranslationItem>
+        <TranslationItem Name="_selectRemote" Property="Text" type="unfinished">
+          <Source>Please select a remote repository</Source>
+          <Value>Selecteer een doel directory</Value>
+        </TranslationItem>
+        <TranslationItem Name="labelChange" Property="Text">
+          <Source>Change:</Source>
+          <Value>Wijziging:</Value>
+        </TranslationItem>
+        <TranslationItem Name="labelEnterChangeIdOrNumber" Property="Text" type="unfinished">
+          <Source>Enter the Change-Id or the number from the Gerrit URL</Source>
+          <Value />
+        </TranslationItem>
+        <TranslationItem Name="labelRemote" Property="Text">
+          <Source>Remote:</Source>
+          <Value>Externe:</Value>
+        </TranslationItem>
+        <TranslationItem Name="labelTopicBranch" Property="Text" type="unfinished">
+          <Source>Topic branch:</Source>
+          <Value />
+        </TranslationItem>
+      </translationItems>
+    </TranslationCategory>
+    <TranslationCategory Name="FormGerritPublish">
+      <translationItems>
+        <TranslationItem Name="$this" Property="Text" type="unfinished">
+          <Source>Publish Gerrit Change</Source>
+          <Value />
+        </TranslationItem>
+        <TranslationItem Name="AddRemote" Property="Text" type="unfinished">
+          <Source>Manage remotes</Source>
+          <Value>Beheer externe opslagplaatsen</Value>
+        </TranslationItem>
+        <TranslationItem Name="Publish" Property="Text">
+          <Source>&amp;Publish</Source>
+          <Value>%Publiceer</Value>
+        </TranslationItem>
+        <TranslationItem Name="PublishDraft" Property="Text" type="unfinished">
+          <Source>Submit review as draft</Source>
+          <Value />
+        </TranslationItem>
+        <TranslationItem Name="_downloadGerritChangeCaption" Property="Text">
+          <Source>Download Gerrit Change</Source>
+          <Value>Download Gerrit wijziging</Value>
+        </TranslationItem>
+        <TranslationItem Name="_publishCaption" Property="Text">
+          <Source>Publish change</Source>
+          <Value>Publiceer wijziging</Value>
+        </TranslationItem>
+        <TranslationItem Name="_selectBranch" Property="Text">
+          <Source>Please enter a branch</Source>
+          <Value>Voer naam vertakking in</Value>
+        </TranslationItem>
+        <TranslationItem Name="_selectRemote" Property="Text" type="unfinished">
+          <Source>Please select a remote repository</Source>
+          <Value>Selecteer een doel directory</Value>
+        </TranslationItem>
+        <TranslationItem Name="labelBranch" Property="Text">
+          <Source>Branch:</Source>
+          <Value>Vertakking:</Value>
+        </TranslationItem>
+        <TranslationItem Name="labelRemote" Property="Text">
+          <Source>Remote:</Source>
+          <Value>Externe:</Value>
+        </TranslationItem>
+        <TranslationItem Name="labelTopic" Property="Text">
+          <Source>Topic:</Source>
+          <Value>Onderwerp:</Value>
+        </TranslationItem>
+      </translationItems>
+    </TranslationCategory>
+    <TranslationCategory Name="FormGitAttributes">
+      <translationItems>
+        <TranslationItem Name="$this" Property="Text">
+          <Source>Edit .gitattributes</Source>
+          <Value>Wijzig .gitattributes</Value>
+        </TranslationItem>
+        <TranslationItem Name="Save" Property="Text">
+          <Source>Save</Source>
+          <Value>Opslaan</Value>
+        </TranslationItem>
+        <TranslationItem Name="_cannotAccessGitattributes" Property="Text">
+          <Source>Failed to save .gitattributes.
+Check if file is accessible.</Source>
+          <Value>Het opslaan van .gitattributes is mislukt.
+Controleer bestandstoegang.</Value>
+        </TranslationItem>
+        <TranslationItem Name="_cannotAccessGitattributesCaption" Property="Text">
+          <Source>Failed to save .gitattributes</Source>
+          <Value>Het opslaan van .gitattributes is mislukt</Value>
+        </TranslationItem>
+        <TranslationItem Name="_noWorkingDirCaption" Property="Text" type="unfinished">
+          <Source>No working dir</Source>
+          <Value>Geen werk directory</Value>
+        </TranslationItem>
+        <TranslationItem Name="_saveFileQuestion" Property="Text">
+          <Source>Save changes to .gitattributes?</Source>
+          <Value>Wijzigingen in .gitattributes opslaan?</Value>
+        </TranslationItem>
+        <TranslationItem Name="_saveFileQuestionCaption" Property="Text">
+          <Source>Save changes?</Source>
+          <Value>Wijzigingen opslaan?</Value>
+        </TranslationItem>
+        <TranslationItem Name="label1" Property="Text">
+          <Source>Edit the git attributes
+Define attributes per path
+
+Examples
+Mark all jpg files as binary:
+*.jpg binary
+
+Mark sln files as binary:
+*.sln binary
+
+Mark single file as text:
+weirdchars.txt text
+
+For more information run
+command "git help gitattributes"
+</Source>
+          <Value>Wijzig de git attributen
+Definieer attributen per pad
+
+Voorbeelden:
+Markeer alle jpg bestanden binair:
+*.jpg binary
+
+Markeer alle sln bestanden binair:
+*.sln binary
+
+markeer enkel bestand als tekst:
+tekstbestand.txt text
+
+Voor meer informatie zie
+de git help documentatie</Value>
+        </TranslationItem>
+        <TranslationItem Name="noWorkingDir" Property="Text">
+          <Source>.gitattributes is only supported when there is a working dir.</Source>
+          <Value>.gitattributes wordt alleen ondersteund wanneer er een werkdirecorie is.</Value>
+        </TranslationItem>
+      </translationItems>
+    </TranslationCategory>
+    <TranslationCategory Name="FormGitIgnore">
+      <translationItems>
+        <TranslationItem Name="$this" Property="Text">
+          <Source>Edit .gitignore</Source>
+          <Value>Wijzig .gitignore</Value>
+        </TranslationItem>
+        <TranslationItem Name="AddDefault" Property="Text">
+          <Source>Add default ignores</Source>
+          <Value>Standaard ignores toevoegen</Value>
+        </TranslationItem>
+        <TranslationItem Name="AddPattern" Property="Text">
+          <Source>Add pattern</Source>
+          <Value>Patroon toevoegen</Value>
+        </TranslationItem>
+        <TranslationItem Name="Save" Property="Text">
+          <Source>Save</Source>
+          <Value>Opslaan</Value>
+        </TranslationItem>
+        <TranslationItem Name="_cannotAccessGitignore" Property="Text">
+          <Source>Failed to save .gitignore.
+Check if file is accessible.</Source>
+          <Value>Het opslaan van .gitignore is mislukt.
+Controleer bestandstoegang.</Value>
+        </TranslationItem>
+        <TranslationItem Name="_cannotAccessGitignoreCaption" Property="Text">
+          <Source>Failed to save .gitignore</Source>
+          <Value>Het opslaan van .gitignore is mislukt</Value>
+        </TranslationItem>
+        <TranslationItem Name="_gitignoreOnlyInWorkingDirSupported" Property="Text" type="unfinished">
+          <Source>.gitignore is only supported when there is a working dir.</Source>
+          <Value />
+        </TranslationItem>
+        <TranslationItem Name="_gitignoreOnlyInWorkingDirSupportedCaption" Property="Text">
+          <Source>No working dir</Source>
+          <Value>Geen werk directory</Value>
+        </TranslationItem>
+        <TranslationItem Name="_saveFileQuestion" Property="Text">
+          <Source>Save changes to .gitignore?</Source>
+          <Value>Wijzigingen in .gitignore opslaan?</Value>
+        </TranslationItem>
+        <TranslationItem Name="_saveFileQuestionCaption" Property="Text">
+          <Source>Save changes?</Source>
+          <Value>Wijzigingen opslaan?</Value>
+        </TranslationItem>
+        <TranslationItem Name="label1" Property="Text">
+          <Source>Specify filepatterns you want git to ignore.
+
+Example:
+#ignore thumbnails created by windows
+Thumbs.db
+#Ignore files build by Visual Studio
+*.user
+*.aps
+*.pch
+*.vspscc
+*_i.c
+*_p.c
+*.ncb
+*.suo
+*.bak
+*.cache
+*.ilk
+*.log
+[Bb]in
+[Dd]ebug*/
+*.sbr
+obj/
+[Rr]elease*/
+_ReSharper*/</Source>
+          <Value>Definieer bestandsnaam patroon welke git moet negeren.
+
+Voorbeeld:
+#ignore thumbnails created by windows
+Thumbs.db
+#Ignore files build by Visual Studio
+*.obj
+*.exe
+*.pdb
+*.user
+*.aps
+*.pch
+*.vspscc
+*_i.c
+*_p.c
+*.ncb
+*.suo
+*.tlb
+*.tlh
+*.bak
+*.cache
+*.ilk
+*.log
+[Bb]in
+[Dd]ebug*/
+*.lib
+*.sbr
+obj/
+[Rr]elease*/
+_ReSharper*/
+</Value>
+        </TranslationItem>
+        <TranslationItem Name="lnkGitIgnorePatterns" Property="Text" type="unfinished">
+          <Source>More gitignore patterns</Source>
+          <Value />
+        </TranslationItem>
+      </translationItems>
+    </TranslationCategory>
+    <TranslationCategory Name="FormGitLog">
+      <translationItems>
+        <TranslationItem Name="$this" Property="Text">
+          <Source>Log</Source>
+          <Value>Logboek</Value>
+        </TranslationItem>
+        <TranslationItem Name="alwaysOnTopCheckBox" Property="Text">
+          <Source>Always on top</Source>
+          <Value>Always on top</Value>
+        </TranslationItem>
+        <TranslationItem Name="tabPageCommandCache" Property="Text">
+          <Source>Command cache</Source>
+          <Value>Commando cache</Value>
+        </TranslationItem>
+        <TranslationItem Name="tabPageCommandLog" Property="Text">
+          <Source>Command log</Source>
+          <Value>Commando log</Value>
+        </TranslationItem>
+      </translationItems>
+    </TranslationCategory>
+    <TranslationCategory Name="FormGitReview">
+      <translationItems>
+        <TranslationItem Name="$this" Property="Text">
+          <Source>Edit .gitreview</Source>
+          <Value>Wijzig .gitreview</Value>
+        </TranslationItem>
+        <TranslationItem Name="Save" Property="Text" type="unfinished">
+          <Source>Save</Source>
+          <Value>Opslaan</Value>
+        </TranslationItem>
+        <TranslationItem Name="_cannotAccessGitreview" Property="Text">
+          <Source>Failed to save .gitreview.
+Check if file is accessible.</Source>
+          <Value>Het opslaan van .gitreview is mislukt.
+Controleer bestandstoegang.</Value>
+        </TranslationItem>
+        <TranslationItem Name="_cannotAccessGitreviewCaption" Property="Text">
+          <Source>Failed to save .gitreview</Source>
+          <Value>Het opslaan van .gitreview is mislukt</Value>
+        </TranslationItem>
+        <TranslationItem Name="_gitreviewOnlyInWorkingDirSupported" Property="Text">
+          <Source>.gitreview is only supported when there is a working dir.</Source>
+          <Value>.gitreview wordt alleen ondersteund in een werkdirectorie.</Value>
+        </TranslationItem>
+        <TranslationItem Name="_gitreviewOnlyInWorkingDirSupportedCaption" Property="Text" type="unfinished">
+          <Source>No working dir</Source>
+          <Value>Geen werk directory</Value>
+        </TranslationItem>
+        <TranslationItem Name="_saveFileQuestion" Property="Text">
+          <Source>Save changes to .gitreview?</Source>
+          <Value>Wijzigingen in .gitreview opslaan?</Value>
+        </TranslationItem>
+        <TranslationItem Name="_saveFileQuestionCaption" Property="Text" type="unfinished">
+          <Source>Save changes?</Source>
+          <Value>Wijzigingen opslaan?</Value>
+        </TranslationItem>
+        <TranslationItem Name="label1" Property="Text" type="unfinished">
+          <Source>Provide the configuration for
+.gitreview to setup Gerrit.
+
+Example configuration:
+
+[gerrit]
+host=review.example.com
+port=29418
+project=department/project.git
+defaultbranch=master
+defaultremote=review
+defaultrebase=0</Source>
+          <Value />
+        </TranslationItem>
+        <TranslationItem Name="lnkGitReviewHelp" Property="Text" type="unfinished">
+          <Source>GitHub page for git-review</Source>
+          <Value />
+        </TranslationItem>
+      </translationItems>
+    </TranslationCategory>
+    <TranslationCategory Name="FormGoToCommit">
+      <translationItems>
+        <TranslationItem Name="$this" Property="Text">
+          <Source>Go to commit</Source>
+          <Value>Ga naar revisie</Value>
+        </TranslationItem>
+        <TranslationItem Name="goButton" Property="Text">
+          <Source>Go</Source>
+          <Value>Zoek</Value>
+        </TranslationItem>
+        <TranslationItem Name="groupBox1" Property="Text">
+          <Source>Help</Source>
+          <Value>Help</Value>
+        </TranslationItem>
+        <TranslationItem Name="label1" Property="Text">
+          <Source>Commit expression:</Source>
+          <Value>Expressie:</Value>
+        </TranslationItem>
+        <TranslationItem Name="label2" Property="Text" type="unfinished">
+          <Source>Commit expression examples:
+- complete commit hash: e. g.: 8eab51fcb9c4538eb74c4dcd4c31ffd693ad25c9
+- partial commit hash (if unique): e. g.: 8eab51fcb9c453
+- tag name
+- branch name</Source>
+          <Value />
+        </TranslationItem>
+        <TranslationItem Name="label3" Property="Text">
+          <Source>Go to tag:</Source>
+          <Value>Ga naar label:</Value>
+        </TranslationItem>
+        <TranslationItem Name="label4" Property="Text">
+          <Source>Go to branch:</Source>
+          <Value>Ga naar vertakking:</Value>
+        </TranslationItem>
+        <TranslationItem Name="linkGitRevParse" Property="Text" type="unfinished">
+          <Source>More see git-rev-parse</Source>
+          <Value />
+        </TranslationItem>
+      </translationItems>
+    </TranslationCategory>
+    <TranslationCategory Name="FormGoToLine">
+      <translationItems>
+        <TranslationItem Name="$this" Property="Text" type="unfinished">
+          <Source>Go to line</Source>
+          <Value>Ga naar regel</Value>
+        </TranslationItem>
+        <TranslationItem Name="cancelBtn" Property="Text">
+          <Source>Cancel</Source>
+          <Value>Annuleren</Value>
+        </TranslationItem>
+        <TranslationItem Name="lineLabel" Property="Text">
+          <Source>Line number</Source>
+          <Value>Lijn nummer</Value>
+        </TranslationItem>
+        <TranslationItem Name="okBtn" Property="Text">
+          <Source>OK</Source>
+          <Value>OK</Value>
+        </TranslationItem>
+      </translationItems>
+    </TranslationCategory>
+    <TranslationCategory Name="FormInit">
+      <translationItems>
+        <TranslationItem Name="$this" Property="Text">
+          <Source>Initialize new repository</Source>
+          <Value>Maak nieuwe opslagplaats</Value>
+        </TranslationItem>
+        <TranslationItem Name="Browse" Property="Text">
+          <Source>Browse</Source>
+          <Value>Bladeren</Value>
+        </TranslationItem>
+        <TranslationItem Name="Central" Property="Text">
+          <Source>Central repository, no working dir  (--bare --shared=all)</Source>
+          <Value>Centrale opslagplaats, geen werk directory (--bare --shared=all)</Value>
+        </TranslationItem>
+        <TranslationItem Name="Init" Property="Text">
+          <Source>Initialize</Source>
+          <Value>Initialiseren</Value>
+        </TranslationItem>
+        <TranslationItem Name="Personal" Property="Text">
+          <Source>Personal repository</Source>
+          <Value>Persoonlijke opslagplaats</Value>
+        </TranslationItem>
+        <TranslationItem Name="_chooseDirectory" Property="Text">
+          <Source>Please choose a directory.</Source>
+          <Value>Kies een directorie.</Value>
+        </TranslationItem>
+        <TranslationItem Name="_chooseDirectoryCaption" Property="Text">
+          <Source>Choose directory</Source>
+          <Value>Kies directorie</Value>
+        </TranslationItem>
+        <TranslationItem Name="_chooseDirectoryNotFile" Property="Text" type="unfinished">
+          <Source>Cannot initialize a new repository on a file.
+Please choose a directory.</Source>
+          <Value>Kan nieuwe opslagplaats niet initialiseren op een bestand. 
+Kies een directory.</Value>
+        </TranslationItem>
+        <TranslationItem Name="_chooseDirectoryNotFileCaption" Property="Text">
+          <Source>Error</Source>
+          <Value>Fout</Value>
+        </TranslationItem>
+        <TranslationItem Name="_initMsgBoxCaption" Property="Text">
+          <Source>Initialize new repository</Source>
+          <Value>Maak een nieuwe repository</Value>
+        </TranslationItem>
+        <TranslationItem Name="groupBox1" Property="Text">
+          <Source>Repository type</Source>
+          <Value>Opslagplaats type</Value>
+        </TranslationItem>
+        <TranslationItem Name="label1" Property="Text">
+          <Source>Directory</Source>
+          <Value>Directorie</Value>
+        </TranslationItem>
+      </translationItems>
+    </TranslationCategory>
+    <TranslationCategory Name="FormMailMap">
+      <translationItems>
+        <TranslationItem Name="$this" Property="Text">
+          <Source>Edit .mailmap</Source>
+          <Value>Bewerk .mailmap</Value>
+        </TranslationItem>
+        <TranslationItem Name="Save" Property="Text">
+          <Source>Save</Source>
+          <Value>Opslaan</Value>
+        </TranslationItem>
+        <TranslationItem Name="_cannotAccessMailmap" Property="Text">
+          <Source>Failed to save .mailmap.
+Check if file is accessible.</Source>
+          <Value>Het opslaan van .mailmap is mislukt.
+Controleer bestandstoegang.</Value>
+        </TranslationItem>
+        <TranslationItem Name="_cannotAccessMailmapCaption" Property="Text">
+          <Source>Failed to save .mailmap</Source>
+          <Value>Het opslaan van .mailmap is mislukt.</Value>
+        </TranslationItem>
+        <TranslationItem Name="_mailmapOnlyInWorkingDirSupported" Property="Text">
+          <Source>.mailmap is only supported when there is a working dir.</Source>
+          <Value>.mailmap wordt alleen ondersteund in een werkdirectorie.</Value>
+        </TranslationItem>
+        <TranslationItem Name="_mailmapOnlyInWorkingDirSupportedCaption" Property="Text" type="unfinished">
+          <Source>No working dir</Source>
+          <Value>Geen werk directory</Value>
+        </TranslationItem>
+        <TranslationItem Name="_saveFileQuestion" Property="Text">
+          <Source>Save changes to .mailmap?</Source>
+          <Value>Wijzigingen in .mailmap opslaan?</Value>
+        </TranslationItem>
+        <TranslationItem Name="_saveFileQuestionCaption" Property="Text">
+          <Source>Save changes?</Source>
+          <Value>Wijzigingen opslaan?</Value>
+        </TranslationItem>
+        <TranslationItem Name="label1" Property="Text">
+          <Source>Edit the mailmap.
+This file is meant to correct usernames.
+
+Example:
+Henk Westhuis &lt;Henk@.(none)&gt;
+Henk Westhuis &lt;henk_westhuis@hotmail.com&gt;
+
+For more information run
+command "git help shortlog"</Source>
+          <Value>Bewerk de mailmap.
+Dit bestand is bedoeld om gebruikersnamen en email adressen te corrigeren.
+
+Voorbeeld:
+Henk Westhuis &lt;Henk@.(none)&gt;
+Henk Westhuis &lt;henk_westhuis@hotmail.com&gt;
+</Value>
+        </TranslationItem>
+      </translationItems>
+    </TranslationCategory>
+    <TranslationCategory Name="FormMergeBranch">
+      <translationItems>
+        <TranslationItem Name="$this" Property="Text">
+          <Source>Merge branches</Source>
+          <Value>Vertakkingen samenvoegen</Value>
+        </TranslationItem>
+        <TranslationItem Name="Currentbranch" Property="Text">
+          <Source>Current branch</Source>
+          <Value>Huidig</Value>
+        </TranslationItem>
+        <TranslationItem Name="NonDefaultMergeStrategy" Property="Text">
+          <Source>Use non-default merge strategy</Source>
+          <Value>Gebruik samenvoegen strategie</Value>
+        </TranslationItem>
+        <TranslationItem Name="Ok" Property="Text">
+          <Source>&amp;Merge</Source>
+          <Value>&amp;Samenvoegen</Value>
+        </TranslationItem>
+        <TranslationItem Name="_strategyTooltipText" Property="Text">
+          <Source>resolve 
+This can only resolve two heads (i.e. the current branch and another branch you pulled from) using a 3-way merge algorithm.
+It tries to carefully detect criss-cross merge ambiguities and is considered generally safe and fast. 
+
+recursive 
+This can only resolve two heads using a 3-way merge algorithm. When there is more than one common ancestor that can be 
+used for 3-way merge, it creates a merged tree of the common ancestors and uses that as the reference tree for the 3-way
+merge. Additionally this can detect and handle merges involving renames. This is the default merge strategy when pulling or 
+merging one branch. 
+
+octopus 
+This resolves cases with more than two heads, but refuses to do a complex merge that needs manual resolution. It is 
+primarily meant to be used for bundling topic branch heads together. This is the default merge strategy when pulling or 
+merging more than one branch. 
+
+ours 
+This resolves any number of heads, but the resulting tree of the merge is always that of the current branch head, effectively 
+ignoring all changes from all other branches. It is meant to be used to supersede old development history of side branches.
+
+subtree 
+This is a modified recursive strategy. When merging trees A and B, if B corresponds to a subtree of A, B is first adjusted to 
+match the tree structure of A, instead of reading the trees at the same level. This adjustment is also done to the common 
+ancestor tree. </Source>
+          <Value>Oplossen (resolve)
+Dit kan alleen toegepast worden op 2 vertakkingen (bv. de huide vertakking en de vertakking welke wordt opgehaald) en maakt
+gebruik van het '3-way' samenvoegins alogaritme. Er wordt voorzichtig geprobeert om samenvoegings onduidelijkheden op te
+sporen. Deze methode wordt over het algemeen als veilig en snel beschouwd.
+ 
+Recursief (recursive)
+Dit kan alleen toegepast worden op 2 vertakkingen en maakt gebruik van het '3-way' samenvoegins alogaritme.
+Wanneer er meer dan 1 gemeenschappelijke oorsprong is die gebruikt kan worden voor het alogaritme wordt er 
+samengevoegde vertakking aangemaakt bestaande uit de oorsprongen. Deze nieuwe vertakking wordt vervolgens als basis
+referentie gebruikt bij het samenvoegen. Hierdoor kunnen hernoemde bestanden ook herkend worden. 
+Dit is de standaard strategie die gebruikt wordt bij het ophalen en verzenden van vertakkingen.
+
+Octopus (octopus)
+Deze strategie wordt toegepast wanneer er meer dan 2 vertakkingen worden samengevoegd maar is niet zelf in staat ingewikkelde
+samenvoegingen uit te voeren. Je gebruikt dit voornamelijk bij het samenvoegen verschillende lokale vertakkingen.
+Dit is de standaard strategie wanneer er meer dan 2 vertakingen worden samengevoegd.
+
+'Onze eigen' (ours)
+Deze strategie kan een oneindig aantal vertakkingen samenvoegen waarbij alle wijzigingen, behalve die van de huidige vertakking,
+genegeerd worden. Het is bedoeld om oude ontwikkelingsgeschiedenis van te vervangen.
+ 
+Subtak (subtree)
+Dit is een aangepaste 'recursief'-strategie. Wanneer vertakkingen A en B worden samengevoegd, en B deels overeenkomt met een subtak
+van A, dan zal B eerst aangepast worden om met de structuur van A overeen te komen (in plaats van het samenvoegen per niveau).
+De aanpassingen worden ook in gemeenschappelijke oorspronkelijke vertakking uitgevoerd.</Value>
+        </TranslationItem>
+        <TranslationItem Name="advanced" Property="Text">
+          <Source>Show advanced options</Source>
+          <Value>Toon geavanceerde opties</Value>
+        </TranslationItem>
+        <TranslationItem Name="fastForward" Property="Text">
+          <Source>Keep a single branch line if possible (fast forward)</Source>
+          <Value>Behoud lineaire geschiedenis indien mogelijk (fast forward)</Value>
+        </TranslationItem>
+        <TranslationItem Name="groupBox1" Property="Text">
+          <Source>Merge</Source>
+          <Value>Samenvoegen</Value>
+        </TranslationItem>
+        <TranslationItem Name="label1" Property="Text">
+          <Source>Merge branch into current branch</Source>
+          <Value>Voeg huidige vertakking samen met andere vertakking</Value>
+        </TranslationItem>
+        <TranslationItem Name="label2" Property="Text">
+          <Source>Merge with</Source>
+          <Value>Samenvoegen met</Value>
+        </TranslationItem>
+        <TranslationItem Name="noCommit" Property="Text">
+          <Source>Do not commit</Source>
+          <Value>Niet committen</Value>
+        </TranslationItem>
+        <TranslationItem Name="noFastForward" Property="Text">
+          <Source>Always create a new merge commit</Source>
+          <Value>Maak altijd een nieuwe samenvoeg commit</Value>
+        </TranslationItem>
+        <TranslationItem Name="squash" Property="Text">
+          <Source>Squash commits</Source>
+          <Value>Voeg revisies samen tot een</Value>
+        </TranslationItem>
+        <TranslationItem Name="strategyHelp" Property="Text">
+          <Source>Help</Source>
+          <Value>Help</Value>
+        </TranslationItem>
+      </translationItems>
+    </TranslationCategory>
+    <TranslationCategory Name="FormModifiedDeletedCreated">
+      <translationItems>
+        <TranslationItem Name="$this" Property="Text">
+          <Source>Solve mergeconflict</Source>
+          <Value>Samenvoeg conflicten oplossen</Value>
+        </TranslationItem>
+        <TranslationItem Name="Abort" Property="Text">
+          <Source>Abort</Source>
+          <Value>Afbreken</Value>
+        </TranslationItem>
+      </translationItems>
+    </TranslationCategory>
+    <TranslationCategory Name="FormOpenDirectory">
+      <translationItems>
+        <TranslationItem Name="$this" Property="Text">
+          <Source>Open local repository</Source>
+          <Value>Open repository</Value>
+        </TranslationItem>
+        <TranslationItem Name="Load" Property="Text">
+          <Source>Open</Source>
+          <Value>Open</Value>
+        </TranslationItem>
+        <TranslationItem Name="_warningOpenFailed" Property="Text">
+          <Source>Directory does not exist.</Source>
+          <Value>Directorie bestaat niet.</Value>
+        </TranslationItem>
+        <TranslationItem Name="_warningOpenFailedCaption" Property="Text">
+          <Source>Error</Source>
+          <Value>Error</Value>
+        </TranslationItem>
+        <TranslationItem Name="label1" Property="Text">
+          <Source>Directory</Source>
+          <Value>Directorie</Value>
+        </TranslationItem>
+      </translationItems>
+    </TranslationCategory>
+    <TranslationCategory Name="FormPluginInformation">
+      <translationItems>
+        <TranslationItem Name="$this" Property="Text">
+          <Source>Gerrit Plugin</Source>
+          <Value>Gerrit Plugin</Value>
+        </TranslationItem>
+        <TranslationItem Name="btnClose" Property="Text" type="unfinished">
+          <Source>Close</Source>
+          <Value>Sluiten</Value>
+        </TranslationItem>
+        <TranslationItem Name="informationLabel" Property="Text" type="unfinished">
+          <Source>The Gerrit plugin for GitExtensions provides integration with Gerrit for GitExtensions. This plugin has been based on the git-review tool.
+
+To enable Gerrit support for a repository, a .gitreview file must be created. This can be done through the Repository | Edit .gitreview menu option. See the link below for more information on the .gitreview file and the git-review tool.</Source>
+          <Value />
+        </TranslationItem>
+      </translationItems>
+    </TranslationCategory>
+    <TranslationCategory Name="FormPull">
+      <translationItems>
+        <TranslationItem Name="$this" Property="Text">
+          <Source>Pull</Source>
+          <Value>Ophalen</Value>
+        </TranslationItem>
+        <TranslationItem Name="AddRemote" Property="Text">
+          <Source>Manage</Source>
+          <Value>Beheer externe opslagplaatsen</Value>
+        </TranslationItem>
+        <TranslationItem Name="AllTags" Property="Text">
+          <Source>Fetch all tags</Source>
+          <Value>Alle labels ophalen</Value>
+        </TranslationItem>
+        <TranslationItem Name="AutoStash" Property="Text">
+          <Source>Auto stash</Source>
+          <Value>Automatisch wegzetten</Value>
+        </TranslationItem>
+        <TranslationItem Name="Fetch" Property="Text">
+          <Source>Do not merge, only &amp;fetch remote changes</Source>
+          <Value>Niet samenvoegen, &amp;alleen de wijzigingen ophalen </Value>
+        </TranslationItem>
+        <TranslationItem Name="Merge" Property="Text">
+          <Source>&amp;Merge remote branch into current branch</Source>
+          <Value>&amp;Voeg externe vertakking samen met lokale vertakking</Value>
+        </TranslationItem>
+        <TranslationItem Name="Mergetool" Property="Text">
+          <Source>Solve conflicts</Source>
+          <Value>Conflicten oplossen</Value>
+        </TranslationItem>
+        <TranslationItem Name="NoTags" Property="Text" type="unfinished">
+          <Source>Fetch no tag</Source>
+          <OldSource>No tags</OldSource>
+          <Value>Geen labels</Value>
+        </TranslationItem>
+        <TranslationItem Name="Pull" Property="Text">
+          <Source>&amp;Pull</Source>
+          <Value>&amp;Ophalen</Value>
+        </TranslationItem>
+        <TranslationItem Name="PullFromRemote" Property="Text">
+          <Source>Remote</Source>
+          <Value>Extern</Value>
+        </TranslationItem>
+        <TranslationItem Name="PullFromUrl" Property="Text">
+          <Source>Url</Source>
+          <Value>Url</Value>
+        </TranslationItem>
+        <TranslationItem Name="ReachableTags" Property="Text" type="unfinished">
+          <Source>Follow tagopt, if not specified, fetch tags reachable from remote HEAD</Source>
+          <Value />
+        </TranslationItem>
+        <TranslationItem Name="Rebase" Property="Text">
+          <Source>&amp;Rebase current branch on top of remote branch, creates linear history (use with caution)</Source>
+          <Value>&amp;Rebase externe vertakking op huidige vertakking om een lineaire historie te behouden.</Value>
+        </TranslationItem>
+        <TranslationItem Name="Stash" Property="Text">
+          <Source>Stash changes</Source>
+          <Value>Wijzigingen wegzetten</Value>
+        </TranslationItem>
+        <TranslationItem Name="_allMergeConflictSolvedQuestion" Property="Text">
+          <Source>Are all merge conflicts solved? Do you want to commit?</Source>
+          <Value>Zijn alle samenvoeg problemen opgelost? Wilt u committen?</Value>
+        </TranslationItem>
+        <TranslationItem Name="_allMergeConflictSolvedQuestionCaption" Property="Text">
+          <Source>Conflicts solved</Source>
+          <Value>Conflicten opgelost</Value>
+        </TranslationItem>
+        <TranslationItem Name="_applyShashedItemsAgain" Property="Text">
+          <Source>Apply stashed items to working dir again?</Source>
+          <Value>Weggezette items weer terugzetten naar werk directorie?</Value>
+        </TranslationItem>
+        <TranslationItem Name="_applyShashedItemsAgainCaption" Property="Text">
+          <Source>Auto stash</Source>
+          <Value>Automatisch wegzetten</Value>
+        </TranslationItem>
+        <TranslationItem Name="_areYouSureYouWantToRebaseMerge" Property="Text" type="unfinished">
+          <Source>The current commit is a merge.
+Are you sure you want to rebase this merge?</Source>
+          <Value />
+        </TranslationItem>
+        <TranslationItem Name="_areYouSureYouWantToRebaseMergeCaption" Property="Text">
+          <Source>Rebase merge commit?</Source>
+          <Value>Rebase samenvoeg commit?</Value>
+        </TranslationItem>
+        <TranslationItem Name="_dontShowAgain" Property="Text">
+          <Source>Don't show me this message again.</Source>
+          <Value>Toon deze melding niet meer</Value>
+        </TranslationItem>
+        <TranslationItem Name="_fetchAllBranchesCanOnlyWithFetch" Property="Text">
+          <Source>You can only fetch all remote branches (*) without merge or rebase.
+If you want to fetch all remote branches, choose fetch.
+If you want to fetch and merge a branch, choose a specific branch.</Source>
+          <Value>U kunt alleen alle externe vertakkingen (*) ophalen zonder samenvoegen of rebasen.
+Als u alle branches wilt ophalen, kies alleen ophalen.
+Als u een vertakking wilt ophalen en samenvoegen, kies een vertakking.</Value>
+        </TranslationItem>
+        <TranslationItem Name="_notOnBranch" Property="Text">
+          <Source>You cannot "pull" when git head detached.
+
+Do you want to continue?</Source>
+          <Value>U kunt geen wijzigingen ophalen middels "pull" wanneer u niet op een vertakking werkt.
+U kunt beter een "fetch" gebruiken om alleen de wijzigingen ophalen, zonder samen te voegen.
+
+Wilt u doorgaan?</Value>
+        </TranslationItem>
+        <TranslationItem Name="_notOnBranchButtons" Property="Text">
+          <Source>Checkout branch|Continue</Source>
+          <Value>Vertakking uitchecken|Doorgaan</Value>
+        </TranslationItem>
+        <TranslationItem Name="_notOnBranchCaption" Property="Text">
+          <Source>Not on a branch</Source>
+          <Value>Geen vertakking geselecteerd</Value>
+        </TranslationItem>
+        <TranslationItem Name="_notOnBranchMainInstruction" Property="Text">
+          <Source>You are not working on a branch</Source>
+          <Value>U bent momenteel niet op een vertakking aan het werk</Value>
+        </TranslationItem>
+        <TranslationItem Name="_pruneBranchesBranch" Property="Text">
+          <Source>Do you want deletes all stale remote-tracking branches?</Source>
+          <Value>Wilt u alle vertakkingen welke vervallen externe vertakkingen volgt verwijderen?</Value>
+        </TranslationItem>
+        <TranslationItem Name="_pruneBranchesButtons" Property="Text">
+          <Source>Deletes stale branches|Cancel</Source>
+          <Value>Verwijder vervallen vertakkingen|Annuleren</Value>
+        </TranslationItem>
+        <TranslationItem Name="_pruneBranchesCaption" Property="Text">
+          <Source>Pull was rejected</Source>
+          <Value>Ophalen is mislukt</Value>
+        </TranslationItem>
+        <TranslationItem Name="_pruneBranchesMainInstruction" Property="Text">
+          <Source>Remote branch no longer exist</Source>
+          <Value>Externe vertakking bestaat niet meer</Value>
+        </TranslationItem>
+        <TranslationItem Name="_pruneFromCaption" Property="Text" type="unfinished">
+          <Source>Prune remote branches from {0}</Source>
+          <Value />
+        </TranslationItem>
+        <TranslationItem Name="_questionInitSubmodules" Property="Text" type="unfinished">
+          <Source>The pulled has submodules configured.
+Do you want to initialize the submodules?
+This will initialize and update all submodules recursive.</Source>
+          <Value />
+        </TranslationItem>
+        <TranslationItem Name="_questionInitSubmodulesCaption" Property="Text">
+          <Source>Submodules</Source>
+          <Value>Submodulen</Value>
+        </TranslationItem>
+        <TranslationItem Name="_selectRemoteRepository" Property="Text">
+          <Source>Please select a remote repository</Source>
+          <Value>Selecteer een doel directory</Value>
+        </TranslationItem>
+        <TranslationItem Name="_selectSourceDirectory" Property="Text">
+          <Source>Please select a source directory</Source>
+          <Value>Selecteer een bron directory</Value>
+        </TranslationItem>
+        <TranslationItem Name="groupBox1" Property="Text">
+          <Source>Merge options</Source>
+          <Value>Samenvoeg opties</Value>
+        </TranslationItem>
+        <TranslationItem Name="groupBox2" Property="Text">
+          <Source>Pull from</Source>
+          <Value>Ophalen vanaf</Value>
+        </TranslationItem>
+        <TranslationItem Name="groupBox3" Property="Text">
+          <Source>Branch</Source>
+          <Value>Vertakking</Value>
+        </TranslationItem>
+        <TranslationItem Name="groupBox4" Property="Text">
+          <Source>Tag options</Source>
+          <Value>Label opties</Value>
+        </TranslationItem>
+        <TranslationItem Name="label1" Property="Text">
+          <Source>Local branch</Source>
+          <Value>Lokale vertakking</Value>
+        </TranslationItem>
+        <TranslationItem Name="label2" Property="Text">
+          <Source>Remote branch</Source>
+          <Value>Externe vertakking</Value>
+        </TranslationItem>
+      </translationItems>
+    </TranslationCategory>
+    <TranslationCategory Name="FormPush">
+      <translationItems>
+        <TranslationItem Name="$this" Property="Text">
+          <Source>Push</Source>
+          <Value>Verzenden</Value>
+        </TranslationItem>
+        <TranslationItem Name="AddRemote" Property="Text">
+          <Source>Manage remotes</Source>
+          <Value>Beheer externen</Value>
+        </TranslationItem>
+        <TranslationItem Name="BranchTab" Property="Text">
+          <Source>Push branches</Source>
+          <Value>Verzend vertakkingen</Value>
+        </TranslationItem>
+        <TranslationItem Name="DeleteColumn" Property="HeaderText">
+          <Source>Delete Remote Branch</Source>
+          <Value>Verwijder externe vertakking</Value>
+        </TranslationItem>
+        <TranslationItem Name="ForceColumn" Property="HeaderText">
+          <Source>Push (Force Rewind)</Source>
+          <Value>Push (Force Rewind)</Value>
+        </TranslationItem>
+        <TranslationItem Name="ForcePushBranches" Property="Text">
+          <Source>&amp;Force Push</Source>
+          <Value>&amp;Forceer verzenden</Value>
+        </TranslationItem>
+        <TranslationItem Name="ForcePushTags" Property="Text">
+          <Source>&amp;Force Push</Source>
+          <Value>&amp;Forceer verzenden</Value>
+        </TranslationItem>
+        <TranslationItem Name="LoadSSHKey" Property="Text">
+          <Source>Load SSH key</Source>
+          <Value>Laad SSH sleutel</Value>
+        </TranslationItem>
+        <TranslationItem Name="LocalColumn" Property="HeaderText">
+          <Source>Local Branch</Source>
+          <Value>Locale vertakking</Value>
+        </TranslationItem>
+        <TranslationItem Name="MultipleBranchTab" Property="Text">
+          <Source>Push multiple branches</Source>
+          <Value>Verzend meerdere vertakkingen</Value>
+        </TranslationItem>
+        <TranslationItem Name="NewColumn" Property="HeaderText">
+          <Source>New at Remote</Source>
+          <Value>Nieuw in externe opslagplaats</Value>
+        </TranslationItem>
+        <TranslationItem Name="Pull" Property="Text">
+          <Source>Pull</Source>
+          <Value>Ophalen</Value>
+        </TranslationItem>
+        <TranslationItem Name="Push" Property="Text">
+          <Source>&amp;Push</Source>
+          <Value>&amp;Verzenden</Value>
+        </TranslationItem>
+        <TranslationItem Name="PushColumn" Property="HeaderText">
+          <Source>Push</Source>
+          <Value>Push</Value>
+        </TranslationItem>
+        <TranslationItem Name="PushToRemote" Property="Text">
+          <Source>Remote</Source>
+          <Value>Extern</Value>
+        </TranslationItem>
+        <TranslationItem Name="PushToUrl" Property="Text">
+          <Source>Url</Source>
+          <Value>Url</Value>
+        </TranslationItem>
+        <TranslationItem Name="RemoteColumn" Property="HeaderText">
+          <Source>Remote Branch</Source>
+          <Value>Externe vertakking</Value>
+        </TranslationItem>
+        <TranslationItem Name="ReplaceTrackingReference" Property="Text">
+          <Source>Replace tracking reference</Source>
+          <Value>Vervang tracking reference</Value>
+        </TranslationItem>
+        <TranslationItem Name="ShowOptions" Property="Text">
+          <Source>Show options</Source>
+          <Value>Toon opties</Value>
+        </TranslationItem>
+        <TranslationItem Name="TagTab" Property="Text">
+          <Source>Push tags</Source>
+          <Value>Verzend labels</Value>
+        </TranslationItem>
+        <TranslationItem Name="_branchNewForRemote" Property="Text">
+          <Source>The branch you are about to push seems to be a new branch for the remote.
+Are you sure you want to push this branch?</Source>
+          <Value>U staat op het punt een vertakking te verzenden die nog niet bekend is op de externe opslagplaats.
+Weet u zeker dat u deze vertakking wilt verzenden?</Value>
+        </TranslationItem>
+        <TranslationItem Name="_createPullRequestCB" Property="Text">
+          <Source>Create pull request after push</Source>
+          <Value>Maak binnenhaal verzoek na verzenden</Value>
+        </TranslationItem>
+        <TranslationItem Name="_dontShowAgain" Property="Text">
+          <Source>Remember my decision.</Source>
+          <Value>Onthoud mijn keuze.</Value>
+        </TranslationItem>
+        <TranslationItem Name="_no" Property="Text">
+          <Source>No</Source>
+          <Value>Nee</Value>
+        </TranslationItem>
+        <TranslationItem Name="_pullActionFetch" Property="Text">
+          <Source>fetch</Source>
+          <Value>fetch</Value>
+        </TranslationItem>
+        <TranslationItem Name="_pullActionMerge" Property="Text">
+          <Source>merge</Source>
+          <Value>samenvoegen</Value>
+        </TranslationItem>
+        <TranslationItem Name="_pullActionNone" Property="Text">
+          <Source>none</Source>
+          <Value>geen</Value>
+        </TranslationItem>
+        <TranslationItem Name="_pullActionRebase" Property="Text">
+          <Source>rebase</Source>
+          <Value>rebase</Value>
+        </TranslationItem>
+        <TranslationItem Name="_pullRepository" Property="Text" type="unfinished">
+          <Source>The push was rejected because the tip of your current branch is behind its remote counterpart. Merge the remote changes before pushing again.</Source>
+          <Value />
+        </TranslationItem>
+        <TranslationItem Name="_pullRepositoryButtons" Property="Text" type="unfinished">
+          <Source>Pull with last pull action ({0})|Pull with rebase|Pull with merge|Force push|Cancel</Source>
+          <Value />
+        </TranslationItem>
+        <TranslationItem Name="_pullRepositoryCaption" Property="Text" type="unfinished">
+          <Source>Push was rejected from "{0}"</Source>
+          <Value />
+        </TranslationItem>
+        <TranslationItem Name="_pullRepositoryMainInstruction" Property="Text" type="unfinished">
+          <Source>Pull latest changes from remote repository</Source>
+          <Value />
+        </TranslationItem>
+        <TranslationItem Name="_pushCaption" Property="Text">
+          <Source>Push</Source>
+          <Value>Verzenden</Value>
+        </TranslationItem>
+        <TranslationItem Name="_pushToCaption" Property="Text">
+          <Source>Push to {0}</Source>
+          <Value>Verzenden naar {0}</Value>
+        </TranslationItem>
+        <TranslationItem Name="_selectDestinationDirectory" Property="Text">
+          <Source>Please select a destination directory</Source>
+          <Value>Selecteer een doel directorie</Value>
+        </TranslationItem>
+        <TranslationItem Name="_selectRemote" Property="Text">
+          <Source>Please select a remote repository</Source>
+          <Value>Selecteer een externe directorie</Value>
+        </TranslationItem>
+        <TranslationItem Name="_selectTag" Property="Text">
+          <Source>You need to select a tag to push or select "Push all tags".</Source>
+          <Value>Selecteer een label om te verzenden of selecteer "alle labels".</Value>
+        </TranslationItem>
+        <TranslationItem Name="_updateTrackingReference" Property="Text" type="unfinished">
+          <Source>The branch {0} does not have a tracking reference. Do you want to add a tracking reference to {1}?</Source>
+          <Value />
+        </TranslationItem>
+        <TranslationItem Name="_yes" Property="Text">
+          <Source>Yes</Source>
+          <Value>Ja</Value>
+        </TranslationItem>
+        <TranslationItem Name="groupBox1" Property="Text">
+          <Source>Branch</Source>
+          <Value>Vertakking</Value>
+        </TranslationItem>
+        <TranslationItem Name="groupBox2" Property="Text">
+          <Source>Push to</Source>
+          <Value>Verzenden naar</Value>
+        </TranslationItem>
+        <TranslationItem Name="groupBox3" Property="Text">
+          <Source>Tag</Source>
+          <Value>Label</Value>
+        </TranslationItem>
+        <TranslationItem Name="groupBox4" Property="Text">
+          <Source>Select Branches to Push</Source>
+          <Value>Selecteer vertakkingen om te verzenden</Value>
+        </TranslationItem>
+        <TranslationItem Name="label1" Property="Text">
+          <Source>Tag to push</Source>
+          <Value>Label te verzenden</Value>
+        </TranslationItem>
+        <TranslationItem Name="label2" Property="Text">
+          <Source>Recursive submodules</Source>
+          <Value>Recursieve submodules</Value>
+        </TranslationItem>
+        <TranslationItem Name="labelFrom" Property="Text">
+          <Source>Branch to push</Source>
+          <Value>Vertakking</Value>
+        </TranslationItem>
+        <TranslationItem Name="labelTo" Property="Text">
+          <Source>to</Source>
+          <Value>naar</Value>
+        </TranslationItem>
+        <TranslationItem Name="PushAllBranches" Property="Text" type="obsolete">
+          <Source>Push &amp;all branches</Source>
+          <Value>Verzend &amp;alle vertakkingen</Value>
+        </TranslationItem>
+        <TranslationItem Name="PushAllTags" Property="Text" type="obsolete">
+          <Source>Push &amp;all tags</Source>
+          <Value>Verzend &amp;alle labels</Value>
+        </TranslationItem>
+        <TranslationItem Name="BranchTab" Property="ToolTipText" type="obsolete">
+          <Source>Push branches and commits to remote repository.</Source>
+          <Value>Verzend vertakking en commits naar externe opslagplaats</Value>
+        </TranslationItem>
+        <TranslationItem Name="TagTab" Property="ToolTipText" type="obsolete">
+          <Source>Push tags to remote repository</Source>
+          <Value>Verzend labels naar externe opslagplaats</Value>
+        </TranslationItem>
+      </translationItems>
+    </TranslationCategory>
+    <TranslationCategory Name="FormPuttyError">
+      <translationItems>
+        <TranslationItem Name="$this" Property="Text">
+          <Source>Authentication error</Source>
+          <Value>Authenticatie mislukt</Value>
+        </TranslationItem>
+        <TranslationItem Name="Cancel" Property="Text">
+          <Source>Cancel</Source>
+          <Value>Cancel</Value>
+        </TranslationItem>
+        <TranslationItem Name="LoadSSHKey" Property="Text">
+          <Source>Load SSH key</Source>
+          <Value>Laad SSH sleutel</Value>
+        </TranslationItem>
+        <TranslationItem Name="Retry" Property="Text">
+          <Source>Retry</Source>
+          <Value>Herhalen</Value>
+        </TranslationItem>
+        <TranslationItem Name="lblMustAuthenticate" Property="Text" type="unfinished">
+          <Source>You must authenticate to run this command.</Source>
+          <Value />
+        </TranslationItem>
+        <TranslationItem Name="lblPleaseLoadKey" Property="Text" type="unfinished">
+          <Source>Please load your SSH private key</Source>
+          <Value />
+        </TranslationItem>
+      </translationItems>
+    </TranslationCategory>
+    <TranslationCategory Name="FormRebase">
+      <translationItems>
+        <TranslationItem Name="$this" Property="Text">
+          <Source>Rebase</Source>
+          <Value>Rebase</Value>
+        </TranslationItem>
+        <TranslationItem Name="Abort" Property="Text">
+          <Source>Abort</Source>
+          <Value>Afbreken</Value>
+        </TranslationItem>
+        <TranslationItem Name="AddFiles" Property="Text">
+          <Source>Add files</Source>
+          <Value>Bestanden toevoegen</Value>
+        </TranslationItem>
+        <TranslationItem Name="Mergetool" Property="Text">
+          <Source>Solve conflicts</Source>
+          <Value>Conflicten oplossen</Value>
+        </TranslationItem>
+        <TranslationItem Name="Ok" Property="Text">
+          <Source>Rebase</Source>
+          <Value>Rebase</Value>
+        </TranslationItem>
+        <TranslationItem Name="Resolved" Property="Text">
+          <Source>Continue rebase</Source>
+          <Value>Doorgaan</Value>
+        </TranslationItem>
+        <TranslationItem Name="ShowOptions" Property="Text">
+          <Source>Show options</Source>
+          <Value>Toon opties</Value>
+        </TranslationItem>
+        <TranslationItem Name="Skip" Property="Text">
+          <Source>Skip this commit</Source>
+          <Value>Sla deze commit over</Value>
+        </TranslationItem>
+        <TranslationItem Name="SolveMergeconflicts" Property="Text">
+          <Source>There are unresolved mergeconflicts
+</Source>
+          <Value>Er zijn niet opgeloste conflicten</Value>
+        </TranslationItem>
+        <TranslationItem Name="_branchUpToDateCaption" Property="Text">
+          <Source>Rebase</Source>
+          <Value>Rebase</Value>
+        </TranslationItem>
+        <TranslationItem Name="_branchUpToDateText" Property="Text">
+          <Source>Current branch a is up to date.
+Nothing to rebase.</Source>
+          <Value>De huidige vertakking is up-to-date.
+Er is niets te doen.</Value>
+        </TranslationItem>
+        <TranslationItem Name="_continueRebaseText" Property="Text">
+          <Source>Continue rebase</Source>
+          <Value>Vervolg rebase</Value>
+        </TranslationItem>
+        <TranslationItem Name="_continueRebaseText2" Property="Text">
+          <Source>&gt;Continue rebase&lt;</Source>
+          <Value>&gt;Vervolg rebase&lt;</Value>
+        </TranslationItem>
+        <TranslationItem Name="_noBranchSelectedText" Property="Text">
+          <Source>Please select a branch</Source>
+          <Value>Selecteer een vertakking</Value>
+        </TranslationItem>
+        <TranslationItem Name="_solveConflictsText" Property="Text">
+          <Source>Solve conflicts</Source>
+          <Value>Conflicten oplossen</Value>
+        </TranslationItem>
+        <TranslationItem Name="_solveConflictsText2" Property="Text">
+          <Source>&gt;Solve conflicts&lt;</Source>
+          <Value>&gt;Conflicten oplossen&lt;</Value>
+        </TranslationItem>
+        <TranslationItem Name="chkAutosquash" Property="Text">
+          <Source>Autosquash</Source>
+          <Value>Autosquash</Value>
+        </TranslationItem>
+        <TranslationItem Name="chkInteractive" Property="Text">
+          <Source>Interactive Rebase</Source>
+          <Value>Interactieve rebase</Value>
+        </TranslationItem>
+        <TranslationItem Name="chkPreserveMerges" Property="Text">
+          <Source>Preserve Merges</Source>
+          <Value>Samenvoegingen bewaren</Value>
+        </TranslationItem>
+        <TranslationItem Name="chkSpecificRange" Property="Text">
+          <Source>Specific range</Source>
+          <Value>Specifieke range</Value>
+        </TranslationItem>
+        <TranslationItem Name="label1" Property="Text">
+          <Source>Rebase current branch on top of another branch</Source>
+          <Value>Rebase huidige vertakking bovenop andere vertakking</Value>
+        </TranslationItem>
+        <TranslationItem Name="label2" Property="Text">
+          <Source>Rebase on</Source>
+          <Value>Rebase op</Value>
+        </TranslationItem>
+        <TranslationItem Name="label3" Property="Text">
+          <Source>Commits to re-apply:</Source>
+          <Value>Commits:</Value>
+        </TranslationItem>
+        <TranslationItem Name="lblCurrent" Property="Text">
+          <Source>Current branch:</Source>
+          <Value>Huidige vertakking:</Value>
+        </TranslationItem>
+        <TranslationItem Name="lblRangeFrom" Property="Text">
+          <Source>From (exc.)</Source>
+          <Value>Vanaf (excl.)</Value>
+        </TranslationItem>
+        <TranslationItem Name="lblRangeTo" Property="Text">
+          <Source>To</Source>
+          <Value>Naar</Value>
+        </TranslationItem>
+        <TranslationItem Name="Currentbranch" Property="Text" type="obsolete">
+          <Source>Current</Source>
+          <Value>Huidige</Value>
+        </TranslationItem>
+      </translationItems>
+    </TranslationCategory>
+    <TranslationCategory Name="FormRecentReposSettings">
+      <translationItems>
+        <TranslationItem Name="$this" Property="Text">
+          <Source>Recent repositories settings</Source>
+          <Value>Instelleingen voor recente opslagplaatsen</Value>
+        </TranslationItem>
+        <TranslationItem Name="Abort" Property="Text">
+          <Source>Cancel</Source>
+          <Value>Annuleren</Value>
+        </TranslationItem>
+        <TranslationItem Name="MostRecentLabel" Property="Text">
+          <Source>Most recent repositories</Source>
+          <Value>Meest recente opslagplaatsen</Value>
+        </TranslationItem>
+        <TranslationItem Name="Ok" Property="Text">
+          <Source>OK</Source>
+          <Value>OK</Value>
+        </TranslationItem>
+        <TranslationItem Name="anchorToLessToolStripMenuItem" Property="Text" type="unfinished">
+          <Source>Anchor to less recent repositories</Source>
+          <Value />
+        </TranslationItem>
+        <TranslationItem Name="anchorToMostToolStripMenuItem" Property="Text" type="unfinished">
+          <Source>Anchor to most recent repositories</Source>
+          <Value />
+        </TranslationItem>
+        <TranslationItem Name="comboMinWidthLabel" Property="Text" type="unfinished">
+          <Source>Combobox minimum width (0 = Autosize)</Source>
+          <Value />
+        </TranslationItem>
+        <TranslationItem Name="dontShortenRB" Property="Text">
+          <Source>Do not shorten  </Source>
+          <Value>Niet inkorten</Value>
+        </TranslationItem>
+        <TranslationItem Name="label1" Property="Text">
+          <Source>Less recent repositories</Source>
+          <Value>Mist recente opslagplaatsen</Value>
+        </TranslationItem>
+        <TranslationItem Name="maxRecentRepositories" Property="Text">
+          <Source>Maximum number of most recent repositories</Source>
+          <Value>Maximale aantal van meest recente opslagplaatsen</Value>
+        </TranslationItem>
+        <TranslationItem Name="middleDotRB" Property="Text">
+          <Source>Replace middle part with dots </Source>
+          <Value>Vervang middelste deel met puntjes</Value>
+        </TranslationItem>
+        <TranslationItem Name="mostSigDirRB" Property="Text">
+          <Source>The most significant directory </Source>
+          <Value>De meeste belangrijke directory</Value>
+        </TranslationItem>
+        <TranslationItem Name="removeAnchorToolStripMenuItem" Property="Text">
+          <Source>Remove anchor</Source>
+          <Value>Verwijder anker</Value>
+        </TranslationItem>
+        <TranslationItem Name="removeRecentToolStripMenuItem" Property="Text">
+          <Source>Remove from recent repositories</Source>
+          <Value>Verwijder van meest recente opslagplaatsen</Value>
+        </TranslationItem>
+        <TranslationItem Name="shorteningGB" Property="Text">
+          <Source>Shortening strategy</Source>
+          <Value>Inkort methode</Value>
+        </TranslationItem>
+        <TranslationItem Name="sortLessRecentRepos" Property="Text">
+          <Source>Sort less recent repositories alphabetically</Source>
+          <Value>Sorteer minst recente opslagplaatsen alfabetisch</Value>
+        </TranslationItem>
+        <TranslationItem Name="sortMostRecentRepos" Property="Text">
+          <Source>Sort most recent repositories alphabetically</Source>
+          <Value>Sorteer meest recente opslagplaatsen alfabetisch</Value>
+        </TranslationItem>
+      </translationItems>
+    </TranslationCategory>
+    <TranslationCategory Name="FormRemotes">
+      <translationItems>
+        <TranslationItem Name="$this" Property="Text">
+          <Source>Remote repositories</Source>
+          <Value>Externe opslagplaatsen</Value>
+        </TranslationItem>
+        <TranslationItem Name="BName" Property="HeaderText">
+          <Source>Name</Source>
+          <Value>Naam</Value>
+        </TranslationItem>
+        <TranslationItem Name="BranchName" Property="HeaderText">
+          <Source>Local branch name</Source>
+          <Value>Lokale vertakking naam</Value>
+        </TranslationItem>
+        <TranslationItem Name="Delete" Property="Text">
+          <Source>Delete</Source>
+          <Value>Verwijderen</Value>
+        </TranslationItem>
+        <TranslationItem Name="LoadSSHKey" Property="Text">
+          <Source>Load SSH key</Source>
+          <Value>Laad SSH sleutel</Value>
+        </TranslationItem>
+        <TranslationItem Name="MergeWith" Property="HeaderText">
+          <Source>Default merge with</Source>
+          <Value>Standaard samenvoegen met</Value>
+        </TranslationItem>
+        <TranslationItem Name="New" Property="Text">
+          <Source>New</Source>
+          <Value>Nieuw</Value>
+        </TranslationItem>
+        <TranslationItem Name="Prune" Property="Text">
+          <Source>Prune remote branches</Source>
+          <Value>Externe vertakkingen opschonen</Value>
+        </TranslationItem>
+        <TranslationItem Name="PuTTYSSH" Property="Text">
+          <Source>PuTTY SSH</Source>
+          <Value>PuTTY SSH</Value>
+        </TranslationItem>
+        <TranslationItem Name="RemoteCombo" Property="HeaderText">
+          <Source>Remote repository</Source>
+          <Value>Externe opslagplaats</Value>
+        </TranslationItem>
+        <TranslationItem Name="Save" Property="Text">
+          <Source>Save changes</Source>
+          <Value>Opslaan</Value>
+        </TranslationItem>
+        <TranslationItem Name="SaveDefaultPushPull" Property="Text">
+          <Source>Save</Source>
+          <Value>Opslaan</Value>
+        </TranslationItem>
+        <TranslationItem Name="SshBrowse" Property="Text">
+          <Source>Browse</Source>
+          <Value>Bladeren</Value>
+        </TranslationItem>
+        <TranslationItem Name="TestConnection" Property="Text">
+          <Source>Test connection</Source>
+          <Value>Test SSH verbinding</Value>
+        </TranslationItem>
+        <TranslationItem Name="UpdateBranch" Property="Text">
+          <Source>Update all remote branch info</Source>
+          <Value>Alle vertakkings informatie ophalen</Value>
+        </TranslationItem>
+        <TranslationItem Name="_hintDelete" Property="Text">
+          <Source>Delete</Source>
+          <Value>Verwijder</Value>
+        </TranslationItem>
+        <TranslationItem Name="_labelUrlAsFetch" Property="Text">
+          <Source>Fetch Url</Source>
+          <Value>Fetch Url</Value>
+        </TranslationItem>
+        <TranslationItem Name="_labelUrlAsFetchPush" Property="Text">
+          <Source>Url</Source>
+          <Value>Url</Value>
+        </TranslationItem>
+        <TranslationItem Name="_questionAutoPullBehaviour" Property="Text">
+          <Source>You have added a new remote repository.
+Do you want to automatically configure the default push and pull behavior for this remote?</Source>
+          <Value>U heeft een nieuwe externe opslagplaats toegevoegd.
+Wilt u automatisch het standaard push/pull gedrag installen?</Value>
+        </TranslationItem>
+        <TranslationItem Name="_questionAutoPullBehaviourCaption" Property="Text">
+          <Source>New remote</Source>
+          <Value>Nieuwe</Value>
+        </TranslationItem>
+        <TranslationItem Name="_questionDeleteRemote" Property="Text">
+          <Source>Are you sure you want to delete this remote?</Source>
+          <Value>Weet u zeker dat u deze externe opslagplaats wilt verwijderen?</Value>
+        </TranslationItem>
+        <TranslationItem Name="_questionDeleteRemoteCaption" Property="Text">
+          <Source>Delete</Source>
+          <Value>Verwijder</Value>
+        </TranslationItem>
+        <TranslationItem Name="_remoteBranchDataError" Property="Text">
+          <Source>Invalid ´{1}´ found for branch ´{0}´.
+Value has been reset to empty value.</Source>
+          <Value>Ongeldig '{1}' gevonden in vertakking '{0}'
+De waarde is teruggezet naar een lege waarde.</Value>
+        </TranslationItem>
+        <TranslationItem Name="_sshKeyOpenCaption" Property="Text">
+          <Source>Select ssh key file</Source>
+          <Value>Selecteer SSH sleutel bestand</Value>
+        </TranslationItem>
+        <TranslationItem Name="_sshKeyOpenFilter" Property="Text">
+          <Source>Private key (*.ppk)</Source>
+          <Value>Private key (*.ppk)</Value>
+        </TranslationItem>
+        <TranslationItem Name="_warningNoKeyEntered" Property="Text">
+          <Source>No SSH key file entered</Source>
+          <Value>Geen SSH sleutel bestand opgegeven</Value>
+        </TranslationItem>
+        <TranslationItem Name="_warningValidRemote" Property="Text">
+          <Source>You need to configure a valid url for this remote</Source>
+          <Value>Er is geen geldige url voor deze externe opslagplaats ingesteld</Value>
+        </TranslationItem>
+        <TranslationItem Name="_warningValidRemoteCaption" Property="Text">
+          <Source>Url needed</Source>
+          <Value>Url benodigd</Value>
+        </TranslationItem>
+        <TranslationItem Name="buttonClose" Property="Text">
+          <Source>Close</Source>
+          <Value>Sluiten</Value>
+        </TranslationItem>
+        <TranslationItem Name="checkBoxSepPushUrl" Property="Text">
+          <Source>Separate Push Url</Source>
+          <Value>Aparte push Url</Value>
+        </TranslationItem>
+        <TranslationItem Name="dataGridViewTextBoxColumn1" Property="HeaderText">
+          <Source>Name</Source>
+          <Value>Naam</Value>
+        </TranslationItem>
+        <TranslationItem Name="groupBox1" Property="Text">
+          <Source>Details</Source>
+          <Value>Details</Value>
+        </TranslationItem>
+        <TranslationItem Name="label1" Property="Text">
+          <Source>Name</Source>
+          <Value>Naam</Value>
+        </TranslationItem>
+        <TranslationItem Name="label2" Property="Text">
+          <Source>Url</Source>
+          <Value>Url</Value>
+        </TranslationItem>
+        <TranslationItem Name="label3" Property="Text">
+          <Source>Private key file</Source>
+          <Value>Geheime sleutel</Value>
+        </TranslationItem>
+        <TranslationItem Name="label4" Property="Text">
+          <Source>Local branch name</Source>
+          <Value>Lokale vertakking</Value>
+        </TranslationItem>
+        <TranslationItem Name="label5" Property="Text">
+          <Source>Remote repository</Source>
+          <Value>Externe repositorie</Value>
+        </TranslationItem>
+        <TranslationItem Name="label6" Property="Text">
+          <Source>Default merge with</Source>
+          <Value>Samenvoegen met</Value>
+        </TranslationItem>
+        <TranslationItem Name="labelPushUrl" Property="Text">
+          <Source>Push Url</Source>
+          <Value>Push Url</Value>
+        </TranslationItem>
+        <TranslationItem Name="nameDataGridViewTextBoxColumn" Property="HeaderText">
+          <Source>Branch</Source>
+          <Value>Vertakking</Value>
+        </TranslationItem>
+        <TranslationItem Name="tabPage1" Property="Text">
+          <Source>Remote repositories</Source>
+          <Value>Externe opslagplaatsen</Value>
+        </TranslationItem>
+        <TranslationItem Name="tabPage2" Property="Text">
+          <Source>Default pull behavior (fetch &amp; merge)</Source>
+          <Value>Standaard ophaal gedrag (ophalen &amp; samenvoegen)</Value>
+        </TranslationItem>
+      </translationItems>
+    </TranslationCategory>
+    <TranslationCategory Name="FormRenameBranch">
+      <translationItems>
+        <TranslationItem Name="$this" Property="Text">
+          <Source>Rename branch</Source>
+          <Value>Hernoem vertakking</Value>
+        </TranslationItem>
+        <TranslationItem Name="Ok" Property="Text">
+          <Source>Rename</Source>
+          <Value>Hernoem</Value>
+        </TranslationItem>
+        <TranslationItem Name="_branchRenameFailed" Property="Text">
+          <Source>Rename failed.</Source>
+          <Value>Hernoemen mislukt.</Value>
+        </TranslationItem>
+        <TranslationItem Name="label1" Property="Text">
+          <Source>New name</Source>
+          <Value>Nieuwe naam</Value>
+        </TranslationItem>
+      </translationItems>
+    </TranslationCategory>
+    <TranslationCategory Name="FormResetChanges">
+      <translationItems>
+        <TranslationItem Name="$this" Property="Text">
+          <Source>Reset changes</Source>
+          <Value>Alle wijzigingen ongedaan maken</Value>
+        </TranslationItem>
+        <TranslationItem Name="btnCancel" Property="Text">
+          <Source>Cancel</Source>
+          <Value>Annuleren</Value>
+        </TranslationItem>
+        <TranslationItem Name="btnReset" Property="Text">
+          <Source>Reset</Source>
+          <Value>Resetten</Value>
+        </TranslationItem>
+        <TranslationItem Name="cbDeleteNewFilesAndDirectories" Property="Text">
+          <Source>Also delete new files and/or directories</Source>
+          <Value>Ook nieuwe bestanden en/of directories</Value>
+        </TranslationItem>
+        <TranslationItem Name="label1" Property="Text">
+          <Source>Are you sure you want to reset your changes?</Source>
+          <Value>Weet u zeker dat u de wijzigingen ongedaan wilt maken?</Value>
+        </TranslationItem>
+        <TranslationItem Name="label2" Property="Text">
+          <Source>This will delete any uncommitted work.</Source>
+          <Value>Deze actie maakt al het niet gecommitte werk ongedaan.</Value>
+        </TranslationItem>
+      </translationItems>
+    </TranslationCategory>
+    <TranslationCategory Name="FormResetCurrentBranch">
+      <translationItems>
+        <TranslationItem Name="$this" Property="Text">
+          <Source>Reset current branch</Source>
+          <Value>Reset huidige vertakking</Value>
+        </TranslationItem>
+        <TranslationItem Name="Cancel" Property="Text">
+          <Source>Cancel</Source>
+          <Value>Annuleren</Value>
+        </TranslationItem>
+        <TranslationItem Name="Hard" Property="Text" type="unfinished">
+          <Source>Hard: reset working dir and index
+(discard ALL local changes, even uncommitted changes)</Source>
+          <OldSource>Hard: reset working dir and index (discard ALL local changes, even uncommitted changes)</OldSource>
+          <Value>Hard: reset werk directory en indes (maak ALLE lokale wijzigingen ongedaan, ook wijzigingen die nog niet gecommit zijn)</Value>
+        </TranslationItem>
+        <TranslationItem Name="Mixed" Property="Text">
+          <Source>Mixed: leave working dir untouched, reset index</Source>
+          <Value>Gemixed: laat werk directorie ongedeerd, reset index</Value>
+        </TranslationItem>
+        <TranslationItem Name="Ok" Property="Text">
+          <Source>OK</Source>
+          <Value>OK</Value>
+        </TranslationItem>
+        <TranslationItem Name="Soft" Property="Text">
+          <Source>Soft: leave working dir and index untouched</Source>
+          <Value>Zacht: laat werk directory en index ongedeerd</Value>
+        </TranslationItem>
+        <TranslationItem Name="branchInfo" Property="Text" type="unfinished">
+          <Source>Reset branch '{0}' to revision:</Source>
+          <OldSource>Reset {0} to:</OldSource>
+          <Value>Reset {0} naar:</Value>
+        </TranslationItem>
+        <TranslationItem Name="groupBox1" Property="Text">
+          <Source>Reset type</Source>
+          <Value>Reset type</Value>
+        </TranslationItem>
+        <TranslationItem Name="resetCaption" Property="Text">
+          <Source>Reset branch</Source>
+          <Value>Vertakking terugzetten</Value>
+        </TranslationItem>
+        <TranslationItem Name="resetHardWarning" Property="Text">
+          <Source>You are about to discard ALL local changes, are you sure?</Source>
+          <Value>U staat op het punt alle locale wijzigingen ongedaan te maken. Weet u dit zeker?</Value>
+        </TranslationItem>
+        <TranslationItem Name="authorInfo" Property="Text" type="obsolete">
+          <Source>Author: {0}</Source>
+          <Value>Auteur: {0}</Value>
+        </TranslationItem>
+        <TranslationItem Name="commitInfo" Property="Text" type="obsolete">
+          <Source>Commit: {0}</Source>
+          <Value>Commit: {0}</Value>
+        </TranslationItem>
+        <TranslationItem Name="commitMessage" Property="Text" type="obsolete">
+          <Source>Message: {0}</Source>
+          <Value>Bericht: {0}</Value>
+        </TranslationItem>
+        <TranslationItem Name="dateInfo" Property="Text" type="obsolete">
+          <Source>Commit date: {0}</Source>
+          <Value>Commit datum: {0}</Value>
+        </TranslationItem>
+      </translationItems>
+    </TranslationCategory>
+    <TranslationCategory Name="FormResolveConflicts">
+      <translationItems>
+        <TranslationItem Name="$this" Property="Text">
+          <Source>Resolve merge conflicts</Source>
+          <Value>Samenvoeg conflicten oplossen</Value>
+        </TranslationItem>
+        <TranslationItem Name="ContextChooseBase" Property="Text">
+          <Source>Choose base</Source>
+          <Value>Kies basis versie</Value>
+        </TranslationItem>
+        <TranslationItem Name="ContextChooseLocal" Property="Text">
+          <Source>Choose local</Source>
+          <Value>Kies lokaal</Value>
+        </TranslationItem>
+        <TranslationItem Name="ContextChooseRemote" Property="Text">
+          <Source>Choose remote</Source>
+          <Value>Kies externe versie</Value>
+        </TranslationItem>
+        <TranslationItem Name="ContextMarkAsSolved" Property="Text">
+          <Source>Mark conflict as solved</Source>
+          <Value>Markeer conflict als opgelost</Value>
+        </TranslationItem>
+        <TranslationItem Name="ContextOpenBaseWith" Property="Text">
+          <Source>Open base with</Source>
+          <Value>Openen basis versie met</Value>
+        </TranslationItem>
+        <TranslationItem Name="ContextOpenLocalWith" Property="Text">
+          <Source>Open local with</Source>
+          <Value>Open lokale versie met</Value>
+        </TranslationItem>
+        <TranslationItem Name="ContextOpenRemoteWith" Property="Text">
+          <Source>Open remote with</Source>
+          <Value>Open externe versie met</Value>
+        </TranslationItem>
+        <TranslationItem Name="ContextSaveBaseAs" Property="Text">
+          <Source>Save base as</Source>
+          <Value>Basis versie opslaan als</Value>
+        </TranslationItem>
+        <TranslationItem Name="ContextSaveLocalAs" Property="Text">
+          <Source>Save local as</Source>
+          <Value>Lokale versie opslaan als</Value>
+        </TranslationItem>
+        <TranslationItem Name="ContextSaveRemoteAs" Property="Text">
+          <Source>Save remote as</Source>
+          <Value>Externe versie opslaan als</Value>
+        </TranslationItem>
+        <TranslationItem Name="FileName" Property="HeaderText">
+          <Source>Filename</Source>
+          <Value>Bestandsnaam</Value>
+        </TranslationItem>
+        <TranslationItem Name="OpenMergetool" Property="Text">
+          <Source>Open in mergetool</Source>
+          <Value>Openen in samenvoeg tool</Value>
+        </TranslationItem>
+        <TranslationItem Name="Rescan" Property="Text">
+          <Source>Rescan mergeconflicts</Source>
+          <Value>Verversen</Value>
+        </TranslationItem>
+        <TranslationItem Name="Reset" Property="Text">
+          <Source>Abort</Source>
+          <Value>Stoppen</Value>
+        </TranslationItem>
+        <TranslationItem Name="_abortCurrentOpperation" Property="Text" type="unfinished">
+          <Source>You can abort the current operation by resetting changes.
+All changes since the last commit will be deleted.
+
+Do you want to reset changes?</Source>
+          <Value />
+        </TranslationItem>
+        <TranslationItem Name="_abortCurrentOpperationCaption" Property="Text">
+          <Source>Abort</Source>
+          <Value>Afbreken</Value>
+        </TranslationItem>
+        <TranslationItem Name="_allFilesFilter" Property="Text">
+          <Source>All files (*.*)</Source>
+          <Value>Alle bestanden (*.*)</Value>
+        </TranslationItem>
+        <TranslationItem Name="_areYouSureYouWantDeleteFiles" Property="Text">
+          <Source>Are you sure you want to DELETE all changes?
+
+This action cannot be made undone.</Source>
+          <Value>Weet u zeker dat u de wijzigingen wilt verwijderen? Deze actie kan niet ongedaan gemaakt worden.</Value>
+        </TranslationItem>
+        <TranslationItem Name="_areYouSureYouWantDeleteFilesCaption" Property="Text">
+          <Source>WARNING!</Source>
+          <Value>WAARSCHUWING!</Value>
+        </TranslationItem>
+        <TranslationItem Name="_binaryFileWarningCaption" Property="Text">
+          <Source>Warning</Source>
+          <Value>Waarschuwing</Value>
+        </TranslationItem>
+        <TranslationItem Name="_button1Text" Property="Text">
+          <Source>Open in</Source>
+          <Value>Openen in</Value>
+        </TranslationItem>
+        <TranslationItem Name="_chooseBaseFileFailedText" Property="Text">
+          <Source>Choose base file failed.</Source>
+          <Value>Kies basis bestand mislukt.</Value>
+        </TranslationItem>
+        <TranslationItem Name="_chooseLocalFileFailedText" Property="Text">
+          <Source>Choose local file failed.</Source>
+          <Value>Kies lokaal bestand mislukt.</Value>
+        </TranslationItem>
+        <TranslationItem Name="_chooseRemoteFileFailedText" Property="Text">
+          <Source>Choose remote file failed.</Source>
+          <Value>Kies extern bestand mislukt.</Value>
+        </TranslationItem>
+        <TranslationItem Name="_conflictedFilesContextMenuText" Property="Text">
+          <Source>Solve</Source>
+          <Value>Oplossen</Value>
+        </TranslationItem>
+        <TranslationItem Name="_contextChooseLocalMergeText" Property="Text">
+          <Source>Choose local (ours)</Source>
+          <Value>Kies lokale versie (onze)</Value>
+        </TranslationItem>
+        <TranslationItem Name="_contextChooseLocalRebaseText" Property="Text">
+          <Source>Choose local (theirs)</Source>
+          <Value>Kies lokale versie (hun)</Value>
+        </TranslationItem>
+        <TranslationItem Name="_contextChooseRemoteMergeText" Property="Text">
+          <Source>Choose remote (theirs)</Source>
+          <Value>Kies externe versie (hun)</Value>
+        </TranslationItem>
+        <TranslationItem Name="_contextChooseRemoteRebaseText" Property="Text">
+          <Source>Choose remote (ours)</Source>
+          <Value>Kies externe versie (onze)</Value>
+        </TranslationItem>
+        <TranslationItem Name="_currentFormatFilter" Property="Text">
+          <Source>Current format (*.{0})</Source>
+          <Value>Huidige formaat (*.{0})</Value>
+        </TranslationItem>
+        <TranslationItem Name="_failureWhileOpenFile" Property="Text">
+          <Source>Open temporary file failed.</Source>
+          <Value>Openen van tijdelijk bestand mislukt.</Value>
+        </TranslationItem>
+        <TranslationItem Name="_failureWhileSaveFile" Property="Text">
+          <Source>Save file failed.</Source>
+          <Value>Bestand opslaan mislukt.</Value>
+        </TranslationItem>
+        <TranslationItem Name="_noBaseFileMergeCaption" Property="Text">
+          <Source>Merge</Source>
+          <Value>Samenvoegen</Value>
+        </TranslationItem>
+        <TranslationItem Name="_openMergeToolItemText" Property="Text">
+          <Source>Open in</Source>
+          <Value>Openen in</Value>
+        </TranslationItem>
+        <TranslationItem Name="_resetItemMergeText" Property="Text">
+          <Source>Abort merge</Source>
+          <Value>Samenvoegen afbreken</Value>
+        </TranslationItem>
+        <TranslationItem Name="_resetItemRebaseText" Property="Text">
+          <Source>Abort rebase</Source>
+          <Value>Rebase afbreken</Value>
+        </TranslationItem>
+        <TranslationItem Name="allConflictsResolved" Property="Text">
+          <Source>All mergeconflicts are resolved, you can commit.
+Do you want to commit now?</Source>
+          <Value>Alle samenvoeg conflicten zijn opgelost, u kunt nu committen.
+Wilt u nu committen?</Value>
+        </TranslationItem>
+        <TranslationItem Name="allConflictsResolvedCaption" Property="Text">
+          <Source>Commit</Source>
+          <Value>Commit</Value>
+        </TranslationItem>
+        <TranslationItem Name="askMergeConflictSolved" Property="Text">
+          <Source>Is the mergeconflict solved?</Source>
+          <Value>Is het samenvoeg conflict opgelost?</Value>
+        </TranslationItem>
+        <TranslationItem Name="askMergeConflictSolvedAfterCustomMergeScript" Property="Text">
+          <Source>The merge conflict need to be solved and the result must be saved as:
+{0}
+
+Is the mergeconflict solved?</Source>
+          <Value>Het samenvoeg conflict moet worden opgelost en het resultaat moet worden opgeslagen als: 
+{0} 
+
+Is het samenvoeg conflict opgelost?</Value>
+        </TranslationItem>
+        <TranslationItem Name="askMergeConflictSolvedCaption" Property="Text">
+          <Source>Conflict solved?</Source>
+          <Value>Conflict opgelost?</Value>
+        </TranslationItem>
+        <TranslationItem Name="authorDataGridViewTextBoxColumn" Property="HeaderText">
+          <Source>Author</Source>
+          <Value>Auteur</Value>
+        </TranslationItem>
+        <TranslationItem Name="chooseLocalButtonText" Property="Text">
+          <Source>Choose local</Source>
+          <Value>Kies lokaal</Value>
+        </TranslationItem>
+        <TranslationItem Name="chooseRemoteButtonText" Property="Text">
+          <Source>Choose remote</Source>
+          <Value>Kier extern</Value>
+        </TranslationItem>
+        <TranslationItem Name="commitGuidDataGridViewTextBoxColumn" Property="HeaderText">
+          <Source>CommitGuid</Source>
+          <Value>CommitGuid</Value>
+        </TranslationItem>
+        <TranslationItem Name="conflictDescription" Property="Text">
+          <Source>Select file</Source>
+          <Value>Selecteer bestand</Value>
+        </TranslationItem>
+        <TranslationItem Name="dateDataGridViewTextBoxColumn" Property="HeaderText">
+          <Source>Date</Source>
+          <Value>Datum</Value>
+        </TranslationItem>
+        <TranslationItem Name="deleteFileButtonText" Property="Text">
+          <Source>Delete file</Source>
+          <Value>Verwijder bestand</Value>
+        </TranslationItem>
+        <TranslationItem Name="deleted" Property="Text">
+          <Source>deleted</Source>
+          <Value>verwijderd</Value>
+        </TranslationItem>
+        <TranslationItem Name="fileBinairyChooseLocalBaseRemote" Property="Text" type="unfinished">
+          <Source>File ({0}) appears to be a binary file.
+Choose to keep the local({1}), remote({2}) or base file.</Source>
+          <Value>Bestand ({0}) lijkt een binair bestand te zijn.
+Kies of u het lokale({1}), het externe({2}) of het basis bestand wilt houden.</Value>
+        </TranslationItem>
+        <TranslationItem Name="fileChangeLocallyAndRemotely" Property="Text">
+          <Source>The file has been changed both locally({0}) and remotely({1}). Merge the changes.</Source>
+          <Value>Het bestand is zowel lokaal({0}) als extern({1}) gewijzigd. Voeg de wijzigingen samen.</Value>
+        </TranslationItem>
+        <TranslationItem Name="fileCreatedLocallyAndRemotely" Property="Text">
+          <Source>A file with the same name has been created locally({0}) and remotely({1}). Choose the file you want to keep or merge the files.</Source>
+          <Value>Een bestand met dezelfde naam is zowel locaal({0}) als extern({1}) aangemaakt. Kies het bestand dat u wilt bewaren of voeg de bestanden samen.</Value>
+        </TranslationItem>
+        <TranslationItem Name="fileCreatedLocallyAndRemotelyLong" Property="Text" type="unfinished">
+          <Source>File {0} does not have a base revision.
+A file with the same name has been created locally({1}) and remotely({2}) causing this conflict.
+
+Choose the file you want to keep, merge the files or delete the file?</Source>
+          <Value>Bestand {0} heeft geen basis revisie.
+Een bestand met dezelfde naam is zowel lokaal({1})  als extern({2}) aangemaakt.
+
+Kies het bestand dat u wilt bewaren, voeg de bestanden samen of verwijder het bestand.</Value>
+        </TranslationItem>
+        <TranslationItem Name="fileDeletedLocallyAndModifiedRemotely" Property="Text">
+          <Source>The file has been deleted locally({0}) and modified remotely({1}). Choose to delete the file or keep the modified version.</Source>
+          <Value>Het bestand is lokaal({0}) verwijderd maar is extern({1}) aangepast. Kies of u het gewijzigde bestand wilt bewaren of het bestand wilt verwijderen.</Value>
+        </TranslationItem>
+        <TranslationItem Name="fileDeletedLocallyAndModifiedRemotelyLong" Property="Text" type="unfinished">
+          <Source>File {0} does not have a local revision.
+The file has been deleted locally({1}) but modified remotely({2}).
+
+Choose to delete the file or keep the modified version.</Source>
+          <Value>Het bestand {0} heeft geen lokale revisie.
+Het bestand is lokaal({1}) verwijderd maar is extern({2}) aangepast.
+
+Kies of u het gewijzigde bestand wilt bewaren of het bestand wilt verwijderen.
+</Value>
+        </TranslationItem>
+        <TranslationItem Name="fileHistoryToolStripMenuItem" Property="Text">
+          <Source>File history</Source>
+          <Value>Bestands geschiedenis</Value>
+        </TranslationItem>
+        <TranslationItem Name="fileIsBinary" Property="Text">
+          <Source>The selected file appears to be a binary file.
+Are you sure you want to open this file in {0}?</Source>
+          <Value>Het geselecteerde bestand is een binair bestand.
+Weet u zeker dat u dit bestand wilt openen met {0}?</Value>
+        </TranslationItem>
+        <TranslationItem Name="fileModifiedLocallyAndDelededRemotely" Property="Text">
+          <Source>The file has been modified locally({0}) and deleted remotely({1}). Choose to delete the file or keep the modified version.</Source>
+          <Value>Het bestand is lokaal aangepast({0}) en extern({1}) verwijderd. Kies of u het gewijzigde bestand wilt bewaren of het bestand wilt verwijderen.</Value>
+        </TranslationItem>
+        <TranslationItem Name="fileModifiedLocallyAndDelededRemotelyLong" Property="Text" type="unfinished">
+          <Source>File {0} does not have a remote revision.
+The file has been modified locally({1}) but deleted remotely({2}).
+
+Choose to delete the file or keep the modified version.</Source>
+          <Value>het bestand {0} heeft geen externe revisie.
+Het bestand is lokaal({1}) aangepast maar is extern({2}) verwijderd.
+
+Kies of u het gewijzigde bestand wilt bewaren of het bestand wilt verwijderen.</Value>
+        </TranslationItem>
+        <TranslationItem Name="fileNameDataGridViewTextBoxColumn" Property="HeaderText">
+          <Source>FileName</Source>
+          <Value>Bestandsnaam</Value>
+        </TranslationItem>
+        <TranslationItem Name="fileUnchangedAfterMerge" Property="Text">
+          <Source>The file has not been modified by the merge. Usually this means that the file has been saved to the wrong location.
+
+The merge conflict will not be marked as solved. Please try again.</Source>
+          <Value>Het bestand is niet gewijzigd door de samenvoegen. Meestal betekent dit dat het bestand is opgeslagen op de verkeerde locatie. 
+
+Het samenvoegen conflict zal niet worden gemarkeerd als opgelost. Probeer het opnieuw.</Value>
+        </TranslationItem>
+        <TranslationItem Name="guidDataGridViewTextBoxColumn" Property="HeaderText">
+          <Source>Guid</Source>
+          <Value>Guid</Value>
+        </TranslationItem>
+        <TranslationItem Name="itemTypeDataGridViewTextBoxColumn" Property="HeaderText" type="unfinished">
+          <Source>ItemType</Source>
+          <Value />
+        </TranslationItem>
+        <TranslationItem Name="keepBaseButtonText" Property="Text">
+          <Source>Keep base file</Source>
+          <Value>Bewaar basis bestand</Value>
+        </TranslationItem>
+        <TranslationItem Name="keepModifiedButtonText" Property="Text">
+          <Source>Keep modified</Source>
+          <Value>Bewaar wijzigingen</Value>
+        </TranslationItem>
+        <TranslationItem Name="label1" Property="Text">
+          <Source>Unresolved merge conflicts</Source>
+          <Value>Niet opgeloste samenvoeg conflicten</Value>
+        </TranslationItem>
+        <TranslationItem Name="label2" Property="Text">
+          <Source>Base</Source>
+          <Value>Basis</Value>
+        </TranslationItem>
+        <TranslationItem Name="label5" Property="Text">
+          <Source>Remote</Source>
+          <Value>Extern</Value>
+        </TranslationItem>
+        <TranslationItem Name="label7" Property="Text">
+          <Source>Local</Source>
+          <Value>Lokaal</Value>
+        </TranslationItem>
+        <TranslationItem Name="merge" Property="Text">
+          <Source>Merge</Source>
+          <Value>Samenvoegen</Value>
+        </TranslationItem>
+        <TranslationItem Name="mergeConflictIsSubmodule" Property="Text" type="unfinished">
+          <Source>The selected mergeconflict is a submodule.
+Stage current submodule commit?</Source>
+          <OldSource>The selected mergeconflict is a submodule. Mark conflict as resolved?</OldSource>
+          <Value>Het geselecteerde samenvoeg conflict is een submodule. Wilt u dit conflict als opgelost markeren?</Value>
+        </TranslationItem>
+        <TranslationItem Name="mergeConflictIsSubmoduleCaption" Property="Text">
+          <Source>Submodule</Source>
+          <Value>Submodule</Value>
+        </TranslationItem>
+        <TranslationItem Name="modeDataGridViewTextBoxColumn" Property="HeaderText">
+          <Source>Mode</Source>
+          <Value>Mode</Value>
+        </TranslationItem>
+        <TranslationItem Name="nameDataGridViewTextBoxColumn" Property="HeaderText">
+          <Source>Name</Source>
+          <Value>Naam</Value>
+        </TranslationItem>
+        <TranslationItem Name="noBase" Property="Text">
+          <Source>no base</Source>
+          <Value>geen basis bestand</Value>
+        </TranslationItem>
+        <TranslationItem Name="noBaseRevision" Property="Text" type="unfinished">
+          <Source>There is no base revision for {0}.
+Fall back to 2-way merge?</Source>
+          <Value>Er is geen basis revisie voor {0}.
+Terugvallen op 2-weg samenvoeging?</Value>
+        </TranslationItem>
+        <TranslationItem Name="noMergeTool" Property="Text">
+          <Source>There is no mergetool configured. Please go to settings and set a mergetool!</Source>
+          <Value>Er is geen mergetool geconfigureerd. Ga eerst naar settings en stel een mergetool in.</Value>
+        </TranslationItem>
+        <TranslationItem Name="openMergeToolBtn" Property="Text">
+          <Source>Open in mergetool</Source>
+          <Value>Openen in samenvoegtool</Value>
+        </TranslationItem>
+        <TranslationItem Name="openToolStripMenuItem" Property="Text">
+          <Source>Open</Source>
+          <Value>Openen</Value>
+        </TranslationItem>
+        <TranslationItem Name="openWithToolStripMenuItem" Property="Text">
+          <Source>Open With</Source>
+          <Value>Openen met</Value>
+        </TranslationItem>
+        <TranslationItem Name="ours" Property="Text">
+          <Source>ours</Source>
+          <Value>onze</Value>
+        </TranslationItem>
+        <TranslationItem Name="stageFilename" Property="Text">
+          <Source>Stage {0}</Source>
+          <Value>Klaarzetten {0}</Value>
+        </TranslationItem>
+        <TranslationItem Name="startMergetool" Property="Text">
+          <Source>Start mergetool</Source>
+          <Value>Samenvoeg tool</Value>
+        </TranslationItem>
+        <TranslationItem Name="theirs" Property="Text">
+          <Source>theirs</Source>
+          <Value>hun</Value>
+        </TranslationItem>
+        <TranslationItem Name="uskUseCustomMergeScript" Property="Text">
+          <Source>There is a custom merge script ({0}) for this file type.
+
+Do you want to use this custom merge script?</Source>
+          <Value>Er is een aangepaste samenvoeg script ({0}) voor dit type bestand. 
+
+Wilt u dit script gebruiken om samen te voegen?</Value>
+        </TranslationItem>
+        <TranslationItem Name="uskUseCustomMergeScriptCaption" Property="Text">
+          <Source>Custom merge script</Source>
+          <Value>Aangepast samenvoeg script</Value>
+        </TranslationItem>
+      </translationItems>
+    </TranslationCategory>
+    <TranslationCategory Name="FormRevertCommit">
+      <translationItems>
+        <TranslationItem Name="$this" Property="Text">
+          <Source>Revert commit</Source>
+          <Value>Commit ongedaan maken</Value>
+        </TranslationItem>
+        <TranslationItem Name="AutoCommit" Property="Text">
+          <Source>Automatically create a commit</Source>
+          <Value>Maak automatisch een nieuwe commit aan wanneer er geen samenvoeg problemen zijn.</Value>
+        </TranslationItem>
+        <TranslationItem Name="BranchInfo" Property="Text">
+          <Source>Revert this commit:</Source>
+          <Value>Maak deze commit ongedaan:</Value>
+        </TranslationItem>
+        <TranslationItem Name="ParentsLabel" Property="Text">
+          <Source>This commit is a merge, select parent:</Source>
+          <Value>Deze revisie is een samenvoeging, selecteer voorganger:</Value>
+        </TranslationItem>
+        <TranslationItem Name="Revert" Property="Text">
+          <Source>Revert this commit</Source>
+          <Value>Maak deze commit ongedaan:</Value>
+        </TranslationItem>
+        <TranslationItem Name="_noneParentSelectedText" Property="Text">
+          <Source>None parent is selected!</Source>
+          <Value>Geen ouder geselecteerd!</Value>
+        </TranslationItem>
+        <TranslationItem Name="_noneParentSelectedTextCaption" Property="Text">
+          <Source>Error</Source>
+          <Value>Error</Value>
+        </TranslationItem>
+        <TranslationItem Name="columnHeader1" Property="Text">
+          <Source>No.</Source>
+          <Value>Nr.</Value>
+        </TranslationItem>
+        <TranslationItem Name="columnHeader2" Property="Text">
+          <Source>Message</Source>
+          <Value>Bericht</Value>
+        </TranslationItem>
+        <TranslationItem Name="columnHeader3" Property="Text">
+          <Source>Author</Source>
+          <Value>Auteur</Value>
+        </TranslationItem>
+        <TranslationItem Name="columnHeader4" Property="Text">
+          <Source>Date</Source>
+          <Value>Datum</Value>
+        </TranslationItem>
+      </translationItems>
+    </TranslationCategory>
+    <TranslationCategory Name="FormRevisionFilter">
+      <translationItems>
+        <TranslationItem Name="$this" Property="Text">
+          <Source>Filter</Source>
+          <Value>Filter</Value>
+        </TranslationItem>
+        <TranslationItem Name="CurrentBranchOnlyCheck" Property="Text">
+          <Source>Show current branch only</Source>
+          <Value>Toon alleen de huidige vertakking</Value>
+        </TranslationItem>
+        <TranslationItem Name="Ok" Property="Text">
+          <Source>OK</Source>
+          <Value>OK</Value>
+        </TranslationItem>
+        <TranslationItem Name="label1" Property="Text">
+          <Source>Since</Source>
+          <Value>Sinds</Value>
+        </TranslationItem>
+        <TranslationItem Name="label2" Property="Text">
+          <Source>Until</Source>
+          <Value>Tot</Value>
+        </TranslationItem>
+        <TranslationItem Name="label3" Property="Text">
+          <Source>Author</Source>
+          <Value>Auteur</Value>
+        </TranslationItem>
+        <TranslationItem Name="label4" Property="Text">
+          <Source>Committer</Source>
+          <Value>Committer</Value>
+        </TranslationItem>
+        <TranslationItem Name="label5" Property="Text">
+          <Source>Message</Source>
+          <Value>Bericht</Value>
+        </TranslationItem>
+        <TranslationItem Name="label6" Property="Text">
+          <Source>Ignore case</Source>
+          <Value>Negeer hoofdletters</Value>
+        </TranslationItem>
+        <TranslationItem Name="label7" Property="Text">
+          <Source>Limit</Source>
+          <Value>Limiet</Value>
+        </TranslationItem>
+        <TranslationItem Name="label8" Property="Text">
+          <Source>File filter</Source>
+          <Value>Bestands filter</Value>
+        </TranslationItem>
+        <TranslationItem Name="label9" Property="Text">
+          <Source>Branches</Source>
+          <Value>Vertakkingen</Value>
+        </TranslationItem>
+      </translationItems>
+    </TranslationCategory>
+    <TranslationCategory Name="FormSelectMultipleBranches">
+      <translationItems>
+        <TranslationItem Name="$this" Property="Text">
+          <Source>Select multiple branches</Source>
+          <Value>Selecteer meerdere vertakkingen</Value>
+        </TranslationItem>
+        <TranslationItem Name="okButton" Property="Text">
+          <Source>OK</Source>
+          <Value>OK</Value>
+        </TranslationItem>
+        <TranslationItem Name="selectBranchesLabel" Property="Text">
+          <Source>Select branches</Source>
+          <Value>Selecteer vertakkingen</Value>
+        </TranslationItem>
+      </translationItems>
+    </TranslationCategory>
+    <TranslationCategory Name="FormSettings">
+      <translationItems>
+        <TranslationItem Name="$this" Property="Text">
+          <Source>Settings</Source>
+          <Value>Instellingen</Value>
+        </TranslationItem>
+        <TranslationItem Name="_cantFindGitMessage" Property="Text" type="unfinished">
+          <Source>The command to run git is not configured correct.
+You need to set the correct path to be able to use GitExtensions.
+
+Do you want to set the correct command now? If not Global and Local Settings will not be saved.</Source>
+          <Value />
+        </TranslationItem>
+        <TranslationItem Name="_cantFindGitMessageCaption" Property="Text">
+          <Source>Incorrect path</Source>
+          <Value>Foutief pad</Value>
+        </TranslationItem>
+        <TranslationItem Name="_loadingSettingsFailed" Property="Text">
+          <Source>Could not load settings.</Source>
+          <Value>Kan instellingen niet laden</Value>
+        </TranslationItem>
+        <TranslationItem Name="buttonApply" Property="Text">
+          <Source>Apply</Source>
+          <Value>Toepassen</Value>
+        </TranslationItem>
+        <TranslationItem Name="buttonCancel" Property="Text">
+          <Source>Cancel</Source>
+          <Value>Annuleren</Value>
+        </TranslationItem>
+        <TranslationItem Name="buttonDiscard" Property="Text">
+          <Source>Discard</Source>
+          <Value>Verwerpen</Value>
+        </TranslationItem>
+        <TranslationItem Name="buttonOk" Property="Text">
+          <Source>OK</Source>
+          <Value>OK</Value>
+        </TranslationItem>
+        <TranslationItem Name="label10" Property="Text">
+          <Source>You need to set the correct path to 
+git.cmd before you can change
+any global setting.
+</Source>
+          <Value>Het juiste pad naar git.cmd moet 
+gezet zijn om globale instellingen 
+te kunnen wijzigen.</Value>
+        </TranslationItem>
+        <TranslationItem Name="labelInstantSaveNotice" Property="Text" type="unfinished">
+          <Source>Changes on the selected page will be saved instantly. 
+Therefore the Cancel button does NOT revert any changes made.</Source>
+          <Value />
+        </TranslationItem>
+        <TranslationItem Name="labelSettingsPageTitle" Property="Text" type="obsolete">
+          <Source>...title...</Source>
+          <Value>...titel...</Value>
+        </TranslationItem>
+        <TranslationItem Name="addToRevisionGridContextMenuDataGridViewCheckBoxColumn" Property="HeaderText" type="obsolete">
+          <Source>Context menu</Source>
+          <Value>Context menu</Value>
+        </TranslationItem>
+        <TranslationItem Name="chkCloseProcessDialog" Property="Text" type="obsolete">
+          <Source>Close process dialog automatically when process succeeds</Source>
+          <Value>Sluit proces dialoog automatisch wanneer proces is geslaagd</Value>
+        </TranslationItem>
+        <TranslationItem Name="chkShowGitCommandLine" Property="Text" type="obsolete">
+          <Source>Show Git commandline dialog when executing process</Source>
+          <Value>Toon git commandline dialoog bij het uitvoeren van een proces</Value>
+        </TranslationItem>
+        <TranslationItem Name="helpLabel" Property="Text" type="obsolete">
+          <Source>Press F1 to see available options</Source>
+          <Value>Toets F1 voor beschikbare opties</Value>
+        </TranslationItem>
+        <TranslationItem Name="label12" Property="Text" type="obsolete">
+          <Source>Limit number of commits that will be loaded at startup.</Source>
+          <Value>Aantal commits dat word opgehaald bij het opstarten.</Value>
+        </TranslationItem>
+        <TranslationItem Name="label22" Property="Text" type="obsolete">
+          <Source>Dictionary for spelling checker.</Source>
+          <Value>Woordenboek voor spellings controle</Value>
+        </TranslationItem>
+        <TranslationItem Name="tpGitExtensions" Property="Text" type="obsolete">
+          <Source>Git extensions</Source>
+          <Value>Git Extensions</Value>
+        </TranslationItem>
+        <TranslationItem Name="tpSsh" Property="Text" type="obsolete">
+          <Source>Ssh</Source>
+          <Value>Ssh</Value>
+        </TranslationItem>
+        <TranslationItem Name="tpStart" Property="Text" type="obsolete">
+          <Source>Start page</Source>
+          <Value>Start pagina</Value>
+        </TranslationItem>
+      </translationItems>
+    </TranslationCategory>
+    <TranslationCategory Name="FormStash">
+      <translationItems>
+        <TranslationItem Name="$this" Property="Text">
+          <Source>Stash</Source>
+          <Value>Stash</Value>
+        </TranslationItem>
+        <TranslationItem Name="Apply" Property="Text">
+          <Source>Apply Selected</Source>
+          <Value>Zet geselecteerde stash terug op de werk directorie</Value>
+        </TranslationItem>
+        <TranslationItem Name="Clear" Property="Text">
+          <Source>Delete Selected</Source>
+          <Value>Verwijder geselecteerde stash</Value>
+        </TranslationItem>
+        <TranslationItem Name="Stash" Property="Text">
+          <Source>Save Changes</Source>
+          <Value>Stash alle wijzigingen</Value>
+        </TranslationItem>
+        <TranslationItem Name="StashKeepIndex" Property="Text">
+          <Source>Keep index</Source>
+          <Value>Index behouden</Value>
+        </TranslationItem>
+        <TranslationItem Name="Stashes" Property="ToolTipText" type="unfinished">
+          <Source>Select a stash</Source>
+          <Value />
+        </TranslationItem>
+        <TranslationItem Name="areYouSure" Property="Text" type="unfinished">
+          <Source>Are you sure you want to drop the stash? This action cannot be undone.</Source>
+          <Value />
+        </TranslationItem>
+        <TranslationItem Name="cannotBeUndone" Property="Text" type="unfinished">
+          <Source>This action cannot be undone.</Source>
+          <Value />
+        </TranslationItem>
+        <TranslationItem Name="chkIncludeUntrackedFiles" Property="Text" type="unfinished">
+          <Source>Include untracked files</Source>
+          <Value />
+        </TranslationItem>
+        <TranslationItem Name="currentWorkingDirChanges" Property="Text">
+          <Source>Current working dir changes</Source>
+          <Value>Huidige wijzigingen</Value>
+        </TranslationItem>
+        <TranslationItem Name="dontShowAgain" Property="Text">
+          <Source>Don't show me this message again.</Source>
+          <Value>Deze melding niet meer tonen</Value>
+        </TranslationItem>
+        <TranslationItem Name="noStashes" Property="Text">
+          <Source>There are no stashes.</Source>
+          <Value>Er zijn geen weggezette wijzigingen</Value>
+        </TranslationItem>
+        <TranslationItem Name="stashDropConfirmTitle" Property="Text" type="unfinished">
+          <Source>Drop Stash Confirmation</Source>
+          <Value />
+        </TranslationItem>
+        <TranslationItem Name="stashUntrackedFilesNotSupported" Property="Text" type="unfinished">
+          <Source>Stash untracked files is not supported in the version of msysgit you are using. Please update msysgit to at least version 1.7.7 to use this option.</Source>
+          <Value />
+        </TranslationItem>
+        <TranslationItem Name="stashUntrackedFilesNotSupportedCaption" Property="Text" type="unfinished">
+          <Source>Stash untracked files</Source>
+          <Value />
+        </TranslationItem>
+        <TranslationItem Name="toolStripButton1" Property="Text">
+          <Source>Refresh</Source>
+          <Value>Verversen</Value>
+        </TranslationItem>
+        <TranslationItem Name="toolStripButton_customMessage" Property="Text">
+          <Source>Custom stash message</Source>
+          <Value>Aangepast bericht</Value>
+        </TranslationItem>
+        <TranslationItem Name="toolStripLabel1" Property="Text">
+          <Source>Show:</Source>
+          <Value>Toon:</Value>
+        </TranslationItem>
+      </translationItems>
+    </TranslationCategory>
+    <TranslationCategory Name="FormStatus">
+      <translationItems>
+        <TranslationItem Name="$this" Property="Text">
+          <Source>Process</Source>
+          <Value>Proces</Value>
+        </TranslationItem>
+        <TranslationItem Name="Abort" Property="Text">
+          <Source>Abort</Source>
+          <Value>Annuleren</Value>
+        </TranslationItem>
+        <TranslationItem Name="KeepDialogOpen" Property="Text">
+          <Source>Keep dialog open</Source>
+          <Value>Dialoog openlaten</Value>
+        </TranslationItem>
+        <TranslationItem Name="Ok" Property="Text">
+          <Source>OK</Source>
+          <Value>OK</Value>
+        </TranslationItem>
+        <TranslationItem Name="_fingerprintNotRegistredText" Property="Text" type="unfinished">
+          <Source>The fingerprint of this host is not registered by PuTTY.
+This causes this process to hang, and that why it is automatically stopped.
+
+When the connection is opened detached from Git and GitExtensions, the host's fingerprint can be registered.
+You could also manually add the host's fingerprint or run Test Connection from the remotes dialog.
+
+Do you want to register the host's fingerprint and restart the process?</Source>
+          <Value />
+        </TranslationItem>
+        <TranslationItem Name="_fingerprintNotRegistredTextCaption" Property="Text" type="unfinished">
+          <Source>Host Fingerprint not registered</Source>
+          <Value />
+        </TranslationItem>
+      </translationItems>
+    </TranslationCategory>
+    <TranslationCategory Name="FormSubmodules">
+      <translationItems>
+        <TranslationItem Name="$this" Property="Text">
+          <Source>Submodules</Source>
+          <Value>Submodules</Value>
+        </TranslationItem>
+        <TranslationItem Name="AddSubmodule" Property="Text">
+          <Source>Add submodule</Source>
+          <Value>Submodule toevoegen</Value>
+        </TranslationItem>
+        <TranslationItem Name="RemoveSubmodule" Property="Text">
+          <Source>Remove</Source>
+          <Value>Verwijder</Value>
+        </TranslationItem>
+        <TranslationItem Name="Status" Property="HeaderText">
+          <Source>Status</Source>
+          <Value>Status</Value>
+        </TranslationItem>
+        <TranslationItem Name="SynchronizeSubmodule" Property="Text">
+          <Source>Synchronize</Source>
+          <Value>Synchroniseer</Value>
+        </TranslationItem>
+        <TranslationItem Name="UpdateSubmodule" Property="Text">
+          <Source>Update</Source>
+          <Value>Update</Value>
+        </TranslationItem>
+        <TranslationItem Name="_removeSelectedSubmodule" Property="Text">
+          <Source>Are you sure you want remove the selected submodule?</Source>
+          <Value>Weet u zeker dat u de geselecteerde submodule wilt verwijderen?</Value>
+        </TranslationItem>
+        <TranslationItem Name="_removeSelectedSubmoduleCaption" Property="Text">
+          <Source>Remove</Source>
+          <Value>Verwijder</Value>
+        </TranslationItem>
+        <TranslationItem Name="groupBox1" Property="Text">
+          <Source>Details</Source>
+          <Value>Details</Value>
+        </TranslationItem>
+        <TranslationItem Name="label1" Property="Text">
+          <Source>Name</Source>
+          <Value>Naam</Value>
+        </TranslationItem>
+        <TranslationItem Name="label2" Property="Text">
+          <Source>Remote path</Source>
+          <Value>Extern pad</Value>
+        </TranslationItem>
+        <TranslationItem Name="label3" Property="Text">
+          <Source>Local path</Source>
+          <Value>Lokaal pad</Value>
+        </TranslationItem>
+        <TranslationItem Name="label4" Property="Text">
+          <Source>Commit</Source>
+          <Value>Commit</Value>
+        </TranslationItem>
+        <TranslationItem Name="label5" Property="Text">
+          <Source>Branch</Source>
+          <Value>Vertakking</Value>
+        </TranslationItem>
+        <TranslationItem Name="label6" Property="Text">
+          <Source>Status</Source>
+          <Value>Status</Value>
+        </TranslationItem>
+        <TranslationItem Name="nameDataGridViewTextBoxColumn" Property="HeaderText">
+          <Source>Name</Source>
+          <Value>Naam</Value>
+        </TranslationItem>
+      </translationItems>
+    </TranslationCategory>
+    <TranslationCategory Name="FormSvnClone">
+      <translationItems>
+        <TranslationItem Name="$this" Property="Text">
+          <Source>Svn Clone</Source>
+          <Value>Svn kloon</Value>
+        </TranslationItem>
+        <TranslationItem Name="_questionContinueWithoutAuthors" Property="Text" type="unfinished">
+          <Source>Authors file "{0}" does not exists. Continue without authors file?</Source>
+          <Value />
+        </TranslationItem>
+        <TranslationItem Name="_questionContinueWithoutAuthorsCaption" Property="Text">
+          <Source>Authors file</Source>
+          <Value>Bestand van auteur</Value>
+        </TranslationItem>
+        <TranslationItem Name="_questionOpenRepo" Property="Text">
+          <Source>The repository has been cloned successfully.
+Do you want to open the new repository "{0}" now?</Source>
+          <Value>De opslagplaats is succesvol gekloond.
+Wilt u de nieuwe repository "{0}" openen?</Value>
+        </TranslationItem>
+        <TranslationItem Name="_questionOpenRepoCaption" Property="Text">
+          <Source>Open</Source>
+          <Value>Open</Value>
+        </TranslationItem>
+        <TranslationItem Name="authorsFileBrowseButton" Property="Text">
+          <Source>Browse</Source>
+          <Value>Bladeren</Value>
+        </TranslationItem>
+        <TranslationItem Name="browseButton" Property="Text">
+          <Source>Browse</Source>
+          <Value>Bladeren</Value>
+        </TranslationItem>
+        <TranslationItem Name="cbBranches" Property="Text">
+          <Source>Branches:</Source>
+          <Value>Vertakkingen:</Value>
+        </TranslationItem>
+        <TranslationItem Name="cbTags" Property="Text">
+          <Source>Tags:</Source>
+          <Value>Labels:</Value>
+        </TranslationItem>
+        <TranslationItem Name="cbTrunk" Property="Text" type="unfinished">
+          <Source>Trunk:</Source>
+          <Value />
+        </TranslationItem>
+        <TranslationItem Name="groupBox1" Property="Text">
+          <Source>Advanced settings</Source>
+          <Value>Geavanceerde instellingen</Value>
+        </TranslationItem>
+        <TranslationItem Name="label1" Property="Text" type="unfinished">
+          <Source>Svn repository to clone</Source>
+          <Value />
+        </TranslationItem>
+        <TranslationItem Name="label2" Property="Text">
+          <Source>Destination</Source>
+          <Value>Bestemming</Value>
+        </TranslationItem>
+        <TranslationItem Name="label3" Property="Text" type="unfinished">
+          <Source>Subdirectory to create</Source>
+          <Value />
+        </TranslationItem>
+        <TranslationItem Name="label4" Property="Text">
+          <Source>Authors file</Source>
+          <Value>Bestand van auteur</Value>
+        </TranslationItem>
+        <TranslationItem Name="label5" Property="Text">
+          <Source>From:</Source>
+          <Value>Van:</Value>
+        </TranslationItem>
+        <TranslationItem Name="label6" Property="Text">
+          <Source>Username</Source>
+          <Value>Gebruikersnaam</Value>
+        </TranslationItem>
+        <TranslationItem Name="okButton" Property="Text">
+          <Source>Clone</Source>
+          <Value>Kloon</Value>
+        </TranslationItem>
+        <TranslationItem Name="tbBranches" Property="Text" type="obsolete">
+          <Source>branches</Source>
+          <Value>vertakkingen</Value>
+        </TranslationItem>
+        <TranslationItem Name="tbTags" Property="Text" type="obsolete">
+          <Source>tags</Source>
+          <Value>labels</Value>
+        </TranslationItem>
+      </translationItems>
+    </TranslationCategory>
+    <TranslationCategory Name="FormTranslate">
+      <translationItems>
+        <TranslationItem Name="$this" Property="Text">
+          <Source>Translate</Source>
+          <Value>Vertaal</Value>
+        </TranslationItem>
+        <TranslationItem Name="allText" Property="Text">
+          <Source>All</Source>
+          <Value>Alles</Value>
+        </TranslationItem>
+        <TranslationItem Name="categoryDataGridViewTextBoxColumn" Property="HeaderText">
+          <Source>Category</Source>
+          <Value>Categorie</Value>
+        </TranslationItem>
+        <TranslationItem Name="editingCellPrefixText" Property="Text">
+          <Source>[EDITING]</Source>
+          <Value>[WIJZIGEN]</Value>
+        </TranslationItem>
+        <TranslationItem Name="googleAll" Property="Text">
+          <Source>Google all empty</Source>
+          <Value>Google ontbrekende</Value>
+        </TranslationItem>
+        <TranslationItem Name="googleTranslate" Property="Text">
+          <Source>Google translate</Source>
+          <Value>Google Translate</Value>
+        </TranslationItem>
+        <TranslationItem Name="nameDataGridViewTextBoxColumn" Property="HeaderText">
+          <Source>Name</Source>
+          <Value>Naam</Value>
+        </TranslationItem>
+        <TranslationItem Name="neutralValueDataGridViewTextBoxColumn" Property="HeaderText">
+          <Source>NeutralValue</Source>
+          <Value>Neutrale waarde</Value>
+        </TranslationItem>
+        <TranslationItem Name="nextButton" Property="Text">
+          <Source>&amp;Next</Source>
+          <Value>&amp;Volgende</Value>
+        </TranslationItem>
+        <TranslationItem Name="noLanguageCodeSelected" Property="Text" type="unfinished">
+          <Source>There is no language code selected.
+Do you want to select a language code first?</Source>
+          <OldSource>There is no languagecode selected.
+Do you want to select a language code first?</OldSource>
+          <Value>Er is geen taalcode geselecteerd.
+Wilt u eerst een taalcode selecteren?</Value>
+        </TranslationItem>
+        <TranslationItem Name="noLanguageCodeSelectedCaption" Property="Text">
+          <Source>Language code</Source>
+          <Value>Taalcode</Value>
+        </TranslationItem>
+        <TranslationItem Name="previousButton" Property="Text">
+          <Source>&amp;Previous</Source>
+          <Value>&amp;Vorige</Value>
+        </TranslationItem>
+        <TranslationItem Name="propertyDataGridViewTextBoxColumn" Property="HeaderText">
+          <Source>Property</Source>
+          <Value>Eigenschap</Value>
+        </TranslationItem>
+        <TranslationItem Name="saveAs" Property="ToolTipText">
+          <Source>Save translation</Source>
+          <Value>Bewaar vertaling</Value>
+        </TranslationItem>
+        <TranslationItem Name="saveAsText" Property="Text">
+          <Source>Save as</Source>
+          <Value>Opslaan als</Value>
+        </TranslationItem>
+        <TranslationItem Name="saveAsTextFilter" Property="Text">
+          <Source>Translation file (*.xml)</Source>
+          <Value>Vertaal bestand (*.xml)</Value>
+        </TranslationItem>
+        <TranslationItem Name="saveCurrentChangesCaption" Property="Text">
+          <Source>Save changes</Source>
+          <Value>Wijzigingen opslaan</Value>
+        </TranslationItem>
+        <TranslationItem Name="saveCurrentChangesText" Property="Text">
+          <Source>Do you want to save the current changes?</Source>
+          <Value>Wilt u de gemaakte wijzigingen opslaan?</Value>
+        </TranslationItem>
+        <TranslationItem Name="selectLanguageCode" Property="Text">
+          <Source>Select a language code first.</Source>
+          <Value>Selecteer eerst een taalcode.</Value>
+        </TranslationItem>
+        <TranslationItem Name="toolStripButtonNew" Property="Text">
+          <Source>New</Source>
+          <Value>Nieuw</Value>
+        </TranslationItem>
+        <TranslationItem Name="toolStripTranslationLabel" Property="Text">
+          <Source>Current translation:</Source>
+          <Value>Vertaling:</Value>
+        </TranslationItem>
+        <TranslationItem Name="toolStripTranslationLanguageCode" Property="Text">
+          <Source>Language code:</Source>
+          <Value>Taalcode:</Value>
+        </TranslationItem>
+        <TranslationItem Name="translateProgressText" Property="Text">
+          <Source>Translated {0} out of {1}</Source>
+          <Value>Reeds vertaald: {0} van {1}</Value>
+        </TranslationItem>
+        <TranslationItem Name="translatedValueDataGridViewTextBoxColumn" Property="HeaderText">
+          <Source>TranslatedValue</Source>
+          <Value>Vertaalde waarde</Value>
+        </TranslationItem>
+        <TranslationItem Name="toolStripButtonNew" Property="ToolTipText" type="obsolete">
+          <Source>Create new translation</Source>
+          <Value>Maak een nieuwe vertaling</Value>
+        </TranslationItem>
+      </translationItems>
+    </TranslationCategory>
+    <TranslationCategory Name="FormUpdates">
+      <translationItems>
+        <TranslationItem Name="$this" Property="Text">
+          <Source>Check for update</Source>
+          <Value>Controleer op nieuwe versie</Value>
+        </TranslationItem>
+        <TranslationItem Name="UpdateLabel" Property="Text">
+          <Source>Searching for updates</Source>
+          <Value>Zoeken naar nieuwe versie</Value>
+        </TranslationItem>
+        <TranslationItem Name="_newVersionAvailable" Property="Text">
+          <Source>There is a new version available</Source>
+          <Value>Er is een nieuwe versie beschikbaar</Value>
+        </TranslationItem>
+        <TranslationItem Name="_noUpdatesFound" Property="Text">
+          <Source>No updates found</Source>
+          <Value>Geen nieuwe versie gevonden</Value>
+        </TranslationItem>
+        <TranslationItem Name="closeButton" Property="Text" type="unfinished">
+          <Source>Close</Source>
+          <Value>Sluiten</Value>
+        </TranslationItem>
+        <TranslationItem Name="linkChangeLog" Property="Text">
+          <Source>Show ChangeLog</Source>
+          <Value>Toon versie wijzigingen</Value>
+        </TranslationItem>
+      </translationItems>
+    </TranslationCategory>
+    <TranslationCategory Name="FormVerify">
+      <translationItems>
+        <TranslationItem Name="$this" Property="Text">
+          <Source>Verify database</Source>
+          <Value>Controleer database</Value>
+        </TranslationItem>
+        <TranslationItem Name="DeleteAllLostAndFoundTags" Property="Text">
+          <Source>Delete all LOST_AND_FOUND tags</Source>
+          <Value>Verwijder allee LOST_AND_FOUND labels</Value>
+        </TranslationItem>
+        <TranslationItem Name="FullCheck" Property="Text">
+          <Source>Check not just objects in GIT_OBJECT_DIRECTORY ($GIT_DIR/objects), 
+but also the ones found in alternate object pools.
+</Source>
+          <Value>Controlleer niet alleen objecten in GIT_OBJECT_DIRECTORY 
+($GIT_DIR/objects), maar ook de alternatieve object opslagplaatsen.</Value>
+        </TranslationItem>
+        <TranslationItem Name="NoReflogs" Property="Text">
+          <Source>Do not consider commits that are referenced only by an entry in a 
+reflog to be reachable.</Source>
+          <Value>Behandel commits waarnaar alleen verwezen word vanuit de reflog 
+als niet zichtbaar.</Value>
+        </TranslationItem>
+        <TranslationItem Name="Remove" Property="Text">
+          <Source>Remove all dangling objects</Source>
+          <Value>Verwijdere alle rondzwevende objecten</Value>
+        </TranslationItem>
+        <TranslationItem Name="SaveObjects" Property="Text">
+          <Source>Save objects to .git/lost-found</Source>
+          <Value>Sla alles op in .git/lost-found</Value>
+        </TranslationItem>
+        <TranslationItem Name="ShowOnlyCommits" Property="Text">
+          <Source>Show only commits</Source>
+          <Value>Toon alleen commits</Value>
+        </TranslationItem>
+        <TranslationItem Name="Unreachable" Property="Text">
+          <Source>Print out objects that exist but that aren't readable from any of the reference 
+nodes.
+</Source>
+          <Value>Toon alle objecten die  wel bestaan maar niet te bereiken zijn via een 
+andere node.</Value>
+        </TranslationItem>
+        <TranslationItem Name="_removeDanglingObjectsCaption" Property="Text">
+          <Source>Remove</Source>
+          <Value>Verwijder</Value>
+        </TranslationItem>
+        <TranslationItem Name="_removeDanglingObjectsQuestion" Property="Text">
+          <Source>Are you sure you want to delete all dangling objects?</Source>
+          <Value>Weet u zeker dat u alle rondzwevende objecten wilt verwijderen?</Value>
+        </TranslationItem>
+        <TranslationItem Name="_xTagsCreated" Property="Text">
+          <Source>{0} Tags created.
+
+Do not forget to delete these tags when finished.</Source>
+          <Value>{0} Labels aangemaakt.
+
+Vergeet niet deze labels weet te verwijderen wanneer u klaar bent.</Value>
+        </TranslationItem>
+        <TranslationItem Name="btnCloseDialog" Property="Text">
+          <Source>Cancel</Source>
+          <Value>Annuleer</Value>
+        </TranslationItem>
+        <TranslationItem Name="btnRestoreSelectedObjects" Property="Text">
+          <Source>Recover selected objects</Source>
+          <Value>Label alle commits</Value>
+        </TranslationItem>
+        <TranslationItem Name="columnAuthor" Property="HeaderText">
+          <Source>Author</Source>
+          <Value>Auteur</Value>
+        </TranslationItem>
+        <TranslationItem Name="columnDate" Property="HeaderText">
+          <Source>Date</Source>
+          <Value>Datum</Value>
+        </TranslationItem>
+        <TranslationItem Name="columnHash" Property="HeaderText">
+          <Source>Hash</Source>
+          <Value>Hash</Value>
+        </TranslationItem>
+        <TranslationItem Name="columnSubject" Property="HeaderText">
+          <Source>Subject</Source>
+          <Value>Onderwerp</Value>
+        </TranslationItem>
+        <TranslationItem Name="columnType" Property="HeaderText">
+          <Source>Type</Source>
+          <Value>Type</Value>
+        </TranslationItem>
+        <TranslationItem Name="label1" Property="Text">
+          <Source>Double-click on a row for quick view</Source>
+          <Value>Dubbel-klik op een rij om het object te bekijken</Value>
+        </TranslationItem>
+        <TranslationItem Name="label2" Property="Text">
+          <Source>By default only unreferenced objects that are older than 
+2 weeks are removed when cleaning up the database. All
+other object are only deleted when you run "Remove all
+dangling objects"
+
+Check commits you want to recover and press Recover button
+Context menu for additional operations</Source>
+          <Value>Standaard worden alleen rondzwevende objecten 
+verwijderd die ouder zijn dan 2 weken, bij het opruimen van 
+de database. Alle overige objecten worden alleen verwijderd 
+wanneer "Verwijder alle rondzwevende objecten" word gedaan.
+
+Om rondzwevende objeten te herstellen, label de commit 
+and deze zal weer in het commit overzicht zichtbaar worden.</Value>
+        </TranslationItem>
+        <TranslationItem Name="mnuLostObjectView" Property="Text">
+          <Source>View</Source>
+          <Value>Toon geselecteerde object</Value>
+        </TranslationItem>
+        <TranslationItem Name="mnuLostObjectsCreateBranch" Property="Text">
+          <Source>Create branch</Source>
+          <Value>Vertakking aanmaken</Value>
+        </TranslationItem>
+        <TranslationItem Name="mnuLostObjectsCreateTag" Property="Text">
+          <Source>Create tag</Source>
+          <Value>Label geselecteerde item</Value>
+        </TranslationItem>
+        <TranslationItem Name="selectLostObjectsToRestoreCaption" Property="Text">
+          <Source>Restore lost objects</Source>
+          <Value>Herstel verloren objecten</Value>
+        </TranslationItem>
+        <TranslationItem Name="selectLostObjectsToRestoreMessage" Property="Text">
+          <Source>Select objects to restore.</Source>
+          <Value>Selecteer objecten om te herstellen.</Value>
+        </TranslationItem>
+      </translationItems>
+    </TranslationCategory>
+    <TranslationCategory Name="FormViewPatch">
+      <translationItems>
+        <TranslationItem Name="$this" Property="Text">
+          <Source>View patch file</Source>
+          <Value>Bekijk patch bestand</Value>
+        </TranslationItem>
+        <TranslationItem Name="BrowsePatch" Property="Text">
+          <Source>Browse</Source>
+          <Value>Bladeren</Value>
+        </TranslationItem>
+        <TranslationItem Name="File" Property="HeaderText">
+          <Source>Type</Source>
+          <Value>Type</Value>
+        </TranslationItem>
+        <TranslationItem Name="FileNameA" Property="HeaderText">
+          <Source>Filename</Source>
+          <Value>Bestandsnaam</Value>
+        </TranslationItem>
+        <TranslationItem Name="_patchFileFilterString" Property="Text">
+          <Source>Patch file (*.Patch)</Source>
+          <Value>Patch file (*.Patch)</Value>
+        </TranslationItem>
+        <TranslationItem Name="_patchFileFilterTitle" Property="Text">
+          <Source>Select patch file</Source>
+          <Value>Selecteer patch</Value>
+        </TranslationItem>
+        <TranslationItem Name="labelPatch" Property="Text">
+          <Source>Patch</Source>
+          <Value>Patch</Value>
+        </TranslationItem>
+        <TranslationItem Name="typeDataGridViewTextBoxColumn" Property="HeaderText">
+          <Source>Change</Source>
+          <Value>Wijziging</Value>
+        </TranslationItem>
+      </translationItems>
+    </TranslationCategory>
+    <TranslationCategory Name="GerritPlugin">
+      <translationItems>
+        <TranslationItem Name="_downloadGerritChange" Property="Text">
+          <Source>Download Gerrit Change</Source>
+          <Value>Download Gerrit wijziging</Value>
+        </TranslationItem>
+        <TranslationItem Name="_editGitReview" Property="Text">
+          <Source>Edit .gitreview</Source>
+          <Value>Wijzig .gitreview</Value>
+        </TranslationItem>
+        <TranslationItem Name="_installCommitMsgHook" Property="Text" type="unfinished">
+          <Source>Install Hook</Source>
+          <Value />
+        </TranslationItem>
+        <TranslationItem Name="_installCommitMsgHookFailed" Property="Text" type="unfinished">
+          <Source>Could not download the commit-msg file. Please install the commit-msg hook manually.</Source>
+          <Value />
+        </TranslationItem>
+        <TranslationItem Name="_installCommitMsgHookMessage" Property="Text" type="unfinished">
+          <Source>Gerrit requires a commit-msg hook to be installed. Do you want to install the commit-msg hook into your repository?</Source>
+          <Value />
+        </TranslationItem>
+        <TranslationItem Name="_installCommitMsgHookShortText" Property="Text" type="unfinished">
+          <Source>Install commit-msg hook</Source>
+          <Value />
+        </TranslationItem>
+        <TranslationItem Name="_pluginDescription" Property="Text" type="unfinished">
+          <Source>Gerrit Code Review</Source>
+          <Value />
+        </TranslationItem>
+        <TranslationItem Name="_publishGerritChange" Property="Text" type="unfinished">
+          <Source>Publish Gerrit Change</Source>
+          <Value />
+        </TranslationItem>
+      </translationItems>
+    </TranslationCategory>
+    <TranslationCategory Name="GerritSettings">
+      <translationItems>
+        <TranslationItem Name="_settingsError" Property="Text" type="unfinished">
+          <Source>Error loading .gitreview file.</Source>
+          <Value />
+        </TranslationItem>
+        <TranslationItem Name="_settingsErrorDefaultRemoteNotPresent" Property="Text" type="unfinished">
+          <Source>The remote "{0}" specified with the "defaultremote" setting in the .gitreview file does not refer to a configured remote. Either create this remote or change the setting in the .gitreview file.</Source>
+          <Value />
+        </TranslationItem>
+        <TranslationItem Name="_settingsErrorFileNotFound" Property="Text" type="unfinished">
+          <Source>Cannot find the ".gitreview" file in the working directory.</Source>
+          <Value />
+        </TranslationItem>
+        <TranslationItem Name="_settingsErrorHostNotEntered" Property="Text" type="unfinished">
+          <Source>The "host" setting in the .gitreview file is mandatory.</Source>
+          <Value />
+        </TranslationItem>
+        <TranslationItem Name="_settingsErrorPortNotNumeric" Property="Text" type="unfinished">
+          <Source>The "port" specified in the .gitreview file may only contain digits.</Source>
+          <Value />
+        </TranslationItem>
+        <TranslationItem Name="_settingsErrorProjectNotEntered" Property="Text" type="unfinished">
+          <Source>The "project" setting in the .gitreview file is mandatory.</Source>
+          <Value />
+        </TranslationItem>
+      </translationItems>
+    </TranslationCategory>
+    <TranslationCategory Name="GitExtensionsSettingsGroup">
+      <translationItems>
+        <TranslationItem Name="$this" Property="Title">
+          <Source>Git Extensions</Source>
+          <Value>Git Extensions</Value>
+        </TranslationItem>
+      </translationItems>
+    </TranslationCategory>
+    <TranslationCategory Name="GitExtensionsSettingsPage">
+      <translationItems>
+        <TranslationItem Name="$this" Property="Text">
+          <Source>Git Extensions</Source>
+          <Value>Git Extensions</Value>
+        </TranslationItem>
+        <TranslationItem Name="btnDefaultDestinationBrowse" Property="Text" type="unfinished">
+          <Source>Browse</Source>
+          <Value>Bladeren</Value>
+        </TranslationItem>
+        <TranslationItem Name="chkCheckForUncommittedChangesInCheckoutBranch" Property="Text" type="unfinished">
+          <Source>Check for uncommitted changes in checkout branch dialog</Source>
+          <Value />
+        </TranslationItem>
+        <TranslationItem Name="chkCloseProcessDialog" Property="Text" type="unfinished">
+          <Source>Close Process dialog when process succeeds</Source>
+          <Value />
+        </TranslationItem>
+        <TranslationItem Name="chkFollowRenamesInFileHistory" Property="Text">
+          <Source>Follow renames in file history (experimental)</Source>
+          <Value>Volg hernoemde bestanden in geschiedenis (experimenteel)</Value>
+        </TranslationItem>
+        <TranslationItem Name="chkPlaySpecialStartupSound" Property="Text" type="unfinished">
+          <Source>Play Special Startup Sound</Source>
+          <Value />
+        </TranslationItem>
+        <TranslationItem Name="chkShowCurrentChangesInRevisionGraph" Property="Text">
+          <Source>Show current working dir changes in revision graph (slow!)</Source>
+          <Value>Toon huidige wijzigingen in revisie grafiek</Value>
+        </TranslationItem>
+        <TranslationItem Name="chkShowErrorsWhenStagingFiles" Property="Text">
+          <Source>Show errors when staging files</Source>
+          <Value>Toon errors bij het klaarzetten van bestanden voor een commit</Value>
+        </TranslationItem>
+        <TranslationItem Name="chkShowGitCommandLine" Property="Text" type="unfinished">
+          <Source>Show console window when executing git process</Source>
+          <Value />
+        </TranslationItem>
+        <TranslationItem Name="chkShowGitStatusInToolbar" Property="Text">
+          <Source>Show repository status in browse dialog (number of changes in toolbar, restart required)</Source>
+          <Value>Toon opslagplaats status in dialoog (aantal wijzigingen, herstart vereist)</Value>
+        </TranslationItem>
+        <TranslationItem Name="chkShowStashCountInBrowseWindow" Property="Text">
+          <Source>Show stash count on status bar in browse window</Source>
+          <Value>Toon aantal weggezette revisies op de status bar in het browse venster</Value>
+        </TranslationItem>
+        <TranslationItem Name="chkStartWithRecentWorkingDir" Property="Text">
+          <Source>Open last working dir on startup</Source>
+          <Value>Open laatst geopende directorie bij opstarten</Value>
+        </TranslationItem>
+        <TranslationItem Name="chkStashUntrackedFiles" Property="Text" type="unfinished">
+          <Source>Include untracked files in stash</Source>
+          <Value />
+        </TranslationItem>
+        <TranslationItem Name="chkUseFastChecks" Property="Text">
+          <Source>Use FileSystemWatcher to check if index is changed</Source>
+          <Value>Gebruik FileSystemWatcher om te controleren of de database is gewijzigd</Value>
+        </TranslationItem>
+        <TranslationItem Name="chkUsePatienceDiffAlgorithm" Property="Text">
+          <Source>Use patience diff algorithm</Source>
+          <Value>Gebruik 'patience diff' algoritme</Value>
+        </TranslationItem>
+        <TranslationItem Name="chkUseSSL" Property="Text">
+          <Source>Use SSL/TLS</Source>
+          <Value>Gebruik SSL/TLS</Value>
+        </TranslationItem>
+        <TranslationItem Name="chkWriteCommitMessageInCommitWindow" Property="Text" type="unfinished">
+          <Source>Compose commit messages in Commit dialog
+(otherwise the message will be requested during commit)</Source>
+          <Value />
+        </TranslationItem>
+        <TranslationItem Name="groupBox1" Property="Text" type="unfinished">
+          <Source>Email settings for sending patches</Source>
+          <Value />
+        </TranslationItem>
+        <TranslationItem Name="groupBox11" Property="Text">
+          <Source>Performance</Source>
+          <Value>Performance</Value>
+        </TranslationItem>
+        <TranslationItem Name="groupBox12" Property="Text">
+          <Source>Behaviour</Source>
+          <Value>Gedrag</Value>
+        </TranslationItem>
+        <TranslationItem Name="label12" Property="Text" type="unfinished">
+          <Source>Limit number of commits that will be loaded at startup</Source>
+          <Value />
+        </TranslationItem>
+        <TranslationItem Name="label2" Property="Text">
+          <Source>Port</Source>
+          <Value>Poort</Value>
+        </TranslationItem>
+        <TranslationItem Name="label23" Property="Text" type="unfinished">
+          <Source>SMTP server name</Source>
+          <OldSource>SMTP server for sending patches by email</OldSource>
+          <Value>SMTP server voor het versturen van patches per email</Value>
+        </TranslationItem>
+        <TranslationItem Name="label24" Property="Text">
+          <Source>Revision grid quick search timeout [ms]</Source>
+          <Value>Revisie lijst snel zoek timout [ms]</Value>
+        </TranslationItem>
+        <TranslationItem Name="lblDefaultCloneDestination" Property="Text">
+          <Source>Default clone destination</Source>
+          <Value>Standaard kloon lokatie</Value>
+        </TranslationItem>
+      </translationItems>
+    </TranslationCategory>
+    <TranslationCategory Name="GitSettingsPage">
+      <translationItems>
+        <TranslationItem Name="$this" Property="Text">
+          <Source>Git</Source>
+          <Value>Git</Value>
+        </TranslationItem>
+        <TranslationItem Name="BrowseGitBinPath" Property="Text">
+          <Source>Browse</Source>
+          <Value>Bladeren</Value>
+        </TranslationItem>
+        <TranslationItem Name="BrowseGitPath" Property="Text">
+          <Source>Browse</Source>
+          <Value>Bladeren</Value>
+        </TranslationItem>
+        <TranslationItem Name="ChangeHomeButton" Property="Text">
+          <Source>Change HOME</Source>
+          <Value>Wijzig HOME</Value>
+        </TranslationItem>
+        <TranslationItem Name="_homeIsSetToString" Property="Text">
+          <Source>HOME is set to:</Source>
+          <Value>HOME is gezet naar:</Value>
+        </TranslationItem>
+        <TranslationItem Name="downloadMsysgit" Property="Text">
+          <Source>Download msysgit</Source>
+          <Value>Download msysgit</Value>
+        </TranslationItem>
+        <TranslationItem Name="groupBox7" Property="Text">
+          <Source>Git</Source>
+          <Value>Git</Value>
+        </TranslationItem>
+        <TranslationItem Name="groupBox8" Property="Text">
+          <Source>Environment</Source>
+          <Value>Omgeving</Value>
+        </TranslationItem>
+        <TranslationItem Name="homeIsSetToLabel" Property="Text">
+          <Source>HOME is set to: {0}</Source>
+          <Value>HOME is gezet naar: {0}</Value>
+        </TranslationItem>
+        <TranslationItem Name="label13" Property="Text">
+          <Source>Command used to run git (git.cmd or git.exe)</Source>
+          <Value>Commando voor het uitvoeren van git</Value>
+        </TranslationItem>
+        <TranslationItem Name="label14" Property="Text">
+          <Source>Path to linux tools (sh). Leave empty when it is in the path.</Source>
+          <Value>Pad naar linux tools (sh).</Value>
+        </TranslationItem>
+        <TranslationItem Name="label50" Property="Text">
+          <Source>Git Extensions can use msysgit or cygwin to access git repositories. Set the correct paths below.</Source>
+          <Value>Git Extensions kan msysgit of cygwin gebruiken om git opslagplaatsen te openen. Set de juiste paden hieronder.</Value>
+        </TranslationItem>
+        <TranslationItem Name="label51" Property="Text">
+          <Source>The global config file located in the location stored environment variable %HOME%. By default %HOME% will be set 
+to %HOMEDRIVE%%HOMEPATH% if empty. Change the default behaviour only if you experience problems. </Source>
+          <Value>Het globale configuratie bestand is opgeslagen in de directory %HOME%. Standaard is %HOME% gezet naar %HOMEDRIVE%%HOMEPATH%
+wanneer deze leeg is. Verander het standaard gedrag alleen wanneer problemen optreden. </Value>
+        </TranslationItem>
+      </translationItems>
+    </TranslationCategory>
+    <TranslationCategory Name="GlobalSettingsSettingsPage">
+      <translationItems>
+        <TranslationItem Name="$this" Property="Text">
+          <Source>Global settings</Source>
+          <Value>Globale instelingen</Value>
+        </TranslationItem>
+        <TranslationItem Name="BrowseCommitTemplate" Property="Text">
+          <Source>Browse</Source>
+          <Value>Bladeren</Value>
+        </TranslationItem>
+        <TranslationItem Name="BrowseDiffTool" Property="Text">
+          <Source>Browse</Source>
+          <Value>Bladeren</Value>
+        </TranslationItem>
+        <TranslationItem Name="BrowseMergeTool" Property="Text">
+          <Source>Browse</Source>
+          <Value>Bladeren</Value>
+        </TranslationItem>
+        <TranslationItem Name="DiffToolCmdSuggest" Property="Text">
+          <Source>Suggest command</Source>
+          <Value>Commando suggestie</Value>
+        </TranslationItem>
+        <TranslationItem Name="MergeToolCmdSuggest" Property="Text">
+          <Source>Suggest command</Source>
+          <Value>Commando suggestie</Value>
+        </TranslationItem>
+        <TranslationItem Name="PathToKDiff3" Property="Text">
+          <Source>Path to mergetool</Source>
+          <Value>Pad naar mergetool</Value>
+        </TranslationItem>
+        <TranslationItem Name="__diffToolSuggestCaption" Property="Text" type="unfinished">
+          <Source>Suggest difftool cmd</Source>
+          <Value />
+        </TranslationItem>
+        <TranslationItem Name="globalAutoCrlfFalse" Property="Text">
+          <Source>Checkout as-is, commit as-is ("core.autocrlf"  is set to "false")</Source>
+          <Value>Ongewijzigd uitchecken, ongewijzigd inchecken (zet "core.autocrlf" op "false")
+</Value>
+        </TranslationItem>
+        <TranslationItem Name="globalAutoCrlfInput" Property="Text">
+          <Source>Checkout as-is, commit Unix-style line endings ("core.autocrlf"  is set to "input")</Source>
+          <Value>Ongewijzigd uitchecken, converteren naar unix-stijl regel einden (zet "core.autocrlf" op "input")</Value>
+        </TranslationItem>
+        <TranslationItem Name="globalAutoCrlfTrue" Property="Text">
+          <Source>Checkout Windows-style, commit Unix-style line endings ("core.autocrlf"  is set to "true")</Source>
+          <Value>Windows-stijl uitchecken, Unix-stijl inchecken (zet "core.autocrlf" op "true")</Value>
+        </TranslationItem>
+        <TranslationItem Name="groupBox9" Property="Text">
+          <Source>Line endings</Source>
+          <Value>Regel einden</Value>
+        </TranslationItem>
+        <TranslationItem Name="label19" Property="Text">
+          <Source>Mergetool command</Source>
+          <Value>Mergetool commando</Value>
+        </TranslationItem>
+        <TranslationItem Name="label28" Property="Text">
+          <Source>Keep backup (.orig) after merge</Source>
+          <Value>Bewaar backup (.orig) na samenvoegen</Value>
+        </TranslationItem>
+        <TranslationItem Name="label3" Property="Text">
+          <Source>User name</Source>
+          <Value>Gebruikersnaam</Value>
+        </TranslationItem>
+        <TranslationItem Name="label4" Property="Text">
+          <Source>User email</Source>
+          <Value>Gebruikers email</Value>
+        </TranslationItem>
+        <TranslationItem Name="label41" Property="Text">
+          <Source>Difftool</Source>
+          <Value>Difftool</Value>
+        </TranslationItem>
+        <TranslationItem Name="label42" Property="Text">
+          <Source>Path to difftool</Source>
+          <Value>Pad naar diftool</Value>
+        </TranslationItem>
+        <TranslationItem Name="label48" Property="Text">
+          <Source>Difftool command</Source>
+          <Value>Difftool commando</Value>
+        </TranslationItem>
+        <TranslationItem Name="label57" Property="Text">
+          <Source>Path to commit template</Source>
+          <Value>Pad naar commit template</Value>
+        </TranslationItem>
+        <TranslationItem Name="label6" Property="Text">
+          <Source>Editor</Source>
+          <Value>Editor</Value>
+        </TranslationItem>
+        <TranslationItem Name="label60" Property="Text">
+          <Source>Files content encoding</Source>
+          <Value>Encoding van bestandsinhoud</Value>
+        </TranslationItem>
+        <TranslationItem Name="label7" Property="Text">
+          <Source>Mergetool</Source>
+          <Value>Mergetool</Value>
+        </TranslationItem>
+        <TranslationItem Name="label9" Property="Text">
+          <Source>You need to set the correct path to 
+git before you can change
+global settings.
+</Source>
+          <Value>Het juiste pad naar git.cmd moet 
+gezet zijn om globale instellingen 
+te kunnen wijzigen.</Value>
+        </TranslationItem>
+      </translationItems>
+    </TranslationCategory>
+    <TranslationCategory Name="GotoUserManualControl">
+      <translationItems>
+        <TranslationItem Name="linkLabelHelp" Property="Text" type="unfinished">
+          <Source>Help</Source>
+          <Value>Help</Value>
+        </TranslationItem>
+      </translationItems>
+    </TranslationCategory>
+    <TranslationCategory Name="GravatarControl">
+      <translationItems>
+        <TranslationItem Name="clearImagecacheToolStripMenuItem" Property="Text">
+          <Source>Clear image cache</Source>
+          <Value>Leeg afbeelding cache</Value>
+        </TranslationItem>
+        <TranslationItem Name="extraLargeToolStripMenuItem" Property="Text">
+          <Source>Extra Large (320x320)</Source>
+          <Value>Extra groot (320x320)</Value>
+        </TranslationItem>
+        <TranslationItem Name="identiconToolStripMenuItem" Property="Text">
+          <Source>Identicon</Source>
+          <Value>Identicon</Value>
+        </TranslationItem>
+        <TranslationItem Name="imageSizeToolStripMenuItem" Property="Text">
+          <Source>Image size</Source>
+          <Value>Formaat afbeelding</Value>
+        </TranslationItem>
+        <TranslationItem Name="largeToolStripMenuItem" Property="Text">
+          <Source>Large (240x240)</Source>
+          <Value>Groot (240x240)</Value>
+        </TranslationItem>
+        <TranslationItem Name="monsterIdToolStripMenuItem" Property="Text">
+          <Source>Monster Id</Source>
+          <Value>Monster Id</Value>
+        </TranslationItem>
+        <TranslationItem Name="noImageGeneratorToolStripMenuItem" Property="Text">
+          <Source>No image service</Source>
+          <Value>Geen afbeelding</Value>
+        </TranslationItem>
+        <TranslationItem Name="noneToolStripMenuItem" Property="Text">
+          <Source>None</Source>
+          <Value>None</Value>
+        </TranslationItem>
+        <TranslationItem Name="normalToolStripMenuItem" Property="Text">
+          <Source>Normal (160x160)</Source>
+          <Value>Normaat (160x160)</Value>
+        </TranslationItem>
+        <TranslationItem Name="refreshToolStripMenuItem" Property="Text">
+          <Source>Refresh image</Source>
+          <Value>Plaatje verversen</Value>
+        </TranslationItem>
+        <TranslationItem Name="registerAtGravatarcomToolStripMenuItem" Property="Text">
+          <Source>Register at gravatar.com</Source>
+          <Value>Registreer op gravatar.com</Value>
+        </TranslationItem>
+        <TranslationItem Name="retroToolStripMenuItem" Property="Text">
+          <Source>Retro</Source>
+          <Value>Retro</Value>
+        </TranslationItem>
+        <TranslationItem Name="smallToolStripMenuItem" Property="Text">
+          <Source>Small (80x80)</Source>
+          <Value>Klein (80x80)</Value>
+        </TranslationItem>
+        <TranslationItem Name="wavatarToolStripMenuItem" Property="Text">
+          <Source>Wavatar</Source>
+          <Value>Wavatar</Value>
+        </TranslationItem>
+      </translationItems>
+    </TranslationCategory>
+    <TranslationCategory Name="HelpImageDisplayUserControl">
+      <translationItems>
+        <TranslationItem Name="linkLabelHide" Property="Text">
+          <Source>Hide help</Source>
+          <Value>Verberg help</Value>
+        </TranslationItem>
+        <TranslationItem Name="linkLabelShowHelp" Property="Text">
+          <Source>Show
+help</Source>
+          <Value>Toon help</Value>
+        </TranslationItem>
+      </translationItems>
+    </TranslationCategory>
+    <TranslationCategory Name="HotkeysSettingsPage">
+      <translationItems>
+        <TranslationItem Name="$this" Property="Text">
+          <Source>Hotkeys</Source>
+          <Value>Sneltoetsen</Value>
+        </TranslationItem>
+      </translationItems>
+    </TranslationCategory>
+    <TranslationCategory Name="LocalSettingsSettingsPage">
+      <translationItems>
+        <TranslationItem Name="$this" Property="Text">
+          <Source>Local settings</Source>
+          <Value>Lokale instellingen</Value>
+        </TranslationItem>
+        <TranslationItem Name="NoGitRepo" Property="Text">
+          <Source>Not in a git repository</Source>
+          <Value>Niet in een git repository</Value>
+        </TranslationItem>
+        <TranslationItem Name="groupBox10" Property="Text">
+          <Source>Line endings</Source>
+          <Value>Regel einden</Value>
+        </TranslationItem>
+        <TranslationItem Name="label1" Property="Text">
+          <Source>User name</Source>
+          <Value>Gebruikersnaam</Value>
+        </TranslationItem>
+        <TranslationItem Name="label2" Property="Text">
+          <Source>User email</Source>
+          <Value>Gebruikers email</Value>
+        </TranslationItem>
+        <TranslationItem Name="label20" Property="Text">
+          <Source>You only need local settings
+if you want to override the 
+global settings for the current
+repository.</Source>
+          <Value>Lokale instellingen zijn alleen 
+nodig om globale instellingen 
+te overschrijven voor deze 
+repository.</Value>
+        </TranslationItem>
+        <TranslationItem Name="label21" Property="Text">
+          <Source>You need to set the correct path to 
+git before you can change
+local settings.
+</Source>
+          <Value>Het juiste pad naar git.cmd moet 
+gezet zijn om lokale instellingen te 
+kunnen wijzigen.</Value>
+        </TranslationItem>
+        <TranslationItem Name="label30" Property="Text">
+          <Source>Keep backup (.orig) after merge</Source>
+          <Value>Bewaar backup (.orig) na samenvoegen</Value>
+        </TranslationItem>
+        <TranslationItem Name="label5" Property="Text">
+          <Source>Editor</Source>
+          <Value>Editor</Value>
+        </TranslationItem>
+        <TranslationItem Name="label61" Property="Text">
+          <Source>Files content encoding</Source>
+          <Value>Encoding van bestandsinhoud</Value>
+        </TranslationItem>
+        <TranslationItem Name="label8" Property="Text">
+          <Source>Mergetool</Source>
+          <Value>Mergetool</Value>
+        </TranslationItem>
+        <TranslationItem Name="localAutoCrlfFalse" Property="Text">
+          <Source>Checkout as-is, commit as-is ("core.autocrlf"  is set to "false")</Source>
+          <Value>Ongewijzigd uitchecken, ongewijzigd inchecken (zet "core.autocrlf" op "false")</Value>
+        </TranslationItem>
+        <TranslationItem Name="localAutoCrlfInput" Property="Text">
+          <Source>Checkout as-is, commit Unix-style line endings ("core.autocrlf"  is set to "input")</Source>
+          <Value>Ongewijzigd uitchecken, converteren naar unix-stijl regel einden (zet "core.autocrlf" op "input")</Value>
+        </TranslationItem>
+        <TranslationItem Name="localAutoCrlfTrue" Property="Text">
+          <Source>Checkout Windows-style, commit Unix-style line endings ("core.autocrlf"  is set to "true")</Source>
+          <Value>Windows-stijl uitchecken, Unix-stijl inchecken (zet "core.autocrlf" op "true")</Value>
+        </TranslationItem>
+      </translationItems>
+    </TranslationCategory>
+    <TranslationCategory Name="MessageBoxes">
+      <translationItems>
+        <TranslationItem Name="_error" Property="Text">
+          <Source>Error</Source>
+          <Value>Error</Value>
+        </TranslationItem>
+        <TranslationItem Name="_middleOfPatchApply" Property="Text" type="unfinished">
+          <Source>You are in the middle of a patch apply, continue patch apply?</Source>
+          <Value />
+        </TranslationItem>
+        <TranslationItem Name="_middleOfPatchApplyCaption" Property="Text">
+          <Source>Patch apply</Source>
+          <Value>Patch toepassen</Value>
+        </TranslationItem>
+        <TranslationItem Name="_middleOfRebase" Property="Text" type="unfinished">
+          <Source>You are in the middle of a rebase, continue rebase?</Source>
+          <Value />
+        </TranslationItem>
+        <TranslationItem Name="_middleOfRebaseCaption" Property="Text">
+          <Source>Rebase</Source>
+          <Value>Rebase</Value>
+        </TranslationItem>
+        <TranslationItem Name="_notValidGitDirectory" Property="Text" type="unfinished">
+          <Source>The current directory is not a valid git repository.</Source>
+          <Value />
+        </TranslationItem>
+        <TranslationItem Name="_notValidGitSVNDirectory" Property="Text" type="unfinished">
+          <Source>The current directory is not a valid git-svn repository.</Source>
+          <Value />
+        </TranslationItem>
+        <TranslationItem Name="_pageantNotFound" Property="Text" type="unfinished">
+          <Source>Cannot load SSH key. PuTTY is not configured properly.</Source>
+          <Value>De SSH sleutel kan niet worden geladen. PuTTY is niet juist geconfigureerd.</Value>
+        </TranslationItem>
+        <TranslationItem Name="_serverHostkeyNotCachedText" Property="Text" type="unfinished">
+          <Source>The server's host key is not cached in the registry.
+
+Do you want to trust this host key and then try again?</Source>
+          <Value />
+        </TranslationItem>
+        <TranslationItem Name="_unableGetSVNInformation" Property="Text" type="unfinished">
+          <Source>Unable to determine upstream SVN information.</Source>
+          <Value />
+        </TranslationItem>
+        <TranslationItem Name="_unresolvedMergeConflicts" Property="Text" type="unfinished">
+          <Source>There are unresolved merge conflicts, solve conflicts now?</Source>
+          <Value />
+        </TranslationItem>
+        <TranslationItem Name="_unresolvedMergeConflictsCaption" Property="Text">
+          <Source>Merge conflicts</Source>
+          <Value>Samenvoeg conflicten</Value>
+        </TranslationItem>
+      </translationItems>
+    </TranslationCategory>
+    <TranslationCategory Name="PatchGrid">
+      <translationItems>
+        <TranslationItem Name="FileName" Property="HeaderText">
+          <Source>Name</Source>
+          <Value>Naam</Value>
+        </TranslationItem>
+        <TranslationItem Name="Status" Property="HeaderText">
+          <Source>Status</Source>
+          <Value>Status</Value>
+        </TranslationItem>
+        <TranslationItem Name="_unableToShowPatchDetails" Property="Text" type="unfinished">
+          <Source>Unable to show details of patch file.</Source>
+          <Value />
+        </TranslationItem>
+        <TranslationItem Name="authorDataGridViewTextBoxColumn" Property="HeaderText">
+          <Source>Author</Source>
+          <Value>Auteur</Value>
+        </TranslationItem>
+        <TranslationItem Name="dateDataGridViewTextBoxColumn" Property="HeaderText">
+          <Source>Date</Source>
+          <Value>Datum</Value>
+        </TranslationItem>
+        <TranslationItem Name="subjectDataGridViewTextBoxColumn" Property="HeaderText">
+          <Source>Subject</Source>
+          <Value>Onderwerp</Value>
+        </TranslationItem>
+      </translationItems>
+    </TranslationCategory>
+    <TranslationCategory Name="PluginRootIntroductionPage">
+      <translationItems>
+        <TranslationItem Name="$this" Property="Text">
+          <Source>Plugins Settings</Source>
+          <Value>Plugin instellingen</Value>
+        </TranslationItem>
+        <TranslationItem Name="label1" Property="Text" type="unfinished">
+          <Source>Select one of the subnodes to view or edit the settings of a Git Extensions Plugin.</Source>
+          <Value />
+        </TranslationItem>
+      </translationItems>
+    </TranslationCategory>
+    <TranslationCategory Name="PluginSettingsPage">
+      <translationItems>
+        <TranslationItem Name="labelNoSettings" Property="Text" type="unfinished">
+          <Source>There are no settings available for this plugin.</Source>
+          <Value />
+        </TranslationItem>
+      </translationItems>
+    </TranslationCategory>
+    <TranslationCategory Name="PluginsSettingsGroup">
+      <translationItems>
+        <TranslationItem Name="$this" Property="Title">
+          <Source>Plugins</Source>
+          <Value>Plugins</Value>
+        </TranslationItem>
+      </translationItems>
+    </TranslationCategory>
+    <TranslationCategory Name="RevisionGrid">
+      <translationItems>
+        <TranslationItem Name="Author" Property="HeaderText">
+          <Source>Author</Source>
+          <Value>Auteur</Value>
+        </TranslationItem>
+        <TranslationItem Name="CloneRepository" Property="Text">
+          <Source>Clone repository</Source>
+          <Value>Kloon opslagplaats</Value>
+        </TranslationItem>
+        <TranslationItem Name="Commit" Property="Text">
+          <Source>Commit</Source>
+          <Value>Commit</Value>
+        </TranslationItem>
+        <TranslationItem Name="Date" Property="HeaderText">
+          <Source>Date</Source>
+          <Value>Datum</Value>
+        </TranslationItem>
+        <TranslationItem Name="GitIgnore" Property="Text">
+          <Source>Edit .gitignore</Source>
+          <Value>Wijzig .gitignore</Value>
+        </TranslationItem>
+        <TranslationItem Name="GotoChildCommit" Property="Text" type="unfinished">
+          <Source>Go to child commit</Source>
+          <Value />
+        </TranslationItem>
+        <TranslationItem Name="GotoParentCommit" Property="Text" type="unfinished">
+          <Source>Go to parent commit</Source>
+          <Value />
+        </TranslationItem>
+        <TranslationItem Name="InitRepository" Property="Text">
+          <Source>Initialize repository</Source>
+          <Value>Nieuwe repository maken</Value>
+        </TranslationItem>
+        <TranslationItem Name="Message" Property="HeaderText">
+          <Source>Message</Source>
+          <Value>Bericht</Value>
+        </TranslationItem>
+        <TranslationItem Name="NextQuickSearch" Property="Text">
+          <Source>Quick search next</Source>
+          <Value>Snel zoeken volgende</Value>
+        </TranslationItem>
+        <TranslationItem Name="PrevQuickSearch" Property="Text">
+          <Source>Quick search previous</Source>
+          <Value>Snel zoeken vorige</Value>
+        </TranslationItem>
+        <TranslationItem Name="QuickSearch" Property="Text">
+          <Source>Quick search</Source>
+          <Value>Snel zoeken</Value>
+        </TranslationItem>
+        <TranslationItem Name="ShowAllBranches" Property="Text">
+          <Source>Show all branches</Source>
+          <Value>Alle vertakkingen weergeven</Value>
+        </TranslationItem>
+        <TranslationItem Name="ShowCurrentBranchOnly" Property="Text">
+          <Source>Show current branch only</Source>
+          <Value>Toon alleen de huidige vertakking</Value>
+        </TranslationItem>
+        <TranslationItem Name="ShowFilteredBranches" Property="Text">
+          <Source>Show filtered branches</Source>
+          <Value>Toon alleen gefilterde vertakkingen</Value>
+        </TranslationItem>
+        <TranslationItem Name="ShowRemoteBranches" Property="Text">
+          <Source>Show remote branches</Source>
+          <Value>Toon externe vertakkingen</Value>
+        </TranslationItem>
+        <TranslationItem Name="ToggleHighlightSelectedBranch" Property="Text" type="unfinished">
+          <Source>Highlight selected branch (until refresh)</Source>
+          <Value />
+        </TranslationItem>
+        <TranslationItem Name="_cannotHighlightSelectedBranch" Property="Text" type="unfinished">
+          <Source>Cannot highlight selected branch when revision graph is loading.</Source>
+          <Value />
+        </TranslationItem>
+        <TranslationItem Name="_droppingFilesBlocked" Property="Text" type="unfinished">
+          <Source>For you own protection dropping more than 10 patch files at once is blocked!</Source>
+          <Value />
+        </TranslationItem>
+        <TranslationItem Name="_quickSearchQuickHelp" Property="Text" type="unfinished">
+          <Source>Start typing in revision grid to start quick search.</Source>
+          <Value />
+        </TranslationItem>
+        <TranslationItem Name="_revisionFilter" Property="Text">
+          <Source>Filter</Source>
+          <Value>Filter</Value>
+        </TranslationItem>
+        <TranslationItem Name="archiveRevisionToolStripMenuItem" Property="Text">
+          <Source>Archive revision</Source>
+          <Value>Archiveer</Value>
+        </TranslationItem>
+        <TranslationItem Name="authorToolStripMenuItem" Property="Text">
+          <Source>Author</Source>
+          <Value>Auteur</Value>
+        </TranslationItem>
+        <TranslationItem Name="bisectSkipRevisionToolStripMenuItem" Property="Text">
+          <Source>Skip revision</Source>
+          <Value>Revisie overslaan</Value>
+        </TranslationItem>
+        <TranslationItem Name="branchNameToolStripMenuItem" Property="Text">
+          <Source>Branch name</Source>
+          <Value>Vertakking</Value>
+        </TranslationItem>
+        <TranslationItem Name="checkoutBranchToolStripMenuItem" Property="Text">
+          <Source>Checkout branch</Source>
+          <Value>Vertakking uitchecken</Value>
+        </TranslationItem>
+        <TranslationItem Name="checkoutRevisionToolStripMenuItem" Property="Text">
+          <Source>Checkout revision</Source>
+          <Value>Revisie uitchecken</Value>
+        </TranslationItem>
+        <TranslationItem Name="cherryPickCommitToolStripMenuItem" Property="Text">
+          <Source>Cherry pick commit</Source>
+          <Value>Commit opnieuw toepassen</Value>
+        </TranslationItem>
+        <TranslationItem Name="copyToClipboardToolStripMenuItem" Property="Text">
+          <Source>Copy to clipboard</Source>
+          <Value>Kopiëren naar het klembord</Value>
+        </TranslationItem>
+        <TranslationItem Name="createNewBranchToolStripMenuItem" Property="Text">
+          <Source>Create new branch</Source>
+          <Value>Nieuwe vertakking aanmaken</Value>
+        </TranslationItem>
+        <TranslationItem Name="createTagToolStripMenuItem" Property="Text">
+          <Source>Create new tag</Source>
+          <Value>Maak nieuw label</Value>
+        </TranslationItem>
+        <TranslationItem Name="dateToolStripMenuItem" Property="Text">
+          <Source>Date</Source>
+          <Value>Datum</Value>
+        </TranslationItem>
+        <TranslationItem Name="deleteBranchToolStripMenuItem" Property="Text">
+          <Source>Delete branch</Source>
+          <Value>Verwijder vertakking</Value>
+        </TranslationItem>
+        <TranslationItem Name="deleteTagToolStripMenuItem" Property="Text">
+          <Source>Delete tag</Source>
+          <Value>Label verwijderen</Value>
+        </TranslationItem>
+        <TranslationItem Name="drawNonrelativesGrayToolStripMenuItem" Property="Text">
+          <Source>Draw non relatives gray</Source>
+          <Value>Teken niet gerelateerde vertakkingen grijs</Value>
+        </TranslationItem>
+        <TranslationItem Name="filterToolStripMenuItem" Property="Text">
+          <Source>Set advanced filter</Source>
+          <Value>Zet geavanceerd filter</Value>
+        </TranslationItem>
+        <TranslationItem Name="fixupCommitToolStripMenuItem" Property="Text">
+          <Source>Fixup commit</Source>
+          <Value>Repareer commit</Value>
+        </TranslationItem>
+        <TranslationItem Name="hashToolStripMenuItem" Property="Text">
+          <Source>Commit hash</Source>
+          <Value>Commit hash</Value>
+        </TranslationItem>
+        <TranslationItem Name="label1" Property="Text">
+          <Source>There are no commits made to this repository yet.
+
+If this is a normal repository, these steps are recommended:
+- Make sure you have a proper .gitignore file in your repository
+- Commit files using commit
+
+If this is a central repository (bare repository without a working dir):
+- Push changes from another repository</Source>
+          <Value>Er zijn nog geen commits in deze opslagplaats gemaakt.
+
+Als dit een persoonlijke opslagplaats betreft, deze stappen zijn aan te raden:
+- Zorg dat de juiste bestanden genegeerd worden (middels .gitingore)
+- Commit bestanden
+
+Als dit een centrale opslagplaats is (zonder werk directory)
+- Verzend wijzigingen vanuit een andere opslagplaats</Value>
+        </TranslationItem>
+        <TranslationItem Name="label2" Property="Text">
+          <Source>The current working dir is not a git repository.</Source>
+          <Value>De huidige werk directorie is geen git opslagplaats</Value>
+        </TranslationItem>
+        <TranslationItem Name="manipulateCommitToolStripMenuItem" Property="Text">
+          <Source>Advanced</Source>
+          <Value>Manipuleer commit</Value>
+        </TranslationItem>
+        <TranslationItem Name="markRevisionAsBadToolStripMenuItem" Property="Text">
+          <Source>Mark revision as bad</Source>
+          <Value>Markeer revisie als slecht</Value>
+        </TranslationItem>
+        <TranslationItem Name="markRevisionAsGoodToolStripMenuItem" Property="Text">
+          <Source>Mark revision as good</Source>
+          <Value>Markeer revisie als goed</Value>
+        </TranslationItem>
+        <TranslationItem Name="mergeBranchToolStripMenuItem" Property="Text">
+          <Source>Merge into current branch</Source>
+          <Value>Samenvoegen met vertakking...</Value>
+        </TranslationItem>
+        <TranslationItem Name="messageToolStripMenuItem" Property="Text">
+          <Source>Message</Source>
+          <Value>Melding</Value>
+        </TranslationItem>
+        <TranslationItem Name="orderRevisionsByDateToolStripMenuItem" Property="Text">
+          <Source>Order revisions by date</Source>
+          <Value>Sorteer revisies op datum</Value>
+        </TranslationItem>
+        <TranslationItem Name="rebaseOnToolStripMenuItem" Property="Text">
+          <Source>Rebase current branch on</Source>
+          <Value>Rebase op</Value>
+        </TranslationItem>
+        <TranslationItem Name="renameBranchToolStripMenuItem" Property="Text">
+          <Source>Rename branch</Source>
+          <Value>Hernoem vertakking</Value>
+        </TranslationItem>
+        <TranslationItem Name="resetCurrentBranchToHereToolStripMenuItem" Property="Text">
+          <Source>Reset current branch to here</Source>
+          <Value>Reset huidige vertakking naar hier</Value>
+        </TranslationItem>
+        <TranslationItem Name="revertCommitToolStripMenuItem" Property="Text">
+          <Source>Revert commit</Source>
+          <Value>Commit ongedaan maken</Value>
+        </TranslationItem>
+        <TranslationItem Name="runScriptToolStripMenuItem" Property="Text">
+          <Source>Run script</Source>
+          <Value>Draai script</Value>
+        </TranslationItem>
+        <TranslationItem Name="showAllBranchesToolStripMenuItem" Property="Text">
+          <Source>Show all branches</Source>
+          <Value>Alle vertakkingen weergeven</Value>
+        </TranslationItem>
+        <TranslationItem Name="showAuthorDateToolStripMenuItem" Property="Text">
+          <Source>Show author date</Source>
+          <Value>Toon auteur datum</Value>
+        </TranslationItem>
+        <TranslationItem Name="showBranchesToolStripMenuItem" Property="Text">
+          <Source>Show branches</Source>
+          <Value>Toon vertakkingen</Value>
+        </TranslationItem>
+        <TranslationItem Name="showCurrentBranchOnlyToolStripMenuItem" Property="Text">
+          <Source>Show current branch only</Source>
+          <Value>Toon alleen de huidige vertakking</Value>
+        </TranslationItem>
+        <TranslationItem Name="showFilteredBranchesToolStripMenuItem" Property="Text">
+          <Source>Show filtered branches</Source>
+          <Value>Toon alleen gefilterde vertakkingen</Value>
+        </TranslationItem>
+        <TranslationItem Name="showGitNotesToolStripMenuItem" Property="Text">
+          <Source>Show git notes</Source>
+          <Value>Toon git notities</Value>
+        </TranslationItem>
+        <TranslationItem Name="showRelativeDateToolStripMenuItem" Property="Text">
+          <Source>Show relative date</Source>
+          <Value>Toon relatieve datum</Value>
+        </TranslationItem>
+        <TranslationItem Name="showRevisionGraphToolStripMenuItem" Property="Text">
+          <Source>Show revision graph</Source>
+          <Value>Toon revisie grafiek</Value>
+        </TranslationItem>
+        <TranslationItem Name="showTagsToolStripMenuItem" Property="Text">
+          <Source>Show tags</Source>
+          <Value>Toon labels</Value>
+        </TranslationItem>
+        <TranslationItem Name="squashCommitToolStripMenuItem" Property="Text">
+          <Source>Squash commit</Source>
+          <Value>Commits samenvoegen tot 1</Value>
+        </TranslationItem>
+        <TranslationItem Name="stopBisectToolStripMenuItem" Property="Text">
+          <Source>Stop bisect</Source>
+          <Value>Stop verdeel en heers</Value>
+        </TranslationItem>
+        <TranslationItem Name="tagToolStripMenuItem" Property="Text">
+          <Source>Tag</Source>
+          <Value>Label</Value>
+        </TranslationItem>
+        <TranslationItem Name="toolStripMenuItemView" Property="Text">
+          <Source>View</Source>
+          <Value>Bekijk</Value>
+        </TranslationItem>
+        <TranslationItem Name="_areYouSureYouWantCheckout" Property="Text" type="obsolete">
+          <Source>Are you sure to checkout the selected revision?</Source>
+          <Value>Weet u zeker dat u de geselecteerde revisie wilt uitchecken?</Value>
+        </TranslationItem>
+        <TranslationItem Name="_currentWorkingDirChanges" Property="Text" type="obsolete">
+          <Source>Current uncommitted changes</Source>
+          <Value>Huidige wijzigingen</Value>
+        </TranslationItem>
+      </translationItems>
+    </TranslationCategory>
+    <TranslationCategory Name="ScriptsSettingsPage">
+      <translationItems>
+        <TranslationItem Name="$this" Property="Text">
+          <Source>Scripts</Source>
+          <Value>Scripts</Value>
+        </TranslationItem>
+        <TranslationItem Name="AskConfirmation" Property="HeaderText">
+          <Source>Confirmation</Source>
+          <Value>Bevestiging</Value>
+        </TranslationItem>
+        <TranslationItem Name="EnabledColumn" Property="HeaderText">
+          <Source>Enabled</Source>
+          <Value>Ingeschakeld</Value>
+        </TranslationItem>
+        <TranslationItem Name="OnEvent" Property="HeaderText">
+          <Source>OnEvent</Source>
+          <Value>OnEvent</Value>
+        </TranslationItem>
+        <TranslationItem Name="addScriptButton" Property="Text">
+          <Source>Add</Source>
+          <Value>Toevoegen</Value>
+        </TranslationItem>
+        <TranslationItem Name="argumentsLabel" Property="Text">
+          <Source>Arguments:</Source>
+          <Value>Argumenten:</Value>
+        </TranslationItem>
+        <TranslationItem Name="browseScriptButton" Property="Text">
+          <Source>Browse</Source>
+          <Value>Bladeren</Value>
+        </TranslationItem>
+        <TranslationItem Name="buttonShowArgumentsHelp" Property="Text">
+          <Source>Help</Source>
+          <Value>Help</Value>
+        </TranslationItem>
+        <TranslationItem Name="commandLabel" Property="Text">
+          <Source>Command:</Source>
+          <Value>Commando:</Value>
+        </TranslationItem>
+        <TranslationItem Name="inMenuCheckBox" Property="Text">
+          <Source>Add to revision grid context menu</Source>
+          <Value>Voeg toe aan revisie grid context menu</Value>
+        </TranslationItem>
+        <TranslationItem Name="labelOnEvent" Property="Text">
+          <Source>On event:</Source>
+          <Value>Gebeurtenis:</Value>
+        </TranslationItem>
+        <TranslationItem Name="lbl_icon" Property="Text">
+          <Source>Icon:</Source>
+          <Value>Icoon:</Value>
+        </TranslationItem>
+        <TranslationItem Name="nameLabel" Property="Text">
+          <Source>Name:</Source>
+          <Value>Naam:</Value>
+        </TranslationItem>
+        <TranslationItem Name="removeScriptButton" Property="Text">
+          <Source>Remove</Source>
+          <Value>Verwijderen</Value>
+        </TranslationItem>
+        <TranslationItem Name="sbtn_icon" Property="Text">
+          <Source>Select icon</Source>
+          <Value>Selecteer icoon</Value>
+        </TranslationItem>
+        <TranslationItem Name="scriptEnabled" Property="Text">
+          <Source>Enabled</Source>
+          <Value>Ingeschakeld</Value>
+        </TranslationItem>
+        <TranslationItem Name="scriptNeedsConfirmation" Property="Text">
+          <Source>Ask for confirmation</Source>
+          <Value>Vraag om bevestiging</Value>
+        </TranslationItem>
+        <TranslationItem Name="scriptRunInBackground" Property="Text">
+          <Source>Run in background</Source>
+          <Value>Draai in de achtergrond</Value>
+        </TranslationItem>
+        <TranslationItem Name="scriptShowProgress" Property="Text" type="obsolete">
+          <Source>Show progress</Source>
+          <Value>Toon progressie</Value>
+        </TranslationItem>
+      </translationItems>
+    </TranslationCategory>
+    <TranslationCategory Name="ShellExtensionSettingsPage">
+      <translationItems>
+        <TranslationItem Name="$this" Property="Text">
+          <Source>Shell extension</Source>
+          <Value>Shell extention</Value>
+        </TranslationItem>
+        <TranslationItem Name="cbAlwaysShowAllCommands" Property="Text">
+          <Source>Always show all commands</Source>
+          <Value>Altijd alle commondo's tonen</Value>
+        </TranslationItem>
+        <TranslationItem Name="label1" Property="Text">
+          <Source>Context menu preview
+when all items are shown:</Source>
+          <Value>Context menu voorbeeld
+Wanneer alle elementen worden getoond:</Value>
+        </TranslationItem>
+        <TranslationItem Name="lblMenuEntries" Property="Text" type="unfinished">
+          <Source>Select items to be shown in the cascaded context menu.
+(Unchecked items will be shown top level for direct access.)</Source>
+          <Value />
+        </TranslationItem>
+      </translationItems>
+    </TranslationCategory>
+    <TranslationCategory Name="SshSettingsPage">
+      <translationItems>
+        <TranslationItem Name="$this" Property="Text">
+          <Source>SSH</Source>
+          <Value>SSH</Value>
+        </TranslationItem>
+        <TranslationItem Name="AutostartPageant" Property="Text">
+          <Source>Automatically start authentication client when a private key is configured for a remote</Source>
+          <Value>Start authentication client automatisch wanneer een prive sleutel is ingesteld bij een externe repository</Value>
+        </TranslationItem>
+        <TranslationItem Name="OpenSSH" Property="Text">
+          <Source>OpenSSH</Source>
+          <Value>OpenSSH</Value>
+        </TranslationItem>
+        <TranslationItem Name="Other" Property="Text">
+          <Source>Other ssh client</Source>
+          <Value>Andere ssh client</Value>
+        </TranslationItem>
+        <TranslationItem Name="OtherSshBrowse" Property="Text">
+          <Source>Browse</Source>
+          <Value>Bladeren</Value>
+        </TranslationItem>
+        <TranslationItem Name="PageantBrowse" Property="Text">
+          <Source>Browse</Source>
+          <Value>Bladeren</Value>
+        </TranslationItem>
+        <TranslationItem Name="PlinkBrowse" Property="Text">
+          <Source>Browse</Source>
+          <Value>Bladeren</Value>
+        </TranslationItem>
+        <TranslationItem Name="Putty" Property="Text">
+          <Source>PuTTY</Source>
+          <Value>PuTTY</Value>
+        </TranslationItem>
+        <TranslationItem Name="PuttygenBrowse" Property="Text">
+          <Source>Browse</Source>
+          <Value>Bladeren</Value>
+        </TranslationItem>
+        <TranslationItem Name="groupBox1" Property="Text">
+          <Source>Specify which ssh client to use</Source>
+          <Value>Kies welke ssh client u wilt gebruiken</Value>
+        </TranslationItem>
+        <TranslationItem Name="groupBox2" Property="Text">
+          <Source>Configure PuTTY</Source>
+          <Value>PuTTY instellen</Value>
+        </TranslationItem>
+        <TranslationItem Name="label15" Property="Text">
+          <Source>Path to plink.exe</Source>
+          <Value>Pad naar plink.exe</Value>
+        </TranslationItem>
+        <TranslationItem Name="label16" Property="Text">
+          <Source>Path to puttygen</Source>
+          <Value>Pad naar puttygen</Value>
+        </TranslationItem>
+        <TranslationItem Name="label17" Property="Text">
+          <Source>Path to pageant</Source>
+          <Value>Pad naar pageant</Value>
+        </TranslationItem>
+        <TranslationItem Name="label18" Property="Text">
+          <Source>OpenSSH is a commandline tool. PuTTY is more userfriendly to use for windows users, 
+but requires the PuTTY authentication client to run  in the background.
+When OpenSSH is used, command line dialogs are shown!
+</Source>
+          <Value>OpenSSH is een command lijn applicatie. PuTTY is gebruikersvriendelijker
+voor windows gebruikers.</Value>
+        </TranslationItem>
+      </translationItems>
+    </TranslationCategory>
+    <TranslationCategory Name="StartPageSettingsPage">
+      <translationItems>
+        <TranslationItem Name="$this" Property="Text">
+          <Source>Start Page</Source>
+          <Value>Start pagina</Value>
+        </TranslationItem>
+      </translationItems>
+    </TranslationCategory>
+    <TranslationCategory Name="Strings">
+      <translationItems>
+        <TranslationItem Name="_LoadingData" Property="Text">
+          <Source>Loading data...</Source>
+          <Value>Data laden...</Value>
+        </TranslationItem>
+        <TranslationItem Name="_authorDateText" Property="Text">
+          <Source>Author date</Source>
+          <Value>Auteur datum</Value>
+        </TranslationItem>
+        <TranslationItem Name="_authorText" Property="Text">
+          <Source>Author</Source>
+          <Value>Auteur</Value>
+        </TranslationItem>
+        <TranslationItem Name="_childrenText" Property="Text">
+          <Source>Children</Source>
+          <Value>Kinderen</Value>
+        </TranslationItem>
+        <TranslationItem Name="_commitDateText" Property="Text">
+          <Source>Commit date</Source>
+          <Value>Commit datum</Value>
+        </TranslationItem>
+        <TranslationItem Name="_commitHashText" Property="Text">
+          <Source>Commit hash</Source>
+          <Value>Commit hash</Value>
+        </TranslationItem>
+        <TranslationItem Name="_committerText" Property="Text">
+          <Source>Committer</Source>
+          <Value>Committer</Value>
+        </TranslationItem>
+        <TranslationItem Name="_currentIndex" Property="Text">
+          <Source>Commit index</Source>
+          <Value>Commit index</Value>
+        </TranslationItem>
+        <TranslationItem Name="_currentUnstagedChanges" Property="Text">
+          <Source>Current unstaged changes</Source>
+          <Value>Huidige niet klaargezette wijzigingen</Value>
+        </TranslationItem>
+        <TranslationItem Name="_dateText" Property="Text">
+          <Source>Date</Source>
+          <Value>Datum</Value>
+        </TranslationItem>
+        <TranslationItem Name="_daysAgo" Property="Text">
+          <Source>{0} {1:day|days} ago</Source>
+          <Value>{0} {1:dag|dagen} geleden</Value>
+        </TranslationItem>
+        <TranslationItem Name="_hoursAgo" Property="Text">
+          <Source>{0} {1:hour|hours} ago</Source>
+          <Value>{0} {1:uur|uren} geleden</Value>
+        </TranslationItem>
+        <TranslationItem Name="_messageText" Property="Text">
+          <Source>Message</Source>
+          <Value>Bericht</Value>
+        </TranslationItem>
+        <TranslationItem Name="_minutesAgo" Property="Text">
+          <Source>{0} {1:minute|minutes} ago</Source>
+          <Value>{0} minuten geleden</Value>
+        </TranslationItem>
+        <TranslationItem Name="_monthsAgo" Property="Text">
+          <Source>{0} {1:month|months} ago</Source>
+          <Value>{0} {1:maand|maanden} geleden</Value>
+        </TranslationItem>
+        <TranslationItem Name="_parentsText" Property="Text">
+          <Source>Parent(s)</Source>
+          <Value>Ouder{s}</Value>
+        </TranslationItem>
+        <TranslationItem Name="_secondsAgo" Property="Text">
+          <Source>{0} {1:second|seconds} ago</Source>
+          <Value>{0} seconden geleden</Value>
+        </TranslationItem>
+        <TranslationItem Name="_weeksAgo" Property="Text">
+          <Source>{0} {1:week|weeks} ago</Source>
+          <Value>{0} {1:week|weken} geleden</Value>
+        </TranslationItem>
+        <TranslationItem Name="_yearsAgo" Property="Text">
+          <Source>{0} {1:year|years} ago</Source>
+          <Value>{0} jaar geleden</Value>
+        </TranslationItem>
+        <TranslationItem Name="_pageantNotFound" Property="Text" type="obsolete">
+          <Source>Cannot load SSH key. PuTTY is not configured properly.</Source>
+          <Value>De SSH sleutel kan niet worden geladen. PuTTY is niet juist geconfigureerd.</Value>
+        </TranslationItem>
+      </translationItems>
+    </TranslationCategory>
+    <TranslationCategory Name="ViewPullRequestsForm">
+      <translationItems>
+        <TranslationItem Name="$this" Property="Text">
+          <Source>View Pull Requests</Source>
+          <Value>Bekijk binnenhaal verzoek</Value>
+        </TranslationItem>
+        <TranslationItem Name="_addAndFetchBtn" Property="Text" type="unfinished">
+          <Source>Add remote and fetch</Source>
+          <Value />
+        </TranslationItem>
+        <TranslationItem Name="_chooseRepo" Property="Text">
+          <Source>Choose repository:</Source>
+          <Value>Kies opslagplaats:</Value>
+        </TranslationItem>
+        <TranslationItem Name="_closePullRequestBtn" Property="Text">
+          <Source>Close pull request</Source>
+          <Value>Sluit binnenhaal verzoek</Value>
+        </TranslationItem>
+        <TranslationItem Name="_fetchBtn" Property="Text">
+          <Source>Fetch to pr/ branch</Source>
+          <Value>Ophalen en reviewen</Value>
+        </TranslationItem>
+        <TranslationItem Name="_postComment" Property="Text">
+          <Source>Post comment</Source>
+          <Value>Post commentaar</Value>
+        </TranslationItem>
+        <TranslationItem Name="_refreshCommentsBtn" Property="Text">
+          <Source>Refresh</Source>
+          <Value>Verversen</Value>
+        </TranslationItem>
+        <TranslationItem Name="_strCouldNotAddRemote" Property="Text" type="unfinished">
+          <Source>Could not add remote with name {0} and URL {1}</Source>
+          <Value />
+        </TranslationItem>
+        <TranslationItem Name="_strCouldNotLoadDiscussion" Property="Text">
+          <Source>Could not load discussion!</Source>
+          <Value>Kan de discussie niet laden!</Value>
+        </TranslationItem>
+        <TranslationItem Name="_strError" Property="Text">
+          <Source>Error</Source>
+          <Value>Fout</Value>
+        </TranslationItem>
+        <TranslationItem Name="_strFailedToClosePullRequest" Property="Text" type="unfinished">
+          <Source>Failed to close pull request!</Source>
+          <Value />
+        </TranslationItem>
+        <TranslationItem Name="_strFailedToFetchPullData" Property="Text" type="unfinished">
+          <Source>Failed to fetch pull data!</Source>
+          <Value />
+        </TranslationItem>
+        <TranslationItem Name="_strFailedToLoadDiffData" Property="Text" type="unfinished">
+          <Source>Failed to load diff data!</Source>
+          <Value />
+        </TranslationItem>
+        <TranslationItem Name="_strFailedToLoadDiscussionItem" Property="Text" type="unfinished">
+          <Source>Failed to post discussion item!</Source>
+          <Value />
+        </TranslationItem>
+        <TranslationItem Name="_strLoading" Property="Text">
+          <Source> : LOADING : </Source>
+          <Value> : LADEN : </Value>
+        </TranslationItem>
+        <TranslationItem Name="_strRemoteAlreadyExist" Property="Text" type="unfinished">
+          <Source>ERROR: Remote with name {0} already exists but it does not point to the same repository!
+Details: Is {1} expected {2}</Source>
+          <Value />
+        </TranslationItem>
+        <TranslationItem Name="_strUnableUnderstandPatch" Property="Text" type="unfinished">
+          <Source>Error: Unable to understand patch</Source>
+          <Value />
+        </TranslationItem>
+        <TranslationItem Name="columnHeader2" Property="Text">
+          <Source>Heading</Source>
+          <Value>Bericht</Value>
+        </TranslationItem>
+        <TranslationItem Name="columnHeader3" Property="Text">
+          <Source>By</Source>
+          <Value>Door</Value>
+        </TranslationItem>
+        <TranslationItem Name="columnHeader4" Property="Text">
+          <Source>Created</Source>
+          <Value>Aangemaakt</Value>
+        </TranslationItem>
+      </translationItems>
+    </TranslationCategory>
+    <TranslationCategory Name="FormBranchSmall">
+      <translationItems>
+        <TranslationItem Name="Orphan" Property="Text" type="obsolete">
+          <Source>Orphan</Source>
+          <Value>Orphan</Value>
+        </TranslationItem>
+      </translationItems>
+    </TranslationCategory>
+    <TranslationCategory Name="FormRevert">
+      <translationItems>
+        <TranslationItem Name="$this" Property="Text" type="obsolete">
+          <Source>Revert file changes</Source>
+          <Value>Bestandswijzigingen terugzetten</Value>
+        </TranslationItem>
+        <TranslationItem Name="Revert" Property="Text" type="obsolete">
+          <Source>Revert changes</Source>
+          <Value>Wijzigingen terugzetten</Value>
+        </TranslationItem>
+      </translationItems>
+    </TranslationCategory>
+    <TranslationCategory Name="FormCherryPickCommitSmall">
+      <translationItems>
+        <TranslationItem Name="AutoCommit" Property="Text" type="obsolete">
+          <Source>Automatically creates a commit</Source>
+          <Value>Automatisch een commit maken</Value>
+        </TranslationItem>
+        <TranslationItem Name="Pick" Property="Text" type="obsolete">
+          <Source>Pick this commit</Source>
+          <Value>Pick deze commit</Value>
+        </TranslationItem>
+        <TranslationItem Name="Author" Property="Text" type="obsolete">
+          <Source>Author:</Source>
+          <Value>Auteur:</Value>
+        </TranslationItem>
+        <TranslationItem Name="Commit" Property="Text" type="obsolete">
+          <Source>Commit:</Source>
+          <Value>Commit:</Value>
+        </TranslationItem>
+        <TranslationItem Name="Message" Property="Text" type="obsolete">
+          <Source>Message:</Source>
+          <Value>bericht</Value>
+        </TranslationItem>
+      </translationItems>
+    </TranslationCategory>
+    <TranslationCategory Name="FormCherryPickMerge">
+      <translationItems>
+        <TranslationItem Name="$this" Property="Text" type="obsolete">
+          <Source>Choose parent</Source>
+          <Value>Kies ouder</Value>
+        </TranslationItem>
+        <TranslationItem Name="label1" Property="Text" type="obsolete">
+          <Source>This commit is a merge, please select the parent</Source>
+          <Value>Deze commit is een samenvoeging, selecteer een ouder</Value>
+        </TranslationItem>
+      </translationItems>
+    </TranslationCategory>
+    <TranslationCategory Name="FormPluginSettings">
+      <translationItems>
+        <TranslationItem Name="$this" Property="Text" type="obsolete">
+          <Source>Plugin settings</Source>
+          <Value>Plugin instellingen</Value>
+        </TranslationItem>
+      </translationItems>
+    </TranslationCategory>
+    <TranslationCategory Name="FormDirtyDirWarn">
+      <translationItems>
+        <TranslationItem Name="button1" Property="Text" type="obsolete">
+          <Source>Stash&amp;&amp;Continue</Source>
+          <Value>Wegzetten en doorgaan</Value>
+        </TranslationItem>
+        <TranslationItem Name="button3" Property="Text" type="obsolete">
+          <Source>Continue</Source>
+          <Value>Doorgaan</Value>
+        </TranslationItem>
+        <TranslationItem Name="richTextBox1" Property="Text" type="obsolete">
+          <Source>You have not committed changes.</Source>
+          <Value>U heeft openstaande wijzigingen</Value>
+        </TranslationItem>
+      </translationItems>
+    </TranslationCategory>
+  </translationCategories>
+  <LanguageCode>nl</LanguageCode>
+</Translation>