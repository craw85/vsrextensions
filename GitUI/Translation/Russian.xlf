--- conflicted
+++ resolved
@@ -1482,11 +1482,6 @@
       <trans-unit id="_openSubmoduleMenuItem.Text">
         <source>Open with Git Extensions</source>
         <target>Открыть в Git Extensions</target>
-        
-      </trans-unit>
-      <trans-unit id="_sortByContextMenu.Text">
-        <source>&amp;Sort by...</source>
-        <target>&amp;Сортировать по...</target>
         
       </trans-unit>
       <trans-unit id="_sortByContextMenu.Text">
@@ -6335,16 +6330,6 @@
         <target>&amp;Получить</target>
         
       </trans-unit>
-      <trans-unit id="_buttonFetch.Text">
-        <source>&amp;Fetch</source>
-        <target>Забрать</target>
-        
-      </trans-unit>
-      <trans-unit id="_buttonPull.Text">
-        <source>&amp;Pull</source>
-        <target>&amp;Получить</target>
-        
-      </trans-unit>
       <trans-unit id="_dontShowAgain.Text">
         <source>Don't show me this message again.</source>
         <target>Не показывать это сообщение снова.</target>
@@ -7229,11 +7214,18 @@
       </trans-unit>
       <trans-unit id="MergeWith.HeaderText">
         <source>Default merge with</source>
-<<<<<<< HEAD
         <target>По умолчанию объединить с</target>
-=======
+        
+      </trans-unit>
+      <trans-unit id="Prune.Text">
+        <source>Prune remote branches</source>
+        <target>Удалить несуществующие ветки</target>
+        
+      </trans-unit>
+        <target>По умолчанию объединить с</target>
+        
+      </trans-unit>
         <target>По умолчанию сливать с</target>
->>>>>>> 55651cf3
         
       </trans-unit>
       <trans-unit id="RemoteCombo.HeaderText">
