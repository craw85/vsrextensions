--- conflicted
+++ resolved
@@ -1,7914 +1,7888 @@
-<?xml version="1.0" encoding="utf-8"?>
-<Translation xmlns:xsd="http://www.w3.org/2001/XMLSchema" xmlns:xsi="http://www.w3.org/2001/XMLSchema-instance" GitExVersion="2.44">
-  <translationCategories>
-    <TranslationCategory Name="AboutBox">
-      <translationItems>
-        <TranslationItem Name="$this" Property="Text">
-          <Source>About</Source>
-          <Value>Info</Value>
-        </TranslationItem>
-        <TranslationItem Name="okButton" Property="Text">
-          <Source>&amp;OK</Source>
-          <Value>&amp;OK</Value>
-        </TranslationItem>
-        <TranslationItem Name="textBoxDescription" Property="Text">
-          <Source>Git extensions - Visual Studio and Shell Explorer Extensions for Git
-
-This program is destributed in the hope that it will be useful, but WITHOUT ANY WARRANTY; without even the implied warranty of MERCHANTABILITY of FITNESS FOR A PARTICULAR PURPOSE.</Source>
-          <Value>Git extensions - Visual Studio und Shell Explorer Erweiterung für Git
-
-Die Veröffentlichung dieses Programms erfolgt in der Hoffnung, daß es Ihnen von Nutzen sein wird, aber OHNE IRGENDEINE GARANTIE, sogar ohne die implizite Garantie der MARKTREIFE oder der VERWENDBARKEIT FÜR EINEN BESTIMMTEN ZWECK. Details finden Sie in der GNU General Public License.</Value>
-        </TranslationItem>
-        <TranslationItem Name="thanksTo" Property="Text">
-          <Source>Thanks to:</Source>
-          <Value>Dank an:</Value>
-        </TranslationItem>
-      </translationItems>
-    </TranslationCategory>
-    <TranslationCategory Name="AdvancedSettingsPage">
-      <translationItems>
-        <TranslationItem Name="$this" Property="Text">
-          <Source>Advanced</Source>
-          <Value>Commit manipulieren</Value>
-        </TranslationItem>
-        <TranslationItem Name="CheckoutGB" Property="Text">
-          <Source>Checkout</Source>
-          <Value>Checkout</Value>
-        </TranslationItem>
-        <TranslationItem Name="GeneralGB" Property="Text">
-          <Source>General</Source>
-          <Value>Allgemein</Value>
-        </TranslationItem>
-        <TranslationItem Name="chkAlwaysShowCheckoutDlg" Property="Text">
-          <Source>Always show checkout dialog</Source>
-          <Value>Checkout-Dialog immer anzeigen</Value>
-        </TranslationItem>
-        <TranslationItem Name="chkDontSHowHelpImages" Property="Text">
-          <Source>Don't show help images</Source>
-          <Value>Hilfe-Bilder nicht anzeigen</Value>
-        </TranslationItem>
-        <TranslationItem Name="chkUseLocalChangesAction" Property="Text">
-          <Source>Use last chosen "local changes" action as default action.
-This action will be performed without warning while checking out branch.</Source>
-          <Value>Verwende zuletzt ausgewählte Aktion für "Lokale Änderungen" als Standard Aktion.
-
-Diese Aktion wird dann ohne Warnung beim Auschecken eines Branch angewendet.</Value>
-        </TranslationItem>
-      </translationItems>
-    </TranslationCategory>
-    <TranslationCategory Name="AppearanceSettingsPage">
-      <translationItems>
-        <TranslationItem Name="$this" Property="Text">
-          <Source>Appearance</Source>
-          <Value>Erscheinungsbild</Value>
-        </TranslationItem>
-        <TranslationItem Name="ClearImageCache" Property="Text">
-          <Source>Clear image cache</Source>
-          <Value>Bilder Cache löschen</Value>
-        </TranslationItem>
-        <TranslationItem Name="ShowAuthorGravatar" Property="Text">
-          <Source>Get author image from gravatar.com</Source>
-          <Value>Autor Bild von gravatar.com laden</Value>
-        </TranslationItem>
-        <TranslationItem Name="_noDictFilesFound" Property="Text">
-          <Source>No dictionary files found in: {0}</Source>
-          <Value>Keine Wörterbuch-Dateien gefunden: {0}</Value>
-        </TranslationItem>
-        <TranslationItem Name="applicationFontChangeButton" Property="Text">
-          <Source>font name</Source>
-          <Value>Schriftname</Value>
-        </TranslationItem>
-<<<<<<< HEAD
-        <TranslationItem Name="chkEnableAutoScale" Property="Text" type="unfinished">
-          <Source>Auto scale user interface when high DPI is used</Source>
-          <Value />
-=======
-        <TranslationItem Name="chkEnableAutoScale" Property="Text">
-          <Source>Auto scale user interface when high dpi is used</Source>
-          <Value>Automatische Skalierung des Benutzerinterfaces bei hoher DPI Einstellung</Value>
->>>>>>> 45eb6136
-        </TranslationItem>
-        <TranslationItem Name="chkShowCurrentBranchInVisualStudio" Property="Text">
-          <Source>Show current branch in Visual Studio</Source>
-          <Value>Zeige aktuellen Branch in Visual Studio</Value>
-        </TranslationItem>
-        <TranslationItem Name="chkShowRelativeDate" Property="Text">
-          <Source>Show relative date instead of full date</Source>
-          <Value>Relatives Datum statt absolutes Datum anzeigen</Value>
-        </TranslationItem>
-        <TranslationItem Name="commitFontChangeButton" Property="Text">
-          <Source>font name</Source>
-          <Value>Schriftname</Value>
-        </TranslationItem>
-        <TranslationItem Name="diffFontChangeButton" Property="Text">
-          <Source>font name</Source>
-          <Value>Schriftname</Value>
-        </TranslationItem>
-        <TranslationItem Name="downloadDictionary" Property="Text">
-          <Source>Download dictionary</Source>
-          <Value>Wörterbuch herunterladen</Value>
-        </TranslationItem>
-        <TranslationItem Name="groupBox13" Property="Text">
-          <Source>Language</Source>
-          <Value>Sprache</Value>
-        </TranslationItem>
-        <TranslationItem Name="groupBox14" Property="Text">
-          <Source>General</Source>
-          <Value>Allgemein</Value>
-        </TranslationItem>
-        <TranslationItem Name="groupBox15" Property="Text">
-          <Source>Fonts</Source>
-          <Value>Schriftarten</Value>
-        </TranslationItem>
-        <TranslationItem Name="groupBox6" Property="Text">
-          <Source>Author images</Source>
-          <Value>Autorenbilder</Value>
-        </TranslationItem>
-        <TranslationItem Name="helpTranslate" Property="Text">
-          <Source>Help translate</Source>
-          <Value>Helfen Sie beim Übersetzen</Value>
-        </TranslationItem>
-        <TranslationItem Name="label22" Property="Text">
-          <Source>Dictionary for spelling checker</Source>
-          <Value>Wörterbuch für Rechtschreibprüfprogramm</Value>
-        </TranslationItem>
-        <TranslationItem Name="label26" Property="Text">
-          <Source>Application font</Source>
-          <Value>Anwendungsschriftart</Value>
-        </TranslationItem>
-        <TranslationItem Name="label34" Property="Text">
-          <Source>Commit font</Source>
-          <Value>Schriftart der Commit-Nachricht</Value>
-        </TranslationItem>
-        <TranslationItem Name="label44" Property="Text">
-          <Source>Image size</Source>
-          <Value>Bildgröße</Value>
-        </TranslationItem>
-        <TranslationItem Name="label46" Property="Text">
-          <Source>Cache images</Source>
-          <Value>Bilder zwischenspeichern</Value>
-        </TranslationItem>
-        <TranslationItem Name="label47" Property="Text">
-          <Source>days</Source>
-          <Value>Tage</Value>
-        </TranslationItem>
-        <TranslationItem Name="label49" Property="Text">
-          <Source>Language (restart required)</Source>
-          <Value>Sprache (Neustart erforderlich)</Value>
-        </TranslationItem>
-        <TranslationItem Name="label53" Property="Text">
-          <Source>No image service</Source>
-          <Value>Bei Bild nicht verfügbar</Value>
-        </TranslationItem>
-        <TranslationItem Name="label56" Property="Text">
-          <Source>Code font</Source>
-          <Value>Schriftart</Value>
-        </TranslationItem>
-        <TranslationItem Name="truncatePathMethod" Property="Text">
-          <Source>Truncate long filenames</Source>
-          <Value>Lange Dateinamen abschneiden</Value>
-        </TranslationItem>
-      </translationItems>
-    </TranslationCategory>
-    <TranslationCategory Name="BlameControl">
-      <translationItems>
-        <TranslationItem Name="blamePreviousRevisionToolStripMenuItem" Property="Text">
-          <Source>Blame previous revision</Source>
-          <Value>Blame vorige Revision</Value>
-        </TranslationItem>
-        <TranslationItem Name="copyLogMessageToolStripMenuItem" Property="Text">
-          <Source>Copy log message to clipboard</Source>
-          <Value>Log-Nachricht in die Zwischenablage kopieren</Value>
-        </TranslationItem>
-        <TranslationItem Name="showChangesToolStripMenuItem" Property="Text">
-          <Source>Show changes</Source>
-          <Value>Änderungen anzeigen</Value>
-        </TranslationItem>
-      </translationItems>
-    </TranslationCategory>
-    <TranslationCategory Name="BranchComboBox">
-      <translationItems>
-        <TranslationItem Name="_branchCheckoutError" Property="Text">
-          <Source>Branch '{0}' is not selectable, this branch has been removed from the selection.</Source>
-          <Value>Branch '{0}' ist nicht selektierbar. Er wurde aus der Auswahl entfernt.</Value>
-        </TranslationItem>
-      </translationItems>
-    </TranslationCategory>
-    <TranslationCategory Name="ChecklistSettingsPage">
-      <translationItems>
-        <TranslationItem Name="$this" Property="Text">
-          <Source>Checklist</Source>
-          <Value>Checkliste</Value>
-        </TranslationItem>
-        <TranslationItem Name="CheckAtStartup" Property="Text">
-          <Source>Check settings at startup (disables automatically if all settings are correct)</Source>
-          <Value>Einstellungen beim Start überprüfen (Wird automatisch deaktiviert, wenn alle Einstellungen korrekt sind)</Value>
-        </TranslationItem>
-        <TranslationItem Name="DiffTool_Fix" Property="Text">
-          <Source>Repair</Source>
-          <Value>Reparieren</Value>
-        </TranslationItem>
-        <TranslationItem Name="GitBinFound_Fix" Property="Text">
-          <Source>Repair</Source>
-          <Value>Reparieren</Value>
-        </TranslationItem>
-        <TranslationItem Name="GitExtensionsInstall_Fix" Property="Text">
-          <Source>Repair</Source>
-          <Value>Reparieren</Value>
-        </TranslationItem>
-        <TranslationItem Name="GitFound_Fix" Property="Text">
-          <Source>Repair</Source>
-          <Value>Reparieren</Value>
-        </TranslationItem>
-        <TranslationItem Name="MergeTool_Fix" Property="Text">
-          <Source>Repair</Source>
-          <Value>Reparieren</Value>
-        </TranslationItem>
-        <TranslationItem Name="Rescan" Property="Text">
-          <Source>Save and rescan</Source>
-          <Value>Speichern und neu einlesen</Value>
-        </TranslationItem>
-        <TranslationItem Name="ShellExtensionsRegistered_Fix" Property="Text">
-          <Source>Repair</Source>
-          <Value>Reparieren</Value>
-        </TranslationItem>
-        <TranslationItem Name="SshConfig_Fix" Property="Text">
-          <Source>Repair</Source>
-          <Value>Reparieren</Value>
-        </TranslationItem>
-        <TranslationItem Name="UserNameSet_Fix" Property="Text">
-          <Source>Repair</Source>
-          <Value>Reparieren</Value>
-        </TranslationItem>
-        <TranslationItem Name="_adviceDiffToolConfiguration" Property="Text">
-          <Source>You should configure a diff tool to show file diff in external program (kdiff3 for example).</Source>
-          <Value>Sie sollten ein diff Werkzeug verwenden, um Dateiänderungen in einem externen Programm anzuzeigen (zum Beispiel KDiff3).	</Value>
-        </TranslationItem>
-        <TranslationItem Name="_cantRegisterShellExtension" Property="Text">
-          <Source>Could not register the shell extension because '{0}' could not be found.</Source>
-          <Value>Konnte die Shell-Erweiterung nicht registrieren weil '{0}' nicht gefunden werden konnte.</Value>
-        </TranslationItem>
-        <TranslationItem Name="_configureMergeTool" Property="Text">
-          <Source>You need to configure merge tool in order to solve mergeconflicts (kdiff3 for example).</Source>
-          <Value>Sie müssen ein merge Werkzeug konfigurieren, um Konflikte beim Zusammenführen aufzulösen (zum Beispiel KDiff3).</Value>
-        </TranslationItem>
-        <TranslationItem Name="_credentialHelperInstalled" Property="Text">
-          <Source>Git credential helper is installed.</Source>
-          <Value>Git Passwortverwaltung ist installiert.</Value>
-        </TranslationItem>
-        <TranslationItem Name="_customMergeToolXConfigured" Property="Text">
-          <Source>There is a custom mergetool configured: {0}</Source>
-          <Value>Ein spezielles merge Werkzeug ist konfiguriert: {0}</Value>
-        </TranslationItem>
-        <TranslationItem Name="_diffToolXConfigured" Property="Text">
-          <Source>There is a difftool configured: {0}</Source>
-          <Value>Ein difftool ist konfiguriert: {0}</Value>
-        </TranslationItem>
-        <TranslationItem Name="_emailSet" Property="Text">
-          <Source>A username and an email address are configured.</Source>
-          <Value>Ein Benutzername und eine E-Mail-Adresse sind konfiguriert.</Value>
-        </TranslationItem>
-        <TranslationItem Name="_gitCanBeRun" Property="Text">
-          <Source>Git can be run using: {0}</Source>
-          <Value>Git kann ausgeführt werden mit: {0}</Value>
-        </TranslationItem>
-        <TranslationItem Name="_gitCanBeRunCaption" Property="Text">
-          <Source>Locate git</Source>
-          <Value>git suchen</Value>
-        </TranslationItem>
-        <TranslationItem Name="_gitCredentialWinStoreHelperInstalled" Property="Text">
-          <Source>Git Credential Win Store is installed as credential helper.</Source>
-          <Value>Git Credential Win Store ist als Passwortverwaltung installiert.</Value>
-        </TranslationItem>
-        <TranslationItem Name="_gitNotFound" Property="Text">
-          <Source>Git not found. To solve this problem you can set the correct path in settings.</Source>
-          <Value>Git wurde nicht gefunden. Um das Problem zu lösen setzen Sie bitte den korrekten Pfad in den Einstellungen.</Value>
-        </TranslationItem>
-        <TranslationItem Name="_gitVersionFound" Property="Text">
-          <Source>Git {0} is found on your computer.</Source>
-          <Value>Git {0} wurde auf dem Computer gefunden.</Value>
-        </TranslationItem>
-        <TranslationItem Name="_kdiffAsDiffConfigured" Property="Text">
-          <Source>KDiff3 is configured as difftool.</Source>
-          <Value>KDiff3 ist als diff Werkzeug konfiguriert.</Value>
-        </TranslationItem>
-        <TranslationItem Name="_kdiffAsDiffConfiguredButNotFound" Property="Text">
-          <Source>KDiff3 is configured as difftool, but the path to kdiff.exe is not configured.</Source>
-          <Value>KDiff3 ist als diff Werkzeug konfiguriert aber der Pfad zu kdiff.exe ist nicht konfiguriert.</Value>
-        </TranslationItem>
-        <TranslationItem Name="_kdiffAsMergeConfigured" Property="Text">
-          <Source>KDiff3 is configured as mergetool.</Source>
-          <Value>KDiff3 ist als merge Werkzeug konfiguriert.</Value>
-        </TranslationItem>
-        <TranslationItem Name="_kdiffAsMergeConfiguredButNotFound" Property="Text">
-          <Source>KDiff3 is configured as mergetool, but the path to kdiff.exe is not configured.</Source>
-          <Value>KDiff3 ist als merge Werkzeug konfiguriert aber der Pfad zu kdiff.exe ist nicht konfiguriert.</Value>
-        </TranslationItem>
-        <TranslationItem Name="_languageConfigured" Property="Text">
-          <Source>The configured language is {0}.</Source>
-          <Value>Die eingestellte Sprache ist {0}.</Value>
-        </TranslationItem>
-        <TranslationItem Name="_linuxToolsShNotFound" Property="Text">
-          <Source>The path to linux tools (sh) could not be found automatically.
-Please make sure there are linux tools installed (through msysgit or cygwin) or set the correct path manually.</Source>
-          <Value>Der Pfad zu den Linux Tools (sh) konnte nicht automatisch gefunden werden.
-Stellen Sie sicher dass die Linux Tools installiert sind (z.B. durch mysysgit oder Cygwin) oder setzen Sie den richtigen Pfad manuell.</Value>
-        </TranslationItem>
-        <TranslationItem Name="_linuxToolsShNotFoundCaption" Property="Text">
-          <Source>Locate linux tools</Source>
-          <Value>Linux Tools finden</Value>
-        </TranslationItem>
-        <TranslationItem Name="_linuxToolsSshFound" Property="Text">
-          <Source>Linux tools (sh) found on your computer.</Source>
-          <Value>Linux Tools (sh) wurde auf Ihrem Computer gefunden.</Value>
-        </TranslationItem>
-        <TranslationItem Name="_linuxToolsSshNotFound" Property="Text">
-          <Source>Linux tools (sh) not found. To solve this problem you can set the correct path in settings.</Source>
-          <Value>Linux Tools (sh) konnte auf Ihrem Computer nicht gefunden werden. Lösen Sie das Problem indem Sie den korrekten Pfad in den Einstellungen festlegen.</Value>
-        </TranslationItem>
-        <TranslationItem Name="_mergeToolXConfigured" Property="Text">
-          <Source>There is a custom mergetool configured.</Source>
-          <Value>Es wurde kein benutzerdefiniertes Mergeprogramm konfiguriert.</Value>
-        </TranslationItem>
-        <TranslationItem Name="_mergeToolXConfiguredNeedsCmd" Property="Text">
-          <Source>{0} is configured as mergetool, this is a custom mergetool and needs a custom cmd to be configured.</Source>
-          <Value>{0} wurde als Mergeprogramm konfiguriert. Das ist ein benutzerdefiniertes Mergeprogramm und muss für einen bestimmten Befehlsaufruf konfiguriert werden.</Value>
-        </TranslationItem>
-        <TranslationItem Name="_noCredentialsHelperInstalled" Property="Text">
-          <Source>No credential helper installed.</Source>
-          <Value>Keine Passwortverwaltung installiert.</Value>
-        </TranslationItem>
-        <TranslationItem Name="_noCredentialsHelperInstalledTryGCS" Property="Text">
-          <Source>No credential helper could be installed. Try to install git-credential-winstore.exe.</Source>
-          <Value>Es konnte keine Passwortverwaltung installiert werden. Versuchen Sie git-credential-winstore.exe zu installieren.</Value>
-        </TranslationItem>
-        <TranslationItem Name="_noDiffToolConfigured" Property="Text">
-          <Source>There is no difftool configured. Do you want to configure kdiff3 as your difftool?
-Select no if you want to configure a different difftool yourself.</Source>
-          <Value>Kein diff Programm ausgewählt. Wollen Sie KDiff3 als ihr diff Programm konfigurieren?
-
-Wählen Sie Nein aus wenn Sie Ihr eigenes diff Programm konfigurieren wollen.</Value>
-        </TranslationItem>
-        <TranslationItem Name="_noDiffToolConfiguredCaption" Property="Text">
-          <Source>Difftool</Source>
-          <Value>Vergleichsprogramm</Value>
-        </TranslationItem>
-        <TranslationItem Name="_noEmailSet" Property="Text">
-          <Source>You need to configure a username and an email address.</Source>
-          <Value>Sie müssen einen Benutzernamen und eine E-Mail-Adresse konfigurieren.</Value>
-        </TranslationItem>
-        <TranslationItem Name="_noLanguageConfigured" Property="Text">
-          <Source>There is no language configured for Git Extensions.</Source>
-          <Value>Es wurde keine Sprache für GitExtensions ausgewählt.</Value>
-        </TranslationItem>
-        <TranslationItem Name="_noMergeToolConfigured" Property="Text">
-          <Source>There is no mergetool configured. Do you want to configure kdiff3 as your mergetool?
-Select no if you want to configure a different mergetool yourself.</Source>
-          <Value>Es wurde kein Mergeprogramm konfiguriert. Wollen Sie KDiff3 als Ihr Mergeprogramm verwenden ?
-
-Wählen Sie Nein aus wenn Sie Ihr eigenes Mergeprogramm verwenden wollen.</Value>
-        </TranslationItem>
-        <TranslationItem Name="_noMergeToolConfiguredCaption" Property="Text">
-          <Source>Mergetool</Source>
-          <Value>Mergeprogramm</Value>
-        </TranslationItem>
-        <TranslationItem Name="_opensshUsed" Property="Text">
-          <Source>Default SSH client, OpenSSH, will be used. (commandline window will appear on pull, push and clone operations)</Source>
-          <Value>Standard SSH Client OpenSSH wird verwendet. (Kommandozeilenfenster wird bei Pull, Push und Clone Befehlen angezeigt)</Value>
-        </TranslationItem>
-        <TranslationItem Name="_plinkputtyGenpageantNotFound" Property="Text">
-          <Source>PuTTY is configured as SSH client but cannot find plink.exe, puttygen.exe or pageant.exe.</Source>
-          <Value>PuTTY wurde als SSH Client ausgewählt aber plink.exe, puttygen.exe oder pageant.exe wurden nicht gefunden.</Value>
-        </TranslationItem>
-        <TranslationItem Name="_puttyConfigured" Property="Text">
-          <Source>SSH client PuTTY is configured properly.</Source>
-          <Value>SSH Client PuTTY ist korrekt konfiguriert.</Value>
-        </TranslationItem>
-        <TranslationItem Name="_puttyFoundAuto" Property="Text">
-          <Source>All paths needed for PuTTY could be automatically found and are set.</Source>
-          <Value>Alle Pfade die für PuTTY gebraucht werden wurden automatisch gefunden und sind konfiguriert.</Value>
-        </TranslationItem>
-        <TranslationItem Name="_registryKeyGitExtensionsCorrect" Property="Text">
-          <Source>GitExtensions is properly registered.</Source>
-          <Value>GitExtensions erfolgreich registriert.</Value>
-        </TranslationItem>
-        <TranslationItem Name="_registryKeyGitExtensionsFaulty" Property="Text">
-          <Source>Invalid installation directory stored in [Software\GitExtensions\GitExtensions\InstallDir].</Source>
-          <Value>Ungültiges Installationsverzeichnis gespeichert in [Software\GitExtensions\GitExtensions\InstallDir].</Value>
-        </TranslationItem>
-        <TranslationItem Name="_registryKeyGitExtensionsMissing" Property="Text">
-          <Source>Registry entry missing [Software\GitExtensions\GitExtensions\InstallDir].</Source>
-          <Value>Eintrag in der Registrierungsdatenbank fehlt [Software\GitExtensions\GitExtensions\InstallDir].</Value>
-        </TranslationItem>
-        <TranslationItem Name="_shCanBeRun" Property="Text">
-          <Source>Command sh can be run using: {0}sh</Source>
-          <Value>sh Befehl kann ausgeführt werden mit: {0}sh</Value>
-        </TranslationItem>
-        <TranslationItem Name="_shCanBeRunCaption" Property="Text">
-          <Source>Locate linux tools</Source>
-          <Value>Linux Tools finden</Value>
-        </TranslationItem>
-        <TranslationItem Name="_shellExtNeedsToBeRegistered" Property="Text">
-          <Source>{0} needs to be registered in order to use the shell extensions.</Source>
-          <Value>{0} muss registriert werden damit die Shell-Erweiterungen verwendet werden können.</Value>
-        </TranslationItem>
-        <TranslationItem Name="_shellExtNoInstalled" Property="Text">
-          <Source>Shell extensions are not installed. Run the installer to install the shell extensions.</Source>
-          <Value>Shell-Erweiterungen sind nicht installiert. Führen Sie den Installer aus, um die Shell-Erweiterungen zu installieren.</Value>
-        </TranslationItem>
-        <TranslationItem Name="_shellExtRegistered" Property="Text">
-          <Source>Shell extensions registered properly.</Source>
-          <Value>Shell-Erweiterungen wurden erfolgreich registriert.</Value>
-        </TranslationItem>
-        <TranslationItem Name="_solveGitCommandFailed" Property="Text">
-          <Source>The command to run git could not be determined automatically.
-Please make sure git (msysgit or cygwin) is installed or set the correct command manually.</Source>
-          <Value>ChecklistSettingsPage	_solveGitCommandFailed	Text	The command to run git could not be determined automatically.
-Please make sure git (msysgit or cygwin) is installed or set the correct command manually.	</Value>
-        </TranslationItem>
-        <TranslationItem Name="_solveGitCommandFailedCaption" Property="Text">
-          <Source>Locate git</Source>
-          <Value>git suchen</Value>
-        </TranslationItem>
-        <TranslationItem Name="_unknownSshClient" Property="Text">
-          <Source>Unknown SSH client configured: {0}.</Source>
-          <Value>Unbekannter SSH Client konfiguriert: {0}.</Value>
-        </TranslationItem>
-        <TranslationItem Name="_wrongGitVersion" Property="Text">
-          <Source>Git found but version {0} is not supported. Upgrade to version {1} or later</Source>
-          <Value>Git wurde gefunden aber Version {0} wird nicht unterstützt. Auf Version {1} oder höher updaten.</Value>
-        </TranslationItem>
-        <TranslationItem Name="gitCredentialWinStore_Fix" Property="Text">
-          <Source>Repair</Source>
-          <Value>Reparieren</Value>
-        </TranslationItem>
-        <TranslationItem Name="label11" Property="Text">
-          <Source>The checklist below validates the basic settings needed for GitExtensions to work properly.</Source>
-          <Value>Die folgende Checkliste überprüft alle Grundeinstellungen, damit GitExtensions korrekt arbeitet.</Value>
-        </TranslationItem>
-        <TranslationItem Name="translationConfig_Fix" Property="Text">
-          <Source>Repair</Source>
-          <Value>Reparieren</Value>
-        </TranslationItem>
-      </translationItems>
-    </TranslationCategory>
-    <TranslationCategory Name="ColorsSettingsPage">
-      <translationItems>
-        <TranslationItem Name="$this" Property="Text">
-          <Source>Colors</Source>
-          <Value>Farben</Value>
-        </TranslationItem>
-        <TranslationItem Name="BlueIcon" Property="Text">
-          <Source>Blue</Source>
-          <Value>Blau</Value>
-        </TranslationItem>
-        <TranslationItem Name="BranchBorders" Property="Text">
-          <Source>Draw branch borders</Source>
-          <Value>Zeichne Branch-Ränder</Value>
-        </TranslationItem>
-        <TranslationItem Name="DefaultIcon" Property="Text">
-          <Source>Default</Source>
-          <Value>Standard</Value>
-        </TranslationItem>
-        <TranslationItem Name="DrawNonRelativesGray" Property="Text">
-          <Source>Draw non relatives graph gray</Source>
-          <Value>Graphen ohne Bezug grau zeichnen</Value>
-        </TranslationItem>
-        <TranslationItem Name="DrawNonRelativesTextGray" Property="Text">
-          <Source>Draw non relatives text gray</Source>
-          <Value>Texte ohne Bezug grau zeichnen</Value>
-        </TranslationItem>
-        <TranslationItem Name="GreenIcon" Property="Text">
-          <Source>Green</Source>
-          <Value>Grün</Value>
-        </TranslationItem>
-        <TranslationItem Name="LightblueIcon" Property="Text">
-          <Source>Light blue</Source>
-          <Value>Hellblau</Value>
-        </TranslationItem>
-        <TranslationItem Name="MulticolorBranches" Property="Text">
-          <Source>Multicolor branches</Source>
-          <Value>Mehrfarbige Branches</Value>
-        </TranslationItem>
-        <TranslationItem Name="PurpleIcon" Property="Text">
-          <Source>Purple</Source>
-          <Value>Lila</Value>
-        </TranslationItem>
-        <TranslationItem Name="RandomIcon" Property="Text">
-          <Source>Random</Source>
-          <Value>Zufällig</Value>
-        </TranslationItem>
-        <TranslationItem Name="RedIcon" Property="Text">
-          <Source>Red</Source>
-          <Value>Rot</Value>
-        </TranslationItem>
-        <TranslationItem Name="StripedBanchChange" Property="Text">
-          <Source>Striped branch change</Source>
-          <Value>Branch-Änderungen stricheln</Value>
-        </TranslationItem>
-        <TranslationItem Name="YellowIcon" Property="Text">
-          <Source>Yellow</Source>
-          <Value>Gelb</Value>
-        </TranslationItem>
-        <TranslationItem Name="groupBox3" Property="Text">
-          <Source>Difference view</Source>
-          <Value>Vergleichsansicht</Value>
-        </TranslationItem>
-        <TranslationItem Name="groupBox4" Property="Text">
-          <Source>Revision graph</Source>
-          <Value>Revisionsgraph</Value>
-        </TranslationItem>
-        <TranslationItem Name="groupBox5" Property="Text">
-          <Source>Application Icon</Source>
-          <Value>Applikationicon</Value>
-        </TranslationItem>
-        <TranslationItem Name="label25" Property="Text">
-          <Source>Color tag</Source>
-          <Value>Farbe für Tags</Value>
-        </TranslationItem>
-        <TranslationItem Name="label27" Property="Text">
-          <Source>Color removed line</Source>
-          <Value>Farbe für gelöschte Zeilen</Value>
-        </TranslationItem>
-        <TranslationItem Name="label29" Property="Text">
-          <Source>Color added line</Source>
-          <Value>Farbe für hinzugefügte Zeilen</Value>
-        </TranslationItem>
-        <TranslationItem Name="label31" Property="Text">
-          <Source>Color section</Source>
-          <Value>Farbe für Bereich</Value>
-        </TranslationItem>
-        <TranslationItem Name="label32" Property="Text">
-          <Source>Color branch</Source>
-          <Value>Farbe für Branches</Value>
-        </TranslationItem>
-        <TranslationItem Name="label33" Property="Text">
-          <Source>Color remote branch</Source>
-          <Value>Farbe für Remote Branches</Value>
-        </TranslationItem>
-        <TranslationItem Name="label36" Property="Text">
-          <Source>Color other label</Source>
-          <Value>Farbe für andere Beschriftungen</Value>
-        </TranslationItem>
-        <TranslationItem Name="label43" Property="Text">
-          <Source>Color removed line highlighting</Source>
-          <Value>Farbe für hervorgehobene gelöschte Zeilen</Value>
-        </TranslationItem>
-        <TranslationItem Name="label45" Property="Text">
-          <Source>Color added line highlighting</Source>
-          <Value>Farbe für hervorgehobene hinzugefügte Zeilen</Value>
-        </TranslationItem>
-        <TranslationItem Name="label54" Property="Text">
-          <Source>Icon style</Source>
-          <Value>Icon-Style</Value>
-        </TranslationItem>
-        <TranslationItem Name="label55" Property="Text">
-          <Source>Icon color</Source>
-          <Value>Icon-Farbe</Value>
-        </TranslationItem>
-      </translationItems>
-    </TranslationCategory>
-    <TranslationCategory Name="CommitInfo">
-      <translationItems>
-        <TranslationItem Name="addNoteToolStripMenuItem" Property="Text">
-          <Source>Add notes</Source>
-          <Value>Notiz hinzufügen</Value>
-        </TranslationItem>
-        <TranslationItem Name="containedInBranches" Property="Text">
-          <Source>Contained in branches:</Source>
-          <Value>Enthalten in folgenden Branches:</Value>
-        </TranslationItem>
-        <TranslationItem Name="containedInNoBranch" Property="Text">
-          <Source>Contained in no branch</Source>
-          <Value>In keinem Branch enthalten</Value>
-        </TranslationItem>
-        <TranslationItem Name="containedInNoTag" Property="Text">
-          <Source>Contained in no tag</Source>
-          <Value>In keinem Tag enthalten</Value>
-        </TranslationItem>
-        <TranslationItem Name="containedInTags" Property="Text">
-          <Source>Contained in tags:</Source>
-          <Value>Enthalten in folgenden Tags:</Value>
-        </TranslationItem>
-        <TranslationItem Name="copyCommitInfoToolStripMenuItem" Property="Text">
-          <Source>Copy commit info</Source>
-          <Value>Commit-Infos kopieren</Value>
-        </TranslationItem>
-        <TranslationItem Name="showContainedInBranchesRemoteIfNoLocalToolStripMenuItem" Property="Text">
-          <Source>Show remote branches only when no local branch contains this commit</Source>
-          <Value>Zeige Remote Branches nur an, wenn kein lokaler Branch diesen Commit enthält</Value>
-        </TranslationItem>
-        <TranslationItem Name="showContainedInBranchesRemoteToolStripMenuItem" Property="Text">
-          <Source>Show remote branches containing this commit</Source>
-          <Value>Zeige Remote Branches, die diesen Commit enthalten</Value>
-        </TranslationItem>
-        <TranslationItem Name="showContainedInBranchesToolStripMenuItem" Property="Text">
-          <Source>Show local branches containing this commit</Source>
-          <Value>Zeige lokale Branches, die diesen Commit enthalten</Value>
-        </TranslationItem>
-        <TranslationItem Name="showContainedInTagsToolStripMenuItem" Property="Text">
-          <Source>Show tags containing this commit</Source>
-          <Value>Zeige Tags, die diesen Commit enthalten</Value>
-        </TranslationItem>
-      </translationItems>
-    </TranslationCategory>
-    <TranslationCategory Name="CommonLogic">
-      <translationItems>
-        <TranslationItem Name="_AddEntryManually" Property="Text">
-          <Source>Please add this key to the registry manually.
-Path:  {0}\{1}
-Value:  {2} = {3}</Source>
-          <Value>Bitte fügen Sie folgenden Wert manuell zur Registrierungsdatenbank hinzu.
-
-Pfad:  {0}\{1}
-
-Wert:  {2} = {3}</Value>
-        </TranslationItem>
-        <TranslationItem Name="_cantReadRegistry" Property="Text">
-          <Source>GitExtensions has insufficient permissions to check the registry.</Source>
-          <Value>GitExtensions hat nicht genügend Rechte, um die Registrierungsdatenbank zu prüfen.</Value>
-        </TranslationItem>
-        <TranslationItem Name="_selectFile" Property="Text">
-          <Source>Select file</Source>
-          <Value>Datei auswählen</Value>
-        </TranslationItem>
-      </translationItems>
-    </TranslationCategory>
-    <TranslationCategory Name="ConfirmationsSettingsPage">
-      <translationItems>
-        <TranslationItem Name="$this" Property="Text">
-          <Source>Confirmations</Source>
-          <Value>Bestätigungen</Value>
-        </TranslationItem>
-        <TranslationItem Name="CheckoutGB" Property="Text">
-          <Source>Don't ask to confirm to (use with caution)</Source>
-          <Value>Nicht Nachfragen beim (nur mit Vorsicht zu verwenden)</Value>
-        </TranslationItem>
-        <TranslationItem Name="chkAddTrackingRef" Property="Text">
-          <Source>Add a tracking reference for newly pushed branch</Source>
-          <Value>Eine Tracking Referenz für einen gerade gepushten Branch anlegen</Value>
-        </TranslationItem>
-<<<<<<< HEAD
-        <TranslationItem Name="chkAmmend" Property="Text" type="unfinished">
-          <Source>Amend last commit</Source>
-          <Value />
-=======
-        <TranslationItem Name="chkAmmend" Property="Text">
-          <Source>Amend last commit</Source>
-          <Value>Letzten Commit korrigieren (Amend)</Value>
->>>>>>> 45eb6136
-        </TranslationItem>
-        <TranslationItem Name="chkAutoPopStashAfterPull" Property="Text">
-          <Source>Apply stashed changes (Stash will be popped automatically after successful pull)</Source>
-          <Value>Gestashte Änderungen anwenden (Stash wird automatisch gepoppt nach einem erfolgreichen Pull)</Value>
-        </TranslationItem>
-        <TranslationItem Name="chkPushNewBranch" Property="Text">
-          <Source>Push a new branch for the remote</Source>
-          <Value>Einen neuen Branch für die Remote pushen</Value>
-        </TranslationItem>
-      </translationItems>
-    </TranslationCategory>
-    <TranslationCategory Name="ControlHotkeys">
-      <translationItems>
-        <TranslationItem Name="bApply" Property="Text">
-          <Source>Apply</Source>
-          <Value>Übernehmen</Value>
-        </TranslationItem>
-        <TranslationItem Name="bClear" Property="Text">
-          <Source>Clear</Source>
-          <Value>Löschen</Value>
-        </TranslationItem>
-        <TranslationItem Name="bResetToDefaults" Property="Text">
-          <Source>Reset all Hotkeys to defaults</Source>
-          <Value>Tastenkombinationen zurücksetzen</Value>
-        </TranslationItem>
-        <TranslationItem Name="columnCommand" Property="Text">
-          <Source>Command</Source>
-          <Value>Kommando</Value>
-        </TranslationItem>
-        <TranslationItem Name="columnKey" Property="Text">
-          <Source>Key</Source>
-          <Value>Taste(n)</Value>
-        </TranslationItem>
-        <TranslationItem Name="lHotkey" Property="Text">
-          <Source>Hotkey</Source>
-          <Value>Tastenkombination</Value>
-        </TranslationItem>
-        <TranslationItem Name="lHotkeyableItems" Property="Text">
-          <Source>Hotkeyable Items</Source>
-          <Value>Mögliche Befehle</Value>
-        </TranslationItem>
-        <TranslationItem Name="txtHotkey" Property="Text">
-          <Source>None</Source>
-          <Value>Nicht zugewiesen</Value>
-        </TranslationItem>
-      </translationItems>
-    </TranslationCategory>
-    <TranslationCategory Name="CreatePullRequestForm">
-      <translationItems>
-        <TranslationItem Name="$this" Property="Text">
-          <Source>Create Pull Request</Source>
-          <Value>Pull Request erzeugen</Value>
-        </TranslationItem>
-        <TranslationItem Name="_createBtn" Property="Text">
-          <Source>Create</Source>
-          <Value>Erzeugen</Value>
-        </TranslationItem>
-        <TranslationItem Name="_strCouldNotLocateARemoteThatBelongsToYourUser" Property="Text">
-          <Source>Could not locate a remote that belongs to your user!</Source>
-          <Value>Konnte keinen Remote finden, der ihrem Benutzername zugeordnet ist!</Value>
-        </TranslationItem>
-        <TranslationItem Name="_strDone" Property="Text">
-          <Source>Done</Source>
-          <Value>Abgeschlossen</Value>
-        </TranslationItem>
-        <TranslationItem Name="_strError" Property="Text">
-          <Source>Error</Source>
-          <Value>Fehler</Value>
-        </TranslationItem>
-        <TranslationItem Name="_strFailedToCreatePullRequest" Property="Text">
-          <Source>Failed to create pull request.</Source>
-          <Value>Fehler beim Erzeugen des Pull Requests.</Value>
-        </TranslationItem>
-        <TranslationItem Name="_strLoading" Property="Text">
-          <Source>Loading...</Source>
-          <Value>Lade...</Value>
-        </TranslationItem>
-        <TranslationItem Name="_strPleaseCloneGitHubRep" Property="Text">
-          <Source>Please clone GitHub repository before pull request.</Source>
-          <Value>Sie müssen ein GitHub Repository erst klonen bevor Sie einen Pull Request durchführen können.</Value>
-        </TranslationItem>
-        <TranslationItem Name="_strPullRequest" Property="Text">
-          <Source>Pull request</Source>
-          <Value>Pull Request</Value>
-        </TranslationItem>
-        <TranslationItem Name="_strYouMustSpecifyATitle" Property="Text">
-          <Source>You must specify a title.</Source>
-          <Value>Sie müssen einen Titel angeben.</Value>
-        </TranslationItem>
-        <TranslationItem Name="groupBox1" Property="Text">
-          <Source>Pull request data</Source>
-          <Value>Pull Request Daten</Value>
-        </TranslationItem>
-        <TranslationItem Name="label1" Property="Text">
-          <Source>Title:</Source>
-          <Value>Betreff:</Value>
-        </TranslationItem>
-        <TranslationItem Name="label2" Property="Text">
-          <Source>Body:</Source>
-          <Value>Text:</Value>
-        </TranslationItem>
-        <TranslationItem Name="label3" Property="Text">
-          <Source>Target repository:</Source>
-          <Value>Ziel Repository:</Value>
-        </TranslationItem>
-        <TranslationItem Name="label4" Property="Text">
-          <Source>Your branch:</Source>
-          <Value>Ihr Branch:</Value>
-        </TranslationItem>
-        <TranslationItem Name="label5" Property="Text">
-          <Source>Target branch:</Source>
-          <Value>Ziel-Branch:</Value>
-        </TranslationItem>
-        <TranslationItem Name="_strYouMustSpecifyATitleAndABody" Property="Text" type="obsolete">
-          <Source>You must specify a title and a body.</Source>
-          <Value>Sie müssen den Betreff und den Text ausfüllen.</Value>
-        </TranslationItem>
-      </translationItems>
-    </TranslationCategory>
-    <TranslationCategory Name="Dashboard">
-      <translationItems>
-        <TranslationItem Name="CommonActions" Property="Title">
-          <Source>Common Actions</Source>
-          <Value>Häufig verwendete Aktionen</Value>
-        </TranslationItem>
-        <TranslationItem Name="DonateCategory" Property="Title">
-          <Source>Contribute</Source>
-          <Value>Mithelfen</Value>
-        </TranslationItem>
-        <TranslationItem Name="RecentRepositories" Property="Title">
-          <Source>Recent Repositories</Source>
-          <Value>Kürzlich geöffnete Repositorys</Value>
-        </TranslationItem>
-        <TranslationItem Name="cloneFork" Property="Text">
-          <Source>Clone {0} repository</Source>
-          <Value>Repository {0} klonen</Value>
-        </TranslationItem>
-        <TranslationItem Name="cloneRepository" Property="Text">
-          <Source>Clone repository</Source>
-          <Value>Repository klonen</Value>
-        </TranslationItem>
-        <TranslationItem Name="cloneSvnRepository" Property="Text">
-          <Source>Clone SVN repository</Source>
-          <Value>SVN Repository klonen</Value>
-        </TranslationItem>
-        <TranslationItem Name="createRepository" Property="Text">
-          <Source>Create new repository</Source>
-          <Value>Neues Repository erzeugen</Value>
-        </TranslationItem>
-        <TranslationItem Name="_showCurrentBranch" Property="Text">
-          <Source>Show current branch</Source>
-          <Value>Aktuellen Branch anzeigen</Value>
-        </TranslationItem>
-        <TranslationItem Name="develop" Property="Text">
-          <Source>Develop</Source>
-          <Value>Weiterentwickeln</Value>
-        </TranslationItem>
-        <TranslationItem Name="directoryIsNotAValidRepository" Property="Text">
-          <Source>The selected item is not a valid git repository.
-
-Do you want to abort and remove it from the recent repositories list?</Source>
-          <Value>Das ausgewählte Objekt ist kein gültiges Git Repository.
-
-Wollen Sie abbrechen und es von der Liste der zuletzt verwendeten Repositorys streichen?</Value>
-        </TranslationItem>
-        <TranslationItem Name="directoryIsNotAValidRepositoryCaption" Property="Text">
-          <Source>Open</Source>
-          <Value>Öffnen</Value>
-        </TranslationItem>
-        <TranslationItem Name="directoryIsNotAValidRepositoryOpenIt" Property="Text">
-          <Source>The selected item is not a valid git repository.
-
-Do you want to open it?</Source>
-          <Value>Das ausgewählte Objekt ist kein gültiges Git Repository.
-
-Wollen Sie es trotzdem laden?</Value>
-        </TranslationItem>
-        <TranslationItem Name="donate" Property="Text">
-          <Source>Donate</Source>
-          <Value>Spenden</Value>
-        </TranslationItem>
-        <TranslationItem Name="issues" Property="Text">
-          <Source>Issues</Source>
-          <Value>Issues</Value>
-        </TranslationItem>
-        <TranslationItem Name="openRepository" Property="Text">
-          <Source>Open repository</Source>
-          <Value>Repository öffnen</Value>
-        </TranslationItem>
-        <TranslationItem Name="translate" Property="Text">
-          <Source>Translate</Source>
-          <Value>Übersetzen</Value>
-        </TranslationItem>
-      </translationItems>
-    </TranslationCategory>
-    <TranslationCategory Name="DashboardCategory">
-      <translationItems>
-        <TranslationItem Name="$this" Property="Title">
-          <Source>##Title</Source>
-          <Value>##Title</Value>
-        </TranslationItem>
-        <TranslationItem Name="_editCategory" Property="Text">
-          <Source>Edit</Source>
-          <Value>Bearbeiten</Value>
-        </TranslationItem>
-        <TranslationItem Name="_moveCategoryDown" Property="Text">
-          <Source>Move down</Source>
-          <Value>Nach unten verschieben</Value>
-        </TranslationItem>
-        <TranslationItem Name="_moveCategoryUp" Property="Text">
-          <Source>Move up</Source>
-          <Value>Nach oben verschieben</Value>
-        </TranslationItem>
-        <TranslationItem Name="_moveToCategory" Property="Text">
-          <Source>Move to category</Source>
-          <Value>In Kategorie verschieben</Value>
-        </TranslationItem>
-        <TranslationItem Name="_newCategory" Property="Text">
-          <Source>New category</Source>
-          <Value>Neue Kategorie</Value>
-        </TranslationItem>
-        <TranslationItem Name="_removeCategory" Property="Text">
-          <Source>Remove</Source>
-          <Value>Entfernen</Value>
-        </TranslationItem>
-        <TranslationItem Name="editToolStripMenuItem" Property="Text">
-          <Source>Edit</Source>
-          <Value>Bearbeiten</Value>
-        </TranslationItem>
-        <TranslationItem Name="moveDownToolStripMenuItem" Property="Text">
-          <Source>Move Down</Source>
-          <Value>Runter</Value>
-        </TranslationItem>
-        <TranslationItem Name="moveUpToolStripMenuItem" Property="Text">
-          <Source>Move Up</Source>
-          <Value>Hoch</Value>
-        </TranslationItem>
-        <TranslationItem Name="removeToolStripMenuItem" Property="Text">
-          <Source>Remove</Source>
-          <Value>Entfernen</Value>
-        </TranslationItem>
-      </translationItems>
-    </TranslationCategory>
-    <TranslationCategory Name="DashboardEditor">
-      <translationItems>
-        <TranslationItem Name="Add" Property="Text">
-          <Source>Add</Source>
-          <Value>Hinzufügen</Value>
-        </TranslationItem>
-        <TranslationItem Name="CategoriesLabel" Property="Text">
-          <Source>Categories</Source>
-          <Value>Kategorien</Value>
-        </TranslationItem>
-        <TranslationItem Name="Remove" Property="Text">
-          <Source>Remove</Source>
-          <Value>Entfernen</Value>
-        </TranslationItem>
-        <TranslationItem Name="RepositoriesType" Property="Text">
-          <Source>Repositories</Source>
-          <Value>Repositorys</Value>
-        </TranslationItem>
-        <TranslationItem Name="RssFeedType" Property="Text">
-          <Source>RSS Feed</Source>
-          <Value>RSS Feed</Value>
-        </TranslationItem>
-        <TranslationItem Name="Title" Property="HeaderText">
-          <Source>Title</Source>
-          <Value>Titel</Value>
-        </TranslationItem>
-        <TranslationItem Name="descriptionDataGridViewTextBoxColumn" Property="HeaderText">
-          <Source>Description</Source>
-          <Value>Beschreibung</Value>
-        </TranslationItem>
-        <TranslationItem Name="label1" Property="Text">
-          <Source>Caption</Source>
-          <Value>Titel</Value>
-        </TranslationItem>
-        <TranslationItem Name="label2" Property="Text">
-          <Source>Type</Source>
-          <Value>Typ</Value>
-        </TranslationItem>
-        <TranslationItem Name="label3" Property="Text">
-          <Source>RSS feed</Source>
-          <Value>RSS Feed</Value>
-        </TranslationItem>
-        <TranslationItem Name="pathDataGridViewTextBoxColumn" Property="HeaderText">
-          <Source>Path</Source>
-          <Value>Pfad</Value>
-        </TranslationItem>
-      </translationItems>
-    </TranslationCategory>
-    <TranslationCategory Name="EditNetSpell">
-      <translationItems>
-        <TranslationItem Name="addToDictionaryText" Property="Text">
-          <Source>Add to dictionary</Source>
-          <Value>Zum Wörterbuch hinzufügen</Value>
-        </TranslationItem>
-        <TranslationItem Name="copyMenuItemText" Property="Text">
-          <Source>Copy</Source>
-          <Value>Kopieren</Value>
-        </TranslationItem>
-        <TranslationItem Name="cutMenuItemText" Property="Text">
-          <Source>Cut</Source>
-          <Value>Ausschneiden</Value>
-        </TranslationItem>
-        <TranslationItem Name="deleteMenuItemText" Property="Text">
-          <Source>Delete</Source>
-          <Value>Löschen</Value>
-        </TranslationItem>
-        <TranslationItem Name="dictionaryText" Property="Text">
-          <Source>Dictionary</Source>
-          <Value>Wörterbuch</Value>
-        </TranslationItem>
-        <TranslationItem Name="ignoreWordText" Property="Text">
-          <Source>Ignore word</Source>
-          <Value>Wort ignorieren</Value>
-        </TranslationItem>
-        <TranslationItem Name="markIllFormedLinesText" Property="Text">
-          <Source>Mark ill formed lines</Source>
-          <Value>Markiere nicht korrekt formatierte Zeilen</Value>
-        </TranslationItem>
-        <TranslationItem Name="pasteMenuItemText" Property="Text">
-          <Source>Paste</Source>
-          <Value>Einfügen</Value>
-        </TranslationItem>
-        <TranslationItem Name="removeWordText" Property="Text">
-          <Source>Remove word</Source>
-          <Value>Wort entfernen</Value>
-        </TranslationItem>
-        <TranslationItem Name="selectAllMenuItemText" Property="Text">
-          <Source>Select all</Source>
-          <Value>Alles markieren</Value>
-        </TranslationItem>
-        <TranslationItem Name="translateCurrentWord" Property="Text">
-          <Source>Translate '{0}' to {1}</Source>
-          <Value>Übersetze '{0}' nach {1}</Value>
-        </TranslationItem>
-        <TranslationItem Name="translateEntireText" Property="Text">
-          <Source>Translate entire text to {0}</Source>
-          <Value>Übersetze gesamten Text nach {0}</Value>
-        </TranslationItem>
-        <TranslationItem Name="redoMenuItemText" Property="Text" type="obsolete">
-          <Source>Redo</Source>
-          <Value>Letzte Aktion wiederholen</Value>
-        </TranslationItem>
-        <TranslationItem Name="undoMenuItemText" Property="Text" type="obsolete">
-          <Source>Undo</Source>
-          <Value>Rückgängig</Value>
-        </TranslationItem>
-      </translationItems>
-    </TranslationCategory>
-    <TranslationCategory Name="FileStatusList">
-      <translationItems>
-        <TranslationItem Name="NoFiles" Property="Text">
-          <Source>No changes</Source>
-          <Value>Keine Änderungen</Value>
-        </TranslationItem>
-        <TranslationItem Name="_UnsupportedMultiselectAction" Property="Text">
-          <Source>Operation not supported</Source>
-          <Value>Operation nicht unterstützt</Value>
-        </TranslationItem>
-      </translationItems>
-    </TranslationCategory>
-    <TranslationCategory Name="FileViewer">
-      <translationItems>
-        <TranslationItem Name="DecreaseNumberOfLines" Property="ToolTipText">
-          <Source>Decrease number of visible lines</Source>
-          <Value>Anzahl sichtbarer Zeilen verringern</Value>
-        </TranslationItem>
-        <TranslationItem Name="copyPatchToolStripMenuItem" Property="Text">
-          <Source>Copy patch</Source>
-          <Value>Patch kopieren</Value>
-        </TranslationItem>
-        <TranslationItem Name="copyToolStripMenuItem" Property="Text">
-          <Source>Copy</Source>
-          <Value>Kopieren</Value>
-        </TranslationItem>
-        <TranslationItem Name="descreaseNumberOfLinesToolStripMenuItem" Property="Text">
-          <Source>Decrease number of lines visible</Source>
-          <Value>Anzahl sichtbarer Zeilen verringern</Value>
-        </TranslationItem>
-        <TranslationItem Name="findToolStripMenuItem" Property="Text">
-          <Source>Find</Source>
-          <Value>Suchen</Value>
-        </TranslationItem>
-        <TranslationItem Name="goToLineToolStripMenuItem" Property="Text">
-          <Source>Go to line</Source>
-          <Value>Gehe zur Zeile</Value>
-        </TranslationItem>
-        <TranslationItem Name="ignoreWhiteSpaces" Property="ToolTipText">
-          <Source>Ignore whitespaces</Source>
-          <Value>Leerzeichen ignorieren</Value>
-        </TranslationItem>
-        <TranslationItem Name="ignoreWhitespaceChangesToolStripMenuItem" Property="Text">
-          <Source>Ignore whitespace changes</Source>
-          <Value>Leerzeichenänderungen ignorieren</Value>
-        </TranslationItem>
-        <TranslationItem Name="increaseNumberOfLines" Property="ToolTipText">
-          <Source>Increase number of visible lines</Source>
-          <Value>Anzahl sichtbarer Zeilen erhöhen</Value>
-        </TranslationItem>
-        <TranslationItem Name="increaseNumberOfLinesToolStripMenuItem" Property="Text">
-          <Source>Increase number of lines visible</Source>
-          <Value>Anzahl sichtbarer Zeilen erhöhen</Value>
-        </TranslationItem>
-        <TranslationItem Name="nextChangeButton" Property="ToolTipText">
-          <Source>Next change</Source>
-          <Value>Nächste Änderung</Value>
-        </TranslationItem>
-        <TranslationItem Name="previousChangeButton" Property="ToolTipText">
-          <Source>Previous change</Source>
-          <Value>Vorherige Änderung</Value>
-        </TranslationItem>
-        <TranslationItem Name="showEntireFileButton" Property="ToolTipText">
-          <Source>Show entire file</Source>
-          <Value>Zeige gesamte Datei</Value>
-        </TranslationItem>
-        <TranslationItem Name="showEntireFileToolStripMenuItem" Property="Text">
-          <Source>Show entire file</Source>
-          <Value>Zeige gesamte Datei</Value>
-        </TranslationItem>
-        <TranslationItem Name="showNonPrintChars" Property="ToolTipText">
-          <Source>Show nonprinting characters</Source>
-          <Value>Zeige nicht-anzeigbare Zeichen</Value>
-        </TranslationItem>
-        <TranslationItem Name="showNonprintableCharactersToolStripMenuItem" Property="Text">
-          <Source>Show nonprinting characters</Source>
-          <Value>Zeige nicht-anzeigbare Zeichen</Value>
-        </TranslationItem>
-        <TranslationItem Name="treatAllFilesAsTextToolStripMenuItem" Property="Text">
-          <Source>Treat all files as text</Source>
-          <Value>Alle Dateien als Textdateien behandeln</Value>
-        </TranslationItem>
-      </translationItems>
-    </TranslationCategory>
-    <TranslationCategory Name="FileViewerWindows">
-      <translationItems>
-        <TranslationItem Name="_findAndReplaceForm" Property="Text">
-          <Source>Find and replace</Source>
-          <Value>Suchen und Ersetzen</Value>
-        </TranslationItem>
-      </translationItems>
-    </TranslationCategory>
-    <TranslationCategory Name="FindAndReplaceForm">
-      <translationItems>
-        <TranslationItem Name="$this" Property="Text">
-          <Source>Find and replace</Source>
-          <Value>Suchen und Ersetzen</Value>
-        </TranslationItem>
-        <TranslationItem Name="_findAndReplaceString" Property="Text">
-          <Source>Find &amp; replace</Source>
-          <Value>Suchen &amp;&amp; Ersetzen</Value>
-        </TranslationItem>
-        <TranslationItem Name="_findString" Property="Text">
-          <Source>Find</Source>
-          <Value>Suchen</Value>
-        </TranslationItem>
-        <TranslationItem Name="_noOccurrencesFoundString" Property="Text">
-          <Source>No occurrences found.</Source>
-          <Value>Keine Übereinstimmung gefunden.</Value>
-        </TranslationItem>
-        <TranslationItem Name="_noSearchString" Property="Text">
-          <Source>No string specified to look for!</Source>
-          <Value>Kein Text zum Suchen angegeben!</Value>
-        </TranslationItem>
-        <TranslationItem Name="_notFoundString" Property="Text">
-          <Source>Not found</Source>
-          <Value>Nicht gefunden</Value>
-        </TranslationItem>
-        <TranslationItem Name="_replacedOccurrencesString" Property="Text">
-          <Source>Replaced {0} occurrences.</Source>
-          <Value>{0} Übereinstimmungen ersetzt.</Value>
-        </TranslationItem>
-        <TranslationItem Name="_selectionOnlyString" Property="Text">
-          <Source>selection only</Source>
-          <Value>Nur in Auswahl</Value>
-        </TranslationItem>
-        <TranslationItem Name="_textNotFoundString" Property="Text">
-          <Source>Text not found</Source>
-          <Value>Text nicht gefunden</Value>
-        </TranslationItem>
-        <TranslationItem Name="_textNotFoundString2" Property="Text">
-          <Source>Search text not found.</Source>
-          <Value>Text nicht gefunden.</Value>
-        </TranslationItem>
-        <TranslationItem Name="btnCancel" Property="Text">
-          <Source>Cancel</Source>
-          <Value>Abbrechen</Value>
-        </TranslationItem>
-        <TranslationItem Name="btnFindNext" Property="Text">
-          <Source>&amp;Find next</Source>
-          <Value>&amp;Weitersuchen</Value>
-        </TranslationItem>
-        <TranslationItem Name="btnFindPrevious" Property="Text">
-          <Source>Find pre&amp;vious</Source>
-          <Value>Vorherigen suchen</Value>
-        </TranslationItem>
-        <TranslationItem Name="btnHighlightAll" Property="Text">
-          <Source>Find &amp;&amp; highlight &amp;all</Source>
-          <Value>Suchen &amp;&amp; &amp;alle hervorheben</Value>
-        </TranslationItem>
-        <TranslationItem Name="btnReplace" Property="Text">
-          <Source>&amp;Replace</Source>
-          <Value>&amp;Ersetzen</Value>
-        </TranslationItem>
-        <TranslationItem Name="btnReplaceAll" Property="Text">
-          <Source>Replace &amp;All</Source>
-          <Value>&amp;Alle ersetzen</Value>
-        </TranslationItem>
-        <TranslationItem Name="chkMatchCase" Property="Text">
-          <Source>Match &amp;case</Source>
-          <Value>Groß-/Kleinschreibung</Value>
-        </TranslationItem>
-        <TranslationItem Name="chkMatchWholeWord" Property="Text">
-          <Source>Match &amp;whole word</Source>
-          <Value>Nur ganze Wörter</Value>
-        </TranslationItem>
-        <TranslationItem Name="label1" Property="Text">
-          <Source>Fi&amp;nd what:</Source>
-          <Value>&amp;Suchen:</Value>
-        </TranslationItem>
-        <TranslationItem Name="lblReplaceWith" Property="Text">
-          <Source>Re&amp;place with:</Source>
-          <Value>E&amp;rsetzen mit:</Value>
-        </TranslationItem>
-      </translationItems>
-    </TranslationCategory>
-    <TranslationCategory Name="ForkAndCloneForm">
-      <translationItems>
-        <TranslationItem Name="$this" Property="Text">
-          <Source>Remote repository fork and clone</Source>
-          <Value>Remote Repository forken und klonen</Value>
-        </TranslationItem>
-        <TranslationItem Name="_browseForCloneToDirbtn" Property="Text">
-          <Source>Browse...</Source>
-          <Value>Durchsuchen...</Value>
-        </TranslationItem>
-        <TranslationItem Name="_cloneBtn" Property="Text">
-          <Source>Clone</Source>
-          <Value>Klonen</Value>
-        </TranslationItem>
-        <TranslationItem Name="_cloneSetupGB" Property="Text">
-          <Source>Clone</Source>
-          <Value>Klonen</Value>
-        </TranslationItem>
-        <TranslationItem Name="_closeBtn" Property="Text">
-          <Source>Close</Source>
-          <Value>Schließen</Value>
-        </TranslationItem>
-        <TranslationItem Name="_createDirectoryLbl" Property="Text">
-          <Source>Create directory:</Source>
-          <Value>Verzeichnis erstellen:</Value>
-        </TranslationItem>
-        <TranslationItem Name="_descriptionLbl" Property="Text">
-          <Source>Description:</Source>
-          <Value>Beschreibung:</Value>
-        </TranslationItem>
-        <TranslationItem Name="_forkBtn" Property="Text">
-          <Source>Fork!</Source>
-          <Value>Forken!</Value>
-        </TranslationItem>
-        <TranslationItem Name="_getFromUserBtn" Property="Text">
-          <Source>Get from user</Source>
-          <Value>Benutzer abfragen</Value>
-        </TranslationItem>
-        <TranslationItem Name="_helpTextLbl" Property="Text">
-          <Source>If you want to fork a repository owned by somebody else, go to the Search for repositories tab.</Source>
-          <Value>Wenn Sie ein Repository forken möchten, welches jemanden anderem gehört, wechseln Sie auf den 'Nach Repositorys suchen" Tab.</Value>
-        </TranslationItem>
-        <TranslationItem Name="_myReposPage" Property="Text">
-          <Source>My repositories</Source>
-          <Value>Meine Repositorys</Value>
-        </TranslationItem>
-        <TranslationItem Name="_openGitupPageBtn" Property="Text">
-          <Source>Open github page</Source>
-          <Value>Öffne GitHub Seite</Value>
-        </TranslationItem>
-        <TranslationItem Name="_orLbl" Property="Text">
-          <Source>or</Source>
-          <Value>oder</Value>
-        </TranslationItem>
-        <TranslationItem Name="_searchBtn" Property="Text">
-          <Source>Search</Source>
-          <Value>Suchen</Value>
-        </TranslationItem>
-        <TranslationItem Name="_searchReposPage" Property="Text">
-          <Source>Search for repositories</Source>
-          <Value>Nach Repositorys suchen</Value>
-        </TranslationItem>
-        <TranslationItem Name="_strCloneFolderCanNotBeEmpty" Property="Text">
-          <Source>Clone folder can not be empty</Source>
-          <Value>Zu klonendes Verzeichnis darf nicht leer sein</Value>
-        </TranslationItem>
-        <TranslationItem Name="_strCouldNotAddRemote" Property="Text">
-          <Source>Could not add remote</Source>
-          <Value>Remote hinzufügen fehlgeschlagen</Value>
-        </TranslationItem>
-        <TranslationItem Name="_strCouldNotFetchReposOfUser" Property="Text">
-          <Source>Could not fetch repositories of user!</Source>
-          <Value>Fetch der Repositorys des Benutzers fehlgeschlagen!</Value>
-        </TranslationItem>
-        <TranslationItem Name="_strError" Property="Text">
-          <Source>Error</Source>
-          <Value>Fehler</Value>
-        </TranslationItem>
-        <TranslationItem Name="_strFailedToFork" Property="Text">
-          <Source>Failed to fork:</Source>
-          <Value>Forken fehlgeschlagen:</Value>
-        </TranslationItem>
-        <TranslationItem Name="_strFailedToGetRepos" Property="Text">
-          <Source>Failed to get repositories. This most likely means you didn't configure {0}, please do so via the menu "Plugins/{0}".</Source>
-          <Value>Fehler bei Abfrage des Repositorys. Benutzername/ApiToken korrekt?</Value>
-        </TranslationItem>
-        <TranslationItem Name="_strLoading" Property="Text">
-          <Source> : LOADING : </Source>
-          <Value> : LADE :</Value>
-        </TranslationItem>
-        <TranslationItem Name="_strNo" Property="Text">
-          <Source>No</Source>
-          <Value>Nein</Value>
-        </TranslationItem>
-        <TranslationItem Name="_strNoHomepageDefined" Property="Text">
-          <Source>No homepage defined</Source>
-          <Value>Keine Homepage angegeben</Value>
-        </TranslationItem>
-        <TranslationItem Name="_strSearchFailed" Property="Text">
-          <Source>Search failed!</Source>
-          <Value>Suche fehlgeschlagen!</Value>
-        </TranslationItem>
-        <TranslationItem Name="_strSearching" Property="Text">
-          <Source> : SEARCHING : </Source>
-          <Value> : SUCHE : </Value>
-        </TranslationItem>
-        <TranslationItem Name="_strSelectOneItem" Property="Text">
-          <Source>You must select exactly one item</Source>
-          <Value>Sie müssen exakt ein Element wählen</Value>
-        </TranslationItem>
-        <TranslationItem Name="_strUserNotFound" Property="Text">
-          <Source>User not found!</Source>
-          <Value>Benutzer nicht gefunden!</Value>
-        </TranslationItem>
-        <TranslationItem Name="_strWillBeAddedAsARemote" Property="Text">
-          <Source>"{0}" will be added as a remote.</Source>
-          <Value>"{0}" wird als Remote hinzugefügt.</Value>
-        </TranslationItem>
-        <TranslationItem Name="_strWillCloneInfo" Property="Text">
-          <Source>Will clone {0} into {1}.
-You can not push unless you are a collaborator. {2}</Source>
-          <Value>Klone von {0} nach {1}. 
-Sie können nicht pushen, solange Sie kein Mitarbeiter des Projektes sind. {2}</Value>
-        </TranslationItem>
-        <TranslationItem Name="_strWillCloneWithPushAccess" Property="Text">
-          <Source>Will clone {0} into {1}.
-You will have push access. {2}</Source>
-          <Value>Klone von {0} nach {1}. Sie werden Push-Rechte besitzen. {2}</Value>
-        </TranslationItem>
-        <TranslationItem Name="_strYes" Property="Text">
-          <Source>Yes</Source>
-          <Value>Ja</Value>
-        </TranslationItem>
-        <TranslationItem Name="columnHeader2" Property="Text">
-          <Source>Private</Source>
-          <Value>Privat</Value>
-        </TranslationItem>
-        <TranslationItem Name="columnHeader6" Property="Text">
-          <Source>Is fork</Source>
-          <Value>Fork?</Value>
-        </TranslationItem>
-        <TranslationItem Name="label1" Property="Text">
-          <Source>Destination folder:</Source>
-          <Value>Zielverzeichnis:</Value>
-        </TranslationItem>
-        <TranslationItem Name="label3" Property="Text">
-          <Source>Add remote as:</Source>
-          <Value>Remote hinzufügen als:</Value>
-        </TranslationItem>
-      </translationItems>
-    </TranslationCategory>
-    <TranslationCategory Name="FormAddFiles">
-      <translationItems>
-        <TranslationItem Name="$this" Property="Text">
-          <Source>Add files</Source>
-          <Value>Dateien hinzufügen</Value>
-        </TranslationItem>
-        <TranslationItem Name="AddFiles" Property="Text">
-          <Source>Add files</Source>
-          <Value>Dateien hinzufügen</Value>
-        </TranslationItem>
-        <TranslationItem Name="ShowFiles" Property="Text">
-          <Source>Show files</Source>
-          <Value>Dateien anzeigen</Value>
-        </TranslationItem>
-        <TranslationItem Name="force" Property="Text">
-          <Source>Force</Source>
-          <Value>Erzwingen</Value>
-        </TranslationItem>
-        <TranslationItem Name="label1" Property="Text">
-          <Source>Filter</Source>
-          <Value>Filter</Value>
-        </TranslationItem>
-      </translationItems>
-    </TranslationCategory>
-    <TranslationCategory Name="FormAddSubmodule">
-      <translationItems>
-        <TranslationItem Name="$this" Property="Text">
-          <Source>Add submodule</Source>
-          <Value>Untermodul hinzufügen</Value>
-        </TranslationItem>
-        <TranslationItem Name="Add" Property="Text">
-          <Source>Add</Source>
-          <Value>Hinzufügen</Value>
-        </TranslationItem>
-        <TranslationItem Name="Browse" Property="Text">
-          <Source>Browse</Source>
-          <Value>Durchsuchen</Value>
-        </TranslationItem>
-        <TranslationItem Name="_remoteAndLocalPathRequired" Property="Text">
-          <Source>A remote path and local path are required</Source>
-          <Value>Sie müssen den Remote und den lokalen Pfad angeben</Value>
-        </TranslationItem>
-        <TranslationItem Name="chkForce" Property="Text">
-          <Source>Force</Source>
-          <Value>Erzwingen</Value>
-        </TranslationItem>
-        <TranslationItem Name="label1" Property="Text">
-          <Source>Path to submodule</Source>
-          <Value>Pfad zum Untermodul</Value>
-        </TranslationItem>
-        <TranslationItem Name="label2" Property="Text">
-          <Source>Local path</Source>
-          <Value>Lokaler Pfad</Value>
-        </TranslationItem>
-        <TranslationItem Name="label3" Property="Text">
-          <Source>Branch</Source>
-          <Value>Branch</Value>
-        </TranslationItem>
-      </translationItems>
-    </TranslationCategory>
-    <TranslationCategory Name="FormAddToGitIgnore">
-      <translationItems>
-        <TranslationItem Name="$this" Property="Text">
-          <Source>Add files(s) to .gitIgnore</Source>
-          <Value>Datei(en) zu .gitignore hinzufügen</Value>
-        </TranslationItem>
-        <TranslationItem Name="AddToIngore" Property="Text">
-          <Source>Ignore</Source>
-          <Value>Ignorieren</Value>
-        </TranslationItem>
-        <TranslationItem Name="_matchingFilesString" Property="Text">
-          <Source>{0} file(s) matched</Source>
-          <Value>{0} Datei(en) stimmen überein</Value>
-        </TranslationItem>
-        <TranslationItem Name="btnCancel" Property="Text">
-          <Source>Cancel</Source>
-          <Value>Abbrechen</Value>
-        </TranslationItem>
-        <TranslationItem Name="groupBox1" Property="Text">
-          <Source>Preview</Source>
-          <Value>Vorschau</Value>
-        </TranslationItem>
-        <TranslationItem Name="groupFilePattern" Property="Text">
-          <Source>Enter a file pattern to ignore:</Source>
-          <Value>Geben Sie das zu ignorierende Dateimuster an:</Value>
-        </TranslationItem>
-        <TranslationItem Name="label2" Property="Text">
-          <Source>No existing files match that pattern.</Source>
-          <Value>Keine Dateien, die zum Muster passen.</Value>
-        </TranslationItem>
-      </translationItems>
-    </TranslationCategory>
-    <TranslationCategory Name="FormApplyPatch">
-      <translationItems>
-        <TranslationItem Name="$this" Property="Text">
-          <Source>Apply patch</Source>
-          <Value>Patch anwenden</Value>
-        </TranslationItem>
-        <TranslationItem Name="Abort" Property="Text">
-          <Source>Abort patch</Source>
-          <Value>Patch abbrechen</Value>
-        </TranslationItem>
-        <TranslationItem Name="AddFiles" Property="Text">
-          <Source>Add files</Source>
-          <Value>Dateien hinzufügen</Value>
-        </TranslationItem>
-        <TranslationItem Name="Apply" Property="Text">
-          <Source>Apply patch</Source>
-          <Value>Patch anwenden</Value>
-        </TranslationItem>
-        <TranslationItem Name="BrowseDir" Property="Text">
-          <Source>Browse</Source>
-          <Value>Durchsuchen</Value>
-        </TranslationItem>
-        <TranslationItem Name="BrowsePatch" Property="Text">
-          <Source>Browse</Source>
-          <Value>Durchsuchen</Value>
-        </TranslationItem>
-        <TranslationItem Name="IgnoreWhitespace" Property="Text">
-          <Source>Ignore Wh.spc.</Source>
-          <Value>Leerzeichen ignor.</Value>
-        </TranslationItem>
-        <TranslationItem Name="Mergetool" Property="Text">
-          <Source>Solve conflicts</Source>
-          <Value>Konflikte lösen</Value>
-        </TranslationItem>
-        <TranslationItem Name="PatchDirMode" Property="Text">
-          <Source>Patch dir</Source>
-          <Value>Patch-Verzeichnis</Value>
-        </TranslationItem>
-        <TranslationItem Name="PatchFileMode" Property="Text">
-          <Source>Patch file</Source>
-          <Value>Patch-Datei</Value>
-        </TranslationItem>
-        <TranslationItem Name="Resolved" Property="Text">
-          <Source>Conflicts resolved</Source>
-          <Value>Konflikte gelöst</Value>
-        </TranslationItem>
-        <TranslationItem Name="Skip" Property="Text">
-          <Source>Skip patch</Source>
-          <Value>Patch überspringen</Value>
-        </TranslationItem>
-        <TranslationItem Name="SolveMergeconflicts" Property="Text">
-          <Source>There are unresolved mergeconflicts
-</Source>
-          <Value>Es liegen nicht gelöste Mergekonflikte vor</Value>
-        </TranslationItem>
-        <TranslationItem Name="_applyPatchMsgBox" Property="Text">
-          <Source>Apply patch</Source>
-          <Value>Patch anwenden</Value>
-        </TranslationItem>
-        <TranslationItem Name="_conflictMergetoolText" Property="Text">
-          <Source>Solve conflicts</Source>
-          <Value>Konflike lösen</Value>
-        </TranslationItem>
-        <TranslationItem Name="_conflictResolvedText" Property="Text">
-          <Source>Conflicts resolved</Source>
-          <Value>Konflikt gelöst</Value>
-        </TranslationItem>
-        <TranslationItem Name="_noFileSelectedText" Property="Text">
-          <Source>Please select a patch to apply</Source>
-          <Value>Bitte wählen Sie eine Patch-Datei aus</Value>
-        </TranslationItem>
-        <TranslationItem Name="_selectPatchFileCaption" Property="Text">
-          <Source>Select patch file</Source>
-          <Value>Patch-Datei auswählen</Value>
-        </TranslationItem>
-        <TranslationItem Name="_selectPatchFileFilter" Property="Text">
-          <Source>Patch file (*.Patch)</Source>
-          <Value>Patch-Datei (*.Patch)</Value>
-        </TranslationItem>
-      </translationItems>
-    </TranslationCategory>
-    <TranslationCategory Name="FormArchive">
-      <translationItems>
-        <TranslationItem Name="$this" Property="Text">
-          <Source>Archive</Source>
-          <Value>Archivieren</Value>
-        </TranslationItem>
-        <TranslationItem Name="_saveFileDialogCaption" Property="Text">
-          <Source>Save archive as</Source>
-          <Value>Archiv speichern als</Value>
-        </TranslationItem>
-        <TranslationItem Name="_saveFileDialogFilterTar" Property="Text">
-          <Source>Tar file (*.tar)</Source>
-          <Value>tar-Date (*.tar)</Value>
-        </TranslationItem>
-        <TranslationItem Name="_saveFileDialogFilterZip" Property="Text">
-          <Source>Zip file (*.zip)</Source>
-          <Value>ZIP-Datei (*.zip)</Value>
-        </TranslationItem>
-        <TranslationItem Name="buttonArchiveRevision" Property="Text">
-          <Source>Save as...</Source>
-          <Value>Speichern als</Value>
-        </TranslationItem>
-        <TranslationItem Name="groupBox1" Property="Text">
-          <Source>Archive format</Source>
-          <Value>Archivformat</Value>
-        </TranslationItem>
-        <TranslationItem Name="label1" Property="Text">
-          <Source>Selected revision to archive:</Source>
-          <Value>Wählen Sie eine Revision aus, die Sie archivieren möchten</Value>
-        </TranslationItem>
-        <TranslationItem Name="label2" Property="Text">
-          <Source>Choose another
-revision:</Source>
-          <Value>Andere Revision
-auswählen</Value>
-        </TranslationItem>
-        <TranslationItem Name="radioButtonFormatTar" Property="Text">
-          <Source>tar</Source>
-          <Value>tar</Value>
-        </TranslationItem>
-        <TranslationItem Name="radioButtonFormatZip" Property="Text">
-          <Source>zip</Source>
-          <Value>zip</Value>
-        </TranslationItem>
-        <TranslationItem Name="_noRevisionSelectedMsgBox" Property="Text" type="obsolete">
-          <Source>Select 1 revision to archive</Source>
-          <Value>Wählen Sie eine Revision aus, die Sie archivieren möchten</Value>
-        </TranslationItem>
-      </translationItems>
-    </TranslationCategory>
-    <TranslationCategory Name="FormBisect">
-      <translationItems>
-        <TranslationItem Name="$this" Property="Text">
-          <Source>Bisect</Source>
-          <Value>Bisect</Value>
-        </TranslationItem>
-        <TranslationItem Name="Bad" Property="Text">
-          <Source>Mark current revision bad</Source>
-          <Value>Revision als Schlecht markieren</Value>
-        </TranslationItem>
-        <TranslationItem Name="Good" Property="Text">
-          <Source>Mark current revision good</Source>
-          <Value>Revision als Gut markieren</Value>
-        </TranslationItem>
-        <TranslationItem Name="Start" Property="Text">
-          <Source>Start bisect</Source>
-          <Value>Bisect starten</Value>
-        </TranslationItem>
-        <TranslationItem Name="Stop" Property="Text">
-          <Source>Stop bisect</Source>
-          <Value>Bisect stoppen</Value>
-        </TranslationItem>
-        <TranslationItem Name="_bisectStart" Property="Text">
-          <Source>Mark selected revisions as start bisect range?</Source>
-          <Value>Ausgewählte Revision als Start für den Bisect Prozess wählen?</Value>
-        </TranslationItem>
-        <TranslationItem Name="btnSkip" Property="Text">
-          <Source>Skip current revision</Source>
-          <Value>Aktuelle Revision überspringen</Value>
-        </TranslationItem>
-      </translationItems>
-    </TranslationCategory>
-    <TranslationCategory Name="FormBlame">
-      <translationItems>
-        <TranslationItem Name="$this" Property="Text">
-          <Source>File History</Source>
-          <Value>Datei Historie</Value>
-        </TranslationItem>
-      </translationItems>
-    </TranslationCategory>
-    <TranslationCategory Name="FormBranchSmall">
-      <translationItems>
-        <TranslationItem Name="$this" Property="Text">
-          <Source>Create branch</Source>
-          <Value>Branch erzeugen</Value>
-        </TranslationItem>
-        <TranslationItem Name="CheckoutAfterCreate" Property="Text">
-          <Source>Checkout after create</Source>
-          <Value>Auschecken nach Erzeugen</Value>
-        </TranslationItem>
-        <TranslationItem Name="ClearOrphan" Property="Text">
-          <Source>Clear</Source>
-          <Value>Löschen</Value>
-        </TranslationItem>
-        <TranslationItem Name="Ok" Property="Text">
-          <Source>Create branch</Source>
-          <Value>Branch erzeugen</Value>
-        </TranslationItem>
-        <TranslationItem Name="Orphan" Property="Text">
-          <Source>Orphan</Source>
-          <Value>Orphan</Value>
-        </TranslationItem>
-        <TranslationItem Name="_branchNameIsEmpty" Property="Text">
-          <Source>Enter branch name.</Source>
-          <Value>Branchnamen eingeben.</Value>
-        </TranslationItem>
-        <TranslationItem Name="_branchNameIsNotValud" Property="Text">
-          <Source>“{0}” is not valid branch name.</Source>
-          <Value>'{0}' ist kein gültiger Branchname.</Value>
-        </TranslationItem>
-        <TranslationItem Name="_noRevisionSelected" Property="Text">
-          <Source>Select 1 revision to create the branch on.</Source>
-          <Value>Wählen Sie eine Revision aus worauf der Branch basieren soll.</Value>
-        </TranslationItem>
-        <TranslationItem Name="label1" Property="Text">
-          <Source>Branch name</Source>
-          <Value>Branch Name</Value>
-        </TranslationItem>
-      </translationItems>
-    </TranslationCategory>
-    <TranslationCategory Name="FormBrowse">
-      <translationItems>
-        <TranslationItem Name="$this" Property="Text">
-          <Source>Git Extensions</Source>
-          <Value>Git Extensions</Value>
-        </TranslationItem>
-        <TranslationItem Name="CommitInfoTabPage" Property="Text">
-          <Source>Commit</Source>
-          <Value>Commiten</Value>
-        </TranslationItem>
-        <TranslationItem Name="DiffTabPage" Property="Text">
-          <Source>Diff</Source>
-          <Value>Vergleichen</Value>
-        </TranslationItem>
-        <TranslationItem Name="EditSettings" Property="ToolTipText">
-          <Source>Settings</Source>
-          <Value>Einstellungen</Value>
-        </TranslationItem>
-        <TranslationItem Name="GitBash" Property="ToolTipText">
-          <Source>Git bash</Source>
-          <Value>Git Bash</Value>
-        </TranslationItem>
-        <TranslationItem Name="PuTTYToolStripMenuItem" Property="Text">
-          <Source>PuTTY</Source>
-          <Value>PuTTY</Value>
-        </TranslationItem>
-        <TranslationItem Name="RefreshButton" Property="ToolTipText">
-          <Source>Refresh</Source>
-          <Value>Aktualisieren</Value>
-        </TranslationItem>
-        <TranslationItem Name="SvnDcommitToolStripMenuItem" Property="Text">
-          <Source>SVN DCommit</Source>
-          <Value>SVN Commit</Value>
-        </TranslationItem>
-        <TranslationItem Name="SvnFetchToolStripMenuItem" Property="Text">
-          <Source>SVN Fetch</Source>
-          <Value>SVN Fetch</Value>
-        </TranslationItem>
-        <TranslationItem Name="SvnRebaseToolStripMenuItem" Property="Text">
-          <Source>SVN Rebase</Source>
-          <Value>SVN Rebase</Value>
-        </TranslationItem>
-        <TranslationItem Name="TreeTabPage" Property="Text">
-          <Source>File tree</Source>
-          <Value>Dateibaum</Value>
-        </TranslationItem>
-        <TranslationItem Name="_alwaysShowCheckoutDlgStr" Property="Text" type="unfinished">
-          <Source>Always show checkout dialog</Source>
-          <Value>Checkout-Dialog immer anzeigen</Value>
-        </TranslationItem>
-        <TranslationItem Name="_configureWorkingDirMenu" Property="Text">
-          <Source>Configure this menu</Source>
-          <Value>Dieses Menü konfigurieren</Value>
-        </TranslationItem>
-        <TranslationItem Name="_createPullRequestsToolStripMenuItem" Property="Text">
-          <Source>Create pull requests...</Source>
-          <Value>Pull Request erzeugen...</Value>
-        </TranslationItem>
-        <TranslationItem Name="_errorCaption" Property="Text">
-          <Source>Error</Source>
-          <Value>Fehler</Value>
-        </TranslationItem>
-        <TranslationItem Name="_forkCloneRepositoryToolStripMenuItem" Property="Text">
-          <Source>Fork/Clone repository...</Source>
-          <Value>Repository klonen / forken...</Value>
-        </TranslationItem>
-        <TranslationItem Name="_hintUnresolvedMergeConflicts" Property="Text">
-          <Source>There are unresolved merge conflicts!</Source>
-          <Value>Es liegen nicht aufgelöste Mergekonflikte vor!</Value>
-        </TranslationItem>
-        <TranslationItem Name="_indexLockDeleted" Property="Text">
-          <Source>index.lock deleted.</Source>
-          <Value>index.lock gelöscht.</Value>
-        </TranslationItem>
-        <TranslationItem Name="_indexLockNotFound" Property="Text">
-          <Source>index.lock not found at:</Source>
-          <Value>index.lock nicht gefunden in:</Value>
-        </TranslationItem>
-        <TranslationItem Name="_noBranchTitle" Property="Text">
-          <Source>no branch</Source>
-          <Value>kein Branch</Value>
-        </TranslationItem>
-        <TranslationItem Name="_noReposHostFound" Property="Text">
-          <Source>Could not find any relevant repository hosts for the currently open repository.</Source>
-          <Value>Kein relevanter Repository Host für das aktuell geöffnete Repository gefunden.</Value>
-        </TranslationItem>
-        <TranslationItem Name="_noReposHostPluginLoaded" Property="Text">
-          <Source>No repository host plugin loaded.</Source>
-          <Value>Kein Repository Host Plugin geladen.</Value>
-        </TranslationItem>
-        <TranslationItem Name="_noRevisionFoundError" Property="Text">
-          <Source>No revision found.</Source>
-          <Value>Keine Revision gefunden</Value>
-        </TranslationItem>
-        <TranslationItem Name="_noSubmodulesPresent" Property="Text">
-          <Source>No submodules</Source>
-          <Value>Keine Untermodule</Value>
-        </TranslationItem>
-        <TranslationItem Name="_repositoryHostsToolStripMenuItem" Property="Text">
-          <Source>Repository hosts</Source>
-          <Value>Repository Hosts</Value>
-        </TranslationItem>
-        <TranslationItem Name="_saveFileFilterAllFiles" Property="Text">
-          <Source>All files</Source>
-          <Value>Alle Dateien</Value>
-        </TranslationItem>
-        <TranslationItem Name="_saveFileFilterCurrentFormat" Property="Text">
-          <Source>Current format</Source>
-          <Value>Aktuelles Format</Value>
-        </TranslationItem>
-        <TranslationItem Name="_stashCount" Property="Text">
-          <Source>{0} saved {1}</Source>
-          <Value>{0} gespeicherte(r) {1}</Value>
-        </TranslationItem>
-        <TranslationItem Name="_stashPlural" Property="Text">
-          <Source>stashes</Source>
-          <Value>Stashes</Value>
-        </TranslationItem>
-        <TranslationItem Name="_stashSingular" Property="Text">
-          <Source>stash</Source>
-          <Value>Stash</Value>
-        </TranslationItem>
-        <TranslationItem Name="_updateCurrentSubmodule" Property="Text">
-          <Source>Update current submodule</Source>
-          <Value>Aktuelles Untermodul updaten</Value>
-        </TranslationItem>
-        <TranslationItem Name="_viewPullRequestsToolStripMenuItem" Property="Text">
-          <Source>View pull requests</Source>
-          <Value>Pull Requests anzeigen</Value>
-        </TranslationItem>
-        <TranslationItem Name="_warningMiddleOfBisect" Property="Text">
-          <Source>Your are in the middle of a bisect</Source>
-          <Value>Sie sind gerade mitten in einem Bisect-Vorgang</Value>
-        </TranslationItem>
-        <TranslationItem Name="_warningMiddleOfPatchApply" Property="Text">
-          <Source>You are in the middle of a patch apply</Source>
-          <Value>Sie sing gerade dabei einen Patch anzuwenden</Value>
-        </TranslationItem>
-        <TranslationItem Name="_warningMiddleOfRebase" Property="Text">
-          <Source>You are in the middle of a rebase</Source>
-          <Value>Sie sind gerade mitten in einem Rebase-Vorgang</Value>
-        </TranslationItem>
-        <TranslationItem Name="aBToolStripMenuItem" Property="Text">
-          <Source>A &lt;--&gt; B</Source>
-          <Value>A &lt;--&gt; B</Value>
-        </TranslationItem>
-        <TranslationItem Name="aLocalToolStripMenuItem" Property="Text">
-          <Source>A &lt;--&gt; Working dir</Source>
-          <Value>A &lt;--&gt; Arbeitsverzeichnis</Value>
-        </TranslationItem>
-        <TranslationItem Name="aboutToolStripMenuItem" Property="Text">
-          <Source>About</Source>
-          <Value>Info über</Value>
-        </TranslationItem>
-        <TranslationItem Name="applyPatchToolStripMenuItem" Property="Text">
-          <Source>Apply patch...</Source>
-          <Value>Patch einspielen...</Value>
-        </TranslationItem>
-        <TranslationItem Name="archiveToolStripMenuItem" Property="Text">
-          <Source>Archive revision...</Source>
-          <Value>Archivieren...</Value>
-        </TranslationItem>
-        <TranslationItem Name="authorToolStripMenuItem" Property="Text">
-          <Source>Author</Source>
-          <Value>Autor</Value>
-        </TranslationItem>
-        <TranslationItem Name="bLocalToolStripMenuItem" Property="Text">
-          <Source>B &lt;--&gt; Working dir</Source>
-          <Value>B &lt;--&gt; Arbeitsverzeichnis</Value>
-        </TranslationItem>
-        <TranslationItem Name="bisectToolStripMenuItem" Property="Text">
-          <Source>Bisect...</Source>
-          <Value>Bisect...</Value>
-        </TranslationItem>
-        <TranslationItem Name="blameToolStripMenuItem" Property="Text">
-          <Source>Blame</Source>
-          <Value>Beschuldigen</Value>
-        </TranslationItem>
-        <TranslationItem Name="blameToolStripMenuItem1" Property="Text">
-          <Source>Blame</Source>
-          <Value>Beschuldigen</Value>
-        </TranslationItem>
-        <TranslationItem Name="branchSelect" Property="Text">
-          <Source>Branch</Source>
-          <Value>Branch</Value>
-        </TranslationItem>
-        <TranslationItem Name="branchToolStripMenuItem" Property="Text">
-          <Source>Create branch...</Source>
-          <Value>Branch erzeugen...</Value>
-        </TranslationItem>
-        <TranslationItem Name="changelogToolStripMenuItem" Property="Text">
-          <Source>Changelog</Source>
-          <Value>Änderungshistorie</Value>
-        </TranslationItem>
-        <TranslationItem Name="checkoutBranchToolStripMenuItem" Property="Text">
-          <Source>Checkout branch...</Source>
-          <Value>Branch auschecken...</Value>
-        </TranslationItem>
-        <TranslationItem Name="checkoutToolStripMenuItem" Property="Text">
-          <Source>Checkout revision...</Source>
-          <Value>Revision auschecken...</Value>
-        </TranslationItem>
-        <TranslationItem Name="cherryPickToolStripMenuItem" Property="Text">
-          <Source>Cherry pick...</Source>
-          <Value>Cherry Pick...</Value>
-        </TranslationItem>
-        <TranslationItem Name="cleanupToolStripMenuItem" Property="Text">
-          <Source>Cleanup repository...</Source>
-          <Value>Aufräumen...</Value>
-        </TranslationItem>
-        <TranslationItem Name="cloneSVNToolStripMenuItem" Property="Text">
-          <Source>Clone SVN repository...</Source>
-          <Value>SVN Repository klonen...</Value>
-        </TranslationItem>
-        <TranslationItem Name="cloneToolStripMenuItem" Property="Text">
-          <Source>Clone repository...</Source>
-          <Value>Repository klonen...</Value>
-        </TranslationItem>
-        <TranslationItem Name="closeToolStripMenuItem" Property="Text">
-          <Source>Close</Source>
-          <Value>Schließen</Value>
-        </TranslationItem>
-        <TranslationItem Name="collapseAllToolStripMenuItem" Property="Text">
-          <Source>Collapse all</Source>
-          <Value>Alle einklappen</Value>
-        </TranslationItem>
-        <TranslationItem Name="commandsToolStripMenuItem" Property="Text">
-          <Source>Commands</Source>
-          <Value>Befehle</Value>
-        </TranslationItem>
-        <TranslationItem Name="commitToolStripMenuItem" Property="Text">
-          <Source>Commit...</Source>
-          <Value>Commiten...</Value>
-        </TranslationItem>
-        <TranslationItem Name="commitToolStripMenuItem1" Property="Text">
-          <Source>Commit</Source>
-          <Value>Commiten</Value>
-        </TranslationItem>
-        <TranslationItem Name="commitcountPerUserToolStripMenuItem" Property="Text">
-          <Source>Commits per user</Source>
-          <Value>Commits pro Benutzer</Value>
-        </TranslationItem>
-        <TranslationItem Name="committerToolStripMenuItem" Property="Text">
-          <Source>Committer</Source>
-          <Value>Committer</Value>
-        </TranslationItem>
-        <TranslationItem Name="compressGitDatabaseToolStripMenuItem" Property="Text">
-          <Source>Compress git database</Source>
-          <Value>Git Datenbank komprimieren</Value>
-        </TranslationItem>
-        <TranslationItem Name="copyFilenameToClipboardToolStripMenuItem" Property="Text">
-          <Source>Copy full path</Source>
-          <Value>Dateiname in Zwischenablage kopieren</Value>
-        </TranslationItem>
-        <TranslationItem Name="copyFilenameToClipboardToolStripMenuItem1" Property="Text">
-          <Source>Copy full path</Source>
-          <Value>Dateiname in Zwischenablage kopieren</Value>
-        </TranslationItem>
-        <TranslationItem Name="deleteBranchToolStripMenuItem" Property="Text">
-          <Source>Delete branch...</Source>
-          <Value>Branch löschen...</Value>
-        </TranslationItem>
-        <TranslationItem Name="deleteIndexlockToolStripMenuItem" Property="Text">
-          <Source>Delete index.lock</Source>
-          <Value>index.lock löschen</Value>
-        </TranslationItem>
-        <TranslationItem Name="deleteTagToolStripMenuItem" Property="Text">
-          <Source>Delete tag...</Source>
-          <Value>Tag löschen...</Value>
-        </TranslationItem>
-        <TranslationItem Name="diffContainsToolStripMenuItem" Property="Text">
-          <Source>Diff contains (SLOW)</Source>
-          <Value>Vergleichsinhalt (Langsam)</Value>
-        </TranslationItem>
-        <TranslationItem Name="directoryIsNotAValidRepository" Property="Text">
-          <Source>The selected item is not a valid git repository.
-
-Do you want to abort and remove it from the recent repositories list?</Source>
-          <Value>Das ausgewählte Objekt ist kein gültiges Git Repository.
-
-Wollen Sie abbrechen und es von der Liste der zuletzt verwendeten Repositorys streichen?</Value>
-        </TranslationItem>
-        <TranslationItem Name="directoryIsNotAValidRepositoryCaption" Property="Text">
-          <Source>Open</Source>
-          <Value>Öffnen</Value>
-        </TranslationItem>
-        <TranslationItem Name="donateToolStripMenuItem" Property="Text">
-          <Source>Donate</Source>
-          <Value>Spenden</Value>
-        </TranslationItem>
-        <TranslationItem Name="dontSetAsDefaultToolStripMenuItem" Property="Text">
-          <Source>Don't set as default</Source>
-          <Value>Nicht als Standard setzen</Value>
-        </TranslationItem>
-        <TranslationItem Name="editCheckedOutFileToolStripMenuItem" Property="Text">
-          <Source>Edit working dir file</Source>
-          <Value>Ausgecheckte Datei bearbeiten</Value>
-        </TranslationItem>
-        <TranslationItem Name="editgitattributesToolStripMenuItem" Property="Text">
-          <Source>Edit .gitattributes</Source>
-          <Value>.gitattributes bearbeiten</Value>
-        </TranslationItem>
-        <TranslationItem Name="editgitignoreToolStripMenuItem1" Property="Text">
-          <Source>Edit .gitignore</Source>
-          <Value>.gitignore bearbeiten</Value>
-        </TranslationItem>
-        <TranslationItem Name="editmailmapToolStripMenuItem" Property="Text">
-          <Source>Edit .mailmap</Source>
-          <Value>.mailmap bearbeiten</Value>
-        </TranslationItem>
-        <TranslationItem Name="exitToolStripMenuItem" Property="Text">
-          <Source>Exit</Source>
-          <Value>Beenden</Value>
-        </TranslationItem>
-        <TranslationItem Name="expandAllToolStripMenuItem" Property="Text">
-          <Source>Expand all (takes a while on large trees)</Source>
-          <Value>Alle aufklappen</Value>
-        </TranslationItem>
-        <TranslationItem Name="fetchAllToolStripMenuItem" Property="Text">
-          <Source>Fetch all</Source>
-          <Value>Alle holen (fetch)</Value>
-        </TranslationItem>
-        <TranslationItem Name="fetchToolStripMenuItem" Property="Text">
-          <Source>Fetch</Source>
-          <Value>Holen (fetch)</Value>
-        </TranslationItem>
-        <TranslationItem Name="fileExplorerToolStripMenuItem" Property="Text">
-          <Source>File Explorer</Source>
-          <Value>Datei-Explorer</Value>
-        </TranslationItem>
-        <TranslationItem Name="fileHistoryDiffToolstripMenuItem" Property="Text">
-          <Source>File history</Source>
-          <Value>Datei-Historie</Value>
-        </TranslationItem>
-        <TranslationItem Name="fileHistoryToolStripMenuItem" Property="Text">
-          <Source>File history</Source>
-          <Value>Datei-Historie</Value>
-        </TranslationItem>
-        <TranslationItem Name="fileToolStripMenuItem" Property="Text">
-          <Source>File</Source>
-          <Value>Datei</Value>
-        </TranslationItem>
-        <TranslationItem Name="fileTreeOpenContainingFolderToolStripMenuItem" Property="Text">
-          <Source>Open containing folder</Source>
-          <Value>Ordner öffnen</Value>
-        </TranslationItem>
-        <TranslationItem Name="findInDiffToolStripMenuItem" Property="Text">
-          <Source>Find</Source>
-          <Value>Suchen</Value>
-        </TranslationItem>
-        <TranslationItem Name="findToolStripMenuItem" Property="Text">
-          <Source>Find</Source>
-          <Value>Suchen</Value>
-        </TranslationItem>
-        <TranslationItem Name="formatPatchToolStripMenuItem" Property="Text">
-          <Source>Format patch...</Source>
-          <Value>Patch erzeugen...</Value>
-        </TranslationItem>
-        <TranslationItem Name="generateOrImportKeyToolStripMenuItem" Property="Text">
-          <Source>Generate or import key</Source>
-          <Value>Schlüssel generieren oder importieren</Value>
-        </TranslationItem>
-        <TranslationItem Name="gitBashToolStripMenuItem" Property="Text">
-          <Source>Git bash</Source>
-          <Value>Git Bash</Value>
-        </TranslationItem>
-        <TranslationItem Name="gitGUIToolStripMenuItem" Property="Text">
-          <Source>Git GUI</Source>
-          <Value>Git GUI</Value>
-        </TranslationItem>
-        <TranslationItem Name="gitMaintenanceToolStripMenuItem" Property="Text">
-          <Source>Git maintenance</Source>
-          <Value>Git Verwaltung</Value>
-        </TranslationItem>
-        <TranslationItem Name="gitToolStripMenuItem" Property="Text">
-          <Source>Git</Source>
-          <Value>Git</Value>
-        </TranslationItem>
-        <TranslationItem Name="gitcommandLogToolStripMenuItem" Property="Text">
-          <Source>Gitcommand log</Source>
-          <Value>Git Kommandozeilen Log</Value>
-        </TranslationItem>
-        <TranslationItem Name="goToToolStripMenuItem" Property="Text">
-          <Source>Go to commit...</Source>
-          <Value>Commit suchen...</Value>
-        </TranslationItem>
-        <TranslationItem Name="hashToolStripMenuItem" Property="Text">
-          <Source>Hash</Source>
-          <Value>Hash</Value>
-        </TranslationItem>
-        <TranslationItem Name="helpToolStripMenuItem" Property="Text">
-          <Source>Help</Source>
-          <Value>Hilfe</Value>
-        </TranslationItem>
-        <TranslationItem Name="initNewRepositoryToolStripMenuItem" Property="Text">
-          <Source>Create new repository...</Source>
-          <Value>Neues Repository erzeugen...</Value>
-        </TranslationItem>
-        <TranslationItem Name="kGitToolStripMenuItem" Property="Text">
-          <Source>GitK</Source>
-          <Value>GitK</Value>
-        </TranslationItem>
-        <TranslationItem Name="localToolStripMenuItem" Property="Text">
-          <Source>Local</Source>
-          <Value>Local</Value>
-        </TranslationItem>
-        <TranslationItem Name="manageRemoteRepositoriesToolStripMenuItem1" Property="Text">
-          <Source>Manage remote repositories</Source>
-          <Value>Remote Repositorys verwalten</Value>
-        </TranslationItem>
-        <TranslationItem Name="manageSubmodulesToolStripMenuItem" Property="Text">
-          <Source>Manage submodules</Source>
-          <Value>Untermodule verwalten</Value>
-        </TranslationItem>
-        <TranslationItem Name="mergeBranchToolStripMenuItem" Property="Text">
-          <Source>Merge branches...</Source>
-          <Value>Branches mergen...</Value>
-        </TranslationItem>
-        <TranslationItem Name="mergeToolStripMenuItem" Property="Text">
-          <Source>Merge</Source>
-          <Value>Merge</Value>
-        </TranslationItem>
-        <TranslationItem Name="openContainingFolderToolStripMenuItem" Property="Text">
-          <Source>Open containing folder</Source>
-          <Value>Ordner öffnen</Value>
-        </TranslationItem>
-        <TranslationItem Name="openFileToolStripMenuItem" Property="Text">
-          <Source>Open this revision (temp file)</Source>
-          <Value>Diese Revision öffnen (Temporäre Datei)</Value>
-        </TranslationItem>
-        <TranslationItem Name="openFileWithToolStripMenuItem" Property="Text">
-          <Source>Open this revision with... (temp file)</Source>
-          <Value>Diese Revision öffnen mit... (Temporäre Datei)</Value>
-        </TranslationItem>
-        <TranslationItem Name="openToolStripMenuItem" Property="Text">
-          <Source>Open...</Source>
-          <Value>Öffnen...</Value>
-        </TranslationItem>
-        <TranslationItem Name="openWithDifftoolToolStripMenuItem" Property="Text">
-          <Source>Open with difftool</Source>
-          <Value>Mit Vergleichswerkzeug öffnen</Value>
-        </TranslationItem>
-        <TranslationItem Name="openWithToolStripMenuItem" Property="Text">
-          <Source>Open working dir file with...</Source>
-          <Value>Ausgecheckte Datei öffnen mit...</Value>
-        </TranslationItem>
-        <TranslationItem Name="parentOfALocalToolStripMenuItem" Property="Text">
-          <Source>A's parent &lt;--&gt; Working dir</Source>
-          <Value>Vorgänger von A &lt;--&gt; Arbeitsverzeichnis</Value>
-        </TranslationItem>
-        <TranslationItem Name="parentOfBLocalToolStripMenuItem" Property="Text">
-          <Source>B's parent &lt;--&gt; Working dir</Source>
-          <Value>Vorgänger von B &lt;--&gt; Arbeitsverzeichnis</Value>
-        </TranslationItem>
-        <TranslationItem Name="patchToolStripMenuItem" Property="Text">
-          <Source>View patch file...</Source>
-          <Value>Patch-Datei anzeigen...</Value>
-        </TranslationItem>
-        <TranslationItem Name="pluginsToolStripMenuItem" Property="Text">
-          <Source>Plugins</Source>
-          <Value>Plugins</Value>
-        </TranslationItem>
-        <TranslationItem Name="pullToolStripMenuItem" Property="Text">
-          <Source>Pull...</Source>
-          <Value>Pull...</Value>
-        </TranslationItem>
-        <TranslationItem Name="pullToolStripMenuItem1" Property="Text">
-          <Source>Pull</Source>
-          <Value>Pull</Value>
-        </TranslationItem>
-        <TranslationItem Name="pushToolStripMenuItem" Property="Text">
-          <Source>Push...</Source>
-          <Value>Push...</Value>
-        </TranslationItem>
-        <TranslationItem Name="rebaseToolStripMenuItem" Property="Text">
-          <Source>Rebase...</Source>
-          <Value>Rebase...</Value>
-        </TranslationItem>
-        <TranslationItem Name="rebaseToolStripMenuItem1" Property="Text">
-          <Source>Rebase</Source>
-          <Value>Rebase</Value>
-        </TranslationItem>
-        <TranslationItem Name="recentToolStripMenuItem" Property="Text">
-          <Source>Recent Repositories</Source>
-          <Value>Kürzlich verwendete Repositorys</Value>
-        </TranslationItem>
-        <TranslationItem Name="refreshToolStripMenuItem" Property="Text">
-          <Source>Refresh</Source>
-          <Value>Aktualisieren</Value>
-        </TranslationItem>
-        <TranslationItem Name="remoteToolStripMenuItem" Property="Text">
-          <Source>Remote</Source>
-          <Value>Remote</Value>
-        </TranslationItem>
-        <TranslationItem Name="remotesToolStripMenuItem" Property="Text">
-          <Source>Remotes</Source>
-          <Value>Remotes</Value>
-        </TranslationItem>
-        <TranslationItem Name="reportAnIssueToolStripMenuItem" Property="Text">
-          <Source>Report an issue</Source>
-          <Value>Ein Problem melden</Value>
-        </TranslationItem>
-        <TranslationItem Name="resetFileToAToolStripMenuItem" Property="Text">
-          <Source>A</Source>
-          <Value>A</Value>
-        </TranslationItem>
-        <TranslationItem Name="resetFileToRemoteToolStripMenuItem" Property="Text">
-          <Source>B</Source>
-          <Value>B</Value>
-        </TranslationItem>
-        <TranslationItem Name="resetFileToToolStripMenuItem" Property="Text">
-          <Source>Reset file(s) to</Source>
-          <Value>Datei zurücksetzen (reset) zu</Value>
-        </TranslationItem>
-        <TranslationItem Name="resetToThisRevisionToolStripMenuItem" Property="Text">
-          <Source>Reset to selected revision</Source>
-          <Value>Zur auswählten Revision zurücksetzen</Value>
-        </TranslationItem>
-        <TranslationItem Name="resetToolStripMenuItem" Property="Text">
-          <Source>Reset changes...</Source>
-          <Value>Änderungen zurücksetzen...</Value>
-        </TranslationItem>
-        <TranslationItem Name="runMergetoolToolStripMenuItem" Property="Text">
-          <Source>Solve mergeconflicts...</Source>
-          <Value>Merge-Konflikte auflösen...</Value>
-        </TranslationItem>
-        <TranslationItem Name="saveAsToolStripMenuItem" Property="Text">
-          <Source>Save as...</Source>
-          <Value>Speichern unter...</Value>
-        </TranslationItem>
-        <TranslationItem Name="saveAsToolStripMenuItem1" Property="Text">
-          <Source>Save (B) as...</Source>
-          <Value>Speichern (B) unter...</Value>
-        </TranslationItem>
-        <TranslationItem Name="saveToolStripMenuItem" Property="Text">
-          <Source>Save</Source>
-          <Value>Speichern</Value>
-        </TranslationItem>
-        <TranslationItem Name="settingsToolStripMenuItem" Property="Text">
-          <Source>Settings</Source>
-          <Value>Einstellungen</Value>
-        </TranslationItem>
-        <TranslationItem Name="settingsToolStripMenuItem1" Property="Text">
-          <Source>Settings</Source>
-          <Value>Einstellungen</Value>
-        </TranslationItem>
-        <TranslationItem Name="settingsToolStripMenuItem2" Property="Text">
-          <Source>Settings</Source>
-          <Value>Einstellungen</Value>
-        </TranslationItem>
-        <TranslationItem Name="startAuthenticationAgentToolStripMenuItem" Property="Text">
-          <Source>Start authentication agent</Source>
-          <Value>Authentifizierungsagent starten</Value>
-        </TranslationItem>
-        <TranslationItem Name="stashChangesToolStripMenuItem" Property="Text">
-          <Source>Stash</Source>
-          <Value>Stashen</Value>
-        </TranslationItem>
-        <TranslationItem Name="stashPopToolStripMenuItem" Property="Text">
-          <Source>Stash pop</Source>
-          <Value>Stash Pop</Value>
-        </TranslationItem>
-        <TranslationItem Name="stashToolStripMenuItem" Property="Text">
-          <Source>Stash changes...</Source>
-          <Value>Änderungen stashen...</Value>
-        </TranslationItem>
-        <TranslationItem Name="submodulesToolStripMenuItem" Property="Text">
-          <Source>Submodules</Source>
-          <Value>Untermodule</Value>
-        </TranslationItem>
-        <TranslationItem Name="synchronizeAllSubmodulesToolStripMenuItem" Property="Text">
-          <Source>Synchronize all submodules</Source>
-          <Value>Alle Untermodule synchronisieren</Value>
-        </TranslationItem>
-        <TranslationItem Name="tagToolStripMenuItem" Property="Text">
-          <Source>Create tag...</Source>
-          <Value>Tag erzeugen...</Value>
-        </TranslationItem>
-        <TranslationItem Name="toggleSplitViewLayout" Property="ToolTipText">
-          <Source>Toggle split view layout</Source>
-          <Value>Geteilte Ansicht wechseln</Value>
-        </TranslationItem>
-        <TranslationItem Name="toolStripButton1" Property="Text">
-          <Source>Commit</Source>
-          <Value>Commiten</Value>
-        </TranslationItem>
-        <TranslationItem Name="toolStripButtonLevelUp" Property="Text">
-          <Source>Go to superproject</Source>
-          <Value>Gehe zum Oberprojekt</Value>
-        </TranslationItem>
-        <TranslationItem Name="toolStripButtonPull" Property="Text">
-          <Source>Pull</Source>
-          <Value>Pull</Value>
-        </TranslationItem>
-        <TranslationItem Name="toolStripButtonPush" Property="Text">
-          <Source>Push</Source>
-          <Value>Push</Value>
-        </TranslationItem>
-        <TranslationItem Name="toolStripLabel1" Property="Text">
-          <Source>Branches:</Source>
-          <Value>Branches:</Value>
-        </TranslationItem>
-        <TranslationItem Name="toolStripLabel2" Property="Text">
-          <Source>Filter:</Source>
-          <Value>Filter:</Value>
-        </TranslationItem>
-        <TranslationItem Name="toolStripSplitStash" Property="ToolTipText">
-          <Source>Stash changes</Source>
-          <Value>Änderungen stashen</Value>
-        </TranslationItem>
-        <TranslationItem Name="toolStripStatusLabel1" Property="Text">
-          <Source>X</Source>
-          <Value>X</Value>
-        </TranslationItem>
-        <TranslationItem Name="translateToolStripMenuItem" Property="Text">
-          <Source>Translate</Source>
-          <Value>Übersetzen</Value>
-        </TranslationItem>
-        <TranslationItem Name="updateAllSubmodulesToolStripMenuItem" Property="Text">
-          <Source>Update all submodules</Source>
-          <Value>Alle Untermodule aktualisieren</Value>
-        </TranslationItem>
-        <TranslationItem Name="userManualToolStripMenuItem" Property="Text">
-          <Source>User Manual</Source>
-          <Value>Benutzerhandbuch</Value>
-        </TranslationItem>
-        <TranslationItem Name="verifyGitDatabaseToolStripMenuItem" Property="Text">
-          <Source>Recover lost objects...</Source>
-          <Value>Verlorene Objekte wiederherstellen...</Value>
-        </TranslationItem>
-        <TranslationItem Name="viewDiffToolStripMenuItem" Property="Text">
-          <Source>View changes</Source>
-          <Value>Vergleich anzeigen</Value>
-        </TranslationItem>
-        <TranslationItem Name="viewStashToolStripMenuItem" Property="Text">
-          <Source>View stash</Source>
-          <Value>Stash anzeigen</Value>
-        </TranslationItem>
-        <TranslationItem Name="branchSelect" Property="ToolTipText" type="obsolete">
-          <Source>Change current branch</Source>
-          <Value>Aktuellen Branch wechseln</Value>
-        </TranslationItem>
-        <TranslationItem Name="stashPopToolStripMenuItem" Property="ToolTipText" type="obsolete">
-          <Source>Apply and drop single stash</Source>
-          <Value>Einzelnen Stash anwenden und verwerfen</Value>
-        </TranslationItem>
-        <TranslationItem Name="diffBaseLocalToolStripMenuItem" Property="Text" type="obsolete">
-          <Source>Difftool base &lt; - &gt; local</Source>
-          <Value>Vergleichen Base &lt;-&gt; Local</Value>
-        </TranslationItem>
-        <TranslationItem Name="difftoolRemoteLocalToolStripMenuItem" Property="Text" type="obsolete">
-          <Source>Difftool remote &lt; - &gt; local </Source>
-          <Value>Vergleichen Remote &lt;-&gt; Local</Value>
-        </TranslationItem>
-        <TranslationItem Name="openSubmoduleToolStripMenuItem" Property="Text" type="obsolete">
-          <Source>Browse submodule</Source>
-          <Value>Untermodule verwalten</Value>
-        </TranslationItem>
-        <TranslationItem Name="toolStripButtonPull" Property="ToolTipText" type="obsolete">
-          <Source>Pull - fetch</Source>
-          <Value>Pull - fetch</Value>
-        </TranslationItem>
-      </translationItems>
-    </TranslationCategory>
-    <TranslationCategory Name="FormChangeLog">
-      <translationItems>
-        <TranslationItem Name="$this" Property="Text">
-          <Source>Change log</Source>
-          <Value>Changelog</Value>
-        </TranslationItem>
-      </translationItems>
-    </TranslationCategory>
-    <TranslationCategory Name="FormCheckoutBranch">
-      <translationItems>
-        <TranslationItem Name="$this" Property="Text">
-          <Source>Checkout branch</Source>
-          <Value>Branch auschecken</Value>
-        </TranslationItem>
-        <TranslationItem Name="LocalBranch" Property="Text">
-          <Source>Local branch</Source>
-          <Value>Lokaler Branch</Value>
-        </TranslationItem>
-        <TranslationItem Name="Ok" Property="Text">
-          <Source>Checkout</Source>
-          <Value>Auschecken</Value>
-        </TranslationItem>
-        <TranslationItem Name="Remotebranch" Property="Text">
-          <Source>Remote branch</Source>
-          <Value>Remote Branch</Value>
-        </TranslationItem>
-        <TranslationItem Name="_createBranch" Property="Text">
-          <Source>Create local branch with the name:</Source>
-          <Value>Erzeuge Lokalen Branch mit dem Namen:</Value>
-        </TranslationItem>
-        <TranslationItem Name="_customBranchNameIsEmpty" Property="Text">
-          <Source>Custom branch name is empty.
-Enter valid branch name or select predefined value.</Source>
-          <Value>Benutzerdefinierter Branch Name ist leer.
-Gültigen Branch Namen eingeben oder vordefinierten Wert auswählen.</Value>
-        </TranslationItem>
-        <TranslationItem Name="_customBranchNameIsNotValid" Property="Text">
-          <Source>“{0}” is not valid branch name.
-Enter valid branch name or select predefined value.</Source>
-          <Value>“{0}” ist kein gültiger Name für einen Branch.
-Gültigen Branch Namen eingeben oder vordefinierten Wert auswählen.</Value>
-        </TranslationItem>
-        <TranslationItem Name="label1" Property="Text">
-          <Source>Select branch</Source>
-          <Value>Branch auswählen</Value>
-        </TranslationItem>
-        <TranslationItem Name="localChangesGB" Property="Text">
-          <Source>Local changes</Source>
-          <Value>Lokale Änderungen</Value>
-        </TranslationItem>
-        <TranslationItem Name="rbCreateBranchWithCustomName" Property="Text">
-          <Source>Create local branch with custom name:</Source>
-          <Value>Erzeuge lokalen Branch mit benutzerdefiniertem Namen:</Value>
-        </TranslationItem>
-        <TranslationItem Name="rbDontChange" Property="Text">
-          <Source>Don't change</Source>
-          <Value>Nicht ändern</Value>
-        </TranslationItem>
-        <TranslationItem Name="rbDontCreate" Property="Text">
-          <Source>Checkout remote branch</Source>
-          <Value>Remote Branch auschecken</Value>
-        </TranslationItem>
-        <TranslationItem Name="rbMerge" Property="Text">
-          <Source>Merge</Source>
-          <Value>Merge</Value>
-        </TranslationItem>
-        <TranslationItem Name="rbReset" Property="Text">
-          <Source>Reset</Source>
-          <Value>Zurücksetzen</Value>
-        </TranslationItem>
-        <TranslationItem Name="rbResetBranch" Property="Text">
-          <Source>Reset local branch with the name:</Source>
-          <Value>Zurücksetzen des lokalen Branches mit dem Namen:</Value>
-        </TranslationItem>
-        <TranslationItem Name="rbStash" Property="Text">
-          <Source>Stash</Source>
-          <Value>Stashen</Value>
-        </TranslationItem>
-        <TranslationItem Name="defaultActionChx" Property="Text" type="obsolete">
-          <Source>Remember as default action</Source>
-          <Value>Als Standard-Aktion merken</Value>
-        </TranslationItem>
-        <TranslationItem Name="rbCreateBranch" Property="Text" type="obsolete">
-          <Source>Create local branch with the name '{0}'</Source>
-          <Value>Erzeuge lokalen Branch mit Namen '{0}'</Value>
-        </TranslationItem>
-      </translationItems>
-    </TranslationCategory>
-    <TranslationCategory Name="FormCheckoutRevision">
-      <translationItems>
-        <TranslationItem Name="$this" Property="Text">
-          <Source>Checkout revision</Source>
-          <Value>Revision auschecken</Value>
-        </TranslationItem>
-        <TranslationItem Name="Force" Property="Text">
-          <Source>Force</Source>
-          <Value>Erzwingen</Value>
-        </TranslationItem>
-        <TranslationItem Name="Ok" Property="Text">
-          <Source>Checkout</Source>
-          <Value>Checkout</Value>
-        </TranslationItem>
-        <TranslationItem Name="_noRevisionSelectedMsgBox" Property="Text">
-          <Source>Select 1 revision to checkout.</Source>
-          <Value>Wählen Sie eine Revision aus, die Sie auschecken möchten.</Value>
-        </TranslationItem>
-        <TranslationItem Name="_noRevisionSelectedMsgBoxCaption" Property="Text">
-          <Source>Checkout</Source>
-          <Value>Checkout</Value>
-        </TranslationItem>
-      </translationItems>
-    </TranslationCategory>
-    <TranslationCategory Name="FormCherryPick">
-      <translationItems>
-        <TranslationItem Name="$this" Property="Text">
-          <Source>Cherry pick commit</Source>
-          <Value>Cherry Pick</Value>
-        </TranslationItem>
-        <TranslationItem Name="AutoCommit" Property="Text">
-          <Source>Automatically create a commit</Source>
-          <Value>Automatisch einen Commit erzeugen, wenn keine Merge-Konflikte vorliegen</Value>
-        </TranslationItem>
-        <TranslationItem Name="BranchInfo" Property="Text">
-          <Source>Cherry pick this commit:</Source>
-          <Value>Mit diesem Commit Cherry Pick durchführen</Value>
-        </TranslationItem>
-        <TranslationItem Name="ParentsLabel" Property="Text">
-          <Source>This commit is a merge, select parent:</Source>
-          <Value>Dieser Commit ist ein Merge, übergeordnetes Element auswählen:</Value>
-        </TranslationItem>
-        <TranslationItem Name="Pick" Property="Text">
-          <Source>Cherry pick</Source>
-          <Value>Cherry Pick</Value>
-        </TranslationItem>
-        <TranslationItem Name="_noneParentSelectedText" Property="Text">
-          <Source>None parent is selected!</Source>
-          <Value>Kein übergeordnetes Element ausgewählt!</Value>
-        </TranslationItem>
-        <TranslationItem Name="_noneParentSelectedTextCaption" Property="Text">
-          <Source>Error</Source>
-          <Value>Fehler</Value>
-        </TranslationItem>
-        <TranslationItem Name="checkAddReference" Property="Text">
-          <Source>Add commit reference to commit message</Source>
-          <Value>Commit Referenz zu Commit Nachricht hinzufügen</Value>
-        </TranslationItem>
-        <TranslationItem Name="columnHeader1" Property="Text">
-          <Source>No.</Source>
-          <Value>Nr.</Value>
-        </TranslationItem>
-        <TranslationItem Name="columnHeader2" Property="Text">
-          <Source>Message</Source>
-          <Value>Nachricht</Value>
-        </TranslationItem>
-        <TranslationItem Name="columnHeader3" Property="Text">
-          <Source>Author</Source>
-          <Value>Autor</Value>
-        </TranslationItem>
-        <TranslationItem Name="columnHeader4" Property="Text">
-          <Source>Date</Source>
-          <Value>Datum</Value>
-        </TranslationItem>
-        <TranslationItem Name="label2" Property="Text" type="unfinished">
-          <Source>Choose another
-revision:</Source>
-          <Value>Andere Revision
-auswählen</Value>
-        </TranslationItem>
-        <TranslationItem Name="_cmdExecutedMsgBox" Property="Text" type="obsolete">
-          <Source>Command executed</Source>
-          <Value>Kommando ausgeführt</Value>
-        </TranslationItem>
-        <TranslationItem Name="_noRevisionSelectedMsgBox" Property="Text" type="obsolete">
-          <Source>Select 1 revision to pick.</Source>
-          <Value>Wählen Sie eine Revision aus für den Cherry Pick</Value>
-        </TranslationItem>
-        <TranslationItem Name="label1" Property="Text" type="obsolete">
-          <Source>Select a commit you want to cherry pick. The commit will be recommitted on top of the current head.</Source>
-          <Value>Wählen Sie für den Cherry Pick einen Commit aus. Der Commit wird auf den aktuellen HEAD commitet.</Value>
-        </TranslationItem>
-      </translationItems>
-    </TranslationCategory>
-    <TranslationCategory Name="FormChooseCommit">
-      <translationItems>
-        <TranslationItem Name="$this" Property="Text">
-          <Source>Choose Commit</Source>
-          <Value>Commit auswählen</Value>
-        </TranslationItem>
-        <TranslationItem Name="btnOK" Property="Text">
-          <Source>OK</Source>
-          <Value>OK</Value>
-        </TranslationItem>
-      </translationItems>
-    </TranslationCategory>
-    <TranslationCategory Name="FormChooseTranslation">
-      <translationItems>
-        <TranslationItem Name="$this" Property="Text">
-          <Source>Choose language</Source>
-          <Value>Sprache wählen</Value>
-        </TranslationItem>
-        <TranslationItem Name="label1" Property="Text">
-          <Source>Choose your language</Source>
-          <Value>Wählen Sie Ihre Sprache</Value>
-        </TranslationItem>
-        <TranslationItem Name="label2" Property="Text">
-          <Source>You can change the language at any time in the settings dialog</Source>
-          <Value>Sie können die Sprache jederzeit bei den Einstellugen ändern</Value>
-        </TranslationItem>
-      </translationItems>
-    </TranslationCategory>
-    <TranslationCategory Name="FormCleanupRepository">
-      <translationItems>
-        <TranslationItem Name="$this" Property="Text">
-          <Source>Cleanup repository</Source>
-          <Value>Repository säubern</Value>
-        </TranslationItem>
-        <TranslationItem Name="Cancel" Property="Text">
-          <Source>Cancel</Source>
-          <Value>Abbrechen</Value>
-        </TranslationItem>
-        <TranslationItem Name="Cleanup" Property="Text">
-          <Source>Cleanup</Source>
-          <Value>Säubern</Value>
-        </TranslationItem>
-        <TranslationItem Name="Preview" Property="Text">
-          <Source>Preview</Source>
-          <Value>Vorschau</Value>
-        </TranslationItem>
-        <TranslationItem Name="RemoveAll" Property="Text">
-          <Source>Remove all untracked files</Source>
-          <Value>Alle nicht-verfolgten Dateien löschen</Value>
-        </TranslationItem>
-        <TranslationItem Name="RemoveDirectories" Property="Text">
-          <Source>Remove untracked directories</Source>
-          <Value>Nicht-verfolgte Verzeichnisse löschen</Value>
-        </TranslationItem>
-        <TranslationItem Name="RemoveIngnored" Property="Text">
-          <Source>Remove only ignored untracked files</Source>
-          <Value>Nur ignorierte nicht-verfolgte Dateien löschen</Value>
-        </TranslationItem>
-        <TranslationItem Name="RemoveNonIgnored" Property="Text">
-          <Source>Remove only non-ignored untracked files</Source>
-          <Value>Nur nicht-ignorierte nicht-verfolgte Dateien löschen</Value>
-        </TranslationItem>
-        <TranslationItem Name="_reallyCleanupQuestion" Property="Text">
-          <Source>Are you sure you want to cleanup the repository?</Source>
-          <Value>Sind Sie sich sicher, dass Sie das Repository säubern möchten?</Value>
-        </TranslationItem>
-        <TranslationItem Name="_reallyCleanupQuestionCaption" Property="Text">
-          <Source>Cleanup</Source>
-          <Value>Säubern</Value>
-        </TranslationItem>
-        <TranslationItem Name="groupBox1" Property="Text">
-          <Source>Cleanup repository</Source>
-          <Value>Repository säubern</Value>
-        </TranslationItem>
-      </translationItems>
-    </TranslationCategory>
-    <TranslationCategory Name="FormClone">
-      <translationItems>
-        <TranslationItem Name="$this" Property="Text">
-          <Source>Clone</Source>
-          <Value>Klonen</Value>
-        </TranslationItem>
-        <TranslationItem Name="Central" Property="Text">
-          <Source>Central repository, no working dir  (--bare --shared=all)</Source>
-          <Value>Zentrales Repository, kein Arbeitsverzeichnis (--bare --shared=all)</Value>
-        </TranslationItem>
-        <TranslationItem Name="CentralRepository" Property="Text">
-          <Source>P&amp;ublic repository, no working dir  (--bare)</Source>
-          <Value>Öffentliches Repository, kein Arbeitsverzeichnis (--bare)</Value>
-        </TranslationItem>
-        <TranslationItem Name="FromBrowse" Property="Text">
-          <Source>&amp;Browse</Source>
-          <Value>Durchsuchen</Value>
-        </TranslationItem>
-        <TranslationItem Name="LoadSSHKey" Property="Text">
-          <Source>&amp;Load SSH key</Source>
-          <Value>SSH-Schlüssel laden</Value>
-        </TranslationItem>
-        <TranslationItem Name="Ok" Property="Text">
-          <Source>Clone</Source>
-          <Value>Jetzt klonen</Value>
-        </TranslationItem>
-        <TranslationItem Name="Personal" Property="Text">
-          <Source>Personal repository</Source>
-          <Value>Privates Repository</Value>
-        </TranslationItem>
-        <TranslationItem Name="PersonalRepository" Property="Text">
-          <Source>&amp;Personal repository</Source>
-          <Value>Privates Repository</Value>
-        </TranslationItem>
-        <TranslationItem Name="ToBrowse" Property="Text">
-          <Source>B&amp;rowse</Source>
-          <Value>Durchsuchen</Value>
-        </TranslationItem>
-        <TranslationItem Name="_infoDirectoryExists" Property="Text">
-          <Source>(Directory already exists)</Source>
-          <Value>(Verzeichnis existiert bereits)</Value>
-        </TranslationItem>
-        <TranslationItem Name="_infoDirectoryNew" Property="Text">
-          <Source>(New directory)</Source>
-          <Value>(Neues Verzeichnis)</Value>
-        </TranslationItem>
-        <TranslationItem Name="_infoNewRepositoryLocation" Property="Text">
-          <Source>The repository will be cloned to a new directory located here:
-{0}</Source>
-          <Value>Das Repository wird an folgender Stelle in ein neues Verzeichnis geklont:
-{0}</Value>
-        </TranslationItem>
-        <TranslationItem Name="_questionOpenRepo" Property="Text">
-          <Source>The repository has been cloned successfully.
-Do you want to open the new repository "{0}" now?</Source>
-          <Value>Das Repository wurde erfolgreich geklont.
-Wollen Sie das neue Repository "{0}" jetzt öffnen?</Value>
-        </TranslationItem>
-        <TranslationItem Name="_questionOpenRepoCaption" Property="Text">
-          <Source>Open</Source>
-          <Value>Öffnen</Value>
-        </TranslationItem>
-        <TranslationItem Name="brachLabel" Property="Text">
-          <Source>&amp;Branch:</Source>
-          <Value>Branch</Value>
-        </TranslationItem>
-        <TranslationItem Name="cbIntializeAllSubmodules" Property="Text">
-          <Source>Initialize all submodules</Source>
-          <Value>Alle Untermodule initialisieren</Value>
-        </TranslationItem>
-        <TranslationItem Name="groupBox1" Property="Text">
-          <Source>Repository type</Source>
-          <Value>Art des Repositorys</Value>
-        </TranslationItem>
-        <TranslationItem Name="label1" Property="Text">
-          <Source>&amp;Repository to clone:</Source>
-          <Value>Zu klonendes Repository</Value>
-        </TranslationItem>
-        <TranslationItem Name="label2" Property="Text">
-          <Source>&amp;Destination:</Source>
-          <Value>Ziel</Value>
-        </TranslationItem>
-        <TranslationItem Name="label3" Property="Text">
-          <Source>&amp;Subdirectory to create:</Source>
-          <Value>Unterverzeichnis</Value>
-        </TranslationItem>
-        <TranslationItem Name="Info" Property="Text" type="obsolete">
-          <Source>The repository will be cloned to a new directory located here:
-[&amp;Destination:]\gitextensions</Source>
-          <Value>Das Repository wird an folgender Stelle in einem neuen Verzeichnis geklont:
-[Destination]\[Subdirectory to create]</Value>
-        </TranslationItem>
-      </translationItems>
-    </TranslationCategory>
-    <TranslationCategory Name="FormCommandlineHelp">
-      <translationItems>
-        <TranslationItem Name="$this" Property="Text">
-          <Source>Commandline usage</Source>
-          <Value>Kommandozeilen Argumente</Value>
-        </TranslationItem>
-        <TranslationItem Name="label1" Property="Text">
-          <Source>Supported commandline arguments for
-gitex.cmd / gitex (located in the same folder as GitExtensions.exe):</Source>
-          <Value>Unterstütze Kommandozeilen Argumente:</Value>
-        </TranslationItem>
-      </translationItems>
-    </TranslationCategory>
-    <TranslationCategory Name="FormCommit">
-      <translationItems>
-        <TranslationItem Name="$this" Property="Text">
-          <Source>Commit</Source>
-          <Value>Commiten</Value>
-        </TranslationItem>
-        <TranslationItem Name="Amend" Property="Text">
-          <Source>&amp;Amend Commit</Source>
-          <Value>Letzen Commit anpassen</Value>
-        </TranslationItem>
-        <TranslationItem Name="Cancel" Property="Text">
-          <Source>Cancel</Source>
-          <Value>Abbrechen</Value>
-        </TranslationItem>
-        <TranslationItem Name="Commit" Property="Text">
-          <Source>&amp;Commit</Source>
-          <Value>&amp;Commiten</Value>
-        </TranslationItem>
-        <TranslationItem Name="CommitAndPush" Property="Text">
-          <Source>C&amp;ommit &amp;&amp; push</Source>
-          <Value>Commiten &amp;&amp; &amp;Pushen</Value>
-        </TranslationItem>
-        <TranslationItem Name="Ok" Property="Text">
-          <Source>Commit</Source>
-          <Value>Commiten</Value>
-        </TranslationItem>
-        <TranslationItem Name="Reset" Property="Text">
-          <Source>Reset changes</Source>
-          <Value>Änderungen zurücksetzen</Value>
-        </TranslationItem>
-        <TranslationItem Name="SolveMergeconflicts" Property="Text">
-          <Source>There are unresolved mergeconflicts
-</Source>
-          <Value>Es liegen unaufgelöste Merge-Konflikte vor
-
-</Value>
-        </TranslationItem>
-        <TranslationItem Name="StageInSuperproject" Property="Text">
-          <Source>Stage in Superproject</Source>
-          <Value>Im Superprojekt stagen</Value>
-        </TranslationItem>
-        <TranslationItem Name="_ResetSelectedLinesToolStripMenuItem" Property="Text">
-          <Source>Reset selected line(s)</Source>
-          <Value>Ausgewählte Zeile(n) zurücksetzen</Value>
-        </TranslationItem>
-        <TranslationItem Name="_StageSelectedLinesToolStripMenuItem" Property="Text">
-          <Source>Stage selected line(s)</Source>
-          <Value>Ausgewählte Zeile(n) stagen</Value>
-        </TranslationItem>
-        <TranslationItem Name="_amendCommit" Property="Text">
-          <Source>You are about to rewrite history.
-Only use amend if the commit is not published yet!
-
-Do you want to continue?</Source>
-          <Value>Mit diesem Vorgang ändern Sie die Historie.
-Korrigieren Sie einen Commit bitte nur, wenn dieser noch nicht veröffentlicht (gepusht) ist!
-
-Möchten Sie den Vorgang fortsetzen?</Value>
-        </TranslationItem>
-        <TranslationItem Name="_amendCommitCaption" Property="Text">
-          <Source>Amend commit</Source>
-          <Value>Commit anpassen</Value>
-        </TranslationItem>
-<<<<<<< HEAD
-        <TranslationItem Name="_checkBoxAutoWrap" Property="Text" type="unfinished">
-          <Source>Auto-wrap</Source>
-          <Value />
-        </TranslationItem>
-        <TranslationItem Name="_commitMessageDisabled" Property="Text" type="unfinished">
-=======
-        <TranslationItem Name="_commitMessageDisabled" Property="Text">
->>>>>>> 45eb6136
-          <Source>Commit Message is requested during commit</Source>
-          <Value>Commit Nachricht wird während des Commits angefragt</Value>
-        </TranslationItem>
-        <TranslationItem Name="_commitMsgFirstLineInvalid" Property="Text">
-          <Source>First line of commit message contains too many characters.
-Do you want to continue?</Source>
-          <Value>Die erste Zeile der Commit Nachricht enthält zuviele Zeichen.
-
-Wollen Sie trotzdem fortfahren?</Value>
-        </TranslationItem>
-        <TranslationItem Name="_commitMsgLineInvalid" Property="Text">
-          <Source>The following line of commit message contains too many characters:
-
-{0}
-
-Do you want to continue?</Source>
-          <Value>Die folgende Commit Nachricht enthält zuviele Zeichen
-
-
-
-{0}
-
-
-
-Wollen Sie trotzdem fortfahren?</Value>
-        </TranslationItem>
-        <TranslationItem Name="_commitMsgRegExNotMatched" Property="Text">
-          <Source>Commit message does not match RegEx.
-Do you want to continue?</Source>
-          <Value>Die Commit Nachricht stimmt mit dem Regulären Ausdruck nicht überein. 
-
-Wollen Sie trotzdem fortfahren?</Value>
-        </TranslationItem>
-        <TranslationItem Name="_commitMsgSecondLineNotEmpty" Property="Text">
-          <Source>Second line of commit message is not empty.
-Do you want to continue?</Source>
-          <Value>Die zweite Zeile der Commit Nachricht ist nicht leer.
-
-Wollen Sie trotzdem fortfahren?</Value>
-        </TranslationItem>
-        <TranslationItem Name="_commitTemplateSettings" Property="Text">
-          <Source>Settings</Source>
-          <Value>Einstellungen</Value>
-        </TranslationItem>
-        <TranslationItem Name="_commitValidationCaption" Property="Text">
-          <Source>Commit validation</Source>
-          <Value>Validierung</Value>
-        </TranslationItem>
-        <TranslationItem Name="_deleteFailed" Property="Text">
-          <Source>Delete file failed</Source>
-          <Value>Datei löschen fehlgeschlagen</Value>
-        </TranslationItem>
-        <TranslationItem Name="_deleteSelectedFiles" Property="Text">
-          <Source>Are you sure you want delete the selected file(s)?</Source>
-          <Value>Sind Sie sich sicher, dass Sie die ausgewählte(n) Datei(en) löschen wollen?</Value>
-        </TranslationItem>
-        <TranslationItem Name="_deleteSelectedFilesCaption" Property="Text">
-          <Source>Delete</Source>
-          <Value>Löschen</Value>
-        </TranslationItem>
-        <TranslationItem Name="_deleteUntrackedFiles" Property="Text">
-          <Source>Are you sure you want to delete all untracked files?</Source>
-          <Value>Sind Sie sich sicher, dass Sie die nicht verfolgten Datei(en) löschen wollen?</Value>
-        </TranslationItem>
-        <TranslationItem Name="_deleteUntrackedFilesCaption" Property="Text">
-          <Source>Delete untracked files.</Source>
-          <Value>Nicht verfolgte Dateien löschen.</Value>
-        </TranslationItem>
-        <TranslationItem Name="_enterCommitMessage" Property="Text">
-          <Source>Please enter commit message</Source>
-          <Value>Bitte Commit-Nachricht eingeben</Value>
-        </TranslationItem>
-        <TranslationItem Name="_enterCommitMessageCaption" Property="Text">
-          <Source>Commit message</Source>
-          <Value>Commit-Nachricht</Value>
-        </TranslationItem>
-        <TranslationItem Name="_enterCommitMessageHint" Property="Text">
-          <Source>Enter commit message</Source>
-          <Value>Commit-Nachricht eingeben</Value>
-        </TranslationItem>
-        <TranslationItem Name="_formTitle" Property="Text">
-          <Source>Commit to {0} ({1})</Source>
-          <Value>Commit in {0} ({1})</Value>
-        </TranslationItem>
-        <TranslationItem Name="_mergeConflicts" Property="Text">
-          <Source>There are unresolved mergeconflicts, solve mergeconflicts before committing.</Source>
-          <Value>Es liegen unaufgelöste Merge-Konflikte vor. Lösen Sie die Merge-Konflikte auf bevor Sie commiten.</Value>
-        </TranslationItem>
-        <TranslationItem Name="_mergeConflictsCaption" Property="Text">
-          <Source>Merge conflicts</Source>
-          <Value>Konflikte mergen</Value>
-        </TranslationItem>
-        <TranslationItem Name="_noFilesStagedAndConfirmAnEmptyMergeCommit" Property="Text">
-          <Source>There are no files staged for this commit.
-Are you sure you want to commit?</Source>
-          <Value>Es gibt keine gestagten Dateien für diesen Commit. 
-Wollen sie wirklich commiten?</Value>
-        </TranslationItem>
-        <TranslationItem Name="_noFilesStagedAndNothingToCommit" Property="Text">
-          <Source>There are no files staged for this commit.</Source>
-          <Value>Es gibt keine gestagten Dateien für diesen Commit.</Value>
-        </TranslationItem>
-        <TranslationItem Name="_noFilesStagedButSuggestToCommitAllUnstaged" Property="Text">
-          <Source>There are no files staged for this commit. Stage and commit all unstaged files?</Source>
-          <Value>Es gibt keine gestagten Dateien für diesen Commit. Wollen Sie alle Dateien stagen und commiten?</Value>
-        </TranslationItem>
-        <TranslationItem Name="_noStagedChanges" Property="Text">
-          <Source>There are no staged changes</Source>
-          <Value>Es gibt keine gestagten Änderungen</Value>
-        </TranslationItem>
-        <TranslationItem Name="_noUnstagedChanges" Property="Text">
-          <Source>There are no unstaged changes</Source>
-          <Value>Es gibt keine nicht gestagten Änderungen</Value>
-        </TranslationItem>
-        <TranslationItem Name="_notOnBranch" Property="Text">
-          <Source>This commit will be unreferenced when switching to another branch and can be lost.
-
-Do you want to continue?</Source>
-          <Value>Sie arbeiten nicht auf einem Branch. 
-Dieser Commit wird über keine Referenz verfügen, wenn Sie in einen Branch wechseln und kann damit verloren gehen.
-
-Möchten Sie trotzdem fortfahren?</Value>
-        </TranslationItem>
-        <TranslationItem Name="_notOnBranchButtons" Property="Text">
-          <Source>Checkout branch|Continue</Source>
-          <Value>Branch Auschecken|Weitermachen</Value>
-        </TranslationItem>
-        <TranslationItem Name="_notOnBranchCaption" Property="Text">
-          <Source>Not on a branch</Source>
-          <Value>Nicht auf einem Branch</Value>
-        </TranslationItem>
-        <TranslationItem Name="_notOnBranchMainInstruction" Property="Text">
-          <Source>You are not working on a branch</Source>
-          <Value>Sie arbeiten nicht auf einem Branch.</Value>
-        </TranslationItem>
-        <TranslationItem Name="_onlyStageChunkOfSingleFileError" Property="Text">
-          <Source>You can only use this option when selecting a single file</Source>
-          <Value>Sie können diese Option nur verwenden, wenn Sie eine einzelne Datei ausgewählt haben</Value>
-        </TranslationItem>
-        <TranslationItem Name="_resetChangesCaption" Property="Text">
-          <Source>Reset changes</Source>
-          <Value>Änderungen zurücksetzen</Value>
-        </TranslationItem>
-        <TranslationItem Name="_resetSelectedChangesText" Property="Text">
-          <Source>Are you sure you want to reset all selected files?</Source>
-          <Value>Sind Sie sich sicher, dass Sie alle selektierten Dateien zurücksetzen wollen?</Value>
-        </TranslationItem>
-        <TranslationItem Name="_resetSelectedLines" Property="Text">
-          <Source>Reset selected line(s)</Source>
-          <Value>Ausgewählte Zeile(n) zurücksetzen
-</Value>
-        </TranslationItem>
-        <TranslationItem Name="_resetSelectedLinesConfirmation" Property="Text">
-          <Source>Are you sure you want to reset the changes to the selected lines?</Source>
-          <Value>Sind Sie sich sicher, dass Sie die Änderungen an den ausgewählten Zeilen zurücksetzen wollen?</Value>
-        </TranslationItem>
-        <TranslationItem Name="_resetStageChunkOfFileCaption" Property="Text">
-          <Source>Unstage chunk of file</Source>
-          <Value>Teile einer Datei unstagen</Value>
-        </TranslationItem>
-        <TranslationItem Name="_selectOnlyOneFile" Property="Text">
-          <Source>You must have only one file selected.</Source>
-          <Value>Sie dürfen nur eine einzelne Datei auswählen.</Value>
-        </TranslationItem>
-        <TranslationItem Name="_selectOnlyOneFileCaption" Property="Text">
-          <Source>Error</Source>
-          <Value>Fehler</Value>
-        </TranslationItem>
-        <TranslationItem Name="_selectionFilterErrorToolTip" Property="Text">
-          <Source>Error {0}</Source>
-          <Value>Fehler {0}</Value>
-        </TranslationItem>
-        <TranslationItem Name="_selectionFilterToolTip" Property="Text">
-          <Source>Enter a regular expression to select unstaged files.</Source>
-          <Value>Bitte geben Sie zum Filtern der ungestagten Dateien einen regulären Ausdruck an.</Value>
-        </TranslationItem>
-        <TranslationItem Name="_stageDetails" Property="Text">
-          <Source>Stage Details</Source>
-          <Value>Stage Details
-</Value>
-        </TranslationItem>
-        <TranslationItem Name="_stageFiles" Property="Text">
-          <Source>Stage {0} files</Source>
-          <Value>{0} Dateien stagen</Value>
-        </TranslationItem>
-        <TranslationItem Name="_stageSelectedLines" Property="Text">
-          <Source>Stage selected line(s)</Source>
-          <Value>Ausgewählte Zeile(n) stagen</Value>
-        </TranslationItem>
-        <TranslationItem Name="_unstageSelectedLines" Property="Text">
-          <Source>Unstage selected line(s)</Source>
-          <Value>Ausgewählte Zeile(n) unstagen.</Value>
-        </TranslationItem>
-        <TranslationItem Name="addFileTogitignoreToolStripMenuItem" Property="Text">
-          <Source>Add file to .gitignore</Source>
-          <Value>Datei zu .gitignore hinzufügen</Value>
-        </TranslationItem>
-        <TranslationItem Name="closeDialogAfterAllFilesCommittedToolStripMenuItem" Property="Text">
-          <Source>Close dialog when all changes are committed</Source>
-          <Value>Dialog schließen wenn alle Änderungen commitet wurden</Value>
-        </TranslationItem>
-        <TranslationItem Name="closeDialogAfterEachCommitToolStripMenuItem" Property="Text">
-          <Source>Close dialog after each commit</Source>
-          <Value>Dialog nach jedem Commit schließen</Value>
-        </TranslationItem>
-        <TranslationItem Name="commitCursorColumnLabel" Property="Text">
-          <Source>Col</Source>
-          <Value>Spalte</Value>
-        </TranslationItem>
-        <TranslationItem Name="commitCursorLineLabel" Property="Text">
-          <Source>Ln</Source>
-          <Value>Zeile</Value>
-        </TranslationItem>
-        <TranslationItem Name="commitMessageToolStripMenuItem" Property="Text">
-          <Source>Commit &amp;message</Source>
-          <Value>Commit &amp;Nachricht</Value>
-        </TranslationItem>
-        <TranslationItem Name="commitSubmoduleChanges" Property="Text">
-          <Source>Commit submodule changes</Source>
-          <Value>Änderungen am Untermodul commiten</Value>
-        </TranslationItem>
-        <TranslationItem Name="commitTemplatesToolStripMenuItem" Property="Text">
-          <Source>Commit &amp;templates</Source>
-          <Value>Commit &amp;Templates</Value>
-        </TranslationItem>
-        <TranslationItem Name="copyFolderNameMenuItem" Property="Text">
-          <Source>Copy folder name</Source>
-          <Value>Verzeichnisname kopieren</Value>
-        </TranslationItem>
-        <TranslationItem Name="deleteAllUntrackedFilesToolStripMenuItem" Property="Text">
-          <Source>Delete all untracked files</Source>
-          <Value>Alle nicht verfolgten Dateien löschen</Value>
-        </TranslationItem>
-        <TranslationItem Name="deleteFileToolStripMenuItem" Property="Text">
-          <Source>Delete file</Source>
-          <Value>Datei löschen</Value>
-        </TranslationItem>
-        <TranslationItem Name="deleteSelectedFilesToolStripMenuItem" Property="Text">
-          <Source>Delete selected files</Source>
-          <Value>Ausgewählte Dateien löschen</Value>
-        </TranslationItem>
-        <TranslationItem Name="editFileToolStripMenuItem" Property="Text">
-          <Source>Edit file</Source>
-          <Value>Datei editieren</Value>
-        </TranslationItem>
-        <TranslationItem Name="editGitIgnoreToolStripMenuItem" Property="Text">
-          <Source>Edit ignored files</Source>
-          <Value>Ignorierte Dateien editieren</Value>
-        </TranslationItem>
-        <TranslationItem Name="filenameToClipboardToolStripMenuItem" Property="Text">
-          <Source>Copy full path</Source>
-          <Value>Dateiname kopieren</Value>
-        </TranslationItem>
-        <TranslationItem Name="generateListOfChangesInSubmodulesChangesToolStripMenuItem" Property="Text">
-          <Source>Generate a list of changes in submodules</Source>
-          <Value>Erzeuge eine Liste mit Änderungen in den Untermodulen</Value>
-        </TranslationItem>
-        <TranslationItem Name="interactiveAddtoolStripMenuItem" Property="Text">
-          <Source>Interactive Add</Source>
-          <Value>Interaktives Hinzufügen</Value>
-        </TranslationItem>
-        <TranslationItem Name="llShowPreview" Property="Text">
-          <Source>This file is over 5 MB. Click to show preview</Source>
-          <Value>Die Datei ist größer als 5 MB. Klicken um eine Vorschau anzuzeigen</Value>
-        </TranslationItem>
-        <TranslationItem Name="openContainingFolderToolStripMenuItem" Property="Text">
-          <Source>Open containing folder</Source>
-          <Value>Ordner öffnen</Value>
-        </TranslationItem>
-        <TranslationItem Name="openDiffMenuItem" Property="Text">
-          <Source>Open with Difftool</Source>
-          <Value>Mit Vergleichswerkzeug öffnen</Value>
-        </TranslationItem>
-        <TranslationItem Name="openFolderMenuItem" Property="Text">
-          <Source>Open folder</Source>
-          <Value>Verzeichnis öffnen</Value>
-        </TranslationItem>
-        <TranslationItem Name="openSubmoduleMenuItem" Property="Text">
-          <Source>Open with Git Extensions</Source>
-          <Value>Öffnen mit Git Extensions...</Value>
-        </TranslationItem>
-        <TranslationItem Name="openToolStripMenuItem" Property="Text">
-          <Source>Open</Source>
-          <Value>Öffnen</Value>
-        </TranslationItem>
-        <TranslationItem Name="openWithDifftoolToolStripMenuItem" Property="Text">
-          <Source>Open with difftool</Source>
-          <Value>Mit Vergleichswerkzeug öffnen</Value>
-        </TranslationItem>
-        <TranslationItem Name="openWithToolStripMenuItem" Property="Text">
-          <Source>Open with</Source>
-          <Value>Öffnen mit</Value>
-        </TranslationItem>
-        <TranslationItem Name="refreshDialogOnFormFocusToolStripMenuItem" Property="Text">
-          <Source>Refresh dialog on form focus</Source>
-          <Value>Bei Fokus Dialog aktualisieren</Value>
-        </TranslationItem>
-        <TranslationItem Name="resetAlltrackedChangesToolStripMenuItem" Property="Text">
-          <Source>Reset all (tracked) changes</Source>
-          <Value>Alle (verfolgten) Änderungen zurücksetzen</Value>
-        </TranslationItem>
-        <TranslationItem Name="resetChanges" Property="Text">
-          <Source>Reset file or directory changes</Source>
-          <Value>Dateiänderungen zurücksetzen</Value>
-        </TranslationItem>
-        <TranslationItem Name="resetPartOfFileToolStripMenuItem" Property="Text">
-          <Source>Reset chunk of file</Source>
-          <Value>Änderungen teilweise zurücksetzen</Value>
-        </TranslationItem>
-        <TranslationItem Name="resetSelectedFilesToolStripMenuItem" Property="Text">
-          <Source>Reset selected files</Source>
-          <Value>Ausgewählte Dateien zurücksetzen</Value>
-        </TranslationItem>
-        <TranslationItem Name="resetSubmoduleChanges" Property="Text">
-          <Source>Reset submodule changes</Source>
-          <Value>Änderungen am Untermodul zurücksetzen</Value>
-        </TranslationItem>
-        <TranslationItem Name="selectionFilterToolStripMenuItem" Property="Text">
-          <Source>Selection filter</Source>
-          <Value>Filter</Value>
-        </TranslationItem>
-        <TranslationItem Name="showIgnoredFilesToolStripMenuItem" Property="Text">
-          <Source>Show ignored files</Source>
-          <Value>Ignorierte Dateien anzeigen</Value>
-        </TranslationItem>
-        <TranslationItem Name="showUntrackedFilesToolStripMenuItem" Property="Text">
-          <Source>Show untracked files</Source>
-          <Value>Nicht verfolgte Dateien anzeigen</Value>
-        </TranslationItem>
-        <TranslationItem Name="signOffToolStripMenuItem" Property="Text">
-          <Source>Sign-off commit</Source>
-          <Value>Sign-Off Commit</Value>
-        </TranslationItem>
-        <TranslationItem Name="stashSubmoduleChangesToolStripMenuItem" Property="Text">
-          <Source>Stash submodule changes</Source>
-          <Value>Änderungen der Untermodule stashen</Value>
-        </TranslationItem>
-        <TranslationItem Name="submoduleSummaryMenuItem" Property="Text">
-          <Source>View summary</Source>
-          <Value>Zeige Zusammenfassung</Value>
-        </TranslationItem>
-        <TranslationItem Name="toolAuthorLabelItem" Property="Text">
-          <Source>Author: (Format: "name &lt;mail&gt;")</Source>
-          <Value>Autor: (Format: "Name &lt;E-Mail&gt;")</Value>
-        </TranslationItem>
-        <TranslationItem Name="toolRefreshItem" Property="Text">
-          <Source>Refresh</Source>
-          <Value>Aktualisieren</Value>
-        </TranslationItem>
-        <TranslationItem Name="toolStageAllItem" Property="Text">
-          <Source>Stage All</Source>
-          <Value>Alle Dateien stagen</Value>
-        </TranslationItem>
-        <TranslationItem Name="toolStageItem" Property="Text">
-          <Source>&amp;Stage</Source>
-          <Value>&amp;Stagen</Value>
-        </TranslationItem>
-        <TranslationItem Name="toolStripLabel1" Property="Text">
-          <Source>Selection Filter</Source>
-          <Value>Filter</Value>
-        </TranslationItem>
-        <TranslationItem Name="toolStripMenuItem10" Property="Text">
-          <Source>Open containing folder</Source>
-          <Value>Ordner öffnen</Value>
-        </TranslationItem>
-        <TranslationItem Name="toolStripMenuItem11" Property="Text">
-          <Source>Edit file</Source>
-          <Value>Datei editieren</Value>
-        </TranslationItem>
-        <TranslationItem Name="toolStripMenuItem14" Property="Text">
-          <Source>Copy full path</Source>
-          <Value>Dateiname kopieren</Value>
-        </TranslationItem>
-        <TranslationItem Name="toolStripMenuItem3" Property="Text">
-          <Source>Options</Source>
-          <Value>Optionen</Value>
-        </TranslationItem>
-        <TranslationItem Name="toolStripMenuItem6" Property="Text">
-          <Source>View file history</Source>
-          <Value>Zeige Datei-Historie</Value>
-        </TranslationItem>
-        <TranslationItem Name="toolStripMenuItem7" Property="Text">
-          <Source>Open</Source>
-          <Value>Öffnen</Value>
-        </TranslationItem>
-        <TranslationItem Name="toolStripMenuItem8" Property="Text">
-          <Source>Open with</Source>
-          <Value>Öffnen mit</Value>
-        </TranslationItem>
-        <TranslationItem Name="toolStripMenuItem9" Property="Text">
-          <Source>Open with difftool</Source>
-          <Value>Mit Vergleichswerkzeug öffnen</Value>
-        </TranslationItem>
-        <TranslationItem Name="toolUnstageAllItem" Property="Text">
-          <Source>Unstage All</Source>
-          <Value>Alle Dateien unstagen</Value>
-        </TranslationItem>
-        <TranslationItem Name="toolUnstageItem" Property="Text">
-          <Source>&amp;Unstage</Source>
-          <Value>&amp;Unstagen</Value>
-        </TranslationItem>
-        <TranslationItem Name="updateSubmoduleMenuItem" Property="Text">
-          <Source>Update submodule</Source>
-          <Value>Untermodul aktualisieren</Value>
-        </TranslationItem>
-        <TranslationItem Name="viewFileHistoryToolStripItem" Property="Text">
-          <Source>View file history</Source>
-          <Value>Zeige Datei-Historie</Value>
-        </TranslationItem>
-        <TranslationItem Name="viewHistoryMenuItem" Property="Text">
-          <Source>View history</Source>
-          <Value>Zeige Historie</Value>
-        </TranslationItem>
-        <TranslationItem Name="workingToolStripMenuItem" Property="Text">
-          <Source>Working dir changes</Source>
-          <Value>Änderungen im Arbeitsverzeichnis</Value>
-        </TranslationItem>
-        <TranslationItem Name="commitTemplatesToolStripMenuItem" Property="ToolTipText" type="obsolete">
-          <Source>Commit templates</Source>
-          <Value>Commit-Vorlagen</Value>
-        </TranslationItem>
-        <TranslationItem Name="_alsoDeleteUntrackedFiles" Property="Text" type="obsolete">
-          <Source>Do you also want to delete the new files that are in the selection?
-
-Choose 'No' to keep all new files.</Source>
-          <Value>Wollen Sie auch die neuen Dateien, die in der Auswahl enthalten sind, löschen?
-
-Wählen Sie 'Nein' um alle neuen Dateien beizubehalten.</Value>
-        </TranslationItem>
-        <TranslationItem Name="_resetChangesText" Property="Text" type="obsolete">
-          <Source>Are you sure you want to reset the changes to the selected files?</Source>
-          <Value>Sind Sie sich sicher, dass Sie die Änderungen an den ausgewählten Dateien zurücksetzen wollen?</Value>
-        </TranslationItem>
-      </translationItems>
-    </TranslationCategory>
-    <TranslationCategory Name="FormCommitCount">
-      <translationItems>
-        <TranslationItem Name="$this" Property="Text">
-          <Source>Commit count</Source>
-          <Value>Commit Anzahl</Value>
-        </TranslationItem>
-        <TranslationItem Name="cbIncludeSubmodules" Property="Text">
-          <Source>Include submodules</Source>
-          <Value>Untermodule mit einbeziehen</Value>
-        </TranslationItem>
-      </translationItems>
-    </TranslationCategory>
-    <TranslationCategory Name="FormCommitTemplateSettings">
-      <translationItems>
-        <TranslationItem Name="$this" Property="Text">
-          <Source>Commit template settings</Source>
-          <Value>Commit Template Einstellungen</Value>
-        </TranslationItem>
-        <TranslationItem Name="_emptyTemplate" Property="Text">
-          <Source>empty</Source>
-          <Value>leer</Value>
-        </TranslationItem>
-        <TranslationItem Name="buttonCancel" Property="Text">
-          <Source>Cancel</Source>
-          <Value>Abbrechen</Value>
-        </TranslationItem>
-        <TranslationItem Name="buttonOk" Property="Text">
-          <Source>OK</Source>
-          <Value>OK</Value>
-        </TranslationItem>
-        <TranslationItem Name="groupBoxCommitTemplates" Property="Text" type="unfinished">
-          <Source>Commit templates</Source>
-          <Value>Commit-Vorlagen</Value>
-        </TranslationItem>
-        <TranslationItem Name="groupBoxCommitValidation" Property="Text">
-          <Source>Commit validation</Source>
-          <Value>Commit Validierung</Value>
-        </TranslationItem>
-<<<<<<< HEAD
-        <TranslationItem Name="labelAutoWrap" Property="Text" type="unfinished">
-          <Source>Auto-wrap commit message (except subject line)</Source>
-          <Value />
-        </TranslationItem>
-        <TranslationItem Name="labelCommitTemplate" Property="Text" type="unfinished">
-=======
-        <TranslationItem Name="labelCommitTemplate" Property="Text">
->>>>>>> 45eb6136
-          <Source>Commit template:</Source>
-          <Value>Commit Template:</Value>
-        </TranslationItem>
-        <TranslationItem Name="labelCommitTemplateName" Property="Text">
-          <Source>Name:</Source>
-          <Value>Name:</Value>
-        </TranslationItem>
-        <TranslationItem Name="labelMaxFirstLineLength" Property="Text">
-          <Source>Maximum numbers of characters in first line (0 = check disabled):</Source>
-          <Value>Maximale Anzahl von Zeichen in der ersten Zeile (0 = Keine Überprüfung):</Value>
-        </TranslationItem>
-        <TranslationItem Name="labelMaxLineLength" Property="Text">
-          <Source>Maximum numbers of characters per line (0 = check disabled):</Source>
-          <Value>Maximale Anzahl von Zeichen pro Zeile (0 = Keine Überprüfung):</Value>
-        </TranslationItem>
-        <TranslationItem Name="labelRegExCheck" Property="Text">
-          <Source>Commit must match following RegEx (Empty = check disabled):</Source>
-          <Value>Commit muss mit folgendem Regulären Ausdruck übereinstimmen (Leeres Feld = Keine Überprüfung):</Value>
-        </TranslationItem>
-        <TranslationItem Name="labelSecondLineEmpty" Property="Text">
-          <Source>Second line must be empty:</Source>
-          <Value>Zweite Zeile muss leer sein:</Value>
-        </TranslationItem>
-        <TranslationItem Name="labelUseIndent" Property="Text" type="unfinished">
-          <Source>Indent lines after first line:</Source>
-          <Value />
-        </TranslationItem>
-      </translationItems>
-    </TranslationCategory>
-    <TranslationCategory Name="FormContributors">
-      <translationItems>
-        <TranslationItem Name="$this" Property="Text">
-          <Source>Contributors</Source>
-          <Value>Unterstützer</Value>
-        </TranslationItem>
-        <TranslationItem Name="codersLabel" Property="Text">
-          <Source>Coders</Source>
-          <Value>Programmierer</Value>
-        </TranslationItem>
-        <TranslationItem Name="designersLabel" Property="Text">
-          <Source>Designers</Source>
-          <Value>Designer</Value>
-        </TranslationItem>
-        <TranslationItem Name="label1" Property="Text">
-          <Source>Coders:</Source>
-          <Value>Programmierer:</Value>
-        </TranslationItem>
-        <TranslationItem Name="label2" Property="Text">
-          <Source>Translators:</Source>
-          <Value>Übersetzer:</Value>
-        </TranslationItem>
-        <TranslationItem Name="label4" Property="Text">
-          <Source>Logo design:</Source>
-          <Value>Logo Design:</Value>
-        </TranslationItem>
-        <TranslationItem Name="translatorsLabel" Property="Text">
-          <Source>Translators</Source>
-          <Value>Übersetzer</Value>
-        </TranslationItem>
-      </translationItems>
-    </TranslationCategory>
-    <TranslationCategory Name="FormCreateBranch">
-      <translationItems>
-        <TranslationItem Name="$this" Property="Text">
-          <Source>Create Branch</Source>
-          <Value>Branch erzeugen</Value>
-        </TranslationItem>
-        <TranslationItem Name="Checkout" Property="Text">
-          <Source>Checkout branch</Source>
-          <Value>Branch auschecken</Value>
-        </TranslationItem>
-        <TranslationItem Name="CheckoutAfterCreate" Property="Text">
-          <Source>Checkout after create</Source>
-          <Value>Auschecken nach Erzeugen</Value>
-        </TranslationItem>
-        <TranslationItem Name="Ok" Property="Text">
-          <Source>Create branch</Source>
-          <Value>Branch erzeugen</Value>
-        </TranslationItem>
-        <TranslationItem Name="_branchCaption" Property="Text">
-          <Source>Branch</Source>
-          <Value>Branch</Value>
-        </TranslationItem>
-        <TranslationItem Name="_selectOneRevision" Property="Text">
-          <Source>Select 1 revision to create the branch on.</Source>
-          <Value>Wählen Sie eine Revision aus worauf der Branch basieren soll.</Value>
-        </TranslationItem>
-        <TranslationItem Name="label1" Property="Text">
-          <Source>Branch name</Source>
-          <Value>Branch Name</Value>
-        </TranslationItem>
-      </translationItems>
-    </TranslationCategory>
-    <TranslationCategory Name="FormCreateTagAtRevision">
-      <translationItems>
-        <TranslationItem Name="$this" Property="Text">
-          <Source>Create tag</Source>
-          <Value>Tag erzeugen</Value>
-        </TranslationItem>
-        <TranslationItem Name="ForceTag" Property="Text">
-          <Source>Force</Source>
-          <Value>Erzwingen</Value>
-        </TranslationItem>
-        <TranslationItem Name="Ok" Property="Text">
-          <Source>Create tag</Source>
-          <Value>Tag erzeugen</Value>
-        </TranslationItem>
-        <TranslationItem Name="_messageCaption" Property="Text">
-          <Source>Tag</Source>
-          <Value>Tag</Value>
-        </TranslationItem>
-        <TranslationItem Name="_noRevisionSelected" Property="Text">
-          <Source>Select 1 revision to create the tag on.</Source>
-          <Value>Wählen Sie eine Revision aus, die Sie taggen möchten.</Value>
-        </TranslationItem>
-        <TranslationItem Name="_noTagMassage" Property="Text">
-          <Source>Please enter a tag message</Source>
-          <Value>Bitte geben Sie eine Tag-Nachricht ein</Value>
-        </TranslationItem>
-        <TranslationItem Name="_pushToCaption" Property="Text">
-          <Source>Push tag to '{0}'</Source>
-          <Value>Pushen Tag nach {0}</Value>
-        </TranslationItem>
-        <TranslationItem Name="annotate" Property="Text">
-          <Source>Create annotated tag</Source>
-          <Value>Annotated Tag erzeugen</Value>
-        </TranslationItem>
-        <TranslationItem Name="label1" Property="Text">
-          <Source>Tag name</Source>
-          <Value>Tag Name</Value>
-        </TranslationItem>
-        <TranslationItem Name="label2" Property="Text">
-          <Source>Message</Source>
-          <Value>Nachricht</Value>
-        </TranslationItem>
-        <TranslationItem Name="pushTag" Property="Text">
-          <Source>Push tag to '{0}'</Source>
-          <Value>Pushen Tag nach {0}</Value>
-        </TranslationItem>
-      </translationItems>
-    </TranslationCategory>
-    <TranslationCategory Name="FormDashboardCategoryTitle">
-      <translationItems>
-        <TranslationItem Name="$this" Property="Text">
-          <Source>Enter Caption</Source>
-          <Value>Kategoriename</Value>
-        </TranslationItem>
-        <TranslationItem Name="OkButton" Property="Text">
-          <Source>OK</Source>
-          <Value>OK</Value>
-        </TranslationItem>
-        <TranslationItem Name="_needEnterCaptionText" Property="Text">
-          <Source>You need to enter a caption.</Source>
-          <Value>Sie müssen einen Kategorienamen vergeben</Value>
-        </TranslationItem>
-        <TranslationItem Name="_needEnterCaptionTextCaption" Property="Text">
-          <Source>Enter caption</Source>
-          <Value>Kategoriename vergeben</Value>
-        </TranslationItem>
-        <TranslationItem Name="label1" Property="Text">
-          <Source>Enter caption</Source>
-          <Value>Kategoriename vergeben</Value>
-        </TranslationItem>
-      </translationItems>
-    </TranslationCategory>
-    <TranslationCategory Name="FormDashboardEditor">
-      <translationItems>
-        <TranslationItem Name="$this" Property="Text">
-          <Source>Start Page</Source>
-          <Value>Startseite</Value>
-        </TranslationItem>
-      </translationItems>
-    </TranslationCategory>
-    <TranslationCategory Name="FormDeleteBranch">
-      <translationItems>
-        <TranslationItem Name="$this" Property="Text">
-          <Source>Delete branch</Source>
-          <Value>Branch löschen</Value>
-        </TranslationItem>
-        <TranslationItem Name="ForceDelete" Property="Text">
-          <Source>Force delete</Source>
-          <Value>Löschen erzwingen</Value>
-        </TranslationItem>
-        <TranslationItem Name="Ok" Property="Text">
-          <Source>Delete</Source>
-          <Value>Löschen</Value>
-        </TranslationItem>
-        <TranslationItem Name="_cannotDeleteCurrentBranchMessage" Property="Text">
-          <Source>Cannot delete the branch “{0}” which you are currently on.</Source>
-          <Value>Kann den Branch “{0}” nicht löschen auf dem Sie sich gerade befinden.</Value>
-        </TranslationItem>
-        <TranslationItem Name="_deleteBranchCaption" Property="Text">
-          <Source>Delete branches</Source>
-          <Value>Branch löschen</Value>
-        </TranslationItem>
-        <TranslationItem Name="_deleteBranchQuestion" Property="Text">
-          <Source>Are you sure you want to delete selected branches?
-Deleting a branch can cause commits to be deleted too!</Source>
-          <Value>Sind Sie sich sicher, dass Sie diesen Branch löschen möchten?
-Ein Branch zu löschen kann zu gelöschten Commits führen!</Value>
-        </TranslationItem>
-        <TranslationItem Name="_deleteUnmergedBranchForcingSuggestion" Property="Text">
-          <Source>You cannot delete unmerged branch until you set “force delete” mode.</Source>
-          <Value>Sie können den nicht gemergten Branch nicht löschen ohne vorher den Modus "Löschen Erzwingen" zu setzen.</Value>
-        </TranslationItem>
-        <TranslationItem Name="label1" Property="Text">
-          <Source>Select branches</Source>
-          <Value>Branch auswählen</Value>
-        </TranslationItem>
-        <TranslationItem Name="label2" Property="Text">
-          <Source>You can only delete branches when they are fully merged in HEAD. 
-When you delete a branch the commits can get lost because nothing point to them.
-When you want to delete a not-fully merged branch, you can override
-this using `force delete´.
-</Source>
-          <Value>Sie können ein Branch nur löschen wenn er komplett mit HEAD gemergt ist. 
-Wenn Sie einen Branch löschen, können Commits verlorgen gehen, weil nichts 
-mehr auf diese zeigt. Wenn Sie einen nicht vollständig gemergten Branch 
-löschen wollen, können Sie dies mit der Option 'Löschen erzwingen' erreichen.
-</Value>
-        </TranslationItem>
-      </translationItems>
-    </TranslationCategory>
-    <TranslationCategory Name="FormDeleteTag">
-      <translationItems>
-        <TranslationItem Name="$this" Property="Text">
-          <Source>Delete tag</Source>
-          <Value>Tag löschen</Value>
-        </TranslationItem>
-        <TranslationItem Name="Ok" Property="Text">
-          <Source>Delete</Source>
-          <Value>Löschen</Value>
-        </TranslationItem>
-        <TranslationItem Name="_deleteFromCaption" Property="Text">
-          <Source>Delete from '{0}'</Source>
-          <Value>Löschen von '{0}'</Value>
-        </TranslationItem>
-        <TranslationItem Name="deleteTag" Property="Text">
-          <Source>Delete tag from '{0}'</Source>
-          <Value>Löschen von Tag '{0}'</Value>
-        </TranslationItem>
-        <TranslationItem Name="label1" Property="Text">
-          <Source>Select tag</Source>
-          <Value>Tag auswählen</Value>
-        </TranslationItem>
-        <TranslationItem Name="_deleteTagMessageBoxCaption" Property="Text" type="obsolete">
-          <Source>Delete Tag</Source>
-          <Value>Tag löschen</Value>
-        </TranslationItem>
-      </translationItems>
-    </TranslationCategory>
-    <TranslationCategory Name="FormDiff">
-      <translationItems>
-        <TranslationItem Name="$this" Property="Text">
-          <Source>Diff</Source>
-          <Value>Vergleichen</Value>
-        </TranslationItem>
-      </translationItems>
-    </TranslationCategory>
-    <TranslationCategory Name="FormDiffSmall">
-      <translationItems>
-        <TranslationItem Name="$this" Property="Text">
-          <Source>Diff</Source>
-          <Value>Vergleichen</Value>
-        </TranslationItem>
-      </translationItems>
-    </TranslationCategory>
-    <TranslationCategory Name="FormDonate">
-      <translationItems>
-        <TranslationItem Name="$this" Property="Text">
-          <Source>Donate</Source>
-          <Value>Spenden</Value>
-        </TranslationItem>
-        <TranslationItem Name="richTextBox1" Property="Text">
-          <Source>Donate
-
-You can help by making a financial contribution to the project. Donations will be used to cover the costs of hosting a website and to get the resources needed to keep the project running. 
-
-Click on the "Support this project" button to get more information about making a donation.</Source>
-          <Value>Spenden
-
-Sie können das Projekt unterstützen indem Sie einen finanziellen Beitrag dazu leisten. Ihre Zuwendung hilft die laufenden Kosten für die Homepage zu decken und wird in Resourcen investiert, die helfen das Projekt am Leben zu erhalten und weiterzuentwickeln.
-
-Klicken Sie auf die Schaltfläche "Support this project" um mehr Informationen zu erhalten, wie Sie Ihren Beitrag leisten können.</Value>
-        </TranslationItem>
-      </translationItems>
-    </TranslationCategory>
-    <TranslationCategory Name="FormEdit">
-      <translationItems>
-        <TranslationItem Name="$this" Property="Text">
-          <Source>View</Source>
-          <Value>Anzeigen</Value>
-        </TranslationItem>
-      </translationItems>
-    </TranslationCategory>
-    <TranslationCategory Name="FormEditor">
-      <translationItems>
-        <TranslationItem Name="$this" Property="Text">
-          <Source>Editor</Source>
-          <Value>Editor</Value>
-        </TranslationItem>
-        <TranslationItem Name="_cannotOpenFile" Property="Text">
-          <Source>Cannot open file: </Source>
-          <Value>Öffnen der Datei fehlgeschlagen:</Value>
-        </TranslationItem>
-        <TranslationItem Name="_cannotSaveFile" Property="Text">
-          <Source>Cannot save file: </Source>
-          <Value>Speichern der Datei fehlgeschlagen:</Value>
-        </TranslationItem>
-        <TranslationItem Name="_error" Property="Text">
-          <Source>Error</Source>
-          <Value>Fehler</Value>
-        </TranslationItem>
-        <TranslationItem Name="_saveChanges" Property="Text">
-          <Source>Do you want to save changes?</Source>
-          <Value>Wollen Sie Ihre Änderungen speichern?</Value>
-        </TranslationItem>
-        <TranslationItem Name="_saveChangesCaption" Property="Text">
-          <Source>Save changes</Source>
-          <Value>Speichern</Value>
-        </TranslationItem>
-        <TranslationItem Name="toolStripSaveButton" Property="ToolTipText">
-          <Source>Save</Source>
-          <Value>Speichern</Value>
-        </TranslationItem>
-      </translationItems>
-    </TranslationCategory>
-    <TranslationCategory Name="FormFileHistory">
-      <translationItems>
-        <TranslationItem Name="$this" Property="Text">
-          <Source>File History</Source>
-          <Value>Datei-Historie</Value>
-        </TranslationItem>
-        <TranslationItem Name="BlameTab" Property="Text">
-          <Source>Blame</Source>
-          <Value>Beschuldigen</Value>
-        </TranslationItem>
-        <TranslationItem Name="DiffTab" Property="Text">
-          <Source>Diff</Source>
-          <Value>Vergleichen</Value>
-        </TranslationItem>
-        <TranslationItem Name="ViewTab" Property="Text">
-          <Source>View</Source>
-          <Value>Anzeigen</Value>
-        </TranslationItem>
-        <TranslationItem Name="cherryPickThisCommitToolStripMenuItem" Property="Text">
-          <Source>Cherry pick commit</Source>
-          <Value>Cherry Pick Commit</Value>
-        </TranslationItem>
-        <TranslationItem Name="diffToolremotelocalStripMenuItem" Property="Text">
-          <Source>Difftool selected &lt; - &gt; local</Source>
-          <Value>Ausgewählt vom difftool &lt; - &gt; Lokal</Value>
-        </TranslationItem>
-        <TranslationItem Name="followFileHistoryToolStripMenuItem" Property="Text">
-          <Source>Detect and follow renames</Source>
-          <Value>Umbenennungen erkennen und verfolgen</Value>
-        </TranslationItem>
-        <TranslationItem Name="fullHistoryToolStripMenuItem" Property="Text">
-          <Source>Full history</Source>
-          <Value>Gesamte Historie</Value>
-        </TranslationItem>
-        <TranslationItem Name="loadBlameOnShowToolStripMenuItem" Property="Text">
-          <Source>Load blame on show</Source>
-          <Value>Blame bei Anzeige laden</Value>
-        </TranslationItem>
-        <TranslationItem Name="loadHistoryOnShowToolStripMenuItem" Property="Text">
-          <Source>Load history on show</Source>
-          <Value>Historie bei Anzeige laden</Value>
-        </TranslationItem>
-        <TranslationItem Name="manipuleerCommitToolStripMenuItem" Property="Text">
-          <Source>Manipulate commit</Source>
-          <Value>Commit manipulieren</Value>
-        </TranslationItem>
-        <TranslationItem Name="openWithDifftoolToolStripMenuItem" Property="Text">
-          <Source>Open with difftool</Source>
-          <Value>Öffnen mit Vergleichswerkzeug</Value>
-        </TranslationItem>
-        <TranslationItem Name="revertCommitToolStripMenuItem" Property="Text">
-          <Source>Revert commit</Source>
-          <Value>Commit zurücknehmen</Value>
-        </TranslationItem>
-        <TranslationItem Name="saveAsToolStripMenuItem" Property="Text">
-          <Source>Save as</Source>
-          <Value>Speichern als</Value>
-        </TranslationItem>
-        <TranslationItem Name="toolStripLabel1" Property="Text">
-          <Source>Branches:</Source>
-          <Value>Branches:</Value>
-        </TranslationItem>
-        <TranslationItem Name="toolStripLabel2" Property="Text">
-          <Source>Filter:</Source>
-          <Value>Filter:</Value>
-        </TranslationItem>
-        <TranslationItem Name="toolStripSplitLoad" Property="ToolTipText">
-          <Source>Load file history</Source>
-          <Value>Dateihistorie laden</Value>
-        </TranslationItem>
-        <TranslationItem Name="viewCommitToolStripMenuItem" Property="Text">
-          <Source>View commit</Source>
-          <Value>Commit anzeigen</Value>
-        </TranslationItem>
-      </translationItems>
-    </TranslationCategory>
-    <TranslationCategory Name="FormFixHome">
-      <translationItems>
-        <TranslationItem Name="$this" Property="Text">
-          <Source>Home</Source>
-          <Value>Home</Value>
-        </TranslationItem>
-        <TranslationItem Name="_gitGlobalConfigNotFound" Property="Text">
-          <Source>The environment variable HOME does not point to a directory that contains the global git config file:
-" {0} "
-
-Do you want Git Extensions to help locate the correct folder?</Source>
-          <Value>Die Umgebungsvariable HOME zeigt auf kein Verzeichnis, welches eine Git Konfigurationsdatei beinhaltet:
-" {0} "
-
-Wollen Sie dass Git Extensions Ihnen hilft das korrekte Verzeichnis zu finden?</Value>
-        </TranslationItem>
-        <TranslationItem Name="_gitGlobalConfigNotFoundCaption" Property="Text">
-          <Source>Global config</Source>
-          <Value>Globale Konfigurationsdatei</Value>
-        </TranslationItem>
-        <TranslationItem Name="_gitconfigFoundHome" Property="Text">
-          <Source>Located .gitconfig in %HOME% ({0}). This setting has been chosen automatically.</Source>
-          <Value>.gitconfig in %HOME% ({0}) gefunden. Diese Einstellung wurde automatisch übernommen.</Value>
-        </TranslationItem>
-        <TranslationItem Name="_gitconfigFoundHomedrive" Property="Text">
-          <Source>Located .gitconfig in %HOMEDRIVE%%HOMEPATH% ({0}). This setting has been chosen automatically.</Source>
-          <Value>.gitconfig in %HOMEDRIVE%%HOMEPATH% ({0}) gefunden. Diese Einstellung wurde automatisch übernommen.</Value>
-        </TranslationItem>
-        <TranslationItem Name="_gitconfigFoundPersonalFolder" Property="Text">
-          <Source>Located .gitconfig in personal folder ({0}). This setting has been chosen automatically.</Source>
-          <Value>.gitconfig in persönlichem Ordner ({0}) gefunden. Diese Einstellung wurde automatisch übernommen.</Value>
-        </TranslationItem>
-        <TranslationItem Name="_gitconfigFoundUserprofile" Property="Text">
-          <Source>Located .gitconfig in %USERPROFILE% ({0}). This setting has been chosen automatically.</Source>
-          <Value>.gitconfig in %USERPROFILE% ({0}) gefunden. Diese Einstellung wurde automatisch übernommen.</Value>
-        </TranslationItem>
-        <TranslationItem Name="_homeNotAccessible" Property="Text">
-          <Source>The environment variable HOME points to a directory that is not accessible:
-"{0}"</Source>
-          <Value>Die Umgebunsvariable HOME zeigt auf ein Verzeichnis auf welches nicht zugegriffen werden kann:
-"{0}"</Value>
-        </TranslationItem>
-        <TranslationItem Name="_noHomeDirectorySpecified" Property="Text">
-          <Source>Please enter a HOME directory.</Source>
-          <Value>Bitte geben Sie eine HOME-Verzeichnis an.</Value>
-        </TranslationItem>
-        <TranslationItem Name="defaultHome" Property="Text">
-          <Source>Use default for HOME</Source>
-          <Value>Verwende HOME</Value>
-        </TranslationItem>
-        <TranslationItem Name="groupBox8" Property="Text">
-          <Source>Environment</Source>
-          <Value>Umgebung</Value>
-        </TranslationItem>
-        <TranslationItem Name="label51" Property="Text">
-          <Source>The global config file located in the location stored environment variable %HOME%. By default %HOME% will be set 
-to %HOMEDRIVE%%HOMEPATH% if empty. Change the default behaviour only if you experience problems. </Source>
-          <Value>Die globale Git Konfigurationsdatei wird gespeichert in dem unter der Umgebungsvariable %HOME% angegebenen Verzeichnis.
-Standardmäßig wird %HOME% zu %HOMEDRIVE%%HOMEPATH% gesetzt, falls diese leer ist. Ändern Sie die Standardeinstellung
-nur, wenn Sie mit dieser Probleme auftreten.</Value>
-        </TranslationItem>
-        <TranslationItem Name="ok" Property="Text">
-          <Source>OK</Source>
-          <Value>OK</Value>
-        </TranslationItem>
-        <TranslationItem Name="otherHome" Property="Text">
-          <Source>Other</Source>
-          <Value>Andere</Value>
-        </TranslationItem>
-        <TranslationItem Name="otherHomeBrowse" Property="Text">
-          <Source>Browse</Source>
-          <Value>Durchsuchen</Value>
-        </TranslationItem>
-        <TranslationItem Name="userprofileHome" Property="Text">
-          <Source>Set HOME to USERPROFILE</Source>
-          <Value>Setze HOME in USERPROFILE</Value>
-        </TranslationItem>
-      </translationItems>
-    </TranslationCategory>
-    <TranslationCategory Name="FormFormatPatch">
-      <translationItems>
-        <TranslationItem Name="$this" Property="Text">
-          <Source>Format patch</Source>
-          <Value>Patch erzeugen</Value>
-        </TranslationItem>
-        <TranslationItem Name="Browse" Property="Text">
-          <Source>Browse</Source>
-          <Value>Durchsuchen</Value>
-        </TranslationItem>
-        <TranslationItem Name="FormatPatch" Property="Text">
-          <Source>Create patch(es)</Source>
-          <Value>Patch(es) erzeugen</Value>
-        </TranslationItem>
-        <TranslationItem Name="SaveToDir" Property="Text">
-          <Source>Save patches in directory</Source>
-          <Value>Patch in Verzeichnis speichern</Value>
-        </TranslationItem>
-        <TranslationItem Name="SelectedBranch" Property="Text">
-          <Source>Branch</Source>
-          <Value>Branch</Value>
-        </TranslationItem>
-        <TranslationItem Name="SendToMail" Property="Text">
-          <Source>Mail patches to</Source>
-          <Value>Patches mailen an</Value>
-        </TranslationItem>
-        <TranslationItem Name="_currentBranchText" Property="Text">
-          <Source>Current branch:</Source>
-          <Value>Aktueller Branch:</Value>
-        </TranslationItem>
-        <TranslationItem Name="_noEmailEnteredText" Property="Text">
-          <Source>You need to enter an email address.</Source>
-          <Value>Sie müssen eine E-Mail-Adresse angeben.</Value>
-        </TranslationItem>
-        <TranslationItem Name="_noGitMailConfigured" Property="Text">
-          <Source>There is no email address configured in the settings dialog.</Source>
-          <Value>Es ist keine Git E-Mail Adresse im Einstellungen-Dialog eingetragen.</Value>
-        </TranslationItem>
-        <TranslationItem Name="_noOutputPathEnteredText" Property="Text">
-          <Source>You need to enter an output path.</Source>
-          <Value>Sie müssen ein Zielverzeichnis angeben.</Value>
-        </TranslationItem>
-        <TranslationItem Name="_noSubjectEnteredText" Property="Text">
-          <Source>You need to enter a mail subject.</Source>
-          <Value>Sie müssen einen E-Mail-Text angeben.</Value>
-        </TranslationItem>
-        <TranslationItem Name="_patchResultCaption" Property="Text">
-          <Source>Patch result</Source>
-          <Value>Patch Resultat</Value>
-        </TranslationItem>
-        <TranslationItem Name="_sendMailResult" Property="Text">
-          <Source>Send to:</Source>
-          <Value>Senden an:</Value>
-        </TranslationItem>
-        <TranslationItem Name="_sendMailResultFailed" Property="Text">
-          <Source>Failed to send mail.</Source>
-          <Value>E-Mail senden fehlgeschlagen.</Value>
-        </TranslationItem>
-        <TranslationItem Name="_twoRevisionsNeededCaption" Property="Text">
-          <Source>Patch error</Source>
-          <Value>Patch Fehler</Value>
-        </TranslationItem>
-        <TranslationItem Name="_twoRevisionsNeededText" Property="Text">
-          <Source>You need to select two revisions</Source>
-          <Value>Sie müssen zwei Revisionen angeben</Value>
-        </TranslationItem>
-        <TranslationItem Name="_wrongSmtpSettingsText" Property="Text">
-          <Source>You need to enter a valid SMTP in the settings dialog.</Source>
-          <Value>Sie müssen einen gültigen SMTP-Server im Einstellungen-Dialog angeben.</Value>
-        </TranslationItem>
-        <TranslationItem Name="label1" Property="Text">
-          <Source>Subject</Source>
-          <Value>Betreff</Value>
-        </TranslationItem>
-        <TranslationItem Name="label2" Property="Text">
-          <Source>Body</Source>
-          <Value>Text</Value>
-        </TranslationItem>
-      </translationItems>
-    </TranslationCategory>
-    <TranslationCategory Name="FormGerritChangeSubmitted">
-      <translationItems>
-        <TranslationItem Name="$this" Property="Text">
-          <Source>Change Submitted</Source>
-          <Value>Änderung übermittelt</Value>
-        </TranslationItem>
-        <TranslationItem Name="btnClose" Property="Text">
-          <Source>Close</Source>
-          <Value>Schließen</Value>
-        </TranslationItem>
-        <TranslationItem Name="labelSubmitted" Property="Text">
-          <Source>Your change has been submitted for review at the following location:</Source>
-          <Value>Ihre Änderung wurde für eine Review an folgende Adresse geschickt:</Value>
-        </TranslationItem>
-      </translationItems>
-    </TranslationCategory>
-    <TranslationCategory Name="FormGerritDownload">
-      <translationItems>
-        <TranslationItem Name="$this" Property="Text">
-          <Source>Download Gerrit Change</Source>
-          <Value>Download von Gerrit Änderung</Value>
-        </TranslationItem>
-        <TranslationItem Name="AddRemote" Property="Text">
-          <Source>Manage remotes</Source>
-          <Value>Remotes verwalten</Value>
-        </TranslationItem>
-        <TranslationItem Name="Download" Property="Text">
-          <Source>&amp;Download</Source>
-          <Value>&amp;Downloaden</Value>
-        </TranslationItem>
-        <TranslationItem Name="_cannotGetChangeDetails" Property="Text">
-          <Source>Could not retrieve the change details</Source>
-          <Value>Konnte die Details zur Änderung nicht abrufen</Value>
-        </TranslationItem>
-        <TranslationItem Name="_downloadCaption" Property="Text">
-          <Source>Download change {0}</Source>
-          <Value>Download der Änderung {0}</Value>
-        </TranslationItem>
-        <TranslationItem Name="_downloadGerritChangeCaption" Property="Text">
-          <Source>Download Gerrit Change</Source>
-          <Value>Download von Gerrit Änderung</Value>
-        </TranslationItem>
-        <TranslationItem Name="_selectChange" Property="Text">
-          <Source>Please enter a change</Source>
-          <Value>Bitte geben Sie eine Änderung an</Value>
-        </TranslationItem>
-        <TranslationItem Name="_selectRemote" Property="Text">
-          <Source>Please select a remote repository</Source>
-          <Value>Bitte wählen Sie ein Remote Repository aus</Value>
-        </TranslationItem>
-        <TranslationItem Name="labelChange" Property="Text">
-          <Source>Change:</Source>
-          <Value>Änderung:</Value>
-        </TranslationItem>
-        <TranslationItem Name="labelEnterChangeIdOrNumber" Property="Text">
-          <Source>Enter the Change-Id or the number from the Gerrit URL</Source>
-          <Value>Geben Sie die Change-Id oder die aktuelle Nummer aus der Gerrit URL an</Value>
-        </TranslationItem>
-        <TranslationItem Name="labelRemote" Property="Text">
-          <Source>Remote:</Source>
-          <Value>Remote:</Value>
-        </TranslationItem>
-        <TranslationItem Name="labelTopicBranch" Property="Text">
-          <Source>Topic branch:</Source>
-          <Value>Topic Branch:</Value>
-        </TranslationItem>
-      </translationItems>
-    </TranslationCategory>
-    <TranslationCategory Name="FormGerritPublish">
-      <translationItems>
-        <TranslationItem Name="$this" Property="Text">
-          <Source>Publish Gerrit Change</Source>
-          <Value>Gerrit Änderung veröffentlichen</Value>
-        </TranslationItem>
-        <TranslationItem Name="AddRemote" Property="Text">
-          <Source>Manage remotes</Source>
-          <Value>Remotes verwalten</Value>
-        </TranslationItem>
-        <TranslationItem Name="Publish" Property="Text">
-          <Source>&amp;Publish</Source>
-          <Value>&amp;Veröffentlichen</Value>
-        </TranslationItem>
-        <TranslationItem Name="PublishDraft" Property="Text">
-          <Source>Submit review as draft</Source>
-          <Value>Sende Review als Entwurf</Value>
-        </TranslationItem>
-        <TranslationItem Name="_downloadGerritChangeCaption" Property="Text">
-          <Source>Download Gerrit Change</Source>
-          <Value>Download von Gerrit Änderung</Value>
-        </TranslationItem>
-        <TranslationItem Name="_publishCaption" Property="Text">
-          <Source>Publish change</Source>
-          <Value>Änderung veröffentlichen</Value>
-        </TranslationItem>
-        <TranslationItem Name="_selectBranch" Property="Text">
-          <Source>Please enter a branch</Source>
-          <Value>Bitte Branch angeben</Value>
-        </TranslationItem>
-        <TranslationItem Name="_selectRemote" Property="Text">
-          <Source>Please select a remote repository</Source>
-          <Value>Bitte wählen Sie ein Remote Repository aus</Value>
-        </TranslationItem>
-        <TranslationItem Name="labelBranch" Property="Text">
-          <Source>Branch:</Source>
-          <Value>Branch:</Value>
-        </TranslationItem>
-        <TranslationItem Name="labelRemote" Property="Text">
-          <Source>Remote:</Source>
-          <Value>Remote:</Value>
-        </TranslationItem>
-        <TranslationItem Name="labelTopic" Property="Text">
-          <Source>Topic:</Source>
-          <Value>Topic:</Value>
-        </TranslationItem>
-      </translationItems>
-    </TranslationCategory>
-    <TranslationCategory Name="FormGitAttributes">
-      <translationItems>
-        <TranslationItem Name="$this" Property="Text">
-          <Source>Edit .gitattributes</Source>
-          <Value>.gitattributes bearbeiten</Value>
-        </TranslationItem>
-        <TranslationItem Name="Save" Property="Text">
-          <Source>Save</Source>
-          <Value>Speichern</Value>
-        </TranslationItem>
-        <TranslationItem Name="_cannotAccessGitattributes" Property="Text">
-          <Source>Failed to save .gitattributes.
-Check if file is accessible.</Source>
-          <Value>Fehler beim Schreiben von .gitattributes. 
-Bitte prüfen Sie, ob auf die Datei zugegriffen werden kann.</Value>
-        </TranslationItem>
-        <TranslationItem Name="_cannotAccessGitattributesCaption" Property="Text">
-          <Source>Failed to save .gitattributes</Source>
-          <Value>Fehler beim Schreiben von .gitattributes</Value>
-        </TranslationItem>
-        <TranslationItem Name="_noWorkingDirCaption" Property="Text">
-          <Source>No working dir</Source>
-          <Value>Kein Arbeitsverzeichnis</Value>
-        </TranslationItem>
-        <TranslationItem Name="_saveFileQuestion" Property="Text">
-          <Source>Save changes to .gitattributes?</Source>
-          <Value>Änderungen in .gitattributes speichern?</Value>
-        </TranslationItem>
-        <TranslationItem Name="_saveFileQuestionCaption" Property="Text">
-          <Source>Save changes?</Source>
-          <Value>Änderungen speichern?</Value>
-        </TranslationItem>
-        <TranslationItem Name="label1" Property="Text" type="unfinished">
-          <Source>Edit the git attributes
-Define attributes per path
-
-Examples
-Mark all jpg files as binary:
-*.jpg binary
-
-Mark sln files as binary:
-*.sln binary
-
-Mark single file as text:
-weirdchars.txt text
-
-For more information run
-command "git help gitattributes"
-</Source>
-          <OldSource>Edit the git attributes
-Define attributes per path
-
-Examples
-Mark all jpg files as binary:
-*.jpg binary
-
-Mark sln files as binary:
-*.sln binary
-
-Mark single file as text:
-weirdchars.txt text
-</OldSource>
-          <Value>Git Attribute bearbeiten
-Attribute pro Pfad definieren
-
-Beispiele
-Alle jpg-Dateien als Binärdateien kennzeichnen
-*.jpg binary
-
-Alle sln-Dateien als Binärdateien kennzeichen
-*.sln binary
-
-Einzelne Datei als Textdatei kennzeichnen
-bloedezeichen.txt text
-
-Für nähere Informationen schauen
-Sie in der Git Hilfe nach</Value>
-        </TranslationItem>
-        <TranslationItem Name="noWorkingDir" Property="Text">
-          <Source>.gitattributes is only supported when there is a working dir.</Source>
-          <Value>.gitattributes wird nur unterstützt wenn ein Arbeitsverzeichnis vorhanden ist.</Value>
-        </TranslationItem>
-      </translationItems>
-    </TranslationCategory>
-    <TranslationCategory Name="FormGitIgnore">
-      <translationItems>
-        <TranslationItem Name="$this" Property="Text">
-          <Source>Edit .gitignore</Source>
-          <Value>.gitignore bearbeiten</Value>
-        </TranslationItem>
-        <TranslationItem Name="AddDefault" Property="Text">
-          <Source>Add default ignores</Source>
-          <Value>Beispiel-Dateien ignorieren</Value>
-        </TranslationItem>
-        <TranslationItem Name="AddPattern" Property="Text">
-          <Source>Add pattern</Source>
-          <Value>Muster ignorieren</Value>
-        </TranslationItem>
-        <TranslationItem Name="Save" Property="Text">
-          <Source>Save</Source>
-          <Value>Speichern</Value>
-        </TranslationItem>
-        <TranslationItem Name="_cannotAccessGitignore" Property="Text">
-          <Source>Failed to save .gitignore.
-Check if file is accessible.</Source>
-          <Value>Fehler beim Schreiben von .gitignore. 
-Bitte prüfen Sie, ob auf die Datei zugegriffen werden kann.</Value>
-        </TranslationItem>
-        <TranslationItem Name="_cannotAccessGitignoreCaption" Property="Text">
-          <Source>Failed to save .gitignore</Source>
-          <Value>Fehler beim Schreiben von .gitignore</Value>
-        </TranslationItem>
-        <TranslationItem Name="_gitignoreOnlyInWorkingDirSupported" Property="Text">
-          <Source>.gitignore is only supported when there is a working dir.</Source>
-          <Value>.gitignore wird nur unterstützt wenn ein Arbeitsverzeichnis vorhanden ist.</Value>
-        </TranslationItem>
-        <TranslationItem Name="_gitignoreOnlyInWorkingDirSupportedCaption" Property="Text">
-          <Source>No working dir</Source>
-          <Value>Kein Arbeitsverzeichnis</Value>
-        </TranslationItem>
-        <TranslationItem Name="_saveFileQuestion" Property="Text">
-          <Source>Save changes to .gitignore?</Source>
-          <Value>Änderungen in .gitignorie speichern?</Value>
-        </TranslationItem>
-        <TranslationItem Name="_saveFileQuestionCaption" Property="Text">
-          <Source>Save changes?</Source>
-          <Value>Änderungen speichern?</Value>
-        </TranslationItem>
-        <TranslationItem Name="label1" Property="Text">
-          <Source>Specify filepatterns you want git to ignore.
-
-Example:
-#ignore thumbnails created by windows
-Thumbs.db
-#Ignore files build by Visual Studio
-*.user
-*.aps
-*.pch
-*.vspscc
-*_i.c
-*_p.c
-*.ncb
-*.suo
-*.bak
-*.cache
-*.ilk
-*.log
-[Bb]in
-[Dd]ebug*/
-*.sbr
-obj/
-[Rr]elease*/
-_ReSharper*/</Source>
-          <Value>Geben Sie Dateimuster an,
-die Git ignorieren soll.
-
-Beispiel:
-#Windows Thumbnails ignorieren
-Thumbs.db
-
-#Visual Studio Dateien ignorieren
-*.obj
-*.exe
-*.pdb
-*.user
-*.aps
-*.pch
-*.vspscc
-*_i.c
-*_p.c
-*.ncb
-*.suo
-*.tlb
-*.tlh
-*.bak
-*.cache
-*.ilk
-*.log
-[Bb]in
-[Dd]ebug*/
-*.lib
-*.sbr
-obj/
-[Rr]elease*/
-_ReSharper*/</Value>
-        </TranslationItem>
-        <TranslationItem Name="lnkGitIgnorePatterns" Property="Text">
-          <Source>More gitignore patterns</Source>
-          <Value>Mehr gitignore-Muster</Value>
-        </TranslationItem>
-      </translationItems>
-    </TranslationCategory>
-    <TranslationCategory Name="FormGitLog">
-      <translationItems>
-        <TranslationItem Name="$this" Property="Text">
-          <Source>Log</Source>
-          <Value>Log</Value>
-        </TranslationItem>
-        <TranslationItem Name="alwaysOnTopCheckBox" Property="Text">
-          <Source>Always on top</Source>
-          <Value>Immer im Vordergrund</Value>
-        </TranslationItem>
-        <TranslationItem Name="tabPageCommandCache" Property="Text">
-          <Source>Command cache</Source>
-          <Value>Kommando Cache</Value>
-        </TranslationItem>
-        <TranslationItem Name="tabPageCommandLog" Property="Text">
-          <Source>Command log</Source>
-          <Value>Kommando Log</Value>
-        </TranslationItem>
-      </translationItems>
-    </TranslationCategory>
-    <TranslationCategory Name="FormGitReview">
-      <translationItems>
-        <TranslationItem Name="$this" Property="Text">
-          <Source>Edit .gitreview</Source>
-          <Value>Editiere .gitreview</Value>
-        </TranslationItem>
-        <TranslationItem Name="Save" Property="Text">
-          <Source>Save</Source>
-          <Value>Speichern</Value>
-        </TranslationItem>
-        <TranslationItem Name="_cannotAccessGitreview" Property="Text">
-          <Source>Failed to save .gitreview.
-Check if file is accessible.</Source>
-          <Value>Fehler beim Speichern von .gitreview.
-Stellen Sie sicher dass Zugriff auf die Datei möglich ist.</Value>
-        </TranslationItem>
-        <TranslationItem Name="_cannotAccessGitreviewCaption" Property="Text">
-          <Source>Failed to save .gitreview</Source>
-          <Value>Fehler beim Speichern von .gitreview.</Value>
-        </TranslationItem>
-        <TranslationItem Name="_gitreviewOnlyInWorkingDirSupported" Property="Text">
-          <Source>.gitreview is only supported when there is a working dir.</Source>
-          <Value>.gitreview wird nur unterstützt wenn es ein Arbeitsverzeichnis gibt.</Value>
-        </TranslationItem>
-        <TranslationItem Name="_gitreviewOnlyInWorkingDirSupportedCaption" Property="Text">
-          <Source>No working dir</Source>
-          <Value>Kein Arbeitsverzeichnis</Value>
-        </TranslationItem>
-        <TranslationItem Name="_saveFileQuestion" Property="Text">
-          <Source>Save changes to .gitreview?</Source>
-          <Value>Änderungen an .gitreview speichern?</Value>
-        </TranslationItem>
-        <TranslationItem Name="_saveFileQuestionCaption" Property="Text" type="unfinished">
-          <Source>Save changes?</Source>
-          <Value>Änderungen speichern?</Value>
-        </TranslationItem>
-        <TranslationItem Name="label1" Property="Text">
-          <Source>Provide the configuration for
-.gitreview to setup Gerrit.
-
-Example configuration:
-
-[gerrit]
-host=review.example.com
-port=29418
-project=department/project.git
-defaultbranch=master
-defaultremote=review
-defaultrebase=0</Source>
-          <Value>Erstellen Sie die Konfiguration für 
-.gitreview, um Gerrit einzurichten.
-
-Beispiel Konfiguration:
-
-
-[gerrit]
-host=review.beispiel.de
-port=29418
-project=department/project.git
-defaultbranch=master
-defaultremote=review
-defaultrebase=0</Value>
-        </TranslationItem>
-        <TranslationItem Name="lnkGitReviewHelp" Property="Text">
-          <Source>GitHub page for git-review</Source>
-          <Value>GitHub Seite für git-review</Value>
-        </TranslationItem>
-      </translationItems>
-    </TranslationCategory>
-    <TranslationCategory Name="FormGoToCommit">
-      <translationItems>
-        <TranslationItem Name="$this" Property="Text">
-          <Source>Go to commit</Source>
-          <Value>Zu Commit springen</Value>
-        </TranslationItem>
-        <TranslationItem Name="goButton" Property="Text">
-          <Source>Go</Source>
-          <Value>Los</Value>
-        </TranslationItem>
-        <TranslationItem Name="groupBox1" Property="Text">
-          <Source>Help</Source>
-          <Value>Hilfe</Value>
-        </TranslationItem>
-        <TranslationItem Name="label1" Property="Text">
-          <Source>Commit expression:</Source>
-          <Value>Commit Ausdruck:</Value>
-        </TranslationItem>
-        <TranslationItem Name="label2" Property="Text">
-          <Source>Commit expression examples:
-- complete commit hash: e. g.: 8eab51fcb9c4538eb74c4dcd4c31ffd693ad25c9
-- partial commit hash (if unique): e. g.: 8eab51fcb9c453
-- tag name
-- branch name</Source>
-          <Value>Commit Ausdruck Beispiele:
-
-- Vollständiger Commit Hash: z.B.: 8eab51fcb9c4538eb74c4dcd4c31ffd693ad25c9
-- Teil des Commit Hashes (wenn eindeutig): z.B.: 8eab51fcb9c453
-- Name des Tags
-- Names des Branches</Value>
-        </TranslationItem>
-        <TranslationItem Name="label3" Property="Text">
-          <Source>Go to tag:</Source>
-          <Value>Gehe zu Tag:</Value>
-        </TranslationItem>
-        <TranslationItem Name="label4" Property="Text">
-          <Source>Go to branch:</Source>
-          <Value>Gehe zu Branch:</Value>
-        </TranslationItem>
-        <TranslationItem Name="linkGitRevParse" Property="Text">
-          <Source>More (git-rev-parse, section SPECIFYING REVISIONS)</Source>
-          <Value>Mehr (git-rev-parse, section SPECIFYING REVISIONS)</Value>
-        </TranslationItem>
-      </translationItems>
-    </TranslationCategory>
-    <TranslationCategory Name="FormGoToLine">
-      <translationItems>
-        <TranslationItem Name="$this" Property="Text">
-          <Source>Go to line</Source>
-          <Value>Gehe zu Zeile</Value>
-        </TranslationItem>
-        <TranslationItem Name="cancelBtn" Property="Text">
-          <Source>Cancel</Source>
-          <Value>Abbrechen</Value>
-        </TranslationItem>
-        <TranslationItem Name="lineLabel" Property="Text">
-          <Source>Line number</Source>
-          <Value>Zeilennummer</Value>
-        </TranslationItem>
-        <TranslationItem Name="okBtn" Property="Text">
-          <Source>OK</Source>
-          <Value>OK</Value>
-        </TranslationItem>
-      </translationItems>
-    </TranslationCategory>
-    <TranslationCategory Name="FormInit">
-      <translationItems>
-        <TranslationItem Name="$this" Property="Text">
-          <Source>Initialize new repository</Source>
-          <Value>Neues Repository initialisieren</Value>
-        </TranslationItem>
-        <TranslationItem Name="Browse" Property="Text">
-          <Source>Browse</Source>
-          <Value>Durchsuchen</Value>
-        </TranslationItem>
-        <TranslationItem Name="Central" Property="Text">
-          <Source>Central repository, no working dir  (--bare --shared=all)</Source>
-          <Value>Zentrales Repository, kein Arbeitsverzeichnis (--bare --shared=all)</Value>
-        </TranslationItem>
-        <TranslationItem Name="Init" Property="Text">
-          <Source>Initialize</Source>
-          <Value>Initialisieren</Value>
-        </TranslationItem>
-        <TranslationItem Name="Personal" Property="Text">
-          <Source>Personal repository</Source>
-          <Value>Persönliches Repository</Value>
-        </TranslationItem>
-        <TranslationItem Name="_chooseDirectory" Property="Text">
-          <Source>Please choose a directory.</Source>
-          <Value>Bitte geben Sie ein Verzeichnis an.</Value>
-        </TranslationItem>
-        <TranslationItem Name="_chooseDirectoryCaption" Property="Text">
-          <Source>Choose directory</Source>
-          <Value>Verzeichnis wählen</Value>
-        </TranslationItem>
-        <TranslationItem Name="_chooseDirectoryNotFile" Property="Text">
-          <Source>Cannot initialize a new repository on a file.
-Please choose a directory.</Source>
-          <Value>Bitte geben Sie ein Verzeichnis und keine Datei an.
-Ein Repository kann nicht in einer Datei initialisiert werden.</Value>
-        </TranslationItem>
-        <TranslationItem Name="_chooseDirectoryNotFileCaption" Property="Text">
-          <Source>Error</Source>
-          <Value>Fehler</Value>
-        </TranslationItem>
-        <TranslationItem Name="_initMsgBoxCaption" Property="Text">
-          <Source>Initialize new repository</Source>
-          <Value>Neues Repository initialisieren</Value>
-        </TranslationItem>
-        <TranslationItem Name="groupBox1" Property="Text">
-          <Source>Repository type</Source>
-          <Value>Repository-Typ</Value>
-        </TranslationItem>
-        <TranslationItem Name="label1" Property="Text">
-          <Source>Directory</Source>
-          <Value>Pfad</Value>
-        </TranslationItem>
-      </translationItems>
-    </TranslationCategory>
-    <TranslationCategory Name="FormMailMap">
-      <translationItems>
-        <TranslationItem Name="$this" Property="Text">
-          <Source>Edit .mailmap</Source>
-          <Value>.mailmap bearbeiten</Value>
-        </TranslationItem>
-        <TranslationItem Name="Save" Property="Text">
-          <Source>Save</Source>
-          <Value>Speichern</Value>
-        </TranslationItem>
-        <TranslationItem Name="_cannotAccessMailmap" Property="Text">
-          <Source>Failed to save .mailmap.
-Check if file is accessible.</Source>
-          <Value>Fehler beim Schreiben von .mailmap. 
-Bitte prüfen Sie, ob auf die Datei zugegriffen werden kann.</Value>
-        </TranslationItem>
-        <TranslationItem Name="_cannotAccessMailmapCaption" Property="Text">
-          <Source>Failed to save .mailmap</Source>
-          <Value>Fehler beim Schreiben von .mailmap</Value>
-        </TranslationItem>
-        <TranslationItem Name="_mailmapOnlyInWorkingDirSupported" Property="Text">
-          <Source>.mailmap is only supported when there is a working dir.</Source>
-          <Value>.mailmap wird nur unterstützt wenn ein Arbeitsverzeichnis vorhanden ist.</Value>
-        </TranslationItem>
-        <TranslationItem Name="_mailmapOnlyInWorkingDirSupportedCaption" Property="Text">
-          <Source>No working dir</Source>
-          <Value>Kein Arbeitsverzeichnis</Value>
-        </TranslationItem>
-        <TranslationItem Name="_saveFileQuestion" Property="Text">
-          <Source>Save changes to .mailmap?</Source>
-          <Value>Änderung an .mailmap speichern?</Value>
-        </TranslationItem>
-        <TranslationItem Name="_saveFileQuestionCaption" Property="Text">
-          <Source>Save changes?</Source>
-          <Value>Änderungen speichern?</Value>
-        </TranslationItem>
-        <TranslationItem Name="label1" Property="Text" type="unfinished">
-          <Source>Edit the mailmap.
-This file is meant to correct usernames.
-
-Example:
-Henk Westhuis &lt;Henk@.(none)&gt;
-Henk Westhuis &lt;henk_westhuis@hotmail.com&gt;
-
-For more information run
-command "git help shortlog"</Source>
-          <OldSource>Edit the mailmap.
-This file is meant to correct usernames.
-
-Example:
-Henk Westhuis &lt;Henk@.(none)&gt;
-Henk Westhuis &lt;henk_westhuis@hotmail.com&gt;</OldSource>
-          <Value>Mailmap bearbeiten.
-Diese Datei ist für korrekte Benutzernamen vorgesehen.
-
-Beispiel:
-Henk Westhuis &lt;Henk@.(none)&gt;
-Henk Westhuis &lt;henk_westhuis@hotmail.com&gt;</Value>
-        </TranslationItem>
-      </translationItems>
-    </TranslationCategory>
-    <TranslationCategory Name="FormMergeBranch">
-      <translationItems>
-        <TranslationItem Name="$this" Property="Text">
-          <Source>Merge branches</Source>
-          <Value>Branches mergen</Value>
-        </TranslationItem>
-        <TranslationItem Name="Currentbranch" Property="Text">
-          <Source>Current branch</Source>
-          <Value>Aktueller Branch</Value>
-        </TranslationItem>
-        <TranslationItem Name="NonDefaultMergeStrategy" Property="Text">
-          <Source>Use non-default merge strategy</Source>
-          <Value>Eine alternative Merge-Strategie verwenden</Value>
-        </TranslationItem>
-        <TranslationItem Name="Ok" Property="Text">
-          <Source>&amp;Merge</Source>
-          <Value>&amp;Merge</Value>
-        </TranslationItem>
-        <TranslationItem Name="_strategyTooltipText" Property="Text">
-          <Source>resolve 
-This can only resolve two heads (i.e. the current branch and another branch you pulled from) using a 3-way merge algorithm.
-It tries to carefully detect criss-cross merge ambiguities and is considered generally safe and fast. 
-
-recursive 
-This can only resolve two heads using a 3-way merge algorithm. When there is more than one common ancestor that can be 
-used for 3-way merge, it creates a merged tree of the common ancestors and uses that as the reference tree for the 3-way
-merge. Additionally this can detect and handle merges involving renames. This is the default merge strategy when pulling or 
-merging one branch. 
-
-octopus 
-This resolves cases with more than two heads, but refuses to do a complex merge that needs manual resolution. It is 
-primarily meant to be used for bundling topic branch heads together. This is the default merge strategy when pulling or 
-merging more than one branch. 
-
-ours 
-This resolves any number of heads, but the resulting tree of the merge is always that of the current branch head, effectively 
-ignoring all changes from all other branches. It is meant to be used to supersede old development history of side branches.
-
-subtree 
-This is a modified recursive strategy. When merging trees A and B, if B corresponds to a subtree of A, B is first adjusted to 
-match the tree structure of A, instead of reading the trees at the same level. This adjustment is also done to the common 
-ancestor tree. </Source>
-          <Value>resolve
-Diese Option kann nur zwei Branches (Nämlich der aktuelle Branch und der Branch von dem Sie gepullt haben) mit Hilfe eines 
-3-Wege-Merge-Verfahren auflösen. Mit dieser Option wird versucht Merge-Mehrdeutigkeiten zu erkennen. Die Option gilt 
-im Allgemeinen als sicher und schnell.
-
-recursive
-Diese Option kann nur zwei Branches mit Hilfe eines 3-Wege-Merge-Verfahren auflösen. Wenn es mehr als einen gemeinsamen 
-Vorfahren gibt, der für einen 3-Wege Merge verwendet werden kann, erzeugt diese Optionen einen gemergten Zweig der 
-gemeinsamen Vorfahren und benutzt diesen als Referenz-Zweig für den 3-Wege-Merge. Zusätzlich kann diese Option
-umbenannte Dateien und Verzeichnisse erkennen, verwalten und mergen. Dies ist die Standard Merge-Strategie wenn von einem 
-Branch gepullt oder gemergt wird.
-
-octopus
-Diese Option kann Fälle mit mehr als zwei Zweigen auflösen, dafür aber keine komplexen Merge-Prozesse, die eine manuelle Auflösung
-erfordern. Diese Option ist primär für das Zusammenführen von Topic-Branches gedacht. Dies ist die Standard Merge-Strategie
-wenn von mehreren Branches gepullt oder gemergt wird.
-
-ours
-Diese Option kann eine beliebige Anzahl von Zweigen auflösen, aber der resultiernde Zweig beim Merge ist immer der vom aktuellen Branch.
-Die Option ignoriert alle Änderungen der anderen Branches. Diese Merge-Strategie ist dafür gedacht die Historie von alten Branches 
-zu überschrieben.
-
-subtree 
-This is a modified recursive strategy. When merging trees A and B, if B corresponds to a subtree of A, B is first adjusted to 
-match the tree structure of A, instead of reading the trees at the same level. This adjustment is also done to the common 
-ancestor tree.</Value>
-        </TranslationItem>
-        <TranslationItem Name="advanced" Property="Text">
-          <Source>Show advanced options</Source>
-          <Value>Zeige erweiterte Optionen</Value>
-        </TranslationItem>
-        <TranslationItem Name="fastForward" Property="Text">
-          <Source>Keep a single branch line if possible (fast forward)</Source>
-          <Value>Wenn möglich einen einzelnen, geradlinigen Zweig beibehalten (Fast Forward)</Value>
-        </TranslationItem>
-        <TranslationItem Name="groupBox1" Property="Text">
-          <Source>Merge</Source>
-          <Value>Merge</Value>
-        </TranslationItem>
-        <TranslationItem Name="label1" Property="Text">
-          <Source>Merge branch into current branch</Source>
-          <Value>Branch mit aktuellem Branch mergen
-</Value>
-        </TranslationItem>
-        <TranslationItem Name="label2" Property="Text">
-          <Source>Merge with</Source>
-          <Value>Mergen mit</Value>
-        </TranslationItem>
-        <TranslationItem Name="noCommit" Property="Text">
-          <Source>Do not commit</Source>
-          <Value>Nicht commiten</Value>
-        </TranslationItem>
-        <TranslationItem Name="noFastForward" Property="Text">
-          <Source>Always create a new merge commit</Source>
-          <Value>Immer einen eigenständingen Merge-Commit erzeugen</Value>
-        </TranslationItem>
-        <TranslationItem Name="squash" Property="Text">
-          <Source>Squash commits</Source>
-          <Value>Commits squashen</Value>
-        </TranslationItem>
-        <TranslationItem Name="strategyHelp" Property="Text">
-          <Source>Help</Source>
-          <Value>Hilfe</Value>
-        </TranslationItem>
-      </translationItems>
-    </TranslationCategory>
-    <TranslationCategory Name="FormModifiedDeletedCreated">
-      <translationItems>
-        <TranslationItem Name="$this" Property="Text">
-          <Source>Solve mergeconflict</Source>
-          <Value>Mergekonflikt lösen</Value>
-        </TranslationItem>
-        <TranslationItem Name="Abort" Property="Text">
-          <Source>Abort</Source>
-          <Value>Abbrechen</Value>
-        </TranslationItem>
-      </translationItems>
-    </TranslationCategory>
-    <TranslationCategory Name="FormOpenDirectory">
-      <translationItems>
-        <TranslationItem Name="$this" Property="Text">
-          <Source>Open local repository</Source>
-          <Value>Repository öffnen</Value>
-        </TranslationItem>
-        <TranslationItem Name="Load" Property="Text">
-          <Source>Open</Source>
-          <Value>Öffnen</Value>
-        </TranslationItem>
-        <TranslationItem Name="_warningOpenFailed" Property="Text">
-          <Source>Directory does not exist.</Source>
-          <Value>Verzeichnis nicht vorhanden.</Value>
-        </TranslationItem>
-        <TranslationItem Name="_warningOpenFailedCaption" Property="Text">
-          <Source>Error</Source>
-          <Value>Fehler</Value>
-        </TranslationItem>
-        <TranslationItem Name="label1" Property="Text">
-          <Source>Directory</Source>
-          <Value>Pfad</Value>
-        </TranslationItem>
-      </translationItems>
-    </TranslationCategory>
-    <TranslationCategory Name="FormPluginInformation">
-      <translationItems>
-        <TranslationItem Name="$this" Property="Text">
-          <Source>Gerrit Plugin</Source>
-          <Value>Gerrit Plugin</Value>
-        </TranslationItem>
-        <TranslationItem Name="btnClose" Property="Text">
-          <Source>Close</Source>
-          <Value>Schließen</Value>
-        </TranslationItem>
-        <TranslationItem Name="informationLabel" Property="Text">
-          <Source>The Gerrit plugin for GitExtensions provides integration with Gerrit for GitExtensions. This plugin has been based on the git-review tool.
-
-To enable Gerrit support for a repository, a .gitreview file must be created. This can be done through the Settings | Edit .gitreview menu option. See the link below for more information on the .gitreview file and the git-review tool.</Source>
-          <Value>Das Gerrit Plugin für GitExtensions integriert Gerrit in GitExtensions. Dieses Plugin basiert auf dem git-review Tool.
-
-Um Gerrit Support für ein Repository zu aktivieren muss eine .gitreview Datei angelegt werden. Dies kann über die Option Einstellungen | Editiere .gitreview Menüoption ausgewählt werden.
-Benützen Sie den Verweis unten für mehr Informationen zur .gitreview Datei und dem git-review Befehl.</Value>
-        </TranslationItem>
-      </translationItems>
-    </TranslationCategory>
-    <TranslationCategory Name="FormPull">
-      <translationItems>
-        <TranslationItem Name="$this" Property="Text">
-          <Source>Pull</Source>
-          <Value>Pull</Value>
-        </TranslationItem>
-        <TranslationItem Name="AddRemote" Property="Text">
-          <Source>Manage</Source>
-          <Value>Remotes verwalten</Value>
-        </TranslationItem>
-        <TranslationItem Name="AutoStash" Property="Text">
-          <Source>Auto stash</Source>
-          <Value>Auto-Stash</Value>
-        </TranslationItem>
-        <TranslationItem Name="Fetch" Property="Text">
-          <Source>Do not merge, only &amp;fetch remote changes</Source>
-          <Value>Nicht mergen, nur die Änderungen vom Remote holen</Value>
-        </TranslationItem>
-        <TranslationItem Name="Merge" Property="Text">
-          <Source>&amp;Merge remote branch into current branch</Source>
-          <Value>Remote Branch in aktuellen Branch &amp;mergen</Value>
-        </TranslationItem>
-        <TranslationItem Name="Mergetool" Property="Text">
-          <Source>Solve conflicts</Source>
-          <Value>Konflikte lösen</Value>
-        </TranslationItem>
-        <TranslationItem Name="NoTags" Property="Text">
-          <Source>No tags</Source>
-          <Value>Keine Tags</Value>
-        </TranslationItem>
-        <TranslationItem Name="Pull" Property="Text">
-          <Source>&amp;Pull</Source>
-          <Value>&amp;Pull</Value>
-        </TranslationItem>
-        <TranslationItem Name="PullFromRemote" Property="Text">
-          <Source>Remote</Source>
-          <Value>Remote</Value>
-        </TranslationItem>
-        <TranslationItem Name="PullFromUrl" Property="Text">
-          <Source>Url</Source>
-          <Value>Url</Value>
-        </TranslationItem>
-        <TranslationItem Name="Rebase" Property="Text">
-          <Source>&amp;Rebase current branch on top of remote branch, creates linear history (use with caution)</Source>
-          <Value>&amp;Rebase von aktuellen Branch auf Remote Branch durchführen. Folge: lineare Historie (Nur für fortgeschrittene Benutzer empfohlen)</Value>
-        </TranslationItem>
-        <TranslationItem Name="Stash" Property="Text">
-          <Source>Stash changes</Source>
-          <Value>Änderungen stashen</Value>
-        </TranslationItem>
-        <TranslationItem Name="_allMergeConflictSolvedQuestion" Property="Text">
-          <Source>Are all merge conflicts solved? Do you want to commit?</Source>
-          <Value>Sind alle Merge-Konflikte behoben? Wollen Sie commiten?</Value>
-        </TranslationItem>
-        <TranslationItem Name="_allMergeConflictSolvedQuestionCaption" Property="Text">
-          <Source>Conflicts solved</Source>
-          <Value>Konflikte gelöst</Value>
-        </TranslationItem>
-        <TranslationItem Name="_applyShashedItemsAgain" Property="Text">
-          <Source>Apply stashed items to working dir again?</Source>
-          <Value>Wollen Sie die gestashten Objekte wieder auf das Arbeitsverzeichnis anwenden?</Value>
-        </TranslationItem>
-        <TranslationItem Name="_applyShashedItemsAgainCaption" Property="Text">
-          <Source>Auto stash</Source>
-          <Value>Automatischer Stash</Value>
-        </TranslationItem>
-        <TranslationItem Name="_areYouSureYouWantToRebaseMerge" Property="Text">
-          <Source>The current commit is a merge.
-Are you sure you want to rebase this merge?</Source>
-          <Value>Der aktuelle Commit ist ein Merge-Commit. Sind Sie sich sicher, dass Sie diesen Merge rebasen wollen?</Value>
-        </TranslationItem>
-        <TranslationItem Name="_areYouSureYouWantToRebaseMergeCaption" Property="Text">
-          <Source>Rebase merge commit?</Source>
-          <Value>Merge-Commit rebasen?</Value>
-        </TranslationItem>
-        <TranslationItem Name="_fetchAllBranchesCanOnlyWithFetch" Property="Text">
-          <Source>You can only fetch all remote branches (*) without merge or rebase.
-If you want to fetch all remote branches, choose fetch.
-If you want to fetch and merge a branch, choose a specific branch.</Source>
-          <Value>Sie können alle Remote Branches (*) nur holen aber keinen Merge- oder Rebase-Prozess durchführen.
-Wenn Sie alle Remote Branches holen wollen, wählen Sie die dritte Option (Änderungen vom Remote holen).
-Wenn Sie einen Branch holen und mergen wollen, wählen Sie einen speziellen Branch aus.</Value>
-        </TranslationItem>
-        <TranslationItem Name="_notOnBranch" Property="Text">
-          <Source>You cannot "pull" when git head detached.
-
-Do you want to continue?</Source>
-          <Value>Sie können keinen "Pull" machen wenn der Head detached ist.
-
-
-
-Wollen Sie trotzdem fortfahren?</Value>
-        </TranslationItem>
-        <TranslationItem Name="_notOnBranchButtons" Property="Text">
-          <Source>Checkout branch|Continue</Source>
-          <Value>Branch Checkout|Fortfahren</Value>
-        </TranslationItem>
-        <TranslationItem Name="_notOnBranchCaption" Property="Text">
-          <Source>Not on a branch</Source>
-          <Value>Nicht auf einem Branch</Value>
-        </TranslationItem>
-        <TranslationItem Name="_notOnBranchMainInstruction" Property="Text">
-          <Source>You are not working on a branch</Source>
-          <Value>Sie arbeiten nicht auf einem Branch.</Value>
-        </TranslationItem>
-        <TranslationItem Name="_questionInitSubmodules" Property="Text">
-          <Source>The pulled has submodules configured.
-Do you want to initialize the submodules?
-This will initialize and update all submodules recursive.</Source>
-          <Value>Das gepullte Repository beinhaltet konfigurierte Untermodule.
-Wollen Sie die Untermodule initialisieren?
-Dies wird alle Untermodule rekursiv initialisieren und aktualisieren.</Value>
-        </TranslationItem>
-        <TranslationItem Name="_questionInitSubmodulesCaption" Property="Text">
-          <Source>Submodules</Source>
-          <Value>Untermodule initialisieren</Value>
-        </TranslationItem>
-        <TranslationItem Name="_selectRemoteRepository" Property="Text">
-          <Source>Please select a remote repository</Source>
-          <Value>Bitte wählen Sie ein Remote Repository aus</Value>
-        </TranslationItem>
-        <TranslationItem Name="_selectSourceDirectory" Property="Text">
-          <Source>Please select a source directory</Source>
-          <Value>Bitte wählen Sie ein Quellverzeichnis aus</Value>
-        </TranslationItem>
-        <TranslationItem Name="groupBox1" Property="Text">
-          <Source>Merge options</Source>
-          <Value>Merge-Optionen</Value>
-        </TranslationItem>
-        <TranslationItem Name="groupBox2" Property="Text">
-          <Source>Pull from</Source>
-          <Value>Pull von
-</Value>
-        </TranslationItem>
-        <TranslationItem Name="groupBox3" Property="Text">
-          <Source>Branch</Source>
-          <Value>Branch</Value>
-        </TranslationItem>
-        <TranslationItem Name="label1" Property="Text">
-          <Source>Local branch</Source>
-          <Value>Lokaler Branch</Value>
-        </TranslationItem>
-        <TranslationItem Name="label2" Property="Text">
-          <Source>Remote branch</Source>
-          <Value>Remote Branch</Value>
-        </TranslationItem>
-      </translationItems>
-    </TranslationCategory>
-    <TranslationCategory Name="FormPush">
-      <translationItems>
-        <TranslationItem Name="$this" Property="Text">
-          <Source>Push</Source>
-          <Value>Push</Value>
-        </TranslationItem>
-        <TranslationItem Name="AddRemote" Property="Text">
-          <Source>Manage remotes</Source>
-          <Value>Remotes verwalten</Value>
-        </TranslationItem>
-        <TranslationItem Name="AutoPullOnRejected" Property="Text">
-          <Source>Auto pull on rejected</Source>
-          <Value>Automatischer Pull wenn Push verweigert wird</Value>
-        </TranslationItem>
-        <TranslationItem Name="BranchTab" Property="Text">
-          <Source>Push branches</Source>
-          <Value>Branches pushen</Value>
-        </TranslationItem>
-        <TranslationItem Name="DeleteColumn" Property="HeaderText">
-          <Source>Delete Remote Branch</Source>
-          <Value>Remote Branch löschen</Value>
-        </TranslationItem>
-        <TranslationItem Name="ForceColumn" Property="HeaderText">
-          <Source>Push (Force Rewind)</Source>
-          <Value>Push (Rewind erzwingen)</Value>
-        </TranslationItem>
-        <TranslationItem Name="ForcePushBranches" Property="Text">
-          <Source>&amp;Force Push</Source>
-          <Value>Push &amp;erzwingen</Value>
-        </TranslationItem>
-        <TranslationItem Name="ForcePushTags" Property="Text">
-          <Source>&amp;Force Push</Source>
-          <Value>Push &amp;erzwingen</Value>
-        </TranslationItem>
-        <TranslationItem Name="LoadSSHKey" Property="Text">
-          <Source>Load SSH key</Source>
-          <Value>SSH-Schlüssel laden</Value>
-        </TranslationItem>
-        <TranslationItem Name="LocalColumn" Property="HeaderText">
-          <Source>Local Branch</Source>
-          <Value>Lokaler Branch</Value>
-        </TranslationItem>
-        <TranslationItem Name="MultipleBranchTab" Property="Text">
-          <Source>Push multiple branches</Source>
-          <Value>Mehrere Branches pushen</Value>
-        </TranslationItem>
-        <TranslationItem Name="NewColumn" Property="HeaderText">
-          <Source>New at Remote</Source>
-          <Value>Neu bei Remote</Value>
-        </TranslationItem>
-        <TranslationItem Name="Pull" Property="Text">
-          <Source>Pull</Source>
-          <Value>Pull</Value>
-        </TranslationItem>
-        <TranslationItem Name="Push" Property="Text">
-          <Source>&amp;Push</Source>
-          <Value>&amp;Push</Value>
-        </TranslationItem>
-        <TranslationItem Name="PushAllBranches" Property="Text">
-          <Source>Push &amp;all branches</Source>
-          <Value>&amp;Alle Branches pushen</Value>
-        </TranslationItem>
-        <TranslationItem Name="PushAllTags" Property="Text">
-          <Source>Push &amp;all tags</Source>
-          <Value>Alle Tags pushen</Value>
-        </TranslationItem>
-        <TranslationItem Name="PushColumn" Property="HeaderText">
-          <Source>Push</Source>
-          <Value>Push</Value>
-        </TranslationItem>
-        <TranslationItem Name="PushToRemote" Property="Text">
-          <Source>Remote</Source>
-          <Value>Remote</Value>
-        </TranslationItem>
-        <TranslationItem Name="PushToUrl" Property="Text">
-          <Source>Url</Source>
-          <Value>Url</Value>
-        </TranslationItem>
-        <TranslationItem Name="RemoteColumn" Property="HeaderText">
-          <Source>Remote Branch</Source>
-          <Value>Remote Branch</Value>
-        </TranslationItem>
-        <TranslationItem Name="ReplaceTrackingReference" Property="Text">
-          <Source>Replace tracking reference</Source>
-          <Value>Tracking Referenz ersetzen</Value>
-        </TranslationItem>
-        <TranslationItem Name="ShowOptions" Property="Text">
-          <Source>Show options</Source>
-          <Value>Optionen anzeigen</Value>
-        </TranslationItem>
-        <TranslationItem Name="ShowTagOptions" Property="Text">
-          <Source>Show options</Source>
-          <Value>Optionen anzeigen</Value>
-        </TranslationItem>
-        <TranslationItem Name="TagTab" Property="Text">
-          <Source>Push tags</Source>
-          <Value>Tags pushen</Value>
-        </TranslationItem>
-        <TranslationItem Name="_branchNewForRemote" Property="Text">
-          <Source>The branch you are about to push seems to be a new branch for the remote.
-Are you sure you want to push this branch?</Source>
-          <Value>Der Branch den Sie gerade pushen wollen, scheint ein neuer Branch beim Remote zu sein.
-Sind Sie sich sicher, dass Sie diesen Branch pushen wollen?</Value>
-        </TranslationItem>
-        <TranslationItem Name="_createPullRequestCB" Property="Text">
-          <Source>Create pull request after push</Source>
-          <Value>Pull Request nach Push erzeugen</Value>
-        </TranslationItem>
-        <TranslationItem Name="_no" Property="Text">
-          <Source>No</Source>
-          <Value>Nein</Value>
-        </TranslationItem>
-        <TranslationItem Name="_pushCaption" Property="Text">
-          <Source>Push</Source>
-          <Value>Push</Value>
-        </TranslationItem>
-        <TranslationItem Name="_pushToCaption" Property="Text">
-          <Source>Push to {0}</Source>
-          <Value>Pushen nach {0}</Value>
-        </TranslationItem>
-        <TranslationItem Name="_selectDestinationDirectory" Property="Text">
-          <Source>Please select a destination directory</Source>
-          <Value>Bitte wählen Sie ein Zielverzeichnis aus</Value>
-        </TranslationItem>
-        <TranslationItem Name="_selectRemote" Property="Text">
-          <Source>Please select a remote repository</Source>
-          <Value>Bitte wählen Sie ein Remote Repository aus</Value>
-        </TranslationItem>
-        <TranslationItem Name="_selectTag" Property="Text">
-          <Source>You need to select a tag to push or select "Push all tags".</Source>
-          <Value>Sie müssen einen Tag auswählen um einen Push durchzuführen oder wählen Sie "Alle Tags pushen" aus.</Value>
-        </TranslationItem>
-        <TranslationItem Name="_updateTrackingReference" Property="Text">
-          <Source>The branch {0} does not have a tracking reference. Do you want to add a tracking reference to {1}?</Source>
-          <Value>Der Branch {0} hat keine Tracking Referenz. Wollen Sie eine Tracking Referenz zu {1} hinzufügen?</Value>
-        </TranslationItem>
-        <TranslationItem Name="_yes" Property="Text">
-          <Source>Yes</Source>
-          <Value>Ja</Value>
-        </TranslationItem>
-        <TranslationItem Name="groupBox1" Property="Text">
-          <Source>Branch</Source>
-          <Value>Branch</Value>
-        </TranslationItem>
-        <TranslationItem Name="groupBox2" Property="Text">
-          <Source>Push to</Source>
-          <Value>Pushen nach</Value>
-        </TranslationItem>
-        <TranslationItem Name="groupBox3" Property="Text">
-          <Source>Tag</Source>
-          <Value>Tag</Value>
-        </TranslationItem>
-        <TranslationItem Name="groupBox4" Property="Text">
-          <Source>Select Branches to Push</Source>
-          <Value>Wählen Sie die zu pushenden Branches</Value>
-        </TranslationItem>
-        <TranslationItem Name="label1" Property="Text">
-          <Source>Tag to push</Source>
-          <Value>Zu pushender Tag</Value>
-        </TranslationItem>
-        <TranslationItem Name="label2" Property="Text">
-          <Source>Recursive submodules</Source>
-          <Value>Rekursive Untermodule</Value>
-        </TranslationItem>
-        <TranslationItem Name="labelFrom" Property="Text">
-          <Source>Branch to push</Source>
-          <Value>Zu pushender Branch</Value>
-        </TranslationItem>
-        <TranslationItem Name="labelTo" Property="Text">
-          <Source>to</Source>
-          <Value>nach</Value>
-        </TranslationItem>
-        <TranslationItem Name="BranchTab" Property="ToolTipText" type="obsolete">
-          <Source>Push branches and commits to remote repository.</Source>
-          <Value>Branches und Commits zu Remote Repository pushen</Value>
-        </TranslationItem>
-        <TranslationItem Name="TagTab" Property="ToolTipText" type="obsolete">
-          <Source>Push tags to remote repository</Source>
-          <Value>Tags nach Remote Repository pushen</Value>
-        </TranslationItem>
-        <TranslationItem Name="RecursiveSubmodulesCheck" Property="Text" type="obsolete">
-          <Source>Recursive submodules check</Source>
-          <Value>Untermodule rekursiv prüfen</Value>
-        </TranslationItem>
-        <TranslationItem Name="RemoteBranch" Property="Text" type="obsolete">
-          <Source>topic_german_translation</Source>
-          <Value>Fataler Fehler: Kein Git Verzeichnis vorhanden (auch nicht in einem übergeordneten Verzeichnis)</Value>
-        </TranslationItem>
-      </translationItems>
-    </TranslationCategory>
-    <TranslationCategory Name="FormPuttyError">
-      <translationItems>
-        <TranslationItem Name="$this" Property="Text">
-          <Source>Authentication error</Source>
-          <Value>Fehler bei der Authentifizierung</Value>
-        </TranslationItem>
-        <TranslationItem Name="Cancel" Property="Text">
-          <Source>Cancel</Source>
-          <Value>Abbrechen</Value>
-        </TranslationItem>
-        <TranslationItem Name="LoadSSHKey" Property="Text">
-          <Source>Load SSH key</Source>
-          <Value>SSH-Schlüssel laden</Value>
-        </TranslationItem>
-        <TranslationItem Name="Retry" Property="Text">
-          <Source>Retry</Source>
-          <Value>Wiederholen</Value>
-        </TranslationItem>
-        <TranslationItem Name="lblMustAuthenticate" Property="Text">
-          <Source>You must authenticate to run this command.</Source>
-          <Value>Sie müssen sich authentifizieren, um diesen Befehl auszuführen</Value>
-        </TranslationItem>
-        <TranslationItem Name="lblPleaseLoadKey" Property="Text">
-          <Source>Please load your SSH private key</Source>
-          <Value>Bitte laden Sie Ihren privaten SSH Schlüssel</Value>
-        </TranslationItem>
-      </translationItems>
-    </TranslationCategory>
-    <TranslationCategory Name="FormRebase">
-      <translationItems>
-        <TranslationItem Name="$this" Property="Text">
-          <Source>Rebase</Source>
-          <Value>Rebase</Value>
-        </TranslationItem>
-        <TranslationItem Name="Abort" Property="Text">
-          <Source>Abort</Source>
-          <Value>Abbrechen</Value>
-        </TranslationItem>
-        <TranslationItem Name="AddFiles" Property="Text">
-          <Source>Add files</Source>
-          <Value>Dateien hinzufügen</Value>
-        </TranslationItem>
-        <TranslationItem Name="Mergetool" Property="Text">
-          <Source>Solve conflicts</Source>
-          <Value>Konflikte lösen</Value>
-        </TranslationItem>
-        <TranslationItem Name="Ok" Property="Text">
-          <Source>Rebase</Source>
-          <Value>Rebase</Value>
-        </TranslationItem>
-        <TranslationItem Name="Resolved" Property="Text">
-          <Source>Continue rebase</Source>
-          <Value>Rebase fortsetzen</Value>
-        </TranslationItem>
-        <TranslationItem Name="ShowOptions" Property="Text">
-          <Source>Show options</Source>
-          <Value>Optionen anzeigen</Value>
-        </TranslationItem>
-        <TranslationItem Name="Skip" Property="Text">
-          <Source>Skip this commit</Source>
-          <Value>Diesen Commit überspringen</Value>
-        </TranslationItem>
-        <TranslationItem Name="SolveMergeconflicts" Property="Text">
-          <Source>There are unresolved mergeconflicts
-</Source>
-          <Value>Es liegen unaufgelöste Merge-Konflikte vor</Value>
-        </TranslationItem>
-        <TranslationItem Name="_branchUpToDateCaption" Property="Text">
-          <Source>Rebase</Source>
-          <Value>Rebase</Value>
-        </TranslationItem>
-        <TranslationItem Name="_branchUpToDateText" Property="Text">
-          <Source>Current branch a is up to date.
-Nothing to rebase.</Source>
-          <Value>Aktueller Branch ist up-to-date.
-Kein Rebase möglich.</Value>
-        </TranslationItem>
-        <TranslationItem Name="_continueRebaseText" Property="Text">
-          <Source>Continue rebase</Source>
-          <Value>Rebase fortsetzen</Value>
-        </TranslationItem>
-        <TranslationItem Name="_continueRebaseText2" Property="Text">
-          <Source>&gt;Continue rebase&lt;</Source>
-          <Value>&gt;Rebase fortsetzen&lt;</Value>
-        </TranslationItem>
-        <TranslationItem Name="_noBranchSelectedText" Property="Text">
-          <Source>Please select a branch</Source>
-          <Value>Bitte einen Branch auswählen</Value>
-        </TranslationItem>
-        <TranslationItem Name="_solveConflictsText" Property="Text">
-          <Source>Solve conflicts</Source>
-          <Value>Konflikte auflösen</Value>
-        </TranslationItem>
-        <TranslationItem Name="_solveConflictsText2" Property="Text">
-          <Source>&gt;Solve conflicts&lt;</Source>
-          <Value>&gt;Konflikte auflösen&lt;</Value>
-        </TranslationItem>
-        <TranslationItem Name="chkAutosquash" Property="Text">
-          <Source>Autosquash</Source>
-          <Value>Autosquash</Value>
-        </TranslationItem>
-        <TranslationItem Name="chkInteractive" Property="Text">
-          <Source>Interactive Rebase</Source>
-          <Value>Interaktiver Rebase</Value>
-        </TranslationItem>
-        <TranslationItem Name="chkPreserveMerges" Property="Text">
-          <Source>Preserve Merges</Source>
-          <Value>Merges beibehalten</Value>
-        </TranslationItem>
-        <TranslationItem Name="chkSpecificRange" Property="Text">
-          <Source>Specific range</Source>
-          <Value>Commits</Value>
-        </TranslationItem>
-        <TranslationItem Name="label1" Property="Text">
-          <Source>Rebase current branch on top of another branch</Source>
-          <Value>Rebase bei aktuellem Branch auf einen anderen Branch durchführen</Value>
-        </TranslationItem>
-        <TranslationItem Name="label2" Property="Text">
-          <Source>Rebase on</Source>
-          <Value>Rebase auf</Value>
-        </TranslationItem>
-        <TranslationItem Name="label3" Property="Text">
-          <Source>Commits to re-apply:</Source>
-          <Value>Wiederanzuwendende Commits:</Value>
-        </TranslationItem>
-        <TranslationItem Name="lblCurrent" Property="Text">
-          <Source>Current branch:</Source>
-          <Value>Aktueller Branch:</Value>
-        </TranslationItem>
-        <TranslationItem Name="lblRangeFrom" Property="Text">
-          <Source>From (exc.)</Source>
-          <Value>von</Value>
-        </TranslationItem>
-        <TranslationItem Name="lblRangeTo" Property="Text">
-          <Source>To</Source>
-          <Value>bis</Value>
-        </TranslationItem>
-        <TranslationItem Name="Currentbranch" Property="Text" type="obsolete">
-          <Source>Current</Source>
-          <Value>Aktuell</Value>
-        </TranslationItem>
-      </translationItems>
-    </TranslationCategory>
-    <TranslationCategory Name="FormRecentReposSettings">
-      <translationItems>
-        <TranslationItem Name="$this" Property="Text">
-          <Source>Recent repositories settings</Source>
-          <Value>Kürzlich verwendete Repostory Einstellungen</Value>
-        </TranslationItem>
-        <TranslationItem Name="Abort" Property="Text">
-          <Source>Cancel</Source>
-          <Value>Abbrechen</Value>
-        </TranslationItem>
-        <TranslationItem Name="MostRecentLabel" Property="Text">
-          <Source>Most recent repositories</Source>
-          <Value>Zuletzt verwendete Repositories</Value>
-        </TranslationItem>
-        <TranslationItem Name="Ok" Property="Text">
-          <Source>OK</Source>
-          <Value>OK</Value>
-        </TranslationItem>
-        <TranslationItem Name="anchorToLessToolStripMenuItem" Property="Text">
-          <Source>Anchor to less recent repositories</Source>
-          <Value>Verweis zu etwas älteren Repositories</Value>
-        </TranslationItem>
-        <TranslationItem Name="anchorToMostToolStripMenuItem" Property="Text">
-          <Source>Anchor to most recent repositories</Source>
-          <Value>Verweis zu kürzlich verwendeten Repositories</Value>
-        </TranslationItem>
-        <TranslationItem Name="comboMinWidthLabel" Property="Text">
-          <Source>Combobox minimum width (0 = Autosize)</Source>
-          <Value>Minimale Gröé der Combobox (0 = Automatische Größe)</Value>
-        </TranslationItem>
-        <TranslationItem Name="dontShortenRB" Property="Text">
-          <Source>Do not shorten  </Source>
-          <Value>Keine Abkürzungen</Value>
-        </TranslationItem>
-        <TranslationItem Name="label1" Property="Text">
-          <Source>Less recent repositories</Source>
-          <Value>Ältere Repositories</Value>
-        </TranslationItem>
-        <TranslationItem Name="maxRecentRepositories" Property="Text">
-          <Source>Maximum number of most recent repositories</Source>
-          <Value>Maximale Anzahl der erst kürzlich verwendeten Repositories</Value>
-        </TranslationItem>
-        <TranslationItem Name="middleDotRB" Property="Text">
-          <Source>Replace middle part with dots </Source>
-          <Value>Mittleren Teil mit Punkten ersetzen</Value>
-        </TranslationItem>
-        <TranslationItem Name="mostSigDirRB" Property="Text">
-          <Source>The most significant directory </Source>
-          <Value>Das signifikanteste Verzeichnis</Value>
-        </TranslationItem>
-        <TranslationItem Name="removeAnchorToolStripMenuItem" Property="Text">
-          <Source>Remove anchor</Source>
-          <Value>Verweis entfernen</Value>
-        </TranslationItem>
-        <TranslationItem Name="removeRecentToolStripMenuItem" Property="Text">
-          <Source>Remove from recent repositories</Source>
-          <Value>Aus den kürzlich vewendeten Repositories entfernen</Value>
-        </TranslationItem>
-        <TranslationItem Name="shorteningGB" Property="Text">
-          <Source>Shortening strategy</Source>
-          <Value>Strategie zum Verkürzen</Value>
-        </TranslationItem>
-        <TranslationItem Name="sortLessRecentRepos" Property="Text">
-          <Source>Sort less recent repositories alphabetically</Source>
-          <Value>Ältere Repositories alphabetisch sortieren</Value>
-        </TranslationItem>
-        <TranslationItem Name="sortMostRecentRepos" Property="Text">
-          <Source>Sort most recent repositories alphabetically</Source>
-          <Value>Kürzlich verwendete Repositories alphabetisch sortieren</Value>
-        </TranslationItem>
-      </translationItems>
-    </TranslationCategory>
-    <TranslationCategory Name="FormRemotes">
-      <translationItems>
-        <TranslationItem Name="$this" Property="Text">
-          <Source>Remote repositories</Source>
-          <Value>Remote Repositorys</Value>
-        </TranslationItem>
-        <TranslationItem Name="BName" Property="HeaderText">
-          <Source>Name</Source>
-          <Value>Name</Value>
-        </TranslationItem>
-        <TranslationItem Name="BranchName" Property="HeaderText">
-          <Source>Local branch name</Source>
-          <Value>Lokaler Branch Name</Value>
-        </TranslationItem>
-        <TranslationItem Name="Delete" Property="Text">
-          <Source>Delete</Source>
-          <Value>Löschen</Value>
-        </TranslationItem>
-        <TranslationItem Name="LoadSSHKey" Property="Text">
-          <Source>Load SSH key</Source>
-          <Value>SSH-Schlüssel laden</Value>
-        </TranslationItem>
-        <TranslationItem Name="MergeWith" Property="HeaderText">
-          <Source>Default merge with</Source>
-          <Value>Standardmäßig mergen mit</Value>
-        </TranslationItem>
-        <TranslationItem Name="New" Property="Text">
-          <Source>New</Source>
-          <Value>Neu</Value>
-        </TranslationItem>
-        <TranslationItem Name="Prune" Property="Text">
-          <Source>Prune remote branches</Source>
-          <Value>Prune Remote Branches</Value>
-        </TranslationItem>
-        <TranslationItem Name="PuTTYSSH" Property="Text">
-          <Source>PuTTY SSH</Source>
-          <Value>PuTTY SSH</Value>
-        </TranslationItem>
-        <TranslationItem Name="RemoteCombo" Property="HeaderText">
-          <Source>Remote repository</Source>
-          <Value>Remote Repository</Value>
-        </TranslationItem>
-        <TranslationItem Name="Save" Property="Text">
-          <Source>Save changes</Source>
-          <Value>Speichern</Value>
-        </TranslationItem>
-        <TranslationItem Name="SaveDefaultPushPull" Property="Text">
-          <Source>Save</Source>
-          <Value>Speichern</Value>
-        </TranslationItem>
-        <TranslationItem Name="SshBrowse" Property="Text">
-          <Source>Browse</Source>
-          <Value>Durchsuchen</Value>
-        </TranslationItem>
-        <TranslationItem Name="TestConnection" Property="Text">
-          <Source>Test connection</Source>
-          <Value>Verbindung prüfen</Value>
-        </TranslationItem>
-        <TranslationItem Name="UpdateBranch" Property="Text">
-          <Source>Update all remote branch info</Source>
-          <Value>Alle Remote Branch Infos aktualisieren</Value>
-        </TranslationItem>
-        <TranslationItem Name="_hintDelete" Property="Text">
-          <Source>Delete</Source>
-          <Value>Löschen</Value>
-        </TranslationItem>
-        <TranslationItem Name="_labelUrlAsFetch" Property="Text">
-          <Source>Fetch Url</Source>
-          <Value>Fetch Url</Value>
-        </TranslationItem>
-        <TranslationItem Name="_labelUrlAsFetchPush" Property="Text">
-          <Source>Url</Source>
-          <Value>Url</Value>
-        </TranslationItem>
-        <TranslationItem Name="_questionAutoPullBehaviour" Property="Text">
-          <Source>You have added a new remote repository.
-Do you want to automatically configure the default push and pull behavior for this remote?</Source>
-          <Value>Sie haben ein neues Remote Repository hinzugefügt.
-Wollen Sie automatisch das Standard Push- und Pull-Verhalten für diesen Remote festlegen lassen?</Value>
-        </TranslationItem>
-        <TranslationItem Name="_questionAutoPullBehaviourCaption" Property="Text">
-          <Source>New remote</Source>
-          <Value>Neuer Remote</Value>
-        </TranslationItem>
-        <TranslationItem Name="_questionDeleteRemote" Property="Text">
-          <Source>Are you sure you want to delete this remote?</Source>
-          <Value>Wollen Sie wirklich diesen Remote löschen?</Value>
-        </TranslationItem>
-        <TranslationItem Name="_questionDeleteRemoteCaption" Property="Text">
-          <Source>Delete</Source>
-          <Value>Löschen</Value>
-        </TranslationItem>
-        <TranslationItem Name="_remoteBranchDataError" Property="Text">
-          <Source>Invalid ´{1}´ found for branch ´{0}´.
-Value has been reset to empty value.</Source>
-          <Value>Fehler '{1}' gefunden bei Branch {0}.
-Wert wurde mit leerem Wert ersetzt.</Value>
-        </TranslationItem>
-        <TranslationItem Name="_sshKeyOpenCaption" Property="Text">
-          <Source>Select ssh key file</Source>
-          <Value>Wähle SSH-Schlüsseldatei</Value>
-        </TranslationItem>
-        <TranslationItem Name="_sshKeyOpenFilter" Property="Text">
-          <Source>Private key (*.ppk)</Source>
-          <Value>Private Schlüsseldatei (*.ppk)</Value>
-        </TranslationItem>
-        <TranslationItem Name="_warningNoKeyEntered" Property="Text">
-          <Source>No SSH key file entered</Source>
-          <Value>Keine SSH-Schlüsseldatei angegeben</Value>
-        </TranslationItem>
-        <TranslationItem Name="_warningValidRemote" Property="Text">
-          <Source>You need to configure a valid url for this remote</Source>
-          <Value>Sie müssen eine gültige Url für diesen Remote angeben</Value>
-        </TranslationItem>
-        <TranslationItem Name="_warningValidRemoteCaption" Property="Text">
-          <Source>Url needed</Source>
-          <Value>Url notwendig</Value>
-        </TranslationItem>
-        <TranslationItem Name="buttonClose" Property="Text">
-          <Source>Close</Source>
-          <Value>Schließen</Value>
-        </TranslationItem>
-        <TranslationItem Name="checkBoxSepPushUrl" Property="Text">
-          <Source>Separate Push Url</Source>
-          <Value>Separate Push Url</Value>
-        </TranslationItem>
-        <TranslationItem Name="dataGridViewTextBoxColumn1" Property="HeaderText">
-          <Source>Name</Source>
-          <Value>Name</Value>
-        </TranslationItem>
-        <TranslationItem Name="groupBox1" Property="Text">
-          <Source>Details</Source>
-          <Value>Details</Value>
-        </TranslationItem>
-        <TranslationItem Name="label1" Property="Text">
-          <Source>Name</Source>
-          <Value>Name</Value>
-        </TranslationItem>
-        <TranslationItem Name="label2" Property="Text">
-          <Source>Url</Source>
-          <Value>Url</Value>
-        </TranslationItem>
-        <TranslationItem Name="label3" Property="Text">
-          <Source>Private key file</Source>
-          <Value>Private Schlüsseldatei</Value>
-        </TranslationItem>
-        <TranslationItem Name="label4" Property="Text">
-          <Source>Local branch name</Source>
-          <Value>Lokaler Branch</Value>
-        </TranslationItem>
-        <TranslationItem Name="label5" Property="Text">
-          <Source>Remote repository</Source>
-          <Value>Remote Repository</Value>
-        </TranslationItem>
-        <TranslationItem Name="label6" Property="Text">
-          <Source>Default merge with</Source>
-          <Value>Mergen mit (Standard)</Value>
-        </TranslationItem>
-        <TranslationItem Name="labelPushUrl" Property="Text">
-          <Source>Push Url</Source>
-          <Value>Push Url</Value>
-        </TranslationItem>
-        <TranslationItem Name="nameDataGridViewTextBoxColumn" Property="HeaderText">
-          <Source>Branch</Source>
-          <Value>Branch</Value>
-        </TranslationItem>
-        <TranslationItem Name="tabPage1" Property="Text">
-          <Source>Remote repositories</Source>
-          <Value>Remote Repositorys</Value>
-        </TranslationItem>
-        <TranslationItem Name="tabPage2" Property="Text">
-          <Source>Default pull behavior (fetch &amp; merge)</Source>
-          <Value>Standard Pull-Verhalten (Holen &amp;&amp; Mergen)</Value>
-        </TranslationItem>
-      </translationItems>
-    </TranslationCategory>
-    <TranslationCategory Name="FormRenameBranch">
-      <translationItems>
-        <TranslationItem Name="$this" Property="Text">
-          <Source>Rename branch</Source>
-          <Value>Branch umbenennen</Value>
-        </TranslationItem>
-        <TranslationItem Name="Ok" Property="Text">
-          <Source>Rename</Source>
-          <Value>Umbenennen</Value>
-        </TranslationItem>
-        <TranslationItem Name="_branchRenameFailed" Property="Text">
-          <Source>Rename failed.</Source>
-          <Value>Umbenennen fehlgeschlagen</Value>
-        </TranslationItem>
-        <TranslationItem Name="label1" Property="Text">
-          <Source>New name</Source>
-          <Value>Neuer Name</Value>
-        </TranslationItem>
-      </translationItems>
-    </TranslationCategory>
-    <TranslationCategory Name="FormResetChanges">
-      <translationItems>
-        <TranslationItem Name="$this" Property="Text">
-          <Source>Reset changes</Source>
-          <Value>Änderungen zurücksetzen</Value>
-        </TranslationItem>
-        <TranslationItem Name="btnCancel" Property="Text">
-          <Source>Cancel</Source>
-          <Value>Abbrechen</Value>
-        </TranslationItem>
-        <TranslationItem Name="btnReset" Property="Text">
-          <Source>Reset</Source>
-          <Value>Zurücksetzen</Value>
-        </TranslationItem>
-        <TranslationItem Name="cbDeleteNewFilesAndDirectories" Property="Text">
-          <Source>Also delete new files and/or directories</Source>
-          <Value>Auch alle neuen Dateien und/oder Verzeichnisse löschen</Value>
-        </TranslationItem>
-        <TranslationItem Name="label1" Property="Text">
-          <Source>Are you sure you want to reset your changes?</Source>
-          <Value>Sind Sie sich sicher, dass Sie alle Änderungen zurücksetzen möchten?</Value>
-        </TranslationItem>
-        <TranslationItem Name="label2" Property="Text">
-          <Source>This will delete any uncommitted work.</Source>
-          <Value>Diese Aktion wird alle nicht commitete Änderungen löschen.</Value>
-        </TranslationItem>
-        <TranslationItem Name="cbDeleteNewFiles" Property="Text" type="obsolete">
-          <Source>Also delete new files</Source>
-          <Value>Neue Dateien löschen</Value>
-        </TranslationItem>
-      </translationItems>
-    </TranslationCategory>
-    <TranslationCategory Name="FormResetCurrentBranch">
-      <translationItems>
-        <TranslationItem Name="$this" Property="Text">
-          <Source>Reset current branch</Source>
-          <Value>Aktuellen Branch zurücksetzen</Value>
-        </TranslationItem>
-        <TranslationItem Name="Cancel" Property="Text">
-          <Source>Cancel</Source>
-          <Value>Abbrechen</Value>
-        </TranslationItem>
-        <TranslationItem Name="Hard" Property="Text">
-          <Source>Hard: reset working dir and index (discard ALL local changes, even uncommitted changes)</Source>
-          <Value>Hart: Arbeitsverzeichnis und Index zurücksetzen (Vorsicht: Alle Änderungen gehen verloren) </Value>
-        </TranslationItem>
-        <TranslationItem Name="Mixed" Property="Text">
-          <Source>Mixed: leave working dir untouched, reset index</Source>
-          <Value>Mittel: Arbeitsverzeichnis unverändert belassen, Index zurücksetzen</Value>
-        </TranslationItem>
-        <TranslationItem Name="Ok" Property="Text">
-          <Source>OK</Source>
-          <Value>OK</Value>
-        </TranslationItem>
-        <TranslationItem Name="Soft" Property="Text">
-          <Source>Soft: leave working dir and index untouched</Source>
-          <Value>Soft: Arbeitsverzeichnis und Index unverändert belassen</Value>
-        </TranslationItem>
-        <TranslationItem Name="authorInfo" Property="Text">
-          <Source>Author: {0}</Source>
-          <Value>Autor: {0}</Value>
-        </TranslationItem>
-        <TranslationItem Name="branchInfo" Property="Text">
-          <Source>Reset {0} to:</Source>
-          <Value>{0} zurücksetzen nach:</Value>
-        </TranslationItem>
-        <TranslationItem Name="commitInfo" Property="Text">
-          <Source>Commit: {0}</Source>
-          <Value>Commit: {0}</Value>
-        </TranslationItem>
-        <TranslationItem Name="commitMessage" Property="Text">
-          <Source>Message: {0}</Source>
-          <Value>Nachricht: {0}</Value>
-        </TranslationItem>
-        <TranslationItem Name="dateInfo" Property="Text">
-          <Source>Commit date: {0}</Source>
-          <Value>Commit Datum: {0}</Value>
-        </TranslationItem>
-        <TranslationItem Name="groupBox1" Property="Text">
-          <Source>Reset type</Source>
-          <Value>Art des Zurücksetzens</Value>
-        </TranslationItem>
-        <TranslationItem Name="resetCaption" Property="Text">
-          <Source>Reset branch</Source>
-          <Value>Branch zurücksetzen</Value>
-        </TranslationItem>
-        <TranslationItem Name="resetHardWarning" Property="Text">
-          <Source>You are about to discard ALL local changes, are you sure?</Source>
-          <Value>Ihre lokalen Änderungen werden verworfen, sind Sie sich sicher?</Value>
-        </TranslationItem>
-      </translationItems>
-    </TranslationCategory>
-    <TranslationCategory Name="FormResolveConflicts">
-      <translationItems>
-        <TranslationItem Name="$this" Property="Text">
-          <Source>Resolve merge conflicts</Source>
-          <Value>Merge-Konflikte auflösen</Value>
-        </TranslationItem>
-        <TranslationItem Name="ContextChooseBase" Property="Text">
-          <Source>Choose base</Source>
-          <Value>Base-Datei wählen</Value>
-        </TranslationItem>
-        <TranslationItem Name="ContextChooseLocal" Property="Text">
-          <Source>Choose local</Source>
-          <Value>Local-Datei wählen</Value>
-        </TranslationItem>
-        <TranslationItem Name="ContextChooseRemote" Property="Text">
-          <Source>Choose remote</Source>
-          <Value>Remote-Datei wählen</Value>
-        </TranslationItem>
-        <TranslationItem Name="ContextMarkAsSolved" Property="Text">
-          <Source>Mark conflict as solved</Source>
-          <Value>Konflikt als gelöst markieren</Value>
-        </TranslationItem>
-        <TranslationItem Name="ContextOpenBaseWith" Property="Text">
-          <Source>Open base with</Source>
-          <Value>Base-Datei öffnen mit</Value>
-        </TranslationItem>
-        <TranslationItem Name="ContextOpenLocalWith" Property="Text">
-          <Source>Open local with</Source>
-          <Value>Local-Datei öffnen mit</Value>
-        </TranslationItem>
-        <TranslationItem Name="ContextOpenRemoteWith" Property="Text">
-          <Source>Open remote with</Source>
-          <Value>Remote-Datei öffnen mit</Value>
-        </TranslationItem>
-        <TranslationItem Name="ContextSaveBaseAs" Property="Text">
-          <Source>Save base as</Source>
-          <Value>Base-Datei speichern als</Value>
-        </TranslationItem>
-        <TranslationItem Name="ContextSaveLocalAs" Property="Text">
-          <Source>Save local as</Source>
-          <Value>Local-Datei speichern als</Value>
-        </TranslationItem>
-        <TranslationItem Name="ContextSaveRemoteAs" Property="Text">
-          <Source>Save remote as</Source>
-          <Value>Remote-Datei speichern als</Value>
-        </TranslationItem>
-        <TranslationItem Name="FileName" Property="HeaderText">
-          <Source>Filename</Source>
-          <Value>Dateiname</Value>
-        </TranslationItem>
-        <TranslationItem Name="OpenMergetool" Property="Text">
-          <Source>Open in mergetool</Source>
-          <Value>Öffnen mit Vergleichsprogrammm</Value>
-        </TranslationItem>
-        <TranslationItem Name="Rescan" Property="Text">
-          <Source>Rescan mergeconflicts</Source>
-          <Value>Mergekonflikte neu prüfen</Value>
-        </TranslationItem>
-        <TranslationItem Name="Reset" Property="Text">
-          <Source>Abort</Source>
-          <Value>Abbrechen</Value>
-        </TranslationItem>
-        <TranslationItem Name="_abortCurrentOpperation" Property="Text">
-          <Source>You can abort the current operation by resetting changes.
-All changes since the last commit will be deleted.
-
-Do you want to reset changes?</Source>
-          <Value>Sie können die aktuelle Operation abbrechen wenn Sie alle Änderungen zurücksetzen.
-
-Alle Änderungen seit dem letzten Commit werden gelöscht.
-
-
-
-Wollen Sie die Änderungen zurücksetzen ?</Value>
-        </TranslationItem>
-        <TranslationItem Name="_abortCurrentOpperationCaption" Property="Text">
-          <Source>Abort</Source>
-          <Value>Abbrechen</Value>
-        </TranslationItem>
-        <TranslationItem Name="_allFilesFilter" Property="Text">
-          <Source>All files (*.*)</Source>
-          <Value>Alle Dateien (*.*)</Value>
-        </TranslationItem>
-        <TranslationItem Name="_areYouSureYouWantDeleteFiles" Property="Text">
-          <Source>Are you sure you want to DELETE all changes?
-
-This action cannot be made undone.</Source>
-          <Value>Sind Sie sicher dass sie alle aktuellen Änderungen löschen wollen?
-
-
-
-Diese Aktion kann nicht rückgängig gemacht werden.</Value>
-        </TranslationItem>
-        <TranslationItem Name="_areYouSureYouWantDeleteFilesCaption" Property="Text">
-          <Source>WARNING!</Source>
-          <Value>WARNUNG!</Value>
-        </TranslationItem>
-        <TranslationItem Name="_binaryFileWarningCaption" Property="Text">
-          <Source>Warning</Source>
-          <Value>Warnung</Value>
-        </TranslationItem>
-        <TranslationItem Name="_button1Text" Property="Text">
-          <Source>Open in</Source>
-          <Value>Öffnen in</Value>
-        </TranslationItem>
-        <TranslationItem Name="_chooseBaseFileFailedText" Property="Text">
-          <Source>Choose base file failed.</Source>
-          <Value>Auswählen der Base-Datei fehlgeschlagen.</Value>
-        </TranslationItem>
-        <TranslationItem Name="_chooseLocalFileFailedText" Property="Text">
-          <Source>Choose local file failed.</Source>
-          <Value>Auswählen der Local-Datei fehlgeschlagen.</Value>
-        </TranslationItem>
-        <TranslationItem Name="_chooseRemoteFileFailedText" Property="Text">
-          <Source>Choose remote file failed.</Source>
-          <Value>Auswahl der Remote-Datei fehlgeschlagen.</Value>
-        </TranslationItem>
-        <TranslationItem Name="_conflictedFilesContextMenuText" Property="Text">
-          <Source>Solve</Source>
-          <Value>Auflösen</Value>
-        </TranslationItem>
-        <TranslationItem Name="_contextChooseLocalMergeText" Property="Text">
-          <Source>Choose local (ours)</Source>
-          <Value>Local-Datei wählen (ours)</Value>
-        </TranslationItem>
-        <TranslationItem Name="_contextChooseLocalRebaseText" Property="Text">
-          <Source>Choose local (theirs)</Source>
-          <Value>Local-Datei wählen (theirs)</Value>
-        </TranslationItem>
-        <TranslationItem Name="_contextChooseRemoteMergeText" Property="Text">
-          <Source>Choose remote (theirs)</Source>
-          <Value>Remote-Datei wählen (theirs)</Value>
-        </TranslationItem>
-        <TranslationItem Name="_contextChooseRemoteRebaseText" Property="Text">
-          <Source>Choose remote (ours)</Source>
-          <Value>Remote-Datei wählen (ours)</Value>
-        </TranslationItem>
-        <TranslationItem Name="_currentFormatFilter" Property="Text">
-          <Source>Current format (*.{0})</Source>
-          <Value>Aktuelles Format (*.{0})</Value>
-        </TranslationItem>
-        <TranslationItem Name="_failureWhileOpenFile" Property="Text">
-          <Source>Open temporary file failed.</Source>
-          <Value>Öffnen der temporären Datei fehlgeschlagen.</Value>
-        </TranslationItem>
-        <TranslationItem Name="_failureWhileSaveFile" Property="Text">
-          <Source>Save file failed.</Source>
-          <Value>Speichern der Datei fehlgeschlagen.</Value>
-        </TranslationItem>
-        <TranslationItem Name="_noBaseFileMergeCaption" Property="Text">
-          <Source>Merge</Source>
-          <Value>Mergen</Value>
-        </TranslationItem>
-        <TranslationItem Name="_openMergeToolItemText" Property="Text">
-          <Source>Open in</Source>
-          <Value>Öffnen in</Value>
-        </TranslationItem>
-        <TranslationItem Name="_resetItemMergeText" Property="Text">
-          <Source>Abort merge</Source>
-          <Value>Merge abbrechen</Value>
-        </TranslationItem>
-        <TranslationItem Name="_resetItemRebaseText" Property="Text">
-          <Source>Abort rebase</Source>
-          <Value>Rebase abbrechen</Value>
-        </TranslationItem>
-        <TranslationItem Name="allConflictsResolved" Property="Text">
-          <Source>All mergeconflicts are resolved, you can commit.
-Do you want to commit now?</Source>
-          <Value>Alle Merge-Konflikte wurden gelöst, Sie können nun commiten.
-Wollen Sie nun commiten?
-</Value>
-        </TranslationItem>
-        <TranslationItem Name="allConflictsResolvedCaption" Property="Text">
-          <Source>Commit</Source>
-          <Value>Commiten</Value>
-        </TranslationItem>
-        <TranslationItem Name="askMergeConflictSolved" Property="Text">
-          <Source>Is the mergeconflict solved?</Source>
-          <Value>Ist der Merge-Konflikt behoben?</Value>
-        </TranslationItem>
-        <TranslationItem Name="askMergeConflictSolvedAfterCustomMergeScript" Property="Text">
-          <Source>The merge conflict need to be solved and the result must be saved as:
-{0}
-
-Is the mergeconflict solved?</Source>
-          <Value>Der Merge-Konflikt muss aufgelöst und das Resultat gespeichert werden als:
-{0}
-
-Ist der Mergekonflikt behoben?</Value>
-        </TranslationItem>
-        <TranslationItem Name="askMergeConflictSolvedCaption" Property="Text">
-          <Source>Conflict solved?</Source>
-          <Value>Konflikt behoben?</Value>
-        </TranslationItem>
-        <TranslationItem Name="authorDataGridViewTextBoxColumn" Property="HeaderText">
-          <Source>Author</Source>
-          <Value>Autor</Value>
-        </TranslationItem>
-        <TranslationItem Name="chooseLocalButtonText" Property="Text">
-          <Source>Choose local</Source>
-          <Value>Lokale Datei wählen</Value>
-        </TranslationItem>
-        <TranslationItem Name="chooseRemoteButtonText" Property="Text">
-          <Source>Choose remote</Source>
-          <Value>Remote-Datei wählen</Value>
-        </TranslationItem>
-        <TranslationItem Name="commitGuidDataGridViewTextBoxColumn" Property="HeaderText">
-          <Source>CommitGuid</Source>
-          <Value>Commit Guid</Value>
-        </TranslationItem>
-        <TranslationItem Name="conflictDescription" Property="Text">
-          <Source>Select file</Source>
-          <Value>Datei auswählen</Value>
-        </TranslationItem>
-        <TranslationItem Name="dateDataGridViewTextBoxColumn" Property="HeaderText">
-          <Source>Date</Source>
-          <Value>Datum</Value>
-        </TranslationItem>
-        <TranslationItem Name="deleteFileButtonText" Property="Text">
-          <Source>Delete file</Source>
-          <Value>Datei löschen</Value>
-        </TranslationItem>
-        <TranslationItem Name="deleted" Property="Text">
-          <Source>deleted</Source>
-          <Value>Gelöscht</Value>
-        </TranslationItem>
-        <TranslationItem Name="fileBinairyChooseLocalBaseRemote" Property="Text">
-          <Source>File ({0}) appears to be a binary file.
-Choose to keep the local({1}), remote({2}) or base file.</Source>
-          <Value>Datei ({0}) scheint eine Binärdatei zu sein.
-Wählen Sie, ob Sie die lokale ({1}), die Remote-({2}) oder die Basis-Datei behalten möchten.</Value>
-        </TranslationItem>
-        <TranslationItem Name="fileChangeLocallyAndRemotely" Property="Text">
-          <Source>The file has been changed both locally({0}) and remotely({1}). Merge the changes.</Source>
-          <Value>Die Datei wurde lokal ({0}) und auch beim Remote ({1}) geändert. Bitte mergen Sie die Änderungen.</Value>
-        </TranslationItem>
-        <TranslationItem Name="fileCreatedLocallyAndRemotely" Property="Text">
-          <Source>A file with the same name has been created locally({0}) and remotely({1}). Choose the file you want to keep or merge the files.</Source>
-          <Value>Eine Datei mit dem selben Namen wurde lokal ({0}) und beim Remote ({1}) erzeugt. Wählen Sie die Datei aus, die sie behalten möchten oder mergen Sie die Dateien.</Value>
-        </TranslationItem>
-        <TranslationItem Name="fileCreatedLocallyAndRemotelyLong" Property="Text">
-          <Source>File {0} does not have a base revision.
-A file with the same name has been created locally({1}) and remotely({2}) causing this conflict.
-
-Choose the file you want to keep, merge the files or delete the file?</Source>
-          <Value>Die Datei {0} hat keine Basis-Revision.
-Der Konflikt tritt auf, weil eine Datei mit dem selben Namen lokal ({1}) und auch beim Remote ({2}) erzeugt wurde.
-
-Bitte wählen Sie die Datei aus, die sie behalten möchten, mergen Sie die Dateien oder löschen Sie die Datei?</Value>
-        </TranslationItem>
-        <TranslationItem Name="fileDeletedLocallyAndModifiedRemotely" Property="Text">
-          <Source>The file has been deleted locally({0}) and modified remotely({1}). Choose to delete the file or keep the modified version.</Source>
-          <Value>Die Datei wurde lokal ({0}) gelöscht und beim Remote ({1}) verändert. Bitte löschen Sie die Datei oder behalten die geänderte Version.</Value>
-        </TranslationItem>
-        <TranslationItem Name="fileDeletedLocallyAndModifiedRemotelyLong" Property="Text">
-          <Source>File {0} does not have a local revision.
-The file has been deleted locally({1}) but modified remotely({2}).
-
-Choose to delete the file or keep the modified version.</Source>
-          <Value>Die Datei {0} besitzt keine lokale Revision.
-Die Datei wurde lokal ({1}) gelöscht, aber beim Remote ({2}) geändert.
-
-Wählen Sie, ob Sie die Datei löschen oder die geänderte Datei behalten möchten.</Value>
-        </TranslationItem>
-        <TranslationItem Name="fileHistoryToolStripMenuItem" Property="Text">
-          <Source>File history</Source>
-          <Value>Datei-Historie</Value>
-        </TranslationItem>
-        <TranslationItem Name="fileIsBinary" Property="Text">
-          <Source>The selected file appears to be a binary file.
-Are you sure you want to open this file in {0}?</Source>
-          <Value>Die ausgewählte Datei scheint eine Binärdatei zu sein.
-Wollen Sie die Datei wirklich mit {0} öffnen?</Value>
-        </TranslationItem>
-        <TranslationItem Name="fileModifiedLocallyAndDelededRemotely" Property="Text">
-          <Source>The file has been modified locally({0}) and deleted remotely({1}). Choose to delete the file or keep the modified version.</Source>
-          <Value>Die Datei wurde lokal ({0}) geändert und beim Remote ({1}) gelöscht. Wählen Sie, ob Sie die Datei löschen oder die geänderte Version behalten möchten.</Value>
-        </TranslationItem>
-        <TranslationItem Name="fileModifiedLocallyAndDelededRemotelyLong" Property="Text">
-          <Source>File {0} does not have a remote revision.
-The file has been modified locally({1}) but deleted remotely({2}).
-
-Choose to delete the file or keep the modified version.</Source>
-          <Value>Die Datei {0} hat beim Remote keine Revision.
-Die Datei wurde lokal ({1}) bearbeitet, aber beim Remote ({2}) gelöscht.
-
-Wählen Sie, ob Sie die Datei löschen oder die geänderte Version behalten möchten.</Value>
-        </TranslationItem>
-        <TranslationItem Name="fileNameDataGridViewTextBoxColumn" Property="HeaderText">
-          <Source>FileName</Source>
-          <Value>Dateiname</Value>
-        </TranslationItem>
-        <TranslationItem Name="fileUnchangedAfterMerge" Property="Text">
-          <Source>The file has not been modified by the merge. Usually this means that the file has been saved to the wrong location.
-
-The merge conflict will not be marked as solved. Please try again.</Source>
-          <Value>Diese Datei wurde vom Merge-Prozess nicht verändert. Gewöhnlich deutet dies darauf hin, dass die Datei an eine falsche Stelle gespeichert wurde.
-
-Der Merge-Konflikt wird als nicht-gelöst markiert. Bitte versuchen Sie es noch einmal.</Value>
-        </TranslationItem>
-        <TranslationItem Name="guidDataGridViewTextBoxColumn" Property="HeaderText">
-          <Source>Guid</Source>
-          <Value>Guid</Value>
-        </TranslationItem>
-        <TranslationItem Name="itemTypeDataGridViewTextBoxColumn" Property="HeaderText">
-          <Source>ItemType</Source>
-          <Value>Typ</Value>
-        </TranslationItem>
-        <TranslationItem Name="keepBaseButtonText" Property="Text">
-          <Source>Keep base file</Source>
-          <Value>Basis-Datei behalten</Value>
-        </TranslationItem>
-        <TranslationItem Name="keepModifiedButtonText" Property="Text">
-          <Source>Keep modified</Source>
-          <Value>Geänderte Datei behalten</Value>
-        </TranslationItem>
-        <TranslationItem Name="label1" Property="Text">
-          <Source>Unresolved merge conflicts</Source>
-          <Value>Unaufgelöste Merge-Konflikte</Value>
-        </TranslationItem>
-        <TranslationItem Name="label2" Property="Text">
-          <Source>Base</Source>
-          <Value>Base</Value>
-        </TranslationItem>
-        <TranslationItem Name="label5" Property="Text">
-          <Source>Remote</Source>
-          <Value>Remote</Value>
-        </TranslationItem>
-        <TranslationItem Name="label7" Property="Text">
-          <Source>Local</Source>
-          <Value>Local</Value>
-        </TranslationItem>
-        <TranslationItem Name="merge" Property="Text">
-          <Source>Merge</Source>
-          <Value>Mergen</Value>
-        </TranslationItem>
-        <TranslationItem Name="mergeConflictIsSubmodule" Property="Text">
-          <Source>The selected mergeconflict is a submodule. Mark conflict as resolved?</Source>
-          <Value>Der ausgewählte Merge-Konflikt ist ein Untermodul. Konflikt als gelöst markieren?</Value>
-        </TranslationItem>
-        <TranslationItem Name="mergeConflictIsSubmoduleCaption" Property="Text">
-          <Source>Submodule</Source>
-          <Value>Untermodul</Value>
-        </TranslationItem>
-        <TranslationItem Name="modeDataGridViewTextBoxColumn" Property="HeaderText">
-          <Source>Mode</Source>
-          <Value>Modus</Value>
-        </TranslationItem>
-        <TranslationItem Name="nameDataGridViewTextBoxColumn" Property="HeaderText">
-          <Source>Name</Source>
-          <Value>Name</Value>
-        </TranslationItem>
-        <TranslationItem Name="noBase" Property="Text">
-          <Source>no base</Source>
-          <Value>Keine Basis</Value>
-        </TranslationItem>
-        <TranslationItem Name="noBaseRevision" Property="Text">
-          <Source>There is no base revision for {0}.
-Fall back to 2-way merge?</Source>
-          <Value>Es gibt keine Basis-Version für {0}.
-Auf einen 2-Wege-Merge wechseln?</Value>
-        </TranslationItem>
-        <TranslationItem Name="noMergeTool" Property="Text">
-          <Source>There is no mergetool configured. Please go to settings and set a mergetool!</Source>
-          <Value>Kein Vergleichsprogramm für den Mergeprozess konfiguriert. Bitte gehen Sie zu den Einstellungen und konfigurieren ein Vergleichsprogramm!</Value>
-        </TranslationItem>
-        <TranslationItem Name="openMergeToolBtn" Property="Text">
-          <Source>Open in mergetool</Source>
-          <Value>In Mergewerkzeug öffnen</Value>
-        </TranslationItem>
-        <TranslationItem Name="openToolStripMenuItem" Property="Text">
-          <Source>Open</Source>
-          <Value>Öffnen</Value>
-        </TranslationItem>
-        <TranslationItem Name="openWithToolStripMenuItem" Property="Text">
-          <Source>Open With</Source>
-          <Value>Öffnen mit</Value>
-        </TranslationItem>
-        <TranslationItem Name="ours" Property="Text">
-          <Source>ours</Source>
-          <Value>ours</Value>
-        </TranslationItem>
-        <TranslationItem Name="stageFilename" Property="Text">
-          <Source>Stage {0}</Source>
-          <Value>Stage {0}</Value>
-        </TranslationItem>
-        <TranslationItem Name="startMergetool" Property="Text">
-          <Source>Start mergetool</Source>
-          <Value>Vergleichsprogramm öffnen</Value>
-        </TranslationItem>
-        <TranslationItem Name="theirs" Property="Text">
-          <Source>theirs</Source>
-          <Value>theirs</Value>
-        </TranslationItem>
-        <TranslationItem Name="uskUseCustomMergeScript" Property="Text">
-          <Source>There is a custom merge script ({0}) for this file type.
-
-Do you want to use this custom merge script?</Source>
-          <Value>Für diesen Dateityp ist ein benutzerdefiniertes Merge-Skript ({0}) vorhanden.
-
-Wollen Sie dieses Skript verwenden?</Value>
-        </TranslationItem>
-        <TranslationItem Name="uskUseCustomMergeScriptCaption" Property="Text">
-          <Source>Custom merge script</Source>
-          <Value>Benutzerdefiniertes Merge-Skript</Value>
-        </TranslationItem>
-      </translationItems>
-    </TranslationCategory>
-    <TranslationCategory Name="FormRevertCommit">
-      <translationItems>
-        <TranslationItem Name="$this" Property="Text">
-          <Source>Revert commit</Source>
-          <Value>Commit zurücknehmen</Value>
-        </TranslationItem>
-        <TranslationItem Name="AutoCommit" Property="Text">
-          <Source>Automatically create a commit</Source>
-          <Value>Automatisch einen Commit erzeugen, wenn keine Merge-Konflikte vorliegen</Value>
-        </TranslationItem>
-        <TranslationItem Name="BranchInfo" Property="Text">
-          <Source>Revert this commit:</Source>
-          <Value>Diesen Commit zurücknehmen</Value>
-        </TranslationItem>
-        <TranslationItem Name="ParentsLabel" Property="Text">
-          <Source>This commit is a merge, select parent:</Source>
-          <Value>Dieser Commit ist ein Merge, übergeordnetes Element auswählen:</Value>
-        </TranslationItem>
-        <TranslationItem Name="Revert" Property="Text">
-          <Source>Revert this commit</Source>
-          <Value>Zurücknehmen</Value>
-        </TranslationItem>
-        <TranslationItem Name="_noneParentSelectedText" Property="Text">
-          <Source>None parent is selected!</Source>
-          <Value>Kein übergeordnetes Element ausgewählt!</Value>
-        </TranslationItem>
-        <TranslationItem Name="_noneParentSelectedTextCaption" Property="Text">
-          <Source>Error</Source>
-          <Value>Fehler</Value>
-        </TranslationItem>
-        <TranslationItem Name="columnHeader1" Property="Text">
-          <Source>No.</Source>
-          <Value>Nr.</Value>
-        </TranslationItem>
-        <TranslationItem Name="columnHeader2" Property="Text">
-          <Source>Message</Source>
-          <Value>Nachricht</Value>
-        </TranslationItem>
-        <TranslationItem Name="columnHeader3" Property="Text">
-          <Source>Author</Source>
-          <Value>Autor</Value>
-        </TranslationItem>
-        <TranslationItem Name="columnHeader4" Property="Text">
-          <Source>Date</Source>
-          <Value>Datum</Value>
-        </TranslationItem>
-      </translationItems>
-    </TranslationCategory>
-    <TranslationCategory Name="FormRevisionFilter">
-      <translationItems>
-        <TranslationItem Name="$this" Property="Text">
-          <Source>Filter</Source>
-          <Value>Filter</Value>
-        </TranslationItem>
-        <TranslationItem Name="CurrentBranchOnlyCheck" Property="Text">
-          <Source>Show current branch only</Source>
-          <Value>Nur aktuellen Branch anzeigen</Value>
-        </TranslationItem>
-        <TranslationItem Name="Ok" Property="Text">
-          <Source>OK</Source>
-          <Value>OK</Value>
-        </TranslationItem>
-        <TranslationItem Name="label1" Property="Text">
-          <Source>Since</Source>
-          <Value>Von</Value>
-        </TranslationItem>
-        <TranslationItem Name="label2" Property="Text">
-          <Source>Until</Source>
-          <Value>Bis</Value>
-        </TranslationItem>
-        <TranslationItem Name="label3" Property="Text">
-          <Source>Author</Source>
-          <Value>Autor</Value>
-        </TranslationItem>
-        <TranslationItem Name="label4" Property="Text">
-          <Source>Committer</Source>
-          <Value>Commiter</Value>
-        </TranslationItem>
-        <TranslationItem Name="label5" Property="Text">
-          <Source>Message</Source>
-          <Value>Nachricht</Value>
-        </TranslationItem>
-        <TranslationItem Name="label6" Property="Text">
-          <Source>Ignore case</Source>
-          <Value>Groß/Kleinschreibung ignorieren</Value>
-        </TranslationItem>
-        <TranslationItem Name="label7" Property="Text">
-          <Source>Limit</Source>
-          <Value>Limitieren auf</Value>
-        </TranslationItem>
-        <TranslationItem Name="label8" Property="Text">
-          <Source>File filter</Source>
-          <Value>Datei-Filter</Value>
-        </TranslationItem>
-        <TranslationItem Name="label9" Property="Text">
-          <Source>Branches</Source>
-          <Value>Branches</Value>
-        </TranslationItem>
-      </translationItems>
-    </TranslationCategory>
-    <TranslationCategory Name="FormSelectMultipleBranches">
-      <translationItems>
-        <TranslationItem Name="$this" Property="Text">
-          <Source>Select multiple branches</Source>
-          <Value>Mehrere Branches auswählen</Value>
-        </TranslationItem>
-        <TranslationItem Name="okButton" Property="Text">
-          <Source>OK</Source>
-          <Value>OK</Value>
-        </TranslationItem>
-        <TranslationItem Name="selectBranchesLabel" Property="Text">
-          <Source>Select branches</Source>
-          <Value>Branch auswählen</Value>
-        </TranslationItem>
-      </translationItems>
-    </TranslationCategory>
-    <TranslationCategory Name="FormSettings">
-      <translationItems>
-        <TranslationItem Name="$this" Property="Text">
-          <Source>Settings</Source>
-          <Value>Einstellungen</Value>
-        </TranslationItem>
-        <TranslationItem Name="_cantFindGitMessage" Property="Text">
-          <Source>The command to run git is not configured correct.
-You need to set the correct path to be able to use GitExtensions.
-
-Do you want to set the correct command now? If not Global and Local Settings will not be saved.</Source>
-          <Value>Der Befehl zum Ausführen von git wurde nicht richtig konfiguriert.
-
-Sie müssen den richtigen Pfad setzen, um GitExtensions verwenden zu können.
-
-Wollen Sie den korrekten Befehl nun eingeben? Wenn nicht - werden globale und lokale Einstellungen nicht abgespeichert.</Value>
-        </TranslationItem>
-        <TranslationItem Name="_cantFindGitMessageCaption" Property="Text">
-          <Source>Incorrect path</Source>
-          <Value>Falscher Pfad</Value>
-        </TranslationItem>
-        <TranslationItem Name="_loadingSettingsFailed" Property="Text">
-          <Source>Could not load settings.</Source>
-          <Value>Einstellungen konnten nicht geladen werden.</Value>
-        </TranslationItem>
-        <TranslationItem Name="buttonApply" Property="Text">
-          <Source>Apply</Source>
-          <Value>Übernehmen</Value>
-        </TranslationItem>
-        <TranslationItem Name="buttonCancel" Property="Text">
-          <Source>Cancel</Source>
-          <Value>Abbrechen</Value>
-        </TranslationItem>
-        <TranslationItem Name="buttonDiscard" Property="Text">
-          <Source>Discard</Source>
-          <Value>Verwerfen</Value>
-        </TranslationItem>
-        <TranslationItem Name="buttonOk" Property="Text">
-          <Source>OK</Source>
-          <Value>OK</Value>
-        </TranslationItem>
-        <TranslationItem Name="label10" Property="Text">
-          <Source>You need to set the correct path to 
-git.cmd before you can change
-any global setting.
-</Source>
-          <Value>Sie müssen den korrekten Pfad
-zu git.cmd angeben bevor Sie die
-globalen Einstellungen ändern
-können.</Value>
-        </TranslationItem>
-        <TranslationItem Name="labelInstantSaveNotice" Property="Text">
-          <Source>Changes made on this page will be saved instantly. 
-Thus the Cancel and Discard button will have no effect for this page.</Source>
-          <Value>Änderungen auf dieser Seite werden sofort gespeichert.
-
-Deswegen haben die Schaltflächen Abbrechen und Verwerfen keine Funktion auf dieser Seite.</Value>
-        </TranslationItem>
-        <TranslationItem Name="labelSettingsPageTitle" Property="Text">
-          <Source>...title...</Source>
-          <Value>...Titel...</Value>
-        </TranslationItem>
-        <TranslationItem Name="addToRevisionGridContextMenuDataGridViewCheckBoxColumn" Property="HeaderText" type="obsolete">
-          <Source>Context menu</Source>
-          <Value>Kontextmenü</Value>
-        </TranslationItem>
-        <TranslationItem Name="chkCloseProcessDialog" Property="Text" type="obsolete">
-          <Source>Close process dialog automatically when process is succeeded</Source>
-          <Value>Kommandozeilendialoge automatisch schließen</Value>
-        </TranslationItem>
-        <TranslationItem Name="chkShowGitCommandLine" Property="Text" type="obsolete">
-          <Source>Show Git commandline dialog when executing process</Source>
-          <Value>Git Kommandozeilendialoge anzeigen</Value>
-        </TranslationItem>
-        <TranslationItem Name="diffFontChangeButton" Property="Text" type="obsolete">
-          <Source>Courier New, 9</Source>
-          <Value>Courier New, 10</Value>
-        </TranslationItem>
-        <TranslationItem Name="helpLabel" Property="Text" type="obsolete">
-          <Source>Press F1 to see available options</Source>
-          <Value>Drücken Sie F1 um alle Einstellungen anzuzeigen</Value>
-        </TranslationItem>
-        <TranslationItem Name="label12" Property="Text" type="obsolete">
-          <Source>Limit number of commits that will be loaded at startup.</Source>
-          <Value>Anzahl der Commits, die beim Start geladen werden, beschränken auf</Value>
-        </TranslationItem>
-        <TranslationItem Name="label22" Property="Text" type="obsolete">
-          <Source>Dictionary for spelling checker.</Source>
-          <Value>Wörterbuch für Rechtschreibprüfung</Value>
-        </TranslationItem>
-        <TranslationItem Name="tpGitExtensions" Property="Text" type="obsolete">
-          <Source>Git extensions</Source>
-          <Value>Git Extensions</Value>
-        </TranslationItem>
-        <TranslationItem Name="tpSsh" Property="Text" type="obsolete">
-          <Source>Ssh</Source>
-          <Value>SSH</Value>
-        </TranslationItem>
-        <TranslationItem Name="label59" Property="Text" type="obsolete">
-          <Source>GitExtensions encoding</Source>
-          <Value>GitExtensions Encoding</Value>
-        </TranslationItem>
-        <TranslationItem Name="chkWarnBeforeCheckout" Property="Text" type="obsolete">
-          <Source>Warn of not committed changes before checkout</Source>
-          <Value>Warnung für nicht commitete Änderungen vor einem Checkout anzeigen</Value>
-        </TranslationItem>
-      </translationItems>
-    </TranslationCategory>
-    <TranslationCategory Name="FormStash">
-      <translationItems>
-        <TranslationItem Name="$this" Property="Text">
-          <Source>Stash</Source>
-          <Value>Stash</Value>
-        </TranslationItem>
-        <TranslationItem Name="Apply" Property="Text">
-          <Source>Apply Selected</Source>
-          <Value>Gewählten Stash anwenden</Value>
-        </TranslationItem>
-        <TranslationItem Name="Clear" Property="Text">
-          <Source>Delete Selected</Source>
-          <Value>Gewählten Stash verwerfen</Value>
-        </TranslationItem>
-        <TranslationItem Name="Stash" Property="Text">
-          <Source>Save Changes</Source>
-          <Value>Alle Änderungen stashen</Value>
-        </TranslationItem>
-        <TranslationItem Name="StashKeepIndex" Property="Text">
-          <Source>Keep index</Source>
-          <Value>Index beibehalten</Value>
-        </TranslationItem>
-        <TranslationItem Name="Stashes" Property="ToolTipText">
-          <Source>Select a stash</Source>
-          <Value>Stash auswählen</Value>
-        </TranslationItem>
-        <TranslationItem Name="areYouSure" Property="Text">
-          <Source>Are you sure you want to drop the stash? This action cannot be undone.</Source>
-          <Value>Sind Sie sicher dass Sie den Stash droppen wollen? Diese Aktion kann nicht rückgängig gemacht werden.</Value>
-        </TranslationItem>
-        <TranslationItem Name="cannotBeUndone" Property="Text">
-          <Source>This action cannot be undone.</Source>
-          <Value>Diese Aktion kann nicht rückgängig gemacht werden.</Value>
-        </TranslationItem>
-        <TranslationItem Name="chkIncludeUntrackedFiles" Property="Text">
-          <Source>Include untracked files</Source>
-          <Value>Nicht verfolgte Dateien einbeziehen</Value>
-        </TranslationItem>
-        <TranslationItem Name="currentWorkingDirChanges" Property="Text">
-          <Source>Current working dir changes</Source>
-          <Value>Aktuelle Änderungen im Arbeitsverzeichnis</Value>
-        </TranslationItem>
-        <TranslationItem Name="dontShowAgain" Property="Text">
-          <Source>Don't show me this message again.</Source>
-          <Value>Diese Meldung nicht mehr anzeigen.</Value>
-        </TranslationItem>
-        <TranslationItem Name="noStashes" Property="Text">
-          <Source>There are no stashes.</Source>
-          <Value>Es sind keine Stashes vorhanden</Value>
-        </TranslationItem>
-        <TranslationItem Name="stashDropConfirmTitle" Property="Text">
-          <Source>Drop Stash Confirmation</Source>
-          <Value>Drop Stash Bestätigung</Value>
-        </TranslationItem>
-        <TranslationItem Name="stashUntrackedFilesNotSupported" Property="Text">
-          <Source>Stash untracked files is not supported in the version of msysgit you are using. Please update msysgit to at least version 1.7.7 to use this option.</Source>
-          <Value>Nicht verfolgte Dateien zu stashen wird in Ihrer verwendeten msysgit Version nicht unterstützt. Bitte aktualisieren Sie msysgit auf die Version 1.7.7 oder höher um diese Option zu verwenden.</Value>
-        </TranslationItem>
-        <TranslationItem Name="stashUntrackedFilesNotSupportedCaption" Property="Text">
-          <Source>Stash untracked files</Source>
-          <Value>Nicht verfolgte Dateien stashen</Value>
-        </TranslationItem>
-        <TranslationItem Name="toolStripButton1" Property="Text">
-          <Source>Refresh</Source>
-          <Value>Aktualisieren</Value>
-        </TranslationItem>
-        <TranslationItem Name="toolStripButton_customMessage" Property="Text">
-          <Source>Custom stash message</Source>
-          <Value>Benutzerdefinierte Stash-Nachricht</Value>
-        </TranslationItem>
-        <TranslationItem Name="toolStripLabel1" Property="Text">
-          <Source>Show:</Source>
-          <Value>Zeige:</Value>
-        </TranslationItem>
-      </translationItems>
-    </TranslationCategory>
-    <TranslationCategory Name="FormStatus">
-      <translationItems>
-        <TranslationItem Name="$this" Property="Text">
-          <Source>Process</Source>
-          <Value>Fortschritt</Value>
-        </TranslationItem>
-        <TranslationItem Name="Abort" Property="Text">
-          <Source>Abort</Source>
-          <Value>Abbrechen</Value>
-        </TranslationItem>
-        <TranslationItem Name="KeepDialogOpen" Property="Text">
-          <Source>Keep dialog open</Source>
-          <Value>Dialog nicht schließen</Value>
-        </TranslationItem>
-        <TranslationItem Name="Ok" Property="Text">
-          <Source>OK</Source>
-          <Value>OK</Value>
-        </TranslationItem>
-        <TranslationItem Name="_fingerprintNotRegistredText" Property="Text">
-          <Source>The fingerprint of this host is not registered by PuTTY.
-This causes this process to hang, and that why it is automatically stopped.
-
-When the connection is opened detached from Git and GitExtensions, the host's fingerprint can be registered.
-You could also manually add the host's fingerprint or run Test Connection from the remotes dialog.
-
-Do you want to register the host's fingerprint and restart the process?</Source>
-          <Value>Der Fingerprint dieses Hosts ist nicht in PuTTY registriert.
-Dies kann zum Hängenbleiben des aktuellen Prozesses führen und wurde deshalb automatisch gestoppt.
-
-Wenn die Verbindung außerhalb von Git bzw. GitExtensions geöffnet wird, kann der Fingerprint registriert werden.
-Sie können den Fingerprint des Hosts manuell hinzufügen oder "Verbindung prüfen" aus dem Remotes-Dialog ausführen.
-
-Wollen Sie den Fingerprint dieses Hosts registrieren und den Prozess neu starten?</Value>
-        </TranslationItem>
-        <TranslationItem Name="_fingerprintNotRegistredTextCaption" Property="Text">
-          <Source>Host Fingerprint not registered</Source>
-          <Value>Fingerprint von Host nicht registriert</Value>
-        </TranslationItem>
-        <TranslationItem Name="_serverHotkeyNotCachedText" Property="Text">
-          <Source>The server's host key is not cached in the registry.
-
-Do you want to trust this host key and then try again?</Source>
-          <Value>Der Host-Key des Servers ist nicht in der Registry vorhanden.
-
-Wollen Sie diesem Host-Key vertrauen und noch einmal versuchen?</Value>
-        </TranslationItem>
-      </translationItems>
-    </TranslationCategory>
-    <TranslationCategory Name="FormSubmodules">
-      <translationItems>
-        <TranslationItem Name="$this" Property="Text">
-          <Source>Submodules</Source>
-          <Value>Untermodule</Value>
-        </TranslationItem>
-        <TranslationItem Name="AddSubmodule" Property="Text">
-          <Source>Add submodule</Source>
-          <Value>Untermodul hinzufügen</Value>
-        </TranslationItem>
-        <TranslationItem Name="RemoveSubmodule" Property="Text">
-          <Source>Remove</Source>
-          <Value>Entfernen</Value>
-        </TranslationItem>
-        <TranslationItem Name="Status" Property="HeaderText">
-          <Source>Status</Source>
-          <Value>Status</Value>
-        </TranslationItem>
-        <TranslationItem Name="SynchronizeSubmodule" Property="Text">
-          <Source>Synchronize</Source>
-          <Value>Synchronisieren</Value>
-        </TranslationItem>
-        <TranslationItem Name="UpdateSubmodule" Property="Text">
-          <Source>Update</Source>
-          <Value>Aktualisieren</Value>
-        </TranslationItem>
-        <TranslationItem Name="_removeSelectedSubmodule" Property="Text">
-          <Source>Are you sure you want remove the selected submodule?</Source>
-          <Value>Sind Sie sich sicher, dass Sie das ausgewählte Untermodule entfernen möchten?</Value>
-        </TranslationItem>
-        <TranslationItem Name="_removeSelectedSubmoduleCaption" Property="Text">
-          <Source>Remove</Source>
-          <Value>Entfernen</Value>
-        </TranslationItem>
-        <TranslationItem Name="groupBox1" Property="Text">
-          <Source>Details</Source>
-          <Value>Details</Value>
-        </TranslationItem>
-        <TranslationItem Name="label1" Property="Text">
-          <Source>Name</Source>
-          <Value>Name</Value>
-        </TranslationItem>
-        <TranslationItem Name="label2" Property="Text">
-          <Source>Remote path</Source>
-          <Value>Remote Pfad</Value>
-        </TranslationItem>
-        <TranslationItem Name="label3" Property="Text">
-          <Source>Local path</Source>
-          <Value>Lokaler Pfad</Value>
-        </TranslationItem>
-        <TranslationItem Name="label4" Property="Text">
-          <Source>Commit</Source>
-          <Value>Commit</Value>
-        </TranslationItem>
-        <TranslationItem Name="label5" Property="Text">
-          <Source>Branch</Source>
-          <Value>Branch</Value>
-        </TranslationItem>
-        <TranslationItem Name="label6" Property="Text">
-          <Source>Status</Source>
-          <Value>Status</Value>
-        </TranslationItem>
-        <TranslationItem Name="nameDataGridViewTextBoxColumn" Property="HeaderText">
-          <Source>Name</Source>
-          <Value>Name</Value>
-        </TranslationItem>
-      </translationItems>
-    </TranslationCategory>
-    <TranslationCategory Name="FormSvnClone">
-      <translationItems>
-        <TranslationItem Name="$this" Property="Text">
-          <Source>Svn Clone</Source>
-          <Value>SVN Klonen</Value>
-        </TranslationItem>
-        <TranslationItem Name="_questionContinueWithoutAuthors" Property="Text">
-          <Source>Authors file "{0}" does not exists. Continue without authors file?</Source>
-          <Value>Autoren Datei "{0}" existiert nicht. Ohne Autoren Datei fortsetzen?</Value>
-        </TranslationItem>
-        <TranslationItem Name="_questionContinueWithoutAuthorsCaption" Property="Text">
-          <Source>Authors file</Source>
-          <Value>Autoren Datei</Value>
-        </TranslationItem>
-        <TranslationItem Name="_questionOpenRepo" Property="Text">
-          <Source>The repository has been cloned successfully.
-Do you want to open the new repository "{0}" now?</Source>
-          <Value>Das Repository wurde erfolgreich geklont.
-Wollen Sie dieses neue Repository {0} nun öffnen?</Value>
-        </TranslationItem>
-        <TranslationItem Name="_questionOpenRepoCaption" Property="Text">
-          <Source>Open</Source>
-          <Value>Öffnen</Value>
-        </TranslationItem>
-        <TranslationItem Name="authorsFileBrowseButton" Property="Text">
-          <Source>Browse</Source>
-          <Value>Durchsuchen</Value>
-        </TranslationItem>
-        <TranslationItem Name="browseButton" Property="Text">
-          <Source>Browse</Source>
-          <Value>Durchsuchen</Value>
-        </TranslationItem>
-        <TranslationItem Name="cbBranches" Property="Text">
-          <Source>Branches:</Source>
-          <Value>Branches:</Value>
-        </TranslationItem>
-        <TranslationItem Name="cbTags" Property="Text">
-          <Source>Tags:</Source>
-          <Value>Tags:</Value>
-        </TranslationItem>
-        <TranslationItem Name="cbTrunk" Property="Text">
-          <Source>Trunk:</Source>
-          <Value>Trunk:</Value>
-        </TranslationItem>
-        <TranslationItem Name="groupBox1" Property="Text">
-          <Source>Advanced settings</Source>
-          <Value>Erweiterte Einstellungen</Value>
-        </TranslationItem>
-        <TranslationItem Name="label1" Property="Text">
-          <Source>Svn repository to clone</Source>
-          <Value>Zu klonendes SVN Repository</Value>
-        </TranslationItem>
-        <TranslationItem Name="label2" Property="Text">
-          <Source>Destination</Source>
-          <Value>Ziel</Value>
-        </TranslationItem>
-        <TranslationItem Name="label3" Property="Text">
-          <Source>Subdirectory to create</Source>
-          <Value>Unterverzeichnis</Value>
-        </TranslationItem>
-        <TranslationItem Name="label4" Property="Text">
-          <Source>Authors file</Source>
-          <Value>Autoren Datei</Value>
-        </TranslationItem>
-        <TranslationItem Name="label5" Property="Text">
-          <Source>From:</Source>
-          <Value>Von:</Value>
-        </TranslationItem>
-        <TranslationItem Name="label6" Property="Text">
-          <Source>Username</Source>
-          <Value>Benutzername</Value>
-        </TranslationItem>
-        <TranslationItem Name="okButton" Property="Text">
-          <Source>Clone</Source>
-          <Value>Klonen</Value>
-        </TranslationItem>
-      </translationItems>
-    </TranslationCategory>
-    <TranslationCategory Name="FormTag">
-      <translationItems>
-        <TranslationItem Name="$this" Property="Text">
-          <Source>Tag</Source>
-          <Value>Taggen</Value>
-        </TranslationItem>
-        <TranslationItem Name="ForceTag" Property="Text">
-          <Source>Force</Source>
-          <Value>Erzwingen</Value>
-        </TranslationItem>
-        <TranslationItem Name="_messageCaption" Property="Text">
-          <Source>Tag</Source>
-          <Value>Taggen</Value>
-        </TranslationItem>
-        <TranslationItem Name="_noRevisionSelected" Property="Text">
-          <Source>Select 1 revision to create the tag on.</Source>
-          <Value>Wählen Sie eine Revision aus, die Sie taggen möchten.</Value>
-        </TranslationItem>
-        <TranslationItem Name="_noTagMessage" Property="Text">
-          <Source>Please enter a tag message</Source>
-          <Value>Bitte geben Sie eine Tag-Nachricht ein</Value>
-        </TranslationItem>
-        <TranslationItem Name="_pushToCaption" Property="Text">
-          <Source>Push tag to '{0}'</Source>
-          <Value>Pushen Tag nach {0}</Value>
-        </TranslationItem>
-        <TranslationItem Name="annotate" Property="Text">
-          <Source>Create annotated tag</Source>
-          <Value>Annotated Tag erzeugen</Value>
-        </TranslationItem>
-        <TranslationItem Name="btnCreateTag" Property="Text">
-          <Source>Create tag</Source>
-          <Value>Tag erzeugen</Value>
-        </TranslationItem>
-        <TranslationItem Name="label1" Property="Text">
-          <Source>Tag name</Source>
-          <Value>Tag Name</Value>
-        </TranslationItem>
-        <TranslationItem Name="label2" Property="Text">
-          <Source>Message</Source>
-          <Value>Nachricht</Value>
-        </TranslationItem>
-        <TranslationItem Name="pushTag" Property="Text">
-          <Source>Push tag to '{0}'</Source>
-          <Value>Tag pushen</Value>
-        </TranslationItem>
-      </translationItems>
-    </TranslationCategory>
-    <TranslationCategory Name="FormTranslate">
-      <translationItems>
-        <TranslationItem Name="$this" Property="Text">
-          <Source>Translate</Source>
-          <Value>Übersetzen</Value>
-        </TranslationItem>
-        <TranslationItem Name="allText" Property="Text">
-          <Source>All</Source>
-          <Value>Alle</Value>
-        </TranslationItem>
-        <TranslationItem Name="categoryDataGridViewTextBoxColumn" Property="HeaderText">
-          <Source>Category</Source>
-          <Value>Kategorie</Value>
-        </TranslationItem>
-        <TranslationItem Name="editingCellPrefixText" Property="Text">
-          <Source>[EDITING]</Source>
-          <Value>[Bearbeite]</Value>
-        </TranslationItem>
-        <TranslationItem Name="googleAll" Property="Text">
-          <Source>Google all empty</Source>
-          <Value>Alle Leeren googlen</Value>
-        </TranslationItem>
-        <TranslationItem Name="googleTranslate" Property="Text">
-          <Source>Google translate</Source>
-          <Value>Google Übersetzung</Value>
-        </TranslationItem>
-        <TranslationItem Name="nameDataGridViewTextBoxColumn" Property="HeaderText">
-          <Source>Name</Source>
-          <Value>Name</Value>
-        </TranslationItem>
-        <TranslationItem Name="neutralValueDataGridViewTextBoxColumn" Property="HeaderText">
-          <Source>NeutralValue</Source>
-          <Value>Text aus Code</Value>
-        </TranslationItem>
-        <TranslationItem Name="nextButton" Property="Text">
-          <Source>&amp;Next</Source>
-          <Value>Nächster Text</Value>
-        </TranslationItem>
-        <TranslationItem Name="noLanguageCodeSelected" Property="Text">
-          <Source>There is no language code selected.
-Do you want to select a language code first?</Source>
-          <Value>Es ist keine Ländercode ausgewählt.
-Wollen Sie zuerst einen Ländercode auswählen?</Value>
-        </TranslationItem>
-        <TranslationItem Name="noLanguageCodeSelectedCaption" Property="Text">
-          <Source>Language code</Source>
-          <Value>Ländercode</Value>
-        </TranslationItem>
-        <TranslationItem Name="previousButton" Property="Text">
-          <Source>&amp;Previous</Source>
-          <Value>Vorheriger Text</Value>
-        </TranslationItem>
-        <TranslationItem Name="propertyDataGridViewTextBoxColumn" Property="HeaderText">
-          <Source>Property</Source>
-          <Value>Typ</Value>
-        </TranslationItem>
-        <TranslationItem Name="saveAs" Property="ToolTipText">
-          <Source>Save translation</Source>
-          <Value>Übersetzung speichern</Value>
-        </TranslationItem>
-        <TranslationItem Name="saveAsText" Property="Text">
-          <Source>Save as</Source>
-          <Value>Speichern unter</Value>
-        </TranslationItem>
-        <TranslationItem Name="saveAsTextFilter" Property="Text">
-          <Source>Translation file (*.xml)</Source>
-          <Value>Übersetzungsdatei (*.xml)</Value>
-        </TranslationItem>
-        <TranslationItem Name="saveCurrentChangesCaption" Property="Text">
-          <Source>Save changes</Source>
-          <Value>Änderungen speichern</Value>
-        </TranslationItem>
-        <TranslationItem Name="saveCurrentChangesText" Property="Text">
-          <Source>Do you want to save the current changes?</Source>
-          <Value>Wollen Sie die Änderungen speichern?</Value>
-        </TranslationItem>
-        <TranslationItem Name="selectLanguageCode" Property="Text">
-          <Source>Select a language code first.</Source>
-          <Value>Bitte wählen Sie zuerst eine Sprache aus.</Value>
-        </TranslationItem>
-        <TranslationItem Name="toolStripButtonNew" Property="Text">
-          <Source>New</Source>
-          <Value>Neu</Value>
-        </TranslationItem>
-        <TranslationItem Name="toolStripTranslationLabel" Property="Text">
-          <Source>Current translation:</Source>
-          <Value>Gewählte Übersetzung:</Value>
-        </TranslationItem>
-        <TranslationItem Name="toolStripTranslationLanguageCode" Property="Text">
-          <Source>Language code:</Source>
-          <Value>Ländercode:</Value>
-        </TranslationItem>
-        <TranslationItem Name="translateProgressText" Property="Text">
-          <Source>Translated {0} out of {1}</Source>
-          <Value>{0} von {1} übersetzt</Value>
-        </TranslationItem>
-        <TranslationItem Name="translatedValueDataGridViewTextBoxColumn" Property="HeaderText">
-          <Source>TranslatedValue</Source>
-          <Value>Übersetzer Text</Value>
-        </TranslationItem>
-        <TranslationItem Name="toolStripButtonNew" Property="ToolTipText" type="obsolete">
-          <Source>Create new translation</Source>
-          <Value>Neue Übersetzung erzeugen</Value>
-        </TranslationItem>
-      </translationItems>
-    </TranslationCategory>
-    <TranslationCategory Name="FormVerify">
-      <translationItems>
-        <TranslationItem Name="$this" Property="Text">
-          <Source>Verify database</Source>
-          <Value>Datenbank überprüfen</Value>
-        </TranslationItem>
-        <TranslationItem Name="DeleteAllLostAndFoundTags" Property="Text">
-          <Source>Delete all LOST_AND_FOUND tags</Source>
-          <Value>LOST_AND_FOUND-Tags löschen</Value>
-        </TranslationItem>
-        <TranslationItem Name="FullCheck" Property="Text">
-          <Source>Check not just objects in GIT_OBJECT_DIRECTORY ($GIT_DIR/objects), 
-but also the ones found in alternate object pools.
-</Source>
-          <Value>Nicht nur in GIT_OBJECT_DIRECTORY ($GIT_DIR/objects) befindliche Objekte prüfen,
-sondern auch die, die in alternative Objektpools vorhanden sind.</Value>
-        </TranslationItem>
-        <TranslationItem Name="NoReflogs" Property="Text">
-          <Source>Do not consider commits that are referenced only by an entry in a 
-reflog to be reachable.</Source>
-          <Value>Commits, die nur über einen Eintrag im Reflog referenziert sind, nicht beachten.</Value>
-        </TranslationItem>
-        <TranslationItem Name="Remove" Property="Text">
-          <Source>Remove all dangling objects</Source>
-          <Value>Alle verwaisten Objekte entfernen</Value>
-        </TranslationItem>
-        <TranslationItem Name="SaveObjects" Property="Text">
-          <Source>Save objects to .git/lost-found</Source>
-          <Value>Objekt in .git/lost-found speichern</Value>
-        </TranslationItem>
-        <TranslationItem Name="ShowOnlyCommits" Property="Text">
-          <Source>Show only commits</Source>
-          <Value>Nur Commits anzeigen</Value>
-        </TranslationItem>
-        <TranslationItem Name="Unreachable" Property="Text">
-          <Source>Print out objects that exist but that aren't readable from any of the reference 
-nodes.
-</Source>
-          <Value>Alle existierenden Objekte anzeigen, die nicht von einer anderem Knoten refernziert werden.</Value>
-        </TranslationItem>
-        <TranslationItem Name="_removeDanglingObjectsCaption" Property="Text">
-          <Source>Remove</Source>
-          <Value>Entfernen</Value>
-        </TranslationItem>
-        <TranslationItem Name="_removeDanglingObjectsQuestion" Property="Text">
-          <Source>Are you sure you want to delete all dangling objects?</Source>
-          <Value>Sind Sie sich sicher, dass Sie alle verwaisten Objekte löschen möchten?</Value>
-        </TranslationItem>
-        <TranslationItem Name="_xTagsCreated" Property="Text">
-          <Source>{0} Tags created.
-
-Do not forget to delete these tags when finished.</Source>
-          <Value>{0} Tags erzeugt.
-
-Vergessen Sie nicht diese Tags zu löschen, wenn Sie fertig sind.</Value>
-        </TranslationItem>
-        <TranslationItem Name="btnCloseDialog" Property="Text">
-          <Source>Cancel</Source>
-          <Value>Abbrechen</Value>
-        </TranslationItem>
-        <TranslationItem Name="btnRestoreSelectedObjects" Property="Text">
-          <Source>Recover selected objects</Source>
-          <Value>Ausgewählte Objekte wiederherstellen</Value>
-        </TranslationItem>
-        <TranslationItem Name="columnAuthor" Property="HeaderText">
-          <Source>Author</Source>
-          <Value>Autor</Value>
-        </TranslationItem>
-        <TranslationItem Name="columnDate" Property="HeaderText">
-          <Source>Date</Source>
-          <Value>Datum</Value>
-        </TranslationItem>
-        <TranslationItem Name="columnHash" Property="HeaderText">
-          <Source>Hash</Source>
-          <Value>Hash</Value>
-        </TranslationItem>
-        <TranslationItem Name="columnSubject" Property="HeaderText">
-          <Source>Subject</Source>
-          <Value>Betreff</Value>
-        </TranslationItem>
-        <TranslationItem Name="columnType" Property="HeaderText">
-          <Source>Type</Source>
-          <Value>Typ</Value>
-        </TranslationItem>
-        <TranslationItem Name="label1" Property="Text">
-          <Source>Double-click on a row for quick view</Source>
-          <Value>Doppelklick auf eine Zeile mit SHA1-Hash zeigt das Objekt an.</Value>
-        </TranslationItem>
-        <TranslationItem Name="label2" Property="Text">
-          <Source>By default only unreferenced objects that are older than 
-2 weeks are removed when cleaning up the database. All
-other object are only deleted when you run "Remove all
-dangling objects"
-
-Check commits you want to recover and press Recover button
-Context menu for additional operations</Source>
-          <Value>Standardmäßig werden alle nicht referenzierten Objekte
-aus der Datenbank entfernt, die älter als 2 Wochen sind.
-Alle anderen Objekte werden nur gelöscht, wenn Sie
-"Alle verwaisten Objekte entfernen" ausführen.
-
-Wählen Sie alle Commits aus, die Sie wiederherstellen
-möchten und drücken Sie Wiederherstellen.
-Mehr Optionen im Kontextmenü</Value>
-        </TranslationItem>
-        <TranslationItem Name="mnuLostObjectView" Property="Text">
-          <Source>View</Source>
-          <Value>Anzeigen</Value>
-        </TranslationItem>
-        <TranslationItem Name="mnuLostObjectsCreateBranch" Property="Text">
-          <Source>Create branch</Source>
-          <Value>Branch erzeugen</Value>
-        </TranslationItem>
-        <TranslationItem Name="mnuLostObjectsCreateTag" Property="Text">
-          <Source>Create tag</Source>
-          <Value>Tag erzeugen</Value>
-        </TranslationItem>
-        <TranslationItem Name="selectLostObjectsToRestoreCaption" Property="Text">
-          <Source>Restore lost objects</Source>
-          <Value>Verlorene Objekte wiederherstellen</Value>
-        </TranslationItem>
-        <TranslationItem Name="selectLostObjectsToRestoreMessage" Property="Text">
-          <Source>Select objects to restore.</Source>
-          <Value>Objekt zum Wiederherstellen wählen.
-</Value>
-        </TranslationItem>
-      </translationItems>
-    </TranslationCategory>
-    <TranslationCategory Name="FormViewPatch">
-      <translationItems>
-        <TranslationItem Name="$this" Property="Text">
-          <Source>View patch file</Source>
-          <Value>Patch-Datei anzeigen</Value>
-        </TranslationItem>
-        <TranslationItem Name="BrowsePatch" Property="Text">
-          <Source>Browse</Source>
-          <Value>Durchsuchen</Value>
-        </TranslationItem>
-        <TranslationItem Name="File" Property="HeaderText">
-          <Source>Type</Source>
-          <Value>Typ</Value>
-        </TranslationItem>
-        <TranslationItem Name="FileNameA" Property="HeaderText">
-          <Source>Filename</Source>
-          <Value>Dateiname</Value>
-        </TranslationItem>
-        <TranslationItem Name="_patchFileFilterString" Property="Text">
-          <Source>Patch file (*.Patch)</Source>
-          <Value>Patch-Datei (*.Patch)</Value>
-        </TranslationItem>
-        <TranslationItem Name="_patchFileFilterTitle" Property="Text">
-          <Source>Select patch file</Source>
-          <Value>Patch-Datei auswählen</Value>
-        </TranslationItem>
-        <TranslationItem Name="labelPatch" Property="Text">
-          <Source>Patch</Source>
-          <Value>Patchen</Value>
-        </TranslationItem>
-        <TranslationItem Name="typeDataGridViewTextBoxColumn" Property="HeaderText">
-          <Source>Change</Source>
-          <Value>Änderung</Value>
-        </TranslationItem>
-      </translationItems>
-    </TranslationCategory>
-    <TranslationCategory Name="GerritPlugin">
-      <translationItems>
-        <TranslationItem Name="_downloadGerritChange" Property="Text">
-          <Source>Download Gerrit Change</Source>
-          <Value>Gerrit Änderung herunterladen</Value>
-        </TranslationItem>
-        <TranslationItem Name="_editGitReview" Property="Text">
-          <Source>Edit .gitreview</Source>
-          <Value>Editiere .gitreview</Value>
-        </TranslationItem>
-        <TranslationItem Name="_installCommitMsgHook" Property="Text">
-          <Source>Install Hook</Source>
-          <Value>Hook installieren</Value>
-        </TranslationItem>
-        <TranslationItem Name="_installCommitMsgHookFailed" Property="Text">
-          <Source>Could not download the commit-msg file. Please install the commit-msg hook manually.</Source>
-          <Value>Konnte die commit-msg Datei nicht herunterladen. Bitte installieren Sie den commit-msg Hook manuell.</Value>
-        </TranslationItem>
-        <TranslationItem Name="_installCommitMsgHookMessage" Property="Text">
-          <Source>Gerrit requires a commit-msg hook to be installed. Do you want to install the commit-msg hook into your repository?</Source>
-          <Value>Gerrit benötigt einen installierten commit-msg Hook. Wollen Sie den commit-msg Hook nun in Ihrem Repository installieren?</Value>
-        </TranslationItem>
-        <TranslationItem Name="_installCommitMsgHookShortText" Property="Text">
-          <Source>Install commit-msg hook</Source>
-          <Value>commit-msg Hook installieren</Value>
-        </TranslationItem>
-        <TranslationItem Name="_pluginDescription" Property="Text">
-          <Source>Gerrit Code Review</Source>
-          <Value>Gerrit Code Review</Value>
-        </TranslationItem>
-        <TranslationItem Name="_publishGerritChange" Property="Text">
-          <Source>Publish Gerrit Change</Source>
-          <Value>Gerrit Änderung veröffentlichen</Value>
-        </TranslationItem>
-      </translationItems>
-    </TranslationCategory>
-    <TranslationCategory Name="GerritSettings">
-      <translationItems>
-        <TranslationItem Name="_settingsError" Property="Text">
-          <Source>Error loading .gitreview file.</Source>
-          <Value>Fehler beim Laden der .gitreview Datei.</Value>
-        </TranslationItem>
-        <TranslationItem Name="_settingsErrorDefaultRemoteNotPresent" Property="Text">
-          <Source>The remote "{0}" specified with the "defaultremote" setting in the .gitreview file does not refer to a configured remote. Either create this remote or change the setting in the .gitreview file.</Source>
-          <Value>Die Rremote "{0}" die mit dem "defaultremote" Eintrag in der .gitreview Datei angegeben ist referenziert keine konfigurierte Remote. Erzeugen Sie diese Remote oder ändern Sie den Wert in der .gitreview Datei.</Value>
-        </TranslationItem>
-        <TranslationItem Name="_settingsErrorFileNotFound" Property="Text">
-          <Source>Cannot find the ".gitreview" file in the working directory.</Source>
-          <Value>Kann die ".gitreview" im aktuellen Arbeitsverzeichnis nicht finden.</Value>
-        </TranslationItem>
-        <TranslationItem Name="_settingsErrorHostNotEntered" Property="Text">
-          <Source>The "host" setting in the .gitreview file is mandatory.</Source>
-          <Value>Der "host" Eintrag in der .gitreview Datei fehlt wird aber benötigt.</Value>
-        </TranslationItem>
-        <TranslationItem Name="_settingsErrorPortNotNumeric" Property="Text">
-          <Source>The "port" specified in the .gitreview file may only contain digits.</Source>
-          <Value>Der "port" in der .gitreview Datei darf nur aus Zahlen bestehen.</Value>
-        </TranslationItem>
-        <TranslationItem Name="_settingsErrorProjectNotEntered" Property="Text">
-          <Source>The "project" setting in the .gitreview file is mandatory.</Source>
-          <Value>Der "project" Eintrag in der .gitreview Datei fehlt wird aber benötigt.</Value>
-        </TranslationItem>
-      </translationItems>
-    </TranslationCategory>
-    <TranslationCategory Name="GitExtensionsSettingsGroup">
-      <translationItems>
-        <TranslationItem Name="$this" Property="Title">
-          <Source>Git Extensions</Source>
-          <Value>Git Extensions</Value>
-        </TranslationItem>
-      </translationItems>
-    </TranslationCategory>
-    <TranslationCategory Name="GitExtensionsSettingsPage">
-      <translationItems>
-        <TranslationItem Name="$this" Property="Text">
-          <Source>Git Extensions</Source>
-          <Value>Git Extensions</Value>
-        </TranslationItem>
-        <TranslationItem Name="chkCheckForUncommittedChangesInCheckoutBranch" Property="Text">
-          <Source>Check for uncommitted changes in checkout branch dialog</Source>
-          <Value>Auf nicht comittete Änderungen im Branch Checkout Dialog prüfen</Value>
-        </TranslationItem>
-        <TranslationItem Name="chkCloseProcessDialog" Property="Text">
-          <Source>Close Process dialog when process is succeeded</Source>
-          <Value>Prozessfenster schließen wenn der Prozess erfolgreich war</Value>
-        </TranslationItem>
-        <TranslationItem Name="chkFollowRenamesInFileHistory" Property="Text">
-          <Source>Follow renames in file history (experimental)</Source>
-          <Value>Verfolge Umbenennen in der Datei-Historie (Experimentell)</Value>
-        </TranslationItem>
-        <TranslationItem Name="chkPlaySpecialStartupSound" Property="Text">
-          <Source>Play Special Startup Sound</Source>
-          <Value>Speziellen Startsound abspielen</Value>
-        </TranslationItem>
-        <TranslationItem Name="chkShowCurrentChangesInRevisionGraph" Property="Text">
-          <Source>Show current working dir changes in revision graph (slow!)</Source>
-          <Value>Änderungen im Arbeitsverzeichnis im Graphen darstellen (langsam)</Value>
-        </TranslationItem>
-        <TranslationItem Name="chkShowErrorsWhenStagingFiles" Property="Text">
-          <Source>Show errors when staging files</Source>
-          <Value>Zeige Fehler beim Stagen von Dateien an</Value>
-        </TranslationItem>
-        <TranslationItem Name="chkShowGitCommandLine" Property="Text">
-          <Source>Show console window when executing git process</Source>
-          <Value>Konsolenfenster anzeigen beim Ausführen des git Prozesses</Value>
-        </TranslationItem>
-        <TranslationItem Name="chkShowGitStatusInToolbar" Property="Text">
-          <Source>Show repository status in browse dialog (number of changes in toolbar, restart required)</Source>
-          <Value>Zeige Repository Status im Durchsuchen Dialog (Anzahl der Änderungen in der Toolbar, Neustart erforderlich)</Value>
-        </TranslationItem>
-        <TranslationItem Name="chkShowStashCountInBrowseWindow" Property="Text">
-          <Source>Show stash count on status bar in browse window</Source>
-          <Value>Anzahl der Stashes in der Statuszeile im Hauptfenster anzeigen</Value>
-        </TranslationItem>
-        <TranslationItem Name="chkStartWithRecentWorkingDir" Property="Text">
-          <Source>Open last working dir on startup</Source>
-          <Value>Das zuletzt geöffnete Verzeichnis beim Start öffnen</Value>
-        </TranslationItem>
-        <TranslationItem Name="chkStashUntrackedFiles" Property="Text">
-          <Source>Include untracked files in stash</Source>
-          <Value>Nicht verfolgte Dateien beim Stashen einbeziehen</Value>
-        </TranslationItem>
-        <TranslationItem Name="chkUseFastChecks" Property="Text">
-          <Source>Use FileSystemWatcher to check if index is changed</Source>
-          <Value>Benutze FileSystemWatchter um Änderungen am Index festzustellen</Value>
-        </TranslationItem>
-        <TranslationItem Name="chkUsePatienceDiffAlgorithm" Property="Text">
-          <Source>Use patience diff algorithm</Source>
-          <Value>Patience-Parameter beim Vergleich verwenden</Value>
-        </TranslationItem>
-        <TranslationItem Name="chkWriteCommitMessageInCommitWindow" Property="Text">
-          <Source>Compose commit messages in Commit dialog
-(otherwise the message will be requested during commit)</Source>
-          <Value>Commit Nachricht im Commit Dialog erstellen
-
-(andernfalls wird die Nachricht während des Commits abgefragt)</Value>
-        </TranslationItem>
-        <TranslationItem Name="groupBox11" Property="Text">
-          <Source>Performance</Source>
-          <Value>Leistung</Value>
-        </TranslationItem>
-        <TranslationItem Name="groupBox12" Property="Text">
-          <Source>Behaviour</Source>
-          <Value>Verhalten</Value>
-        </TranslationItem>
-        <TranslationItem Name="label12" Property="Text">
-          <Source>Limit number of commits that will be loaded at startup</Source>
-          <Value>Anzahl der commits die beim Start geladen werden beschränken</Value>
-        </TranslationItem>
-        <TranslationItem Name="label23" Property="Text">
-          <Source>SMTP server for sending patches by email</Source>
-          <Value>SMTP Server  um Patches per E-Mail zu senden</Value>
-        </TranslationItem>
-        <TranslationItem Name="label24" Property="Text">
-          <Source>Revision grid quick search timeout [ms]</Source>
-          <Value>Timeout in ms bei der Revision Schnellsuche</Value>
-        </TranslationItem>
-      </translationItems>
-    </TranslationCategory>
-    <TranslationCategory Name="GitSettingsPage">
-      <translationItems>
-        <TranslationItem Name="$this" Property="Text">
-          <Source>Git</Source>
-          <Value>Git</Value>
-        </TranslationItem>
-        <TranslationItem Name="BrowseGitBinPath" Property="Text">
-          <Source>Browse</Source>
-          <Value>Durchsuchen</Value>
-        </TranslationItem>
-        <TranslationItem Name="BrowseGitPath" Property="Text">
-          <Source>Browse</Source>
-          <Value>Durchsuchen</Value>
-        </TranslationItem>
-        <TranslationItem Name="ChangeHomeButton" Property="Text">
-          <Source>Change HOME</Source>
-          <Value>HOME ändern</Value>
-        </TranslationItem>
-        <TranslationItem Name="_homeIsSetToString" Property="Text">
-          <Source>HOME is set to:</Source>
-          <Value>HOME ist gesetzt auf:</Value>
-        </TranslationItem>
-        <TranslationItem Name="downloadMsysgit" Property="Text">
-          <Source>Download msysgit</Source>
-          <Value>msysgit herunterladen</Value>
-        </TranslationItem>
-        <TranslationItem Name="groupBox7" Property="Text">
-          <Source>Git</Source>
-          <Value>Git</Value>
-        </TranslationItem>
-        <TranslationItem Name="groupBox8" Property="Text">
-          <Source>Environment</Source>
-          <Value>Umgebung</Value>
-        </TranslationItem>
-        <TranslationItem Name="homeIsSetToLabel" Property="Text">
-          <Source>HOME is set to: {0}</Source>
-          <Value>Home ist gesetzt auf: {0}</Value>
-        </TranslationItem>
-        <TranslationItem Name="label13" Property="Text">
-          <Source>Command used to run git (git.cmd or git.exe)</Source>
-          <Value>Kommando, welches für Git verwendet wird (git.cmd oder git.exe)</Value>
-        </TranslationItem>
-        <TranslationItem Name="label14" Property="Text">
-          <Source>Path to linux tools (sh). Leave empty when it is in the path.</Source>
-          <Value>Pfad zu den Linux Tools (sh)</Value>
-        </TranslationItem>
-        <TranslationItem Name="label50" Property="Text">
-          <Source>Git Extensions can use msysgit or cygwin to access git repositories. Set the correct paths below.</Source>
-          <Value>Git Extensions kann msysgit oder cygwin verwenden um auf Git Repositorys zuzugreifen. Setzen Sie hier die korrekten Pfade.</Value>
-        </TranslationItem>
-        <TranslationItem Name="label51" Property="Text">
-          <Source>The global config file located in the location stored environment variable %HOME%. By default %HOME% will be set 
-to %HOMEDRIVE%%HOMEPATH% if empty. Change the default behaviour only if you experience problems. </Source>
-          <Value>Die globale Konfigurationsdatei ist im Verzeichnis %HOME% gespeichert. Standardmäßig wird %HOME% auf 
-%HOMEDRIVE%%HOMEPATH% gesetzt, wenn diese leer ist. Ändern Sie das Standardverhalten nur, wenn Probleme 
-bei der Benutzung auftreten.</Value>
-        </TranslationItem>
-      </translationItems>
-    </TranslationCategory>
-    <TranslationCategory Name="GlobalSettingsSettingsPage">
-      <translationItems>
-        <TranslationItem Name="$this" Property="Text">
-          <Source>Global settings</Source>
-          <Value>Globale Einstellungen</Value>
-        </TranslationItem>
-        <TranslationItem Name="BrowseCommitTemplate" Property="Text">
-          <Source>Browse</Source>
-          <Value>Durchsuchen</Value>
-        </TranslationItem>
-        <TranslationItem Name="BrowseDiffTool" Property="Text">
-          <Source>Browse</Source>
-          <Value>Durchsuchen</Value>
-        </TranslationItem>
-        <TranslationItem Name="BrowseMergeTool" Property="Text">
-          <Source>Browse</Source>
-          <Value>Durchsuchen</Value>
-        </TranslationItem>
-        <TranslationItem Name="DiffToolCmdSuggest" Property="Text">
-          <Source>Suggest command</Source>
-          <Value>Vorschlagen</Value>
-        </TranslationItem>
-        <TranslationItem Name="MergeToolCmdSuggest" Property="Text">
-          <Source>Suggest command</Source>
-          <Value>Vorschlagen</Value>
-        </TranslationItem>
-        <TranslationItem Name="PathToKDiff3" Property="Text">
-          <Source>Path to mergetool</Source>
-          <Value>Pfad zu Mergeprogramm</Value>
-        </TranslationItem>
-        <TranslationItem Name="__diffToolSuggestCaption" Property="Text">
-          <Source>Suggest difftool cmd</Source>
-          <Value>difftool cmd vorschlagen</Value>
-        </TranslationItem>
-        <TranslationItem Name="globalAutoCrlfFalse" Property="Text">
-          <Source>Checkout as-is, commit as-is ("core.autocrlf"  is set to "false")</Source>
-          <Value>Keine Änderung beim Auschecken und Commiten ("core.autocrlf" = false)</Value>
-        </TranslationItem>
-        <TranslationItem Name="globalAutoCrlfInput" Property="Text">
-          <Source>Checkout as-is, commit Unix-style line endings ("core.autocrlf"  is set to "input")</Source>
-          <Value>Keine Änderung beim Auschecken, Zeilenumbrüche im Unix-Format commmiten ("core.autocrlf" = input)</Value>
-        </TranslationItem>
-        <TranslationItem Name="globalAutoCrlfTrue" Property="Text">
-          <Source>Checkout Windows-style, commit Unix-style line endings ("core.autocrlf"  is set to "true")</Source>
-          <Value>Zeilenumbrüche im Windows-Format auschecken, im Unix-Format commiten ("core.autocrlf" = true)</Value>
-        </TranslationItem>
-        <TranslationItem Name="groupBox9" Property="Text">
-          <Source>Line endings</Source>
-          <Value>Zeilenumbrüche</Value>
-        </TranslationItem>
-        <TranslationItem Name="label19" Property="Text">
-          <Source>Mergetool command</Source>
-          <Value>Kommando</Value>
-        </TranslationItem>
-        <TranslationItem Name="label28" Property="Text">
-          <Source>Keep backup (.orig) after merge</Source>
-          <Value>Orginaldatei beibehalten nach Merge (.orig)</Value>
-        </TranslationItem>
-        <TranslationItem Name="label3" Property="Text">
-          <Source>User name</Source>
-          <Value>Benutzername</Value>
-        </TranslationItem>
-        <TranslationItem Name="label4" Property="Text">
-          <Source>User email</Source>
-          <Value>Benutzer E-Mail</Value>
-        </TranslationItem>
-        <TranslationItem Name="label41" Property="Text">
-          <Source>Difftool</Source>
-          <Value>Vergleichsprogramm</Value>
-        </TranslationItem>
-        <TranslationItem Name="label42" Property="Text">
-          <Source>Path to difftool</Source>
-          <Value>Pfad zu Vergleichsprog.</Value>
-        </TranslationItem>
-        <TranslationItem Name="label48" Property="Text">
-          <Source>Difftool command</Source>
-          <Value>Kommando</Value>
-        </TranslationItem>
-        <TranslationItem Name="label57" Property="Text">
-          <Source>Path to commit template</Source>
-          <Value>Pfad zu Commit-Template</Value>
-        </TranslationItem>
-        <TranslationItem Name="label6" Property="Text">
-          <Source>Editor</Source>
-          <Value>Editor</Value>
-        </TranslationItem>
-        <TranslationItem Name="label60" Property="Text">
-          <Source>Files content encoding</Source>
-          <Value>Datei Encoding</Value>
-        </TranslationItem>
-        <TranslationItem Name="label7" Property="Text">
-          <Source>Mergetool</Source>
-          <Value>Mergeprogramm</Value>
-        </TranslationItem>
-        <TranslationItem Name="label9" Property="Text">
-          <Source>You need to set the correct path to 
-git before you can change
-global settings.
-</Source>
-          <Value>Sie müssen den korrekten Pfad
-zu Git angeben bevor Sie die
-globalen Einstellungen ändern
-können.</Value>
-        </TranslationItem>
-      </translationItems>
-    </TranslationCategory>
-    <TranslationCategory Name="GravatarControl">
-      <translationItems>
-        <TranslationItem Name="clearImagecacheToolStripMenuItem" Property="Text">
-          <Source>Clear image cache</Source>
-          <Value>Bilder-Cache leeren</Value>
-        </TranslationItem>
-        <TranslationItem Name="identiconToolStripMenuItem" Property="Text">
-          <Source>Identicon</Source>
-          <Value>Identicon</Value>
-        </TranslationItem>
-        <TranslationItem Name="imageSizeToolStripMenuItem" Property="Text">
-          <Source>Image size</Source>
-          <Value>Bildgröße</Value>
-        </TranslationItem>
-        <TranslationItem Name="monsterIdToolStripMenuItem" Property="Text">
-          <Source>Monster Id</Source>
-          <Value>Monster Id</Value>
-        </TranslationItem>
-        <TranslationItem Name="noImageGeneratorToolStripMenuItem" Property="Text">
-          <Source>No image service</Source>
-          <Value>Bei Bild nicht verfügbar</Value>
-        </TranslationItem>
-        <TranslationItem Name="noneToolStripMenuItem" Property="Text">
-          <Source>None</Source>
-          <Value>Keine Aktion</Value>
-        </TranslationItem>
-        <TranslationItem Name="refreshToolStripMenuItem" Property="Text">
-          <Source>Refresh image</Source>
-          <Value>Bild aktualisieren</Value>
-        </TranslationItem>
-        <TranslationItem Name="registerAtGravatarcomToolStripMenuItem" Property="Text">
-          <Source>Register at gravatar.com</Source>
-          <Value>Bei gravatar.com registrieren</Value>
-        </TranslationItem>
-        <TranslationItem Name="retroToolStripMenuItem" Property="Text">
-          <Source>Retro</Source>
-          <Value>Retro</Value>
-        </TranslationItem>
-        <TranslationItem Name="wavatarToolStripMenuItem" Property="Text">
-          <Source>Wavatar</Source>
-          <Value>Wavatar</Value>
-        </TranslationItem>
-      </translationItems>
-    </TranslationCategory>
-    <TranslationCategory Name="HelpImageDisplayUserControl">
-      <translationItems>
-        <TranslationItem Name="linkLabelHide" Property="Text">
-          <Source>Hide help</Source>
-          <Value>Hilfe verstecken</Value>
-        </TranslationItem>
-        <TranslationItem Name="linkLabelShowHelp" Property="Text">
-          <Source>Show
-help</Source>
-          <Value>Zeige
-Hilfe</Value>
-        </TranslationItem>
-      </translationItems>
-    </TranslationCategory>
-    <TranslationCategory Name="HotkeysSettingsPage">
-      <translationItems>
-        <TranslationItem Name="$this" Property="Text">
-          <Source>Hotkeys</Source>
-          <Value>Tastenkombination</Value>
-        </TranslationItem>
-      </translationItems>
-    </TranslationCategory>
-    <TranslationCategory Name="LocalSettingsSettingsPage">
-      <translationItems>
-        <TranslationItem Name="$this" Property="Text">
-          <Source>Local settings</Source>
-          <Value>Lokale Einstellungen</Value>
-        </TranslationItem>
-        <TranslationItem Name="NoGitRepo" Property="Text">
-          <Source>Not in a git repository</Source>
-          <Value>Kein Git Repository</Value>
-        </TranslationItem>
-        <TranslationItem Name="groupBox10" Property="Text">
-          <Source>Line endings</Source>
-          <Value>Zeilenumbrüche</Value>
-        </TranslationItem>
-        <TranslationItem Name="label1" Property="Text">
-          <Source>User name</Source>
-          <Value>Benutzername</Value>
-        </TranslationItem>
-        <TranslationItem Name="label2" Property="Text">
-          <Source>User email</Source>
-          <Value>Benutzer E-Mail</Value>
-        </TranslationItem>
-        <TranslationItem Name="label20" Property="Text">
-          <Source>You only need local settings
-if you want to override the 
-global settings for the current
-repository.</Source>
-          <Value>Sie benötigen die lokalen 
-Einstellungen nur, wenn
-Sie die globalen Einstellungen
-beim aktuellen Repository
-ändern möchten.</Value>
-        </TranslationItem>
-        <TranslationItem Name="label21" Property="Text">
-          <Source>You need to set the correct path to 
-git before you can change
-local settings.
-</Source>
-          <Value>Sie müssen den korrekten Pfad
-zu Git angeben bevor Sie die
-lokalen Einstellungen ändern
-können.</Value>
-        </TranslationItem>
-        <TranslationItem Name="label30" Property="Text">
-          <Source>Keep backup (.orig) after merge</Source>
-          <Value>Orginaldatei beibehalten nach Merge (.orig)</Value>
-        </TranslationItem>
-        <TranslationItem Name="label5" Property="Text">
-          <Source>Editor</Source>
-          <Value>Editor</Value>
-        </TranslationItem>
-        <TranslationItem Name="label61" Property="Text">
-          <Source>Files content encoding</Source>
-          <Value>Datei Encoding</Value>
-        </TranslationItem>
-        <TranslationItem Name="label8" Property="Text">
-          <Source>Mergetool</Source>
-          <Value>Mergeprogramm</Value>
-        </TranslationItem>
-        <TranslationItem Name="localAutoCrlfFalse" Property="Text">
-          <Source>Checkout as-is, commit as-is ("core.autocrlf"  is set to "false")</Source>
-          <Value>Keine Änderung beim Auschecken und Commiten ("core.autocrlf" = false)</Value>
-        </TranslationItem>
-        <TranslationItem Name="localAutoCrlfInput" Property="Text">
-          <Source>Checkout as-is, commit Unix-style line endings ("core.autocrlf"  is set to "input")</Source>
-          <Value>Keine Änderung beim Auschecken, Zeilenumbrüche im Unix-Format commmiten ("core.autocrlf" = input)</Value>
-        </TranslationItem>
-        <TranslationItem Name="localAutoCrlfTrue" Property="Text">
-          <Source>Checkout Windows-style, commit Unix-style line endings ("core.autocrlf"  is set to "true")</Source>
-          <Value>Zeilenumbrüche im Windows-Format auschecken, im Unix-Format commiten ("core.autocrlf" = true)</Value>
-        </TranslationItem>
-      </translationItems>
-    </TranslationCategory>
-    <TranslationCategory Name="MessageBoxes">
-      <translationItems>
-        <TranslationItem Name="_error" Property="Text">
-          <Source>Error</Source>
-          <Value>Fehler</Value>
-        </TranslationItem>
-        <TranslationItem Name="_middleOfPatchApply" Property="Text">
-          <Source>You are in the middle of a patch apply, continue patch apply?</Source>
-          <Value>Sie sind dabei einen Patch anzuwenden. Soll die Anwendung fortgesetzt werden?</Value>
-        </TranslationItem>
-        <TranslationItem Name="_middleOfPatchApplyCaption" Property="Text">
-          <Source>Patch apply</Source>
-          <Value>Patch anwenden</Value>
-        </TranslationItem>
-        <TranslationItem Name="_middleOfRebase" Property="Text">
-          <Source>You are in the middle of a rebase, continue rebase?</Source>
-          <Value>Sie sind dabei zu Rebasen, wollen Sie damit fortfahren?</Value>
-        </TranslationItem>
-        <TranslationItem Name="_middleOfRebaseCaption" Property="Text">
-          <Source>Rebase</Source>
-          <Value>Rebase</Value>
-        </TranslationItem>
-        <TranslationItem Name="_notValidGitDirectory" Property="Text">
-          <Source>The current directory is not a valid git repository.</Source>
-          <Value>Das aktuelle Verzeichnis ist kein gültiges Git Repository.</Value>
-        </TranslationItem>
-        <TranslationItem Name="_notValidGitSVNDirectory" Property="Text">
-          <Source>The current directory is not a valid git-svn repository.</Source>
-          <Value>Das aktuelle Verzeichnis ist kein gültiges Git-SVN Repository.</Value>
-        </TranslationItem>
-        <TranslationItem Name="_pageantNotFound" Property="Text" type="unfinished">
-          <Source>Cannot load SSH key. PuTTY is not configured properly.</Source>
-          <Value>Laden des SSH-Schlüssels fehlgeschlagen. PuTTY ist nicht korrekt konfiguriert.</Value>
-        </TranslationItem>
-        <TranslationItem Name="_unableGetSVNInformation" Property="Text">
-          <Source>Unable to determine upstream SVN information.</Source>
-          <Value>Bestimmung der upstream SVN Informationen nicht möglich.</Value>
-        </TranslationItem>
-        <TranslationItem Name="_unresolvedMergeConflicts" Property="Text">
-          <Source>There are unresolved merge conflicts, solve conflicts now?</Source>
-          <Value>Es existieren nicht aufgelöste merge Konflikte. Sollen diese nun aufgelöst werden ?</Value>
-        </TranslationItem>
-        <TranslationItem Name="_unresolvedMergeConflictsCaption" Property="Text">
-          <Source>Merge conflicts</Source>
-          <Value>Konflikte mergen</Value>
-        </TranslationItem>
-      </translationItems>
-    </TranslationCategory>
-    <TranslationCategory Name="PatchGrid">
-      <translationItems>
-        <TranslationItem Name="FileName" Property="HeaderText">
-          <Source>Name</Source>
-          <Value>Name</Value>
-        </TranslationItem>
-        <TranslationItem Name="Status" Property="HeaderText">
-          <Source>Status</Source>
-          <Value>Status</Value>
-        </TranslationItem>
-<<<<<<< HEAD
-        <TranslationItem Name="_unableToShowPatchDetails" Property="Text" type="unfinished">
-          <Source>Unable to show details of patch file.</Source>
-          <Value />
-=======
-        <TranslationItem Name="_unableToShowPatchDetails" Property="Text">
-          <Source>Unable to show details of patch file.</Source>
-          <Value>Keine Detailanzeige der Patch Datei möglich.</Value>
->>>>>>> 45eb6136
-        </TranslationItem>
-        <TranslationItem Name="authorDataGridViewTextBoxColumn" Property="HeaderText">
-          <Source>Author</Source>
-          <Value>Autor</Value>
-        </TranslationItem>
-        <TranslationItem Name="dateDataGridViewTextBoxColumn" Property="HeaderText">
-          <Source>Date</Source>
-          <Value>Datum</Value>
-        </TranslationItem>
-        <TranslationItem Name="subjectDataGridViewTextBoxColumn" Property="HeaderText">
-          <Source>Subject</Source>
-          <Value>Betreff</Value>
-        </TranslationItem>
-      </translationItems>
-    </TranslationCategory>
-    <TranslationCategory Name="PluginSettingsPage">
-      <translationItems>
-        <TranslationItem Name="labelNoSettings" Property="Text">
-          <Source>There are no settings available for this plugin.</Source>
-          <Value>Keine Einstellungen für dieses Plugin verfügbar.</Value>
-        </TranslationItem>
-      </translationItems>
-    </TranslationCategory>
-    <TranslationCategory Name="PluginsSettingsGroup">
-      <translationItems>
-        <TranslationItem Name="$this" Property="Title">
-          <Source>Plugins</Source>
-          <Value>Plugins</Value>
-        </TranslationItem>
-      </translationItems>
-    </TranslationCategory>
-    <TranslationCategory Name="RevisionGrid">
-      <translationItems>
-        <TranslationItem Name="Author" Property="HeaderText">
-          <Source>Author</Source>
-          <Value>Autor</Value>
-        </TranslationItem>
-        <TranslationItem Name="CloneRepository" Property="Text">
-          <Source>Clone repository</Source>
-          <Value>Repository klonen</Value>
-        </TranslationItem>
-        <TranslationItem Name="Commit" Property="Text">
-          <Source>Commit</Source>
-          <Value>Commiten</Value>
-        </TranslationItem>
-        <TranslationItem Name="Date" Property="HeaderText">
-          <Source>Date</Source>
-          <Value>Datum</Value>
-        </TranslationItem>
-        <TranslationItem Name="GitIgnore" Property="Text">
-          <Source>Edit .gitignore</Source>
-          <Value>.gitignore bearbeiten</Value>
-        </TranslationItem>
-        <TranslationItem Name="InitRepository" Property="Text">
-          <Source>Initialize repository</Source>
-          <Value>Repository initialisieren</Value>
-        </TranslationItem>
-        <TranslationItem Name="Message" Property="HeaderText">
-          <Source>Message</Source>
-          <Value>Nachricht</Value>
-        </TranslationItem>
-        <TranslationItem Name="ShowRemoteBranches" Property="Text">
-          <Source>Show remote branches</Source>
-          <Value>Zeige Remote Branches</Value>
-        </TranslationItem>
-        <TranslationItem Name="_areYouSureYouWantCheckout" Property="Text">
-          <Source>Are you sure to checkout the selected revision?</Source>
-          <Value>Sind Sie sicher, dass Sie die ausgewählte Revision auschecken wollen?</Value>
-        </TranslationItem>
-        <TranslationItem Name="_areYouSureYouWantCheckoutCaption" Property="Text">
-          <Source>Checkout revision</Source>
-          <Value>Revision auschecken</Value>
-        </TranslationItem>
-        <TranslationItem Name="_droppingFilesBlocked" Property="Text">
-          <Source>For you own protection dropping more than 10 patch files at once is blocked!</Source>
-          <Value>Zum Schutz Ihrer Arbeit ist das Hinzufügen von mehr als 10 Patch-Dateien blockiert!</Value>
-        </TranslationItem>
-        <TranslationItem Name="_revisionFilter" Property="Text">
-          <Source>Filter</Source>
-          <Value>Filter</Value>
-        </TranslationItem>
-        <TranslationItem Name="archiveRevisionToolStripMenuItem" Property="Text">
-          <Source>Archive revision</Source>
-          <Value>Archivieren</Value>
-        </TranslationItem>
-        <TranslationItem Name="authorToolStripMenuItem" Property="Text">
-          <Source>Author</Source>
-          <Value>Autor</Value>
-        </TranslationItem>
-        <TranslationItem Name="bisectSkipRevisionToolStripMenuItem" Property="Text">
-          <Source>Skip revision</Source>
-          <Value>Revision überspringen</Value>
-        </TranslationItem>
-        <TranslationItem Name="branchNameToolStripMenuItem" Property="Text">
-          <Source>Branch name</Source>
-          <Value>Branch Name</Value>
-        </TranslationItem>
-        <TranslationItem Name="checkoutBranchToolStripMenuItem" Property="Text">
-          <Source>Checkout branch</Source>
-          <Value>Branch auschecken</Value>
-        </TranslationItem>
-        <TranslationItem Name="checkoutRevisionToolStripMenuItem" Property="Text">
-          <Source>Checkout revision</Source>
-          <Value>Revision auschecken</Value>
-        </TranslationItem>
-        <TranslationItem Name="cherryPickCommitToolStripMenuItem" Property="Text">
-          <Source>Cherry pick commit</Source>
-          <Value>Cherry Pick Commit</Value>
-        </TranslationItem>
-        <TranslationItem Name="copyToClipboardToolStripMenuItem" Property="Text">
-          <Source>Copy to clipboard</Source>
-          <Value>In Zwischenablage kopieren</Value>
-        </TranslationItem>
-        <TranslationItem Name="createNewBranchToolStripMenuItem" Property="Text">
-          <Source>Create new branch</Source>
-          <Value>Neuen Branch erzeugen</Value>
-        </TranslationItem>
-        <TranslationItem Name="createTagToolStripMenuItem" Property="Text">
-          <Source>Create new tag</Source>
-          <Value>Neuen Tag erzeugen</Value>
-        </TranslationItem>
-        <TranslationItem Name="dateToolStripMenuItem" Property="Text">
-          <Source>Date</Source>
-          <Value>Datum</Value>
-        </TranslationItem>
-        <TranslationItem Name="deleteBranchToolStripMenuItem" Property="Text">
-          <Source>Delete branch</Source>
-          <Value>Branch löschen</Value>
-        </TranslationItem>
-        <TranslationItem Name="deleteTagToolStripMenuItem" Property="Text">
-          <Source>Delete tag</Source>
-          <Value>Tag löschen</Value>
-        </TranslationItem>
-        <TranslationItem Name="drawNonrelativesGrayToolStripMenuItem" Property="Text">
-          <Source>Draw non relatives gray</Source>
-          <Value>Graphen ohne Bezug grau zeichen</Value>
-        </TranslationItem>
-        <TranslationItem Name="filterToolStripMenuItem" Property="Text">
-          <Source>Set advanced filter</Source>
-          <Value>Setze erweiterten Filter</Value>
-        </TranslationItem>
-        <TranslationItem Name="fixupCommitToolStripMenuItem" Property="Text">
-          <Source>Fixup commit</Source>
-          <Value>Commit reparieren</Value>
-        </TranslationItem>
-        <TranslationItem Name="hashToolStripMenuItem" Property="Text">
-          <Source>Commit hash</Source>
-          <Value>Commit Hash</Value>
-        </TranslationItem>
-        <TranslationItem Name="label1" Property="Text">
-          <Source>There are no commits made to this repository yet.
-
-If this is a normal repository, these steps are recommended:
-- Make sure you have a proper .gitignore file in your repository
-- Commit files using commit
-
-If this is a central repository (bare repository without a working dir):
-- Push changes from another repository</Source>
-          <Value>Bei diesem Repository sind bisher keine Commits vorhanden.
-
-Wenn dies ein normales Repository ist, werden folgende Schritte empfohlen:
-- Stellen Sie sicher, dass sie eine gültige .gitignore Datei im Repository haben
-- Commiten Sie die Dateien mit dem Befehl Commiten
-
-Wenn dies ein zentralisiertes Repository ist (ein sogenanntes Bare Repository):
-- Pushen Sie Ihre Änderungen von einem anderen Repository aus</Value>
-        </TranslationItem>
-        <TranslationItem Name="label2" Property="Text">
-          <Source>The current working dir is not a git repository.</Source>
-          <Value>Das aktuelle Arbeitsverzeichnis ist kein Git Repository.</Value>
-        </TranslationItem>
-        <TranslationItem Name="manipulateCommitToolStripMenuItem" Property="Text">
-          <Source>Advanced</Source>
-          <Value>Commit manipulieren</Value>
-        </TranslationItem>
-        <TranslationItem Name="markRevisionAsBadToolStripMenuItem" Property="Text">
-          <Source>Mark revision as bad</Source>
-          <Value>Revision als Schlecht markieren</Value>
-        </TranslationItem>
-        <TranslationItem Name="markRevisionAsGoodToolStripMenuItem" Property="Text">
-          <Source>Mark revision as good</Source>
-          <Value>Revision als Gut markieren</Value>
-        </TranslationItem>
-        <TranslationItem Name="mergeBranchToolStripMenuItem" Property="Text">
-          <Source>Merge into current branch</Source>
-          <Value>Mit aktuellem Branch mergen</Value>
-        </TranslationItem>
-        <TranslationItem Name="messageToolStripMenuItem" Property="Text">
-          <Source>Message</Source>
-          <Value>Nachricht</Value>
-        </TranslationItem>
-        <TranslationItem Name="orderRevisionsByDateToolStripMenuItem" Property="Text">
-          <Source>Order revisions by date</Source>
-          <Value>Revisionen nach Datum sortieren</Value>
-        </TranslationItem>
-        <TranslationItem Name="rebaseOnToolStripMenuItem" Property="Text">
-          <Source>Rebase current branch on</Source>
-          <Value>Rebase mit aktuellen Branch auf</Value>
-        </TranslationItem>
-        <TranslationItem Name="renameBranchToolStripMenuItem" Property="Text">
-          <Source>Rename branch</Source>
-          <Value>Branch umbenennen</Value>
-        </TranslationItem>
-        <TranslationItem Name="resetCurrentBranchToHereToolStripMenuItem" Property="Text">
-          <Source>Reset current branch to here</Source>
-          <Value>Aktuellen Branch hierhin zurücksetzen</Value>
-        </TranslationItem>
-        <TranslationItem Name="revertCommitToolStripMenuItem" Property="Text">
-          <Source>Revert commit</Source>
-          <Value>Commit zurücknehmen</Value>
-        </TranslationItem>
-        <TranslationItem Name="runScriptToolStripMenuItem" Property="Text">
-          <Source>Run script</Source>
-          <Value>Skript ausführen</Value>
-        </TranslationItem>
-        <TranslationItem Name="showAllBranchesToolStripMenuItem" Property="Text">
-          <Source>Show all branches</Source>
-          <Value>Zeige alle Branches</Value>
-        </TranslationItem>
-        <TranslationItem Name="showAuthorDateToolStripMenuItem" Property="Text">
-          <Source>Show author date</Source>
-          <Value>Zeige Autor Datum</Value>
-        </TranslationItem>
-        <TranslationItem Name="showBranchesToolStripMenuItem" Property="Text">
-          <Source>Show branches</Source>
-          <Value>Zeige Branches</Value>
-        </TranslationItem>
-        <TranslationItem Name="showCurrentBranchOnlyToolStripMenuItem" Property="Text">
-          <Source>Show current branch only</Source>
-          <Value>Zeige nur aktuellen Branch</Value>
-        </TranslationItem>
-        <TranslationItem Name="showFilteredBranchesToolStripMenuItem" Property="Text">
-          <Source>Show filtered branches</Source>
-          <Value>Zeige gefilterte Branches</Value>
-        </TranslationItem>
-        <TranslationItem Name="showGitNotesToolStripMenuItem" Property="Text">
-          <Source>Show git notes</Source>
-          <Value>Zeige Git Kommentare</Value>
-        </TranslationItem>
-        <TranslationItem Name="showRelativeDateToolStripMenuItem" Property="Text">
-          <Source>Show relative date</Source>
-          <Value>Zeige relatives Datum</Value>
-        </TranslationItem>
-        <TranslationItem Name="showRevisionGraphToolStripMenuItem" Property="Text">
-          <Source>Show revision graph</Source>
-          <Value>Zeige Revisionsgraph</Value>
-        </TranslationItem>
-        <TranslationItem Name="squashCommitToolStripMenuItem" Property="Text">
-          <Source>Squash commit</Source>
-          <Value>Commit squashen</Value>
-        </TranslationItem>
-        <TranslationItem Name="stopBisectToolStripMenuItem" Property="Text">
-          <Source>Stop bisect</Source>
-          <Value>Bisect stoppen</Value>
-        </TranslationItem>
-        <TranslationItem Name="tagToolStripMenuItem" Property="Text">
-          <Source>Tag</Source>
-          <Value>Tag</Value>
-        </TranslationItem>
-        <TranslationItem Name="toolStripMenuItemView" Property="Text">
-          <Source>View</Source>
-          <Value>Anzeigen</Value>
-        </TranslationItem>
-        <TranslationItem Name="_currentWorkingDirChanges" Property="Text" type="obsolete">
-          <Source>Current uncommitted changes</Source>
-          <Value>Aktuell nicht commitete Änderungen</Value>
-        </TranslationItem>
-      </translationItems>
-    </TranslationCategory>
-    <TranslationCategory Name="ScriptsSettingsPage">
-      <translationItems>
-        <TranslationItem Name="$this" Property="Text">
-          <Source>Scripts</Source>
-          <Value>Skripte</Value>
-        </TranslationItem>
-        <TranslationItem Name="AskConfirmation" Property="HeaderText">
-          <Source>Confirmation</Source>
-          <Value>Bestätigung</Value>
-        </TranslationItem>
-        <TranslationItem Name="EnabledColumn" Property="HeaderText">
-          <Source>Enabled</Source>
-          <Value>Aktiv</Value>
-        </TranslationItem>
-        <TranslationItem Name="OnEvent" Property="HeaderText">
-          <Source>OnEvent</Source>
-          <Value>Bei Event</Value>
-        </TranslationItem>
-        <TranslationItem Name="addScriptButton" Property="Text">
-          <Source>Add</Source>
-          <Value>Hinzufügen</Value>
-        </TranslationItem>
-        <TranslationItem Name="argumentsLabel" Property="Text">
-          <Source>Arguments:</Source>
-          <Value>Parameter:</Value>
-        </TranslationItem>
-        <TranslationItem Name="browseScriptButton" Property="Text">
-          <Source>Browse</Source>
-          <Value>Durchsuchen</Value>
-        </TranslationItem>
-        <TranslationItem Name="buttonShowArgumentsHelp" Property="Text">
-          <Source>Help</Source>
-          <Value>Hilfe</Value>
-        </TranslationItem>
-        <TranslationItem Name="commandLabel" Property="Text">
-          <Source>Command:</Source>
-          <Value>Kommando:</Value>
-        </TranslationItem>
-        <TranslationItem Name="inMenuCheckBox" Property="Text">
-          <Source>Add to revision grid context menu</Source>
-          <Value>Zum Kontextmenü der Revision-Übersicht hinzufügen</Value>
-        </TranslationItem>
-        <TranslationItem Name="labelOnEvent" Property="Text">
-          <Source>On event:</Source>
-          <Value>Bei Ereignis:</Value>
-        </TranslationItem>
-        <TranslationItem Name="lbl_icon" Property="Text">
-          <Source>Icon:</Source>
-          <Value>Icon:</Value>
-        </TranslationItem>
-        <TranslationItem Name="nameLabel" Property="Text">
-          <Source>Name:</Source>
-          <Value>Name:</Value>
-        </TranslationItem>
-        <TranslationItem Name="removeScriptButton" Property="Text">
-          <Source>Remove</Source>
-          <Value>Entfernen</Value>
-        </TranslationItem>
-        <TranslationItem Name="sbtn_icon" Property="Text">
-          <Source>Select icon</Source>
-          <Value>Icon auswählen</Value>
-        </TranslationItem>
-        <TranslationItem Name="scriptEnabled" Property="Text">
-          <Source>Enabled</Source>
-          <Value>Aktiviert</Value>
-        </TranslationItem>
-        <TranslationItem Name="scriptNeedsConfirmation" Property="Text">
-          <Source>Ask for confirmation</Source>
-          <Value>Bestätigung anfordern</Value>
-        </TranslationItem>
-      </translationItems>
-    </TranslationCategory>
-    <TranslationCategory Name="ShellExtensionSettingsPage">
-      <translationItems>
-        <TranslationItem Name="$this" Property="Text">
-          <Source>Shell extension</Source>
-          <Value>Shell-Erweiterung</Value>
-        </TranslationItem>
-        <TranslationItem Name="lblMenuEntries" Property="Text">
-          <Source>Select items to be shown in
-the cascaded context menu:</Source>
-          <Value>Einträge auswählen zur Anzeige im
-
-kaskadierten Kontextmenü:</Value>
-        </TranslationItem>
-      </translationItems>
-    </TranslationCategory>
-    <TranslationCategory Name="SshSettingsPage">
-      <translationItems>
-        <TranslationItem Name="$this" Property="Text">
-          <Source>SSH</Source>
-          <Value>SSH</Value>
-        </TranslationItem>
-        <TranslationItem Name="AutostartPageant" Property="Text">
-          <Source>Automatically start authentication client when a private key is configured for a remote</Source>
-          <Value>Automatisch den Authentifizierungsclient starten wenn ein privater Schlüssel für einen Remote konfiguriert ist</Value>
-        </TranslationItem>
-        <TranslationItem Name="OpenSSH" Property="Text">
-          <Source>OpenSSH</Source>
-          <Value>OpenSSH</Value>
-        </TranslationItem>
-        <TranslationItem Name="Other" Property="Text">
-          <Source>Other ssh client</Source>
-          <Value>Anderer SSH Client</Value>
-        </TranslationItem>
-        <TranslationItem Name="OtherSshBrowse" Property="Text">
-          <Source>Browse</Source>
-          <Value>Durchsuchen</Value>
-        </TranslationItem>
-        <TranslationItem Name="PageantBrowse" Property="Text">
-          <Source>Browse</Source>
-          <Value>Durchsuchen</Value>
-        </TranslationItem>
-        <TranslationItem Name="PlinkBrowse" Property="Text">
-          <Source>Browse</Source>
-          <Value>Durchsuchen</Value>
-        </TranslationItem>
-        <TranslationItem Name="Putty" Property="Text">
-          <Source>PuTTY</Source>
-          <Value>PuTTY</Value>
-        </TranslationItem>
-        <TranslationItem Name="PuttygenBrowse" Property="Text">
-          <Source>Browse</Source>
-          <Value>Durchsuchen</Value>
-        </TranslationItem>
-        <TranslationItem Name="groupBox1" Property="Text">
-          <Source>Specify which ssh client to use</Source>
-          <Value>SSH-Client</Value>
-        </TranslationItem>
-        <TranslationItem Name="groupBox2" Property="Text">
-          <Source>Configure PuTTY</Source>
-          <Value>PuTTY konfigurieren</Value>
-        </TranslationItem>
-        <TranslationItem Name="label15" Property="Text">
-          <Source>Path to plink.exe</Source>
-          <Value>Pfad zur plink.exe</Value>
-        </TranslationItem>
-        <TranslationItem Name="label16" Property="Text">
-          <Source>Path to puttygen</Source>
-          <Value>Pfad zu puttygen.exe</Value>
-        </TranslationItem>
-        <TranslationItem Name="label17" Property="Text">
-          <Source>Path to pageant</Source>
-          <Value>Pfad zur pageant.exe</Value>
-        </TranslationItem>
-        <TranslationItem Name="label18" Property="Text">
-          <Source>OpenSSH is a commandline tool. PuTTY is more userfriendly to use for windows users, 
-but requires the PuTTY authentication client to run  in the background.
-When OpenSSH is used, command line dialogs are shown!
-</Source>
-          <Value>OpenSSH ist ein Kommandozeilenprogramm. PuTTY ist benutzerfreundlicher für Windows-Benutzer, 
-setzt aber voraus das PuTTY Pageant im Hintergrund läuft.
-Wenn Sie OpenSSH verwenden, werden Kommandozeilendialoge angezeigt!</Value>
-        </TranslationItem>
-      </translationItems>
-    </TranslationCategory>
-    <TranslationCategory Name="StartPageSettingsPage">
-      <translationItems>
-        <TranslationItem Name="$this" Property="Text">
-          <Source>Start Page</Source>
-          <Value>Startseite</Value>
-        </TranslationItem>
-      </translationItems>
-    </TranslationCategory>
-    <TranslationCategory Name="Strings">
-      <translationItems>
-        <TranslationItem Name="_LoadingData" Property="Text">
-          <Source>Loading data...</Source>
-          <Value>Lade Daten...</Value>
-        </TranslationItem>
-        <TranslationItem Name="_authorDateText" Property="Text">
-          <Source>Author date</Source>
-          <Value>Autor Datum</Value>
-        </TranslationItem>
-        <TranslationItem Name="_authorText" Property="Text">
-          <Source>Author</Source>
-          <Value>Autor</Value>
-        </TranslationItem>
-        <TranslationItem Name="_childrenText" Property="Text">
-          <Source>Children</Source>
-          <Value>Kinder</Value>
-        </TranslationItem>
-        <TranslationItem Name="_commitDateText" Property="Text">
-          <Source>Commit date</Source>
-          <Value>Commit Datum</Value>
-        </TranslationItem>
-        <TranslationItem Name="_commitHashText" Property="Text">
-          <Source>Commit hash</Source>
-          <Value>Commit Hash</Value>
-        </TranslationItem>
-        <TranslationItem Name="_committerText" Property="Text">
-          <Source>Committer</Source>
-          <Value>Committer</Value>
-        </TranslationItem>
-        <TranslationItem Name="_currentIndex" Property="Text">
-          <Source>Commit index</Source>
-          <Value>Commit Index</Value>
-        </TranslationItem>
-        <TranslationItem Name="_currentUnstagedChanges" Property="Text">
-          <Source>Current unstaged changes</Source>
-          <Value>Aktuellen nicht gestagte Änderungen</Value>
-        </TranslationItem>
-        <TranslationItem Name="_dateText" Property="Text">
-          <Source>Date</Source>
-          <Value>Datum</Value>
-        </TranslationItem>
-        <TranslationItem Name="_dayAgo" Property="Text">
-          <Source>{0} day ago</Source>
-          <Value>vor {0} Tag</Value>
-        </TranslationItem>
-        <TranslationItem Name="_daysAgo" Property="Text">
-          <Source>{0} days ago</Source>
-          <Value>vor {0} Tagen</Value>
-        </TranslationItem>
-        <TranslationItem Name="_hourAgo" Property="Text">
-          <Source>{0} hour ago</Source>
-          <Value>vor {0} Stunde</Value>
-        </TranslationItem>
-        <TranslationItem Name="_hoursAgo" Property="Text">
-          <Source>{0} hours ago</Source>
-          <Value>vor {0} Stunden</Value>
-        </TranslationItem>
-        <TranslationItem Name="_messageText" Property="Text">
-          <Source>Message</Source>
-          <Value>Nachricht</Value>
-        </TranslationItem>
-        <TranslationItem Name="_minuteAgo" Property="Text">
-          <Source>{0} minute ago</Source>
-          <Value>vor {0} Minute</Value>
-        </TranslationItem>
-        <TranslationItem Name="_minutesAgo" Property="Text">
-          <Source>{0} minutes ago</Source>
-          <Value>vor {0} Minuten</Value>
-        </TranslationItem>
-        <TranslationItem Name="_monthAgo" Property="Text">
-          <Source>{0} month ago</Source>
-          <Value>vor {0} Monat</Value>
-        </TranslationItem>
-        <TranslationItem Name="_monthsAgo" Property="Text">
-          <Source>{0} months ago</Source>
-          <Value>vor {0} Monaten</Value>
-        </TranslationItem>
-        <TranslationItem Name="_parentsText" Property="Text">
-          <Source>Parent(s)</Source>
-          <Value>Eltern</Value>
-        </TranslationItem>
-        <TranslationItem Name="_secondAgo" Property="Text">
-          <Source>{0} second ago</Source>
-          <Value>vor {0} Sekunde</Value>
-        </TranslationItem>
-        <TranslationItem Name="_secondsAgo" Property="Text">
-          <Source>{0} seconds ago</Source>
-          <Value>vor {0} Sekunden</Value>
-        </TranslationItem>
-        <TranslationItem Name="_weekAgo" Property="Text">
-          <Source>{0} week ago</Source>
-          <Value>vor {0} Woche</Value>
-        </TranslationItem>
-        <TranslationItem Name="_weeksAgo" Property="Text">
-          <Source>{0} weeks ago</Source>
-          <Value>vor {0} Wochen</Value>
-        </TranslationItem>
-        <TranslationItem Name="_yearAgo" Property="Text">
-          <Source>{0} year ago</Source>
-          <Value>vor {0} Jahr</Value>
-        </TranslationItem>
-        <TranslationItem Name="_yearsAgo" Property="Text">
-          <Source>{0} years ago</Source>
-          <Value>vor {0} Jahren</Value>
-        </TranslationItem>
-        <TranslationItem Name="_pageantNotFound" Property="Text" type="obsolete">
-          <Source>Cannot load SSH key. PuTTY is not configured properly.</Source>
-          <Value>Laden des SSH-Schlüssels fehlgeschlagen. PuTTY ist nicht korrekt konfiguriert.</Value>
-        </TranslationItem>
-      </translationItems>
-    </TranslationCategory>
-    <TranslationCategory Name="ViewPullRequestsForm">
-      <translationItems>
-        <TranslationItem Name="$this" Property="Text">
-          <Source>View Pull Requests</Source>
-          <Value>Pull Requests anzeigen</Value>
-        </TranslationItem>
-        <TranslationItem Name="_addAndFetchBtn" Property="Text">
-          <Source>Add remote and fetch</Source>
-          <Value>Remote hinzufügen und Fetch durchführen</Value>
-        </TranslationItem>
-        <TranslationItem Name="_chooseRepo" Property="Text">
-          <Source>Choose repository:</Source>
-          <Value>Repository wählen:</Value>
-        </TranslationItem>
-        <TranslationItem Name="_closePullRequestBtn" Property="Text">
-          <Source>Close pull request</Source>
-          <Value>Pull Request schließen</Value>
-        </TranslationItem>
-        <TranslationItem Name="_fetchBtn" Property="Text">
-          <Source>Fetch to pr/ branch</Source>
-          <Value>Holen und Überprüfen</Value>
-        </TranslationItem>
-        <TranslationItem Name="_postComment" Property="Text">
-          <Source>Post comment</Source>
-          <Value>Kommentar senden</Value>
-        </TranslationItem>
-        <TranslationItem Name="_refreshCommentsBtn" Property="Text">
-          <Source>Refresh</Source>
-          <Value>Aktualisieren</Value>
-        </TranslationItem>
-        <TranslationItem Name="_strCouldNotAddRemote" Property="Text">
-          <Source>Could not add remote with name {0} and URL {1}</Source>
-          <Value>Hinzufügen von Remote mit Name {0} und URL {1} fehlgeschlagen</Value>
-        </TranslationItem>
-        <TranslationItem Name="_strCouldNotLoadDiscussion" Property="Text">
-          <Source>Could not load discussion!</Source>
-          <Value>Laden der Diskussion fehlgeschlagen!</Value>
-        </TranslationItem>
-        <TranslationItem Name="_strError" Property="Text">
-          <Source>Error</Source>
-          <Value>Fehler</Value>
-        </TranslationItem>
-        <TranslationItem Name="_strFailedToClosePullRequest" Property="Text">
-          <Source>Failed to close pull request!</Source>
-          <Value>Schließen des Pull Requests fehlgeschlagen!</Value>
-        </TranslationItem>
-        <TranslationItem Name="_strFailedToFetchPullData" Property="Text">
-          <Source>Failed to fetch pull data!</Source>
-          <Value>Pull-Daten holen fehlgeschlagen!</Value>
-        </TranslationItem>
-        <TranslationItem Name="_strFailedToLoadDiffData" Property="Text">
-          <Source>Failed to load diff data!</Source>
-          <Value>Laden der Vergleichsdaten fehlgeschlagen!</Value>
-        </TranslationItem>
-        <TranslationItem Name="_strFailedToLoadDiscussionItem" Property="Text">
-          <Source>Failed to post discussion item!</Source>
-          <Value>Senden des Diskussionspunktes fehlgeschlagen!</Value>
-        </TranslationItem>
-        <TranslationItem Name="_strLoading" Property="Text">
-          <Source> : LOADING : </Source>
-          <Value>: LADE :</Value>
-        </TranslationItem>
-        <TranslationItem Name="_strRemoteAlreadyExist" Property="Text">
-          <Source>ERROR: Remote with name {0} already exists but it does not point to the same repository!
-Details: Is {1} expected {2}</Source>
-          <Value>Fehler: Remote mit dem Namen {0} existiert bereits, zeigt aber nicht auf das gleiche Repository!
-Details: {1} als {2} erwartet</Value>
-        </TranslationItem>
-        <TranslationItem Name="_strUnableUnderstandPatch" Property="Text">
-          <Source>Error: Unable to understand patch</Source>
-          <Value>Fehler: Interpretieren des Patches fehlgeschlagen</Value>
-        </TranslationItem>
-        <TranslationItem Name="columnHeader2" Property="Text">
-          <Source>Heading</Source>
-          <Value>Titel</Value>
-        </TranslationItem>
-        <TranslationItem Name="columnHeader3" Property="Text">
-          <Source>By</Source>
-          <Value>Von</Value>
-        </TranslationItem>
-        <TranslationItem Name="columnHeader4" Property="Text">
-          <Source>Created</Source>
-          <Value>Datum</Value>
-        </TranslationItem>
-      </translationItems>
-    </TranslationCategory>
-    <TranslationCategory Name="FormBranch">
-      <translationItems>
-        <TranslationItem Name="$this" Property="Text" type="obsolete">
-          <Source>Create Branch</Source>
-          <Value>Branch erzeugen</Value>
-        </TranslationItem>
-      </translationItems>
-    </TranslationCategory>
-    <TranslationCategory Name="FormCheckout">
-      <translationItems>
-        <TranslationItem Name="_noRevisionSelectedMsgBox" Property="Text" type="obsolete">
-          <Source>Select 1 revision to checkout.</Source>
-          <Value>Wählen Sie eine Revision aus, die Sie auschecken möchten.</Value>
-        </TranslationItem>
-      </translationItems>
-    </TranslationCategory>
-    <TranslationCategory Name="FormRevert">
-      <translationItems>
-        <TranslationItem Name="$this" Property="Text" type="obsolete">
-          <Source>Revert file changes</Source>
-          <Value>Dateiänderungen zurücknehmen</Value>
-        </TranslationItem>
-        <TranslationItem Name="Revert" Property="Text" type="obsolete">
-          <Source>Revert changes</Source>
-          <Value>Änderungen zurücknehmen</Value>
-        </TranslationItem>
-        <TranslationItem Name="_undoChangesIn" Property="Text" type="obsolete">
-          <Source>Undo changes in:
-{0}?</Source>
-          <Value>Änderungen zurücknehmen in: 
-{0}?</Value>
-        </TranslationItem>
-      </translationItems>
-    </TranslationCategory>
-    <TranslationCategory Name="FormRevertCommitSmall">
-      <translationItems>
-        <TranslationItem Name="BranchInfo" Property="Text" type="obsolete">
-          <Source>Revert this commit:</Source>
-          <Value>Diesen Commit zurücknehmen</Value>
-        </TranslationItem>
-        <TranslationItem Name="Revert" Property="Text" type="obsolete">
-          <Source>Revert this commit</Source>
-          <Value>Zurücknehmen</Value>
-        </TranslationItem>
-      </translationItems>
-    </TranslationCategory>
-    <TranslationCategory Name="GitLogForm">
-      <translationItems>
-        <TranslationItem Name="$this" Property="Text" type="obsolete">
-          <Source>Log</Source>
-          <Value>Log</Value>
-        </TranslationItem>
-        <TranslationItem Name="alwaysOnTopCheckBox" Property="Text" type="obsolete">
-          <Source>Always on top</Source>
-          <Value>Immer im Vordergrund</Value>
-        </TranslationItem>
-        <TranslationItem Name="tabPageCommandCache" Property="Text" type="obsolete">
-          <Source>Command cache</Source>
-          <Value>Kommando Cache</Value>
-        </TranslationItem>
-        <TranslationItem Name="tabPageCommandLog" Property="Text" type="obsolete">
-          <Source>Command log</Source>
-          <Value>Kommando Log</Value>
-        </TranslationItem>
-      </translationItems>
-    </TranslationCategory>
-    <TranslationCategory Name="Open">
-      <translationItems>
-        <TranslationItem Name="$this" Property="Text" type="obsolete">
-          <Source>Open local repository</Source>
-          <Value>Repository öffnen</Value>
-        </TranslationItem>
-        <TranslationItem Name="_warningOpenFailed" Property="Text" type="obsolete">
-          <Source>Directory does not exist.</Source>
-          <Value>Verzeichnis nicht vorhanden.</Value>
-        </TranslationItem>
-      </translationItems>
-    </TranslationCategory>
-    <TranslationCategory Name="BrowseForPrivateKey">
-      <translationItems>
-        <TranslationItem Name="_browsePrivateKeyCaption" Property="Text" type="obsolete">
-          <Source>Select SSH key file</Source>
-          <Value>SSH-Key-Datei auswählen</Value>
-        </TranslationItem>
-        <TranslationItem Name="_browsePrivateKeyFilter" Property="Text" type="obsolete">
-          <Source>Private key</Source>
-          <Value>Privater Schlüssel</Value>
-        </TranslationItem>
-        <TranslationItem Name="_loadKeyFailed" Property="Text" type="obsolete">
-          <Source>Could not load key.</Source>
-          <Value>Konnte Schlüssel nicht laden.</Value>
-        </TranslationItem>
-      </translationItems>
-    </TranslationCategory>
-    <TranslationCategory Name="FormCherryPickCommitSmall">
-      <translationItems>
-        <TranslationItem Name="Author" Property="Text" type="obsolete">
-          <Source>Author:</Source>
-          <Value>Autor:</Value>
-        </TranslationItem>
-        <TranslationItem Name="AutoCommit" Property="Text" type="obsolete">
-          <Source>Automatically creates a commit</Source>
-          <Value>Automatisch ein Commit erzeugen</Value>
-        </TranslationItem>
-        <TranslationItem Name="checkAddReference" Property="Text" type="obsolete">
-          <Source>Add commit reference</Source>
-          <Value>Füge Commit-Referenz hinzu</Value>
-        </TranslationItem>
-        <TranslationItem Name="Commit" Property="Text" type="obsolete">
-          <Source>Commit:</Source>
-          <Value>Commit:</Value>
-        </TranslationItem>
-        <TranslationItem Name="Date" Property="Text" type="obsolete">
-          <Source>Commit date:</Source>
-          <Value>Commit Datum:</Value>
-        </TranslationItem>
-        <TranslationItem Name="Message" Property="Text" type="obsolete">
-          <Source>Message:</Source>
-          <Value>Nachricht:</Value>
-        </TranslationItem>
-        <TranslationItem Name="Pick" Property="Text" type="obsolete">
-          <Source>Pick this commit</Source>
-          <Value>Ausführen</Value>
-        </TranslationItem>
-      </translationItems>
-    </TranslationCategory>
-    <TranslationCategory Name="FormCherryPickMerge">
-      <translationItems>
-        <TranslationItem Name="$this" Property="Text" type="obsolete">
-          <Source>Choose parent</Source>
-          <Value>Übergeordnetes Element wählen</Value>
-        </TranslationItem>
-        <TranslationItem Name="label1" Property="Text" type="obsolete">
-          <Source>This commit is a merge, please select the parent</Source>
-          <Value>Dieser Commit ist ein Merge, bitte wählen das übergeordnete Element</Value>
-        </TranslationItem>
-      </translationItems>
-    </TranslationCategory>
-    <TranslationCategory Name="FormPluginSettings">
-      <translationItems>
-        <TranslationItem Name="$this" Property="Text" type="obsolete">
-          <Source>Plugin settings</Source>
-          <Value>Plugin Einstellungen</Value>
-        </TranslationItem>
-      </translationItems>
-    </TranslationCategory>
-    <TranslationCategory Name="FormDirtyDirWarn">
-      <translationItems>
-        <TranslationItem Name="button1" Property="Text" type="obsolete">
-          <Source>Stash&amp;&amp;Continue</Source>
-          <Value>Stashen &amp;&amp; Fortsetzen</Value>
-        </TranslationItem>
-        <TranslationItem Name="button3" Property="Text" type="obsolete">
-          <Source>Continue</Source>
-          <Value>Fortsetzen</Value>
-        </TranslationItem>
-        <TranslationItem Name="richTextBox1" Property="Text" type="obsolete">
-          <Source>You have not committed changes.</Source>
-          <Value>Nicht alle Änderungen wurden commitet.</Value>
-        </TranslationItem>
-      </translationItems>
-    </TranslationCategory>
-  </translationCategories>
-  <LanguageCode>de</LanguageCode>
-</Translation>+<?xml version="1.0" encoding="utf-8"?>
+<Translation xmlns:xsd="http://www.w3.org/2001/XMLSchema" xmlns:xsi="http://www.w3.org/2001/XMLSchema-instance" GitExVersion="2.44">
+  <translationCategories>
+    <TranslationCategory Name="AboutBox">
+      <translationItems>
+        <TranslationItem Name="$this" Property="Text">
+          <Source>About</Source>
+          <Value>Info</Value>
+        </TranslationItem>
+        <TranslationItem Name="okButton" Property="Text">
+          <Source>&amp;OK</Source>
+          <Value>&amp;OK</Value>
+        </TranslationItem>
+        <TranslationItem Name="textBoxDescription" Property="Text">
+          <Source>Git extensions - Visual Studio and Shell Explorer Extensions for Git
+
+This program is destributed in the hope that it will be useful, but WITHOUT ANY WARRANTY; without even the implied warranty of MERCHANTABILITY of FITNESS FOR A PARTICULAR PURPOSE.</Source>
+          <Value>Git extensions - Visual Studio und Shell Explorer Erweiterung für Git
+
+Die Veröffentlichung dieses Programms erfolgt in der Hoffnung, daß es Ihnen von Nutzen sein wird, aber OHNE IRGENDEINE GARANTIE, sogar ohne die implizite Garantie der MARKTREIFE oder der VERWENDBARKEIT FÜR EINEN BESTIMMTEN ZWECK. Details finden Sie in der GNU General Public License.</Value>
+        </TranslationItem>
+        <TranslationItem Name="thanksTo" Property="Text">
+          <Source>Thanks to:</Source>
+          <Value>Dank an:</Value>
+        </TranslationItem>
+      </translationItems>
+    </TranslationCategory>
+    <TranslationCategory Name="AdvancedSettingsPage">
+      <translationItems>
+        <TranslationItem Name="$this" Property="Text">
+          <Source>Advanced</Source>
+          <Value>Commit manipulieren</Value>
+        </TranslationItem>
+        <TranslationItem Name="CheckoutGB" Property="Text">
+          <Source>Checkout</Source>
+          <Value>Checkout</Value>
+        </TranslationItem>
+        <TranslationItem Name="GeneralGB" Property="Text">
+          <Source>General</Source>
+          <Value>Allgemein</Value>
+        </TranslationItem>
+        <TranslationItem Name="chkAlwaysShowCheckoutDlg" Property="Text">
+          <Source>Always show checkout dialog</Source>
+          <Value>Checkout-Dialog immer anzeigen</Value>
+        </TranslationItem>
+        <TranslationItem Name="chkDontSHowHelpImages" Property="Text">
+          <Source>Don't show help images</Source>
+          <Value>Hilfe-Bilder nicht anzeigen</Value>
+        </TranslationItem>
+        <TranslationItem Name="chkUseLocalChangesAction" Property="Text">
+          <Source>Use last chosen "local changes" action as default action.
+This action will be performed without warning while checking out branch.</Source>
+          <Value>Verwende zuletzt ausgewählte Aktion für "Lokale Änderungen" als Standard Aktion.
+
+Diese Aktion wird dann ohne Warnung beim Auschecken eines Branch angewendet.</Value>
+        </TranslationItem>
+      </translationItems>
+    </TranslationCategory>
+    <TranslationCategory Name="AppearanceSettingsPage">
+      <translationItems>
+        <TranslationItem Name="$this" Property="Text">
+          <Source>Appearance</Source>
+          <Value>Erscheinungsbild</Value>
+        </TranslationItem>
+        <TranslationItem Name="ClearImageCache" Property="Text">
+          <Source>Clear image cache</Source>
+          <Value>Bilder Cache löschen</Value>
+        </TranslationItem>
+        <TranslationItem Name="ShowAuthorGravatar" Property="Text">
+          <Source>Get author image from gravatar.com</Source>
+          <Value>Autor Bild von gravatar.com laden</Value>
+        </TranslationItem>
+        <TranslationItem Name="_noDictFilesFound" Property="Text">
+          <Source>No dictionary files found in: {0}</Source>
+          <Value>Keine Wörterbuch-Dateien gefunden: {0}</Value>
+        </TranslationItem>
+        <TranslationItem Name="applicationFontChangeButton" Property="Text">
+          <Source>font name</Source>
+          <Value>Schriftname</Value>
+        </TranslationItem>
+        <TranslationItem Name="chkEnableAutoScale" Property="Text">
+          <Source>Auto scale user interface when high DPI is used</Source>
+          <Value>Automatische Skalierung des Benutzerinterfaces bei hoher DPI Einstellung</Value>
+        </TranslationItem>
+        <TranslationItem Name="chkShowCurrentBranchInVisualStudio" Property="Text">
+          <Source>Show current branch in Visual Studio</Source>
+          <Value>Zeige aktuellen Branch in Visual Studio</Value>
+        </TranslationItem>
+        <TranslationItem Name="chkShowRelativeDate" Property="Text">
+          <Source>Show relative date instead of full date</Source>
+          <Value>Relatives Datum statt absolutes Datum anzeigen</Value>
+        </TranslationItem>
+        <TranslationItem Name="commitFontChangeButton" Property="Text">
+          <Source>font name</Source>
+          <Value>Schriftname</Value>
+        </TranslationItem>
+        <TranslationItem Name="diffFontChangeButton" Property="Text">
+          <Source>font name</Source>
+          <Value>Schriftname</Value>
+        </TranslationItem>
+        <TranslationItem Name="downloadDictionary" Property="Text">
+          <Source>Download dictionary</Source>
+          <Value>Wörterbuch herunterladen</Value>
+        </TranslationItem>
+        <TranslationItem Name="groupBox13" Property="Text">
+          <Source>Language</Source>
+          <Value>Sprache</Value>
+        </TranslationItem>
+        <TranslationItem Name="groupBox14" Property="Text">
+          <Source>General</Source>
+          <Value>Allgemein</Value>
+        </TranslationItem>
+        <TranslationItem Name="groupBox15" Property="Text">
+          <Source>Fonts</Source>
+          <Value>Schriftarten</Value>
+        </TranslationItem>
+        <TranslationItem Name="groupBox6" Property="Text">
+          <Source>Author images</Source>
+          <Value>Autorenbilder</Value>
+        </TranslationItem>
+        <TranslationItem Name="helpTranslate" Property="Text">
+          <Source>Help translate</Source>
+          <Value>Helfen Sie beim Übersetzen</Value>
+        </TranslationItem>
+        <TranslationItem Name="label22" Property="Text">
+          <Source>Dictionary for spelling checker</Source>
+          <Value>Wörterbuch für Rechtschreibprüfprogramm</Value>
+        </TranslationItem>
+        <TranslationItem Name="label26" Property="Text">
+          <Source>Application font</Source>
+          <Value>Anwendungsschriftart</Value>
+        </TranslationItem>
+        <TranslationItem Name="label34" Property="Text">
+          <Source>Commit font</Source>
+          <Value>Schriftart der Commit-Nachricht</Value>
+        </TranslationItem>
+        <TranslationItem Name="label44" Property="Text">
+          <Source>Image size</Source>
+          <Value>Bildgröße</Value>
+        </TranslationItem>
+        <TranslationItem Name="label46" Property="Text">
+          <Source>Cache images</Source>
+          <Value>Bilder zwischenspeichern</Value>
+        </TranslationItem>
+        <TranslationItem Name="label47" Property="Text">
+          <Source>days</Source>
+          <Value>Tage</Value>
+        </TranslationItem>
+        <TranslationItem Name="label49" Property="Text">
+          <Source>Language (restart required)</Source>
+          <Value>Sprache (Neustart erforderlich)</Value>
+        </TranslationItem>
+        <TranslationItem Name="label53" Property="Text">
+          <Source>No image service</Source>
+          <Value>Bei Bild nicht verfügbar</Value>
+        </TranslationItem>
+        <TranslationItem Name="label56" Property="Text">
+          <Source>Code font</Source>
+          <Value>Schriftart</Value>
+        </TranslationItem>
+        <TranslationItem Name="truncatePathMethod" Property="Text">
+          <Source>Truncate long filenames</Source>
+          <Value>Lange Dateinamen abschneiden</Value>
+        </TranslationItem>
+      </translationItems>
+    </TranslationCategory>
+    <TranslationCategory Name="BlameControl">
+      <translationItems>
+        <TranslationItem Name="blamePreviousRevisionToolStripMenuItem" Property="Text">
+          <Source>Blame previous revision</Source>
+          <Value>Blame vorige Revision</Value>
+        </TranslationItem>
+        <TranslationItem Name="copyLogMessageToolStripMenuItem" Property="Text">
+          <Source>Copy log message to clipboard</Source>
+          <Value>Log-Nachricht in die Zwischenablage kopieren</Value>
+        </TranslationItem>
+        <TranslationItem Name="showChangesToolStripMenuItem" Property="Text">
+          <Source>Show changes</Source>
+          <Value>Änderungen anzeigen</Value>
+        </TranslationItem>
+      </translationItems>
+    </TranslationCategory>
+    <TranslationCategory Name="BranchComboBox">
+      <translationItems>
+        <TranslationItem Name="_branchCheckoutError" Property="Text">
+          <Source>Branch '{0}' is not selectable, this branch has been removed from the selection.</Source>
+          <Value>Branch '{0}' ist nicht selektierbar. Er wurde aus der Auswahl entfernt.</Value>
+        </TranslationItem>
+      </translationItems>
+    </TranslationCategory>
+    <TranslationCategory Name="ChecklistSettingsPage">
+      <translationItems>
+        <TranslationItem Name="$this" Property="Text">
+          <Source>Checklist</Source>
+          <Value>Checkliste</Value>
+        </TranslationItem>
+        <TranslationItem Name="CheckAtStartup" Property="Text">
+          <Source>Check settings at startup (disables automatically if all settings are correct)</Source>
+          <Value>Einstellungen beim Start überprüfen (Wird automatisch deaktiviert, wenn alle Einstellungen korrekt sind)</Value>
+        </TranslationItem>
+        <TranslationItem Name="DiffTool_Fix" Property="Text">
+          <Source>Repair</Source>
+          <Value>Reparieren</Value>
+        </TranslationItem>
+        <TranslationItem Name="GitBinFound_Fix" Property="Text">
+          <Source>Repair</Source>
+          <Value>Reparieren</Value>
+        </TranslationItem>
+        <TranslationItem Name="GitExtensionsInstall_Fix" Property="Text">
+          <Source>Repair</Source>
+          <Value>Reparieren</Value>
+        </TranslationItem>
+        <TranslationItem Name="GitFound_Fix" Property="Text">
+          <Source>Repair</Source>
+          <Value>Reparieren</Value>
+        </TranslationItem>
+        <TranslationItem Name="MergeTool_Fix" Property="Text">
+          <Source>Repair</Source>
+          <Value>Reparieren</Value>
+        </TranslationItem>
+        <TranslationItem Name="Rescan" Property="Text">
+          <Source>Save and rescan</Source>
+          <Value>Speichern und neu einlesen</Value>
+        </TranslationItem>
+        <TranslationItem Name="ShellExtensionsRegistered_Fix" Property="Text">
+          <Source>Repair</Source>
+          <Value>Reparieren</Value>
+        </TranslationItem>
+        <TranslationItem Name="SshConfig_Fix" Property="Text">
+          <Source>Repair</Source>
+          <Value>Reparieren</Value>
+        </TranslationItem>
+        <TranslationItem Name="UserNameSet_Fix" Property="Text">
+          <Source>Repair</Source>
+          <Value>Reparieren</Value>
+        </TranslationItem>
+        <TranslationItem Name="_adviceDiffToolConfiguration" Property="Text">
+          <Source>You should configure a diff tool to show file diff in external program (kdiff3 for example).</Source>
+          <Value>Sie sollten ein diff Werkzeug verwenden, um Dateiänderungen in einem externen Programm anzuzeigen (zum Beispiel KDiff3).	</Value>
+        </TranslationItem>
+        <TranslationItem Name="_cantRegisterShellExtension" Property="Text">
+          <Source>Could not register the shell extension because '{0}' could not be found.</Source>
+          <Value>Konnte die Shell-Erweiterung nicht registrieren weil '{0}' nicht gefunden werden konnte.</Value>
+        </TranslationItem>
+        <TranslationItem Name="_configureMergeTool" Property="Text">
+          <Source>You need to configure merge tool in order to solve mergeconflicts (kdiff3 for example).</Source>
+          <Value>Sie müssen ein merge Werkzeug konfigurieren, um Konflikte beim Zusammenführen aufzulösen (zum Beispiel KDiff3).</Value>
+        </TranslationItem>
+        <TranslationItem Name="_credentialHelperInstalled" Property="Text">
+          <Source>Git credential helper is installed.</Source>
+          <Value>Git Passwortverwaltung ist installiert.</Value>
+        </TranslationItem>
+        <TranslationItem Name="_customMergeToolXConfigured" Property="Text">
+          <Source>There is a custom mergetool configured: {0}</Source>
+          <Value>Ein spezielles merge Werkzeug ist konfiguriert: {0}</Value>
+        </TranslationItem>
+        <TranslationItem Name="_diffToolXConfigured" Property="Text">
+          <Source>There is a difftool configured: {0}</Source>
+          <Value>Ein difftool ist konfiguriert: {0}</Value>
+        </TranslationItem>
+        <TranslationItem Name="_emailSet" Property="Text">
+          <Source>A username and an email address are configured.</Source>
+          <Value>Ein Benutzername und eine E-Mail-Adresse sind konfiguriert.</Value>
+        </TranslationItem>
+        <TranslationItem Name="_gitCanBeRun" Property="Text">
+          <Source>Git can be run using: {0}</Source>
+          <Value>Git kann ausgeführt werden mit: {0}</Value>
+        </TranslationItem>
+        <TranslationItem Name="_gitCanBeRunCaption" Property="Text">
+          <Source>Locate git</Source>
+          <Value>git suchen</Value>
+        </TranslationItem>
+        <TranslationItem Name="_gitCredentialWinStoreHelperInstalled" Property="Text">
+          <Source>Git Credential Win Store is installed as credential helper.</Source>
+          <Value>Git Credential Win Store ist als Passwortverwaltung installiert.</Value>
+        </TranslationItem>
+        <TranslationItem Name="_gitNotFound" Property="Text">
+          <Source>Git not found. To solve this problem you can set the correct path in settings.</Source>
+          <Value>Git wurde nicht gefunden. Um das Problem zu lösen setzen Sie bitte den korrekten Pfad in den Einstellungen.</Value>
+        </TranslationItem>
+        <TranslationItem Name="_gitVersionFound" Property="Text">
+          <Source>Git {0} is found on your computer.</Source>
+          <Value>Git {0} wurde auf dem Computer gefunden.</Value>
+        </TranslationItem>
+        <TranslationItem Name="_kdiffAsDiffConfigured" Property="Text">
+          <Source>KDiff3 is configured as difftool.</Source>
+          <Value>KDiff3 ist als diff Werkzeug konfiguriert.</Value>
+        </TranslationItem>
+        <TranslationItem Name="_kdiffAsDiffConfiguredButNotFound" Property="Text">
+          <Source>KDiff3 is configured as difftool, but the path to kdiff.exe is not configured.</Source>
+          <Value>KDiff3 ist als diff Werkzeug konfiguriert aber der Pfad zu kdiff.exe ist nicht konfiguriert.</Value>
+        </TranslationItem>
+        <TranslationItem Name="_kdiffAsMergeConfigured" Property="Text">
+          <Source>KDiff3 is configured as mergetool.</Source>
+          <Value>KDiff3 ist als merge Werkzeug konfiguriert.</Value>
+        </TranslationItem>
+        <TranslationItem Name="_kdiffAsMergeConfiguredButNotFound" Property="Text">
+          <Source>KDiff3 is configured as mergetool, but the path to kdiff.exe is not configured.</Source>
+          <Value>KDiff3 ist als merge Werkzeug konfiguriert aber der Pfad zu kdiff.exe ist nicht konfiguriert.</Value>
+        </TranslationItem>
+        <TranslationItem Name="_languageConfigured" Property="Text">
+          <Source>The configured language is {0}.</Source>
+          <Value>Die eingestellte Sprache ist {0}.</Value>
+        </TranslationItem>
+        <TranslationItem Name="_linuxToolsShNotFound" Property="Text">
+          <Source>The path to linux tools (sh) could not be found automatically.
+Please make sure there are linux tools installed (through msysgit or cygwin) or set the correct path manually.</Source>
+          <Value>Der Pfad zu den Linux Tools (sh) konnte nicht automatisch gefunden werden.
+Stellen Sie sicher dass die Linux Tools installiert sind (z.B. durch mysysgit oder Cygwin) oder setzen Sie den richtigen Pfad manuell.</Value>
+        </TranslationItem>
+        <TranslationItem Name="_linuxToolsShNotFoundCaption" Property="Text">
+          <Source>Locate linux tools</Source>
+          <Value>Linux Tools finden</Value>
+        </TranslationItem>
+        <TranslationItem Name="_linuxToolsSshFound" Property="Text">
+          <Source>Linux tools (sh) found on your computer.</Source>
+          <Value>Linux Tools (sh) wurde auf Ihrem Computer gefunden.</Value>
+        </TranslationItem>
+        <TranslationItem Name="_linuxToolsSshNotFound" Property="Text">
+          <Source>Linux tools (sh) not found. To solve this problem you can set the correct path in settings.</Source>
+          <Value>Linux Tools (sh) konnte auf Ihrem Computer nicht gefunden werden. Lösen Sie das Problem indem Sie den korrekten Pfad in den Einstellungen festlegen.</Value>
+        </TranslationItem>
+        <TranslationItem Name="_mergeToolXConfigured" Property="Text">
+          <Source>There is a custom mergetool configured.</Source>
+          <Value>Es wurde kein benutzerdefiniertes Mergeprogramm konfiguriert.</Value>
+        </TranslationItem>
+        <TranslationItem Name="_mergeToolXConfiguredNeedsCmd" Property="Text">
+          <Source>{0} is configured as mergetool, this is a custom mergetool and needs a custom cmd to be configured.</Source>
+          <Value>{0} wurde als Mergeprogramm konfiguriert. Das ist ein benutzerdefiniertes Mergeprogramm und muss für einen bestimmten Befehlsaufruf konfiguriert werden.</Value>
+        </TranslationItem>
+        <TranslationItem Name="_noCredentialsHelperInstalled" Property="Text">
+          <Source>No credential helper installed.</Source>
+          <Value>Keine Passwortverwaltung installiert.</Value>
+        </TranslationItem>
+        <TranslationItem Name="_noCredentialsHelperInstalledTryGCS" Property="Text">
+          <Source>No credential helper could be installed. Try to install git-credential-winstore.exe.</Source>
+          <Value>Es konnte keine Passwortverwaltung installiert werden. Versuchen Sie git-credential-winstore.exe zu installieren.</Value>
+        </TranslationItem>
+        <TranslationItem Name="_noDiffToolConfigured" Property="Text">
+          <Source>There is no difftool configured. Do you want to configure kdiff3 as your difftool?
+Select no if you want to configure a different difftool yourself.</Source>
+          <Value>Kein diff Programm ausgewählt. Wollen Sie KDiff3 als ihr diff Programm konfigurieren?
+
+Wählen Sie Nein aus wenn Sie Ihr eigenes diff Programm konfigurieren wollen.</Value>
+        </TranslationItem>
+        <TranslationItem Name="_noDiffToolConfiguredCaption" Property="Text">
+          <Source>Difftool</Source>
+          <Value>Vergleichsprogramm</Value>
+        </TranslationItem>
+        <TranslationItem Name="_noEmailSet" Property="Text">
+          <Source>You need to configure a username and an email address.</Source>
+          <Value>Sie müssen einen Benutzernamen und eine E-Mail-Adresse konfigurieren.</Value>
+        </TranslationItem>
+        <TranslationItem Name="_noLanguageConfigured" Property="Text">
+          <Source>There is no language configured for Git Extensions.</Source>
+          <Value>Es wurde keine Sprache für GitExtensions ausgewählt.</Value>
+        </TranslationItem>
+        <TranslationItem Name="_noMergeToolConfigured" Property="Text">
+          <Source>There is no mergetool configured. Do you want to configure kdiff3 as your mergetool?
+Select no if you want to configure a different mergetool yourself.</Source>
+          <Value>Es wurde kein Mergeprogramm konfiguriert. Wollen Sie KDiff3 als Ihr Mergeprogramm verwenden ?
+
+Wählen Sie Nein aus wenn Sie Ihr eigenes Mergeprogramm verwenden wollen.</Value>
+        </TranslationItem>
+        <TranslationItem Name="_noMergeToolConfiguredCaption" Property="Text">
+          <Source>Mergetool</Source>
+          <Value>Mergeprogramm</Value>
+        </TranslationItem>
+        <TranslationItem Name="_opensshUsed" Property="Text">
+          <Source>Default SSH client, OpenSSH, will be used. (commandline window will appear on pull, push and clone operations)</Source>
+          <Value>Standard SSH Client OpenSSH wird verwendet. (Kommandozeilenfenster wird bei Pull, Push und Clone Befehlen angezeigt)</Value>
+        </TranslationItem>
+        <TranslationItem Name="_plinkputtyGenpageantNotFound" Property="Text">
+          <Source>PuTTY is configured as SSH client but cannot find plink.exe, puttygen.exe or pageant.exe.</Source>
+          <Value>PuTTY wurde als SSH Client ausgewählt aber plink.exe, puttygen.exe oder pageant.exe wurden nicht gefunden.</Value>
+        </TranslationItem>
+        <TranslationItem Name="_puttyConfigured" Property="Text">
+          <Source>SSH client PuTTY is configured properly.</Source>
+          <Value>SSH Client PuTTY ist korrekt konfiguriert.</Value>
+        </TranslationItem>
+        <TranslationItem Name="_puttyFoundAuto" Property="Text">
+          <Source>All paths needed for PuTTY could be automatically found and are set.</Source>
+          <Value>Alle Pfade die für PuTTY gebraucht werden wurden automatisch gefunden und sind konfiguriert.</Value>
+        </TranslationItem>
+        <TranslationItem Name="_registryKeyGitExtensionsCorrect" Property="Text">
+          <Source>GitExtensions is properly registered.</Source>
+          <Value>GitExtensions erfolgreich registriert.</Value>
+        </TranslationItem>
+        <TranslationItem Name="_registryKeyGitExtensionsFaulty" Property="Text">
+          <Source>Invalid installation directory stored in [Software\GitExtensions\GitExtensions\InstallDir].</Source>
+          <Value>Ungültiges Installationsverzeichnis gespeichert in [Software\GitExtensions\GitExtensions\InstallDir].</Value>
+        </TranslationItem>
+        <TranslationItem Name="_registryKeyGitExtensionsMissing" Property="Text">
+          <Source>Registry entry missing [Software\GitExtensions\GitExtensions\InstallDir].</Source>
+          <Value>Eintrag in der Registrierungsdatenbank fehlt [Software\GitExtensions\GitExtensions\InstallDir].</Value>
+        </TranslationItem>
+        <TranslationItem Name="_shCanBeRun" Property="Text">
+          <Source>Command sh can be run using: {0}sh</Source>
+          <Value>sh Befehl kann ausgeführt werden mit: {0}sh</Value>
+        </TranslationItem>
+        <TranslationItem Name="_shCanBeRunCaption" Property="Text">
+          <Source>Locate linux tools</Source>
+          <Value>Linux Tools finden</Value>
+        </TranslationItem>
+        <TranslationItem Name="_shellExtNeedsToBeRegistered" Property="Text">
+          <Source>{0} needs to be registered in order to use the shell extensions.</Source>
+          <Value>{0} muss registriert werden damit die Shell-Erweiterungen verwendet werden können.</Value>
+        </TranslationItem>
+        <TranslationItem Name="_shellExtNoInstalled" Property="Text">
+          <Source>Shell extensions are not installed. Run the installer to install the shell extensions.</Source>
+          <Value>Shell-Erweiterungen sind nicht installiert. Führen Sie den Installer aus, um die Shell-Erweiterungen zu installieren.</Value>
+        </TranslationItem>
+        <TranslationItem Name="_shellExtRegistered" Property="Text">
+          <Source>Shell extensions registered properly.</Source>
+          <Value>Shell-Erweiterungen wurden erfolgreich registriert.</Value>
+        </TranslationItem>
+        <TranslationItem Name="_solveGitCommandFailed" Property="Text">
+          <Source>The command to run git could not be determined automatically.
+Please make sure git (msysgit or cygwin) is installed or set the correct command manually.</Source>
+          <Value>ChecklistSettingsPage	_solveGitCommandFailed	Text	The command to run git could not be determined automatically.
+Please make sure git (msysgit or cygwin) is installed or set the correct command manually.	</Value>
+        </TranslationItem>
+        <TranslationItem Name="_solveGitCommandFailedCaption" Property="Text">
+          <Source>Locate git</Source>
+          <Value>git suchen</Value>
+        </TranslationItem>
+        <TranslationItem Name="_unknownSshClient" Property="Text">
+          <Source>Unknown SSH client configured: {0}.</Source>
+          <Value>Unbekannter SSH Client konfiguriert: {0}.</Value>
+        </TranslationItem>
+        <TranslationItem Name="_wrongGitVersion" Property="Text">
+          <Source>Git found but version {0} is not supported. Upgrade to version {1} or later</Source>
+          <Value>Git wurde gefunden aber Version {0} wird nicht unterstützt. Auf Version {1} oder höher updaten.</Value>
+        </TranslationItem>
+        <TranslationItem Name="gitCredentialWinStore_Fix" Property="Text">
+          <Source>Repair</Source>
+          <Value>Reparieren</Value>
+        </TranslationItem>
+        <TranslationItem Name="label11" Property="Text">
+          <Source>The checklist below validates the basic settings needed for GitExtensions to work properly.</Source>
+          <Value>Die folgende Checkliste überprüft alle Grundeinstellungen, damit GitExtensions korrekt arbeitet.</Value>
+        </TranslationItem>
+        <TranslationItem Name="translationConfig_Fix" Property="Text">
+          <Source>Repair</Source>
+          <Value>Reparieren</Value>
+        </TranslationItem>
+      </translationItems>
+    </TranslationCategory>
+    <TranslationCategory Name="ColorsSettingsPage">
+      <translationItems>
+        <TranslationItem Name="$this" Property="Text">
+          <Source>Colors</Source>
+          <Value>Farben</Value>
+        </TranslationItem>
+        <TranslationItem Name="BlueIcon" Property="Text">
+          <Source>Blue</Source>
+          <Value>Blau</Value>
+        </TranslationItem>
+        <TranslationItem Name="BranchBorders" Property="Text">
+          <Source>Draw branch borders</Source>
+          <Value>Zeichne Branch-Ränder</Value>
+        </TranslationItem>
+        <TranslationItem Name="DefaultIcon" Property="Text">
+          <Source>Default</Source>
+          <Value>Standard</Value>
+        </TranslationItem>
+        <TranslationItem Name="DrawNonRelativesGray" Property="Text">
+          <Source>Draw non relatives graph gray</Source>
+          <Value>Graphen ohne Bezug grau zeichnen</Value>
+        </TranslationItem>
+        <TranslationItem Name="DrawNonRelativesTextGray" Property="Text">
+          <Source>Draw non relatives text gray</Source>
+          <Value>Texte ohne Bezug grau zeichnen</Value>
+        </TranslationItem>
+        <TranslationItem Name="GreenIcon" Property="Text">
+          <Source>Green</Source>
+          <Value>Grün</Value>
+        </TranslationItem>
+        <TranslationItem Name="LightblueIcon" Property="Text">
+          <Source>Light blue</Source>
+          <Value>Hellblau</Value>
+        </TranslationItem>
+        <TranslationItem Name="MulticolorBranches" Property="Text">
+          <Source>Multicolor branches</Source>
+          <Value>Mehrfarbige Branches</Value>
+        </TranslationItem>
+        <TranslationItem Name="PurpleIcon" Property="Text">
+          <Source>Purple</Source>
+          <Value>Lila</Value>
+        </TranslationItem>
+        <TranslationItem Name="RandomIcon" Property="Text">
+          <Source>Random</Source>
+          <Value>Zufällig</Value>
+        </TranslationItem>
+        <TranslationItem Name="RedIcon" Property="Text">
+          <Source>Red</Source>
+          <Value>Rot</Value>
+        </TranslationItem>
+        <TranslationItem Name="StripedBanchChange" Property="Text">
+          <Source>Striped branch change</Source>
+          <Value>Branch-Änderungen stricheln</Value>
+        </TranslationItem>
+        <TranslationItem Name="YellowIcon" Property="Text">
+          <Source>Yellow</Source>
+          <Value>Gelb</Value>
+        </TranslationItem>
+        <TranslationItem Name="groupBox3" Property="Text">
+          <Source>Difference view</Source>
+          <Value>Vergleichsansicht</Value>
+        </TranslationItem>
+        <TranslationItem Name="groupBox4" Property="Text">
+          <Source>Revision graph</Source>
+          <Value>Revisionsgraph</Value>
+        </TranslationItem>
+        <TranslationItem Name="groupBox5" Property="Text">
+          <Source>Application Icon</Source>
+          <Value>Applikationicon</Value>
+        </TranslationItem>
+        <TranslationItem Name="label25" Property="Text">
+          <Source>Color tag</Source>
+          <Value>Farbe für Tags</Value>
+        </TranslationItem>
+        <TranslationItem Name="label27" Property="Text">
+          <Source>Color removed line</Source>
+          <Value>Farbe für gelöschte Zeilen</Value>
+        </TranslationItem>
+        <TranslationItem Name="label29" Property="Text">
+          <Source>Color added line</Source>
+          <Value>Farbe für hinzugefügte Zeilen</Value>
+        </TranslationItem>
+        <TranslationItem Name="label31" Property="Text">
+          <Source>Color section</Source>
+          <Value>Farbe für Bereich</Value>
+        </TranslationItem>
+        <TranslationItem Name="label32" Property="Text">
+          <Source>Color branch</Source>
+          <Value>Farbe für Branches</Value>
+        </TranslationItem>
+        <TranslationItem Name="label33" Property="Text">
+          <Source>Color remote branch</Source>
+          <Value>Farbe für Remote Branches</Value>
+        </TranslationItem>
+        <TranslationItem Name="label36" Property="Text">
+          <Source>Color other label</Source>
+          <Value>Farbe für andere Beschriftungen</Value>
+        </TranslationItem>
+        <TranslationItem Name="label43" Property="Text">
+          <Source>Color removed line highlighting</Source>
+          <Value>Farbe für hervorgehobene gelöschte Zeilen</Value>
+        </TranslationItem>
+        <TranslationItem Name="label45" Property="Text">
+          <Source>Color added line highlighting</Source>
+          <Value>Farbe für hervorgehobene hinzugefügte Zeilen</Value>
+        </TranslationItem>
+        <TranslationItem Name="label54" Property="Text">
+          <Source>Icon style</Source>
+          <Value>Icon-Style</Value>
+        </TranslationItem>
+        <TranslationItem Name="label55" Property="Text">
+          <Source>Icon color</Source>
+          <Value>Icon-Farbe</Value>
+        </TranslationItem>
+      </translationItems>
+    </TranslationCategory>
+    <TranslationCategory Name="CommitInfo">
+      <translationItems>
+        <TranslationItem Name="addNoteToolStripMenuItem" Property="Text">
+          <Source>Add notes</Source>
+          <Value>Notiz hinzufügen</Value>
+        </TranslationItem>
+        <TranslationItem Name="containedInBranches" Property="Text">
+          <Source>Contained in branches:</Source>
+          <Value>Enthalten in folgenden Branches:</Value>
+        </TranslationItem>
+        <TranslationItem Name="containedInNoBranch" Property="Text">
+          <Source>Contained in no branch</Source>
+          <Value>In keinem Branch enthalten</Value>
+        </TranslationItem>
+        <TranslationItem Name="containedInNoTag" Property="Text">
+          <Source>Contained in no tag</Source>
+          <Value>In keinem Tag enthalten</Value>
+        </TranslationItem>
+        <TranslationItem Name="containedInTags" Property="Text">
+          <Source>Contained in tags:</Source>
+          <Value>Enthalten in folgenden Tags:</Value>
+        </TranslationItem>
+        <TranslationItem Name="copyCommitInfoToolStripMenuItem" Property="Text">
+          <Source>Copy commit info</Source>
+          <Value>Commit-Infos kopieren</Value>
+        </TranslationItem>
+        <TranslationItem Name="showContainedInBranchesRemoteIfNoLocalToolStripMenuItem" Property="Text">
+          <Source>Show remote branches only when no local branch contains this commit</Source>
+          <Value>Zeige Remote Branches nur an, wenn kein lokaler Branch diesen Commit enthält</Value>
+        </TranslationItem>
+        <TranslationItem Name="showContainedInBranchesRemoteToolStripMenuItem" Property="Text">
+          <Source>Show remote branches containing this commit</Source>
+          <Value>Zeige Remote Branches, die diesen Commit enthalten</Value>
+        </TranslationItem>
+        <TranslationItem Name="showContainedInBranchesToolStripMenuItem" Property="Text">
+          <Source>Show local branches containing this commit</Source>
+          <Value>Zeige lokale Branches, die diesen Commit enthalten</Value>
+        </TranslationItem>
+        <TranslationItem Name="showContainedInTagsToolStripMenuItem" Property="Text">
+          <Source>Show tags containing this commit</Source>
+          <Value>Zeige Tags, die diesen Commit enthalten</Value>
+        </TranslationItem>
+      </translationItems>
+    </TranslationCategory>
+    <TranslationCategory Name="CommonLogic">
+      <translationItems>
+        <TranslationItem Name="_AddEntryManually" Property="Text">
+          <Source>Please add this key to the registry manually.
+Path:  {0}\{1}
+Value:  {2} = {3}</Source>
+          <Value>Bitte fügen Sie folgenden Wert manuell zur Registrierungsdatenbank hinzu.
+
+Pfad:  {0}\{1}
+
+Wert:  {2} = {3}</Value>
+        </TranslationItem>
+        <TranslationItem Name="_cantReadRegistry" Property="Text">
+          <Source>GitExtensions has insufficient permissions to check the registry.</Source>
+          <Value>GitExtensions hat nicht genügend Rechte, um die Registrierungsdatenbank zu prüfen.</Value>
+        </TranslationItem>
+        <TranslationItem Name="_selectFile" Property="Text">
+          <Source>Select file</Source>
+          <Value>Datei auswählen</Value>
+        </TranslationItem>
+      </translationItems>
+    </TranslationCategory>
+    <TranslationCategory Name="ConfirmationsSettingsPage">
+      <translationItems>
+        <TranslationItem Name="$this" Property="Text">
+          <Source>Confirmations</Source>
+          <Value>Bestätigungen</Value>
+        </TranslationItem>
+        <TranslationItem Name="CheckoutGB" Property="Text">
+          <Source>Don't ask to confirm to (use with caution)</Source>
+          <Value>Nicht Nachfragen beim (nur mit Vorsicht zu verwenden)</Value>
+        </TranslationItem>
+        <TranslationItem Name="chkAddTrackingRef" Property="Text">
+          <Source>Add a tracking reference for newly pushed branch</Source>
+          <Value>Eine Tracking Referenz für einen gerade gepushten Branch anlegen</Value>
+        </TranslationItem>
+        <TranslationItem Name="chkAmmend" Property="Text">
+          <Source>Amend last commit</Source>
+          <Value>Letzten Commit korrigieren (Amend)</Value>
+        </TranslationItem>
+        <TranslationItem Name="chkAutoPopStashAfterPull" Property="Text">
+          <Source>Apply stashed changes (Stash will be popped automatically after successful pull)</Source>
+          <Value>Gestashte Änderungen anwenden (Stash wird automatisch gepoppt nach einem erfolgreichen Pull)</Value>
+        </TranslationItem>
+        <TranslationItem Name="chkPushNewBranch" Property="Text">
+          <Source>Push a new branch for the remote</Source>
+          <Value>Einen neuen Branch für die Remote pushen</Value>
+        </TranslationItem>
+      </translationItems>
+    </TranslationCategory>
+    <TranslationCategory Name="ControlHotkeys">
+      <translationItems>
+        <TranslationItem Name="bApply" Property="Text">
+          <Source>Apply</Source>
+          <Value>Übernehmen</Value>
+        </TranslationItem>
+        <TranslationItem Name="bClear" Property="Text">
+          <Source>Clear</Source>
+          <Value>Löschen</Value>
+        </TranslationItem>
+        <TranslationItem Name="bResetToDefaults" Property="Text">
+          <Source>Reset all Hotkeys to defaults</Source>
+          <Value>Tastenkombinationen zurücksetzen</Value>
+        </TranslationItem>
+        <TranslationItem Name="columnCommand" Property="Text">
+          <Source>Command</Source>
+          <Value>Kommando</Value>
+        </TranslationItem>
+        <TranslationItem Name="columnKey" Property="Text">
+          <Source>Key</Source>
+          <Value>Taste(n)</Value>
+        </TranslationItem>
+        <TranslationItem Name="lHotkey" Property="Text">
+          <Source>Hotkey</Source>
+          <Value>Tastenkombination</Value>
+        </TranslationItem>
+        <TranslationItem Name="lHotkeyableItems" Property="Text">
+          <Source>Hotkeyable Items</Source>
+          <Value>Mögliche Befehle</Value>
+        </TranslationItem>
+        <TranslationItem Name="txtHotkey" Property="Text">
+          <Source>None</Source>
+          <Value>Nicht zugewiesen</Value>
+        </TranslationItem>
+      </translationItems>
+    </TranslationCategory>
+    <TranslationCategory Name="CreatePullRequestForm">
+      <translationItems>
+        <TranslationItem Name="$this" Property="Text">
+          <Source>Create Pull Request</Source>
+          <Value>Pull Request erzeugen</Value>
+        </TranslationItem>
+        <TranslationItem Name="_createBtn" Property="Text">
+          <Source>Create</Source>
+          <Value>Erzeugen</Value>
+        </TranslationItem>
+        <TranslationItem Name="_strCouldNotLocateARemoteThatBelongsToYourUser" Property="Text">
+          <Source>Could not locate a remote that belongs to your user!</Source>
+          <Value>Konnte keinen Remote finden, der ihrem Benutzername zugeordnet ist!</Value>
+        </TranslationItem>
+        <TranslationItem Name="_strDone" Property="Text">
+          <Source>Done</Source>
+          <Value>Abgeschlossen</Value>
+        </TranslationItem>
+        <TranslationItem Name="_strError" Property="Text">
+          <Source>Error</Source>
+          <Value>Fehler</Value>
+        </TranslationItem>
+        <TranslationItem Name="_strFailedToCreatePullRequest" Property="Text">
+          <Source>Failed to create pull request.</Source>
+          <Value>Fehler beim Erzeugen des Pull Requests.</Value>
+        </TranslationItem>
+        <TranslationItem Name="_strLoading" Property="Text">
+          <Source>Loading...</Source>
+          <Value>Lade...</Value>
+        </TranslationItem>
+        <TranslationItem Name="_strPleaseCloneGitHubRep" Property="Text">
+          <Source>Please clone GitHub repository before pull request.</Source>
+          <Value>Sie müssen ein GitHub Repository erst klonen bevor Sie einen Pull Request durchführen können.</Value>
+        </TranslationItem>
+        <TranslationItem Name="_strPullRequest" Property="Text">
+          <Source>Pull request</Source>
+          <Value>Pull Request</Value>
+        </TranslationItem>
+        <TranslationItem Name="_strYouMustSpecifyATitle" Property="Text">
+          <Source>You must specify a title.</Source>
+          <Value>Sie müssen einen Titel angeben.</Value>
+        </TranslationItem>
+        <TranslationItem Name="groupBox1" Property="Text">
+          <Source>Pull request data</Source>
+          <Value>Pull Request Daten</Value>
+        </TranslationItem>
+        <TranslationItem Name="label1" Property="Text">
+          <Source>Title:</Source>
+          <Value>Betreff:</Value>
+        </TranslationItem>
+        <TranslationItem Name="label2" Property="Text">
+          <Source>Body:</Source>
+          <Value>Text:</Value>
+        </TranslationItem>
+        <TranslationItem Name="label3" Property="Text">
+          <Source>Target repository:</Source>
+          <Value>Ziel Repository:</Value>
+        </TranslationItem>
+        <TranslationItem Name="label4" Property="Text">
+          <Source>Your branch:</Source>
+          <Value>Ihr Branch:</Value>
+        </TranslationItem>
+        <TranslationItem Name="label5" Property="Text">
+          <Source>Target branch:</Source>
+          <Value>Ziel-Branch:</Value>
+        </TranslationItem>
+        <TranslationItem Name="_strYouMustSpecifyATitleAndABody" Property="Text" type="obsolete">
+          <Source>You must specify a title and a body.</Source>
+          <Value>Sie müssen den Betreff und den Text ausfüllen.</Value>
+        </TranslationItem>
+      </translationItems>
+    </TranslationCategory>
+    <TranslationCategory Name="Dashboard">
+      <translationItems>
+        <TranslationItem Name="CommonActions" Property="Title">
+          <Source>Common Actions</Source>
+          <Value>Häufig verwendete Aktionen</Value>
+        </TranslationItem>
+        <TranslationItem Name="DonateCategory" Property="Title">
+          <Source>Contribute</Source>
+          <Value>Mithelfen</Value>
+        </TranslationItem>
+        <TranslationItem Name="RecentRepositories" Property="Title">
+          <Source>Recent Repositories</Source>
+          <Value>Kürzlich geöffnete Repositorys</Value>
+        </TranslationItem>
+        <TranslationItem Name="cloneFork" Property="Text">
+          <Source>Clone {0} repository</Source>
+          <Value>Repository {0} klonen</Value>
+        </TranslationItem>
+        <TranslationItem Name="cloneRepository" Property="Text">
+          <Source>Clone repository</Source>
+          <Value>Repository klonen</Value>
+        </TranslationItem>
+        <TranslationItem Name="cloneSvnRepository" Property="Text">
+          <Source>Clone SVN repository</Source>
+          <Value>SVN Repository klonen</Value>
+        </TranslationItem>
+        <TranslationItem Name="createRepository" Property="Text">
+          <Source>Create new repository</Source>
+          <Value>Neues Repository erzeugen</Value>
+        </TranslationItem>
+        <TranslationItem Name="_showCurrentBranch" Property="Text">
+          <Source>Show current branch</Source>
+          <Value>Aktuellen Branch anzeigen</Value>
+        </TranslationItem>
+        <TranslationItem Name="develop" Property="Text">
+          <Source>Develop</Source>
+          <Value>Weiterentwickeln</Value>
+        </TranslationItem>
+        <TranslationItem Name="directoryIsNotAValidRepository" Property="Text">
+          <Source>The selected item is not a valid git repository.
+
+Do you want to abort and remove it from the recent repositories list?</Source>
+          <Value>Das ausgewählte Objekt ist kein gültiges Git Repository.
+
+Wollen Sie abbrechen und es von der Liste der zuletzt verwendeten Repositorys streichen?</Value>
+        </TranslationItem>
+        <TranslationItem Name="directoryIsNotAValidRepositoryCaption" Property="Text">
+          <Source>Open</Source>
+          <Value>Öffnen</Value>
+        </TranslationItem>
+        <TranslationItem Name="directoryIsNotAValidRepositoryOpenIt" Property="Text">
+          <Source>The selected item is not a valid git repository.
+
+Do you want to open it?</Source>
+          <Value>Das ausgewählte Objekt ist kein gültiges Git Repository.
+
+Wollen Sie es trotzdem laden?</Value>
+        </TranslationItem>
+        <TranslationItem Name="donate" Property="Text">
+          <Source>Donate</Source>
+          <Value>Spenden</Value>
+        </TranslationItem>
+        <TranslationItem Name="issues" Property="Text">
+          <Source>Issues</Source>
+          <Value>Issues</Value>
+        </TranslationItem>
+        <TranslationItem Name="openRepository" Property="Text">
+          <Source>Open repository</Source>
+          <Value>Repository öffnen</Value>
+        </TranslationItem>
+        <TranslationItem Name="translate" Property="Text">
+          <Source>Translate</Source>
+          <Value>Übersetzen</Value>
+        </TranslationItem>
+      </translationItems>
+    </TranslationCategory>
+    <TranslationCategory Name="DashboardCategory">
+      <translationItems>
+        <TranslationItem Name="$this" Property="Title">
+          <Source>##Title</Source>
+          <Value>##Title</Value>
+        </TranslationItem>
+        <TranslationItem Name="_editCategory" Property="Text">
+          <Source>Edit</Source>
+          <Value>Bearbeiten</Value>
+        </TranslationItem>
+        <TranslationItem Name="_moveCategoryDown" Property="Text">
+          <Source>Move down</Source>
+          <Value>Nach unten verschieben</Value>
+        </TranslationItem>
+        <TranslationItem Name="_moveCategoryUp" Property="Text">
+          <Source>Move up</Source>
+          <Value>Nach oben verschieben</Value>
+        </TranslationItem>
+        <TranslationItem Name="_moveToCategory" Property="Text">
+          <Source>Move to category</Source>
+          <Value>In Kategorie verschieben</Value>
+        </TranslationItem>
+        <TranslationItem Name="_newCategory" Property="Text">
+          <Source>New category</Source>
+          <Value>Neue Kategorie</Value>
+        </TranslationItem>
+        <TranslationItem Name="_removeCategory" Property="Text">
+          <Source>Remove</Source>
+          <Value>Entfernen</Value>
+        </TranslationItem>
+        <TranslationItem Name="editToolStripMenuItem" Property="Text">
+          <Source>Edit</Source>
+          <Value>Bearbeiten</Value>
+        </TranslationItem>
+        <TranslationItem Name="moveDownToolStripMenuItem" Property="Text">
+          <Source>Move Down</Source>
+          <Value>Runter</Value>
+        </TranslationItem>
+        <TranslationItem Name="moveUpToolStripMenuItem" Property="Text">
+          <Source>Move Up</Source>
+          <Value>Hoch</Value>
+        </TranslationItem>
+        <TranslationItem Name="removeToolStripMenuItem" Property="Text">
+          <Source>Remove</Source>
+          <Value>Entfernen</Value>
+        </TranslationItem>
+      </translationItems>
+    </TranslationCategory>
+    <TranslationCategory Name="DashboardEditor">
+      <translationItems>
+        <TranslationItem Name="Add" Property="Text">
+          <Source>Add</Source>
+          <Value>Hinzufügen</Value>
+        </TranslationItem>
+        <TranslationItem Name="CategoriesLabel" Property="Text">
+          <Source>Categories</Source>
+          <Value>Kategorien</Value>
+        </TranslationItem>
+        <TranslationItem Name="Remove" Property="Text">
+          <Source>Remove</Source>
+          <Value>Entfernen</Value>
+        </TranslationItem>
+        <TranslationItem Name="RepositoriesType" Property="Text">
+          <Source>Repositories</Source>
+          <Value>Repositorys</Value>
+        </TranslationItem>
+        <TranslationItem Name="RssFeedType" Property="Text">
+          <Source>RSS Feed</Source>
+          <Value>RSS Feed</Value>
+        </TranslationItem>
+        <TranslationItem Name="Title" Property="HeaderText">
+          <Source>Title</Source>
+          <Value>Titel</Value>
+        </TranslationItem>
+        <TranslationItem Name="descriptionDataGridViewTextBoxColumn" Property="HeaderText">
+          <Source>Description</Source>
+          <Value>Beschreibung</Value>
+        </TranslationItem>
+        <TranslationItem Name="label1" Property="Text">
+          <Source>Caption</Source>
+          <Value>Titel</Value>
+        </TranslationItem>
+        <TranslationItem Name="label2" Property="Text">
+          <Source>Type</Source>
+          <Value>Typ</Value>
+        </TranslationItem>
+        <TranslationItem Name="label3" Property="Text">
+          <Source>RSS feed</Source>
+          <Value>RSS Feed</Value>
+        </TranslationItem>
+        <TranslationItem Name="pathDataGridViewTextBoxColumn" Property="HeaderText">
+          <Source>Path</Source>
+          <Value>Pfad</Value>
+        </TranslationItem>
+      </translationItems>
+    </TranslationCategory>
+    <TranslationCategory Name="EditNetSpell">
+      <translationItems>
+        <TranslationItem Name="addToDictionaryText" Property="Text">
+          <Source>Add to dictionary</Source>
+          <Value>Zum Wörterbuch hinzufügen</Value>
+        </TranslationItem>
+        <TranslationItem Name="copyMenuItemText" Property="Text">
+          <Source>Copy</Source>
+          <Value>Kopieren</Value>
+        </TranslationItem>
+        <TranslationItem Name="cutMenuItemText" Property="Text">
+          <Source>Cut</Source>
+          <Value>Ausschneiden</Value>
+        </TranslationItem>
+        <TranslationItem Name="deleteMenuItemText" Property="Text">
+          <Source>Delete</Source>
+          <Value>Löschen</Value>
+        </TranslationItem>
+        <TranslationItem Name="dictionaryText" Property="Text">
+          <Source>Dictionary</Source>
+          <Value>Wörterbuch</Value>
+        </TranslationItem>
+        <TranslationItem Name="ignoreWordText" Property="Text">
+          <Source>Ignore word</Source>
+          <Value>Wort ignorieren</Value>
+        </TranslationItem>
+        <TranslationItem Name="markIllFormedLinesText" Property="Text">
+          <Source>Mark ill formed lines</Source>
+          <Value>Markiere nicht korrekt formatierte Zeilen</Value>
+        </TranslationItem>
+        <TranslationItem Name="pasteMenuItemText" Property="Text">
+          <Source>Paste</Source>
+          <Value>Einfügen</Value>
+        </TranslationItem>
+        <TranslationItem Name="removeWordText" Property="Text">
+          <Source>Remove word</Source>
+          <Value>Wort entfernen</Value>
+        </TranslationItem>
+        <TranslationItem Name="selectAllMenuItemText" Property="Text">
+          <Source>Select all</Source>
+          <Value>Alles markieren</Value>
+        </TranslationItem>
+        <TranslationItem Name="translateCurrentWord" Property="Text">
+          <Source>Translate '{0}' to {1}</Source>
+          <Value>Übersetze '{0}' nach {1}</Value>
+        </TranslationItem>
+        <TranslationItem Name="translateEntireText" Property="Text">
+          <Source>Translate entire text to {0}</Source>
+          <Value>Übersetze gesamten Text nach {0}</Value>
+        </TranslationItem>
+        <TranslationItem Name="redoMenuItemText" Property="Text" type="obsolete">
+          <Source>Redo</Source>
+          <Value>Letzte Aktion wiederholen</Value>
+        </TranslationItem>
+        <TranslationItem Name="undoMenuItemText" Property="Text" type="obsolete">
+          <Source>Undo</Source>
+          <Value>Rückgängig</Value>
+        </TranslationItem>
+      </translationItems>
+    </TranslationCategory>
+    <TranslationCategory Name="FileStatusList">
+      <translationItems>
+        <TranslationItem Name="NoFiles" Property="Text">
+          <Source>No changes</Source>
+          <Value>Keine Änderungen</Value>
+        </TranslationItem>
+        <TranslationItem Name="_UnsupportedMultiselectAction" Property="Text">
+          <Source>Operation not supported</Source>
+          <Value>Operation nicht unterstützt</Value>
+        </TranslationItem>
+      </translationItems>
+    </TranslationCategory>
+    <TranslationCategory Name="FileViewer">
+      <translationItems>
+        <TranslationItem Name="DecreaseNumberOfLines" Property="ToolTipText">
+          <Source>Decrease number of visible lines</Source>
+          <Value>Anzahl sichtbarer Zeilen verringern</Value>
+        </TranslationItem>
+        <TranslationItem Name="copyPatchToolStripMenuItem" Property="Text">
+          <Source>Copy patch</Source>
+          <Value>Patch kopieren</Value>
+        </TranslationItem>
+        <TranslationItem Name="copyToolStripMenuItem" Property="Text">
+          <Source>Copy</Source>
+          <Value>Kopieren</Value>
+        </TranslationItem>
+        <TranslationItem Name="descreaseNumberOfLinesToolStripMenuItem" Property="Text">
+          <Source>Decrease number of lines visible</Source>
+          <Value>Anzahl sichtbarer Zeilen verringern</Value>
+        </TranslationItem>
+        <TranslationItem Name="findToolStripMenuItem" Property="Text">
+          <Source>Find</Source>
+          <Value>Suchen</Value>
+        </TranslationItem>
+        <TranslationItem Name="goToLineToolStripMenuItem" Property="Text">
+          <Source>Go to line</Source>
+          <Value>Gehe zur Zeile</Value>
+        </TranslationItem>
+        <TranslationItem Name="ignoreWhiteSpaces" Property="ToolTipText">
+          <Source>Ignore whitespaces</Source>
+          <Value>Leerzeichen ignorieren</Value>
+        </TranslationItem>
+        <TranslationItem Name="ignoreWhitespaceChangesToolStripMenuItem" Property="Text">
+          <Source>Ignore whitespace changes</Source>
+          <Value>Leerzeichenänderungen ignorieren</Value>
+        </TranslationItem>
+        <TranslationItem Name="increaseNumberOfLines" Property="ToolTipText">
+          <Source>Increase number of visible lines</Source>
+          <Value>Anzahl sichtbarer Zeilen erhöhen</Value>
+        </TranslationItem>
+        <TranslationItem Name="increaseNumberOfLinesToolStripMenuItem" Property="Text">
+          <Source>Increase number of lines visible</Source>
+          <Value>Anzahl sichtbarer Zeilen erhöhen</Value>
+        </TranslationItem>
+        <TranslationItem Name="nextChangeButton" Property="ToolTipText">
+          <Source>Next change</Source>
+          <Value>Nächste Änderung</Value>
+        </TranslationItem>
+        <TranslationItem Name="previousChangeButton" Property="ToolTipText">
+          <Source>Previous change</Source>
+          <Value>Vorherige Änderung</Value>
+        </TranslationItem>
+        <TranslationItem Name="showEntireFileButton" Property="ToolTipText">
+          <Source>Show entire file</Source>
+          <Value>Zeige gesamte Datei</Value>
+        </TranslationItem>
+        <TranslationItem Name="showEntireFileToolStripMenuItem" Property="Text">
+          <Source>Show entire file</Source>
+          <Value>Zeige gesamte Datei</Value>
+        </TranslationItem>
+        <TranslationItem Name="showNonPrintChars" Property="ToolTipText">
+          <Source>Show nonprinting characters</Source>
+          <Value>Zeige nicht-anzeigbare Zeichen</Value>
+        </TranslationItem>
+        <TranslationItem Name="showNonprintableCharactersToolStripMenuItem" Property="Text">
+          <Source>Show nonprinting characters</Source>
+          <Value>Zeige nicht-anzeigbare Zeichen</Value>
+        </TranslationItem>
+        <TranslationItem Name="treatAllFilesAsTextToolStripMenuItem" Property="Text">
+          <Source>Treat all files as text</Source>
+          <Value>Alle Dateien als Textdateien behandeln</Value>
+        </TranslationItem>
+      </translationItems>
+    </TranslationCategory>
+    <TranslationCategory Name="FileViewerWindows">
+      <translationItems>
+        <TranslationItem Name="_findAndReplaceForm" Property="Text">
+          <Source>Find and replace</Source>
+          <Value>Suchen und Ersetzen</Value>
+        </TranslationItem>
+      </translationItems>
+    </TranslationCategory>
+    <TranslationCategory Name="FindAndReplaceForm">
+      <translationItems>
+        <TranslationItem Name="$this" Property="Text">
+          <Source>Find and replace</Source>
+          <Value>Suchen und Ersetzen</Value>
+        </TranslationItem>
+        <TranslationItem Name="_findAndReplaceString" Property="Text">
+          <Source>Find &amp; replace</Source>
+          <Value>Suchen &amp;&amp; Ersetzen</Value>
+        </TranslationItem>
+        <TranslationItem Name="_findString" Property="Text">
+          <Source>Find</Source>
+          <Value>Suchen</Value>
+        </TranslationItem>
+        <TranslationItem Name="_noOccurrencesFoundString" Property="Text">
+          <Source>No occurrences found.</Source>
+          <Value>Keine Übereinstimmung gefunden.</Value>
+        </TranslationItem>
+        <TranslationItem Name="_noSearchString" Property="Text">
+          <Source>No string specified to look for!</Source>
+          <Value>Kein Text zum Suchen angegeben!</Value>
+        </TranslationItem>
+        <TranslationItem Name="_notFoundString" Property="Text">
+          <Source>Not found</Source>
+          <Value>Nicht gefunden</Value>
+        </TranslationItem>
+        <TranslationItem Name="_replacedOccurrencesString" Property="Text">
+          <Source>Replaced {0} occurrences.</Source>
+          <Value>{0} Übereinstimmungen ersetzt.</Value>
+        </TranslationItem>
+        <TranslationItem Name="_selectionOnlyString" Property="Text">
+          <Source>selection only</Source>
+          <Value>Nur in Auswahl</Value>
+        </TranslationItem>
+        <TranslationItem Name="_textNotFoundString" Property="Text">
+          <Source>Text not found</Source>
+          <Value>Text nicht gefunden</Value>
+        </TranslationItem>
+        <TranslationItem Name="_textNotFoundString2" Property="Text">
+          <Source>Search text not found.</Source>
+          <Value>Text nicht gefunden.</Value>
+        </TranslationItem>
+        <TranslationItem Name="btnCancel" Property="Text">
+          <Source>Cancel</Source>
+          <Value>Abbrechen</Value>
+        </TranslationItem>
+        <TranslationItem Name="btnFindNext" Property="Text">
+          <Source>&amp;Find next</Source>
+          <Value>&amp;Weitersuchen</Value>
+        </TranslationItem>
+        <TranslationItem Name="btnFindPrevious" Property="Text">
+          <Source>Find pre&amp;vious</Source>
+          <Value>Vorherigen suchen</Value>
+        </TranslationItem>
+        <TranslationItem Name="btnHighlightAll" Property="Text">
+          <Source>Find &amp;&amp; highlight &amp;all</Source>
+          <Value>Suchen &amp;&amp; &amp;alle hervorheben</Value>
+        </TranslationItem>
+        <TranslationItem Name="btnReplace" Property="Text">
+          <Source>&amp;Replace</Source>
+          <Value>&amp;Ersetzen</Value>
+        </TranslationItem>
+        <TranslationItem Name="btnReplaceAll" Property="Text">
+          <Source>Replace &amp;All</Source>
+          <Value>&amp;Alle ersetzen</Value>
+        </TranslationItem>
+        <TranslationItem Name="chkMatchCase" Property="Text">
+          <Source>Match &amp;case</Source>
+          <Value>Groß-/Kleinschreibung</Value>
+        </TranslationItem>
+        <TranslationItem Name="chkMatchWholeWord" Property="Text">
+          <Source>Match &amp;whole word</Source>
+          <Value>Nur ganze Wörter</Value>
+        </TranslationItem>
+        <TranslationItem Name="label1" Property="Text">
+          <Source>Fi&amp;nd what:</Source>
+          <Value>&amp;Suchen:</Value>
+        </TranslationItem>
+        <TranslationItem Name="lblReplaceWith" Property="Text">
+          <Source>Re&amp;place with:</Source>
+          <Value>E&amp;rsetzen mit:</Value>
+        </TranslationItem>
+      </translationItems>
+    </TranslationCategory>
+    <TranslationCategory Name="ForkAndCloneForm">
+      <translationItems>
+        <TranslationItem Name="$this" Property="Text">
+          <Source>Remote repository fork and clone</Source>
+          <Value>Remote Repository forken und klonen</Value>
+        </TranslationItem>
+        <TranslationItem Name="_browseForCloneToDirbtn" Property="Text">
+          <Source>Browse...</Source>
+          <Value>Durchsuchen...</Value>
+        </TranslationItem>
+        <TranslationItem Name="_cloneBtn" Property="Text">
+          <Source>Clone</Source>
+          <Value>Klonen</Value>
+        </TranslationItem>
+        <TranslationItem Name="_cloneSetupGB" Property="Text">
+          <Source>Clone</Source>
+          <Value>Klonen</Value>
+        </TranslationItem>
+        <TranslationItem Name="_closeBtn" Property="Text">
+          <Source>Close</Source>
+          <Value>Schließen</Value>
+        </TranslationItem>
+        <TranslationItem Name="_createDirectoryLbl" Property="Text">
+          <Source>Create directory:</Source>
+          <Value>Verzeichnis erstellen:</Value>
+        </TranslationItem>
+        <TranslationItem Name="_descriptionLbl" Property="Text">
+          <Source>Description:</Source>
+          <Value>Beschreibung:</Value>
+        </TranslationItem>
+        <TranslationItem Name="_forkBtn" Property="Text">
+          <Source>Fork!</Source>
+          <Value>Forken!</Value>
+        </TranslationItem>
+        <TranslationItem Name="_getFromUserBtn" Property="Text">
+          <Source>Get from user</Source>
+          <Value>Benutzer abfragen</Value>
+        </TranslationItem>
+        <TranslationItem Name="_helpTextLbl" Property="Text">
+          <Source>If you want to fork a repository owned by somebody else, go to the Search for repositories tab.</Source>
+          <Value>Wenn Sie ein Repository forken möchten, welches jemanden anderem gehört, wechseln Sie auf den 'Nach Repositorys suchen" Tab.</Value>
+        </TranslationItem>
+        <TranslationItem Name="_myReposPage" Property="Text">
+          <Source>My repositories</Source>
+          <Value>Meine Repositorys</Value>
+        </TranslationItem>
+        <TranslationItem Name="_openGitupPageBtn" Property="Text">
+          <Source>Open github page</Source>
+          <Value>Öffne GitHub Seite</Value>
+        </TranslationItem>
+        <TranslationItem Name="_orLbl" Property="Text">
+          <Source>or</Source>
+          <Value>oder</Value>
+        </TranslationItem>
+        <TranslationItem Name="_searchBtn" Property="Text">
+          <Source>Search</Source>
+          <Value>Suchen</Value>
+        </TranslationItem>
+        <TranslationItem Name="_searchReposPage" Property="Text">
+          <Source>Search for repositories</Source>
+          <Value>Nach Repositorys suchen</Value>
+        </TranslationItem>
+        <TranslationItem Name="_strCloneFolderCanNotBeEmpty" Property="Text">
+          <Source>Clone folder can not be empty</Source>
+          <Value>Zu klonendes Verzeichnis darf nicht leer sein</Value>
+        </TranslationItem>
+        <TranslationItem Name="_strCouldNotAddRemote" Property="Text">
+          <Source>Could not add remote</Source>
+          <Value>Remote hinzufügen fehlgeschlagen</Value>
+        </TranslationItem>
+        <TranslationItem Name="_strCouldNotFetchReposOfUser" Property="Text">
+          <Source>Could not fetch repositories of user!</Source>
+          <Value>Fetch der Repositorys des Benutzers fehlgeschlagen!</Value>
+        </TranslationItem>
+        <TranslationItem Name="_strError" Property="Text">
+          <Source>Error</Source>
+          <Value>Fehler</Value>
+        </TranslationItem>
+        <TranslationItem Name="_strFailedToFork" Property="Text">
+          <Source>Failed to fork:</Source>
+          <Value>Forken fehlgeschlagen:</Value>
+        </TranslationItem>
+        <TranslationItem Name="_strFailedToGetRepos" Property="Text">
+          <Source>Failed to get repositories. This most likely means you didn't configure {0}, please do so via the menu "Plugins/{0}".</Source>
+          <Value>Fehler bei Abfrage des Repositorys. Benutzername/ApiToken korrekt?</Value>
+        </TranslationItem>
+        <TranslationItem Name="_strLoading" Property="Text">
+          <Source> : LOADING : </Source>
+          <Value> : LADE :</Value>
+        </TranslationItem>
+        <TranslationItem Name="_strNo" Property="Text">
+          <Source>No</Source>
+          <Value>Nein</Value>
+        </TranslationItem>
+        <TranslationItem Name="_strNoHomepageDefined" Property="Text">
+          <Source>No homepage defined</Source>
+          <Value>Keine Homepage angegeben</Value>
+        </TranslationItem>
+        <TranslationItem Name="_strSearchFailed" Property="Text">
+          <Source>Search failed!</Source>
+          <Value>Suche fehlgeschlagen!</Value>
+        </TranslationItem>
+        <TranslationItem Name="_strSearching" Property="Text">
+          <Source> : SEARCHING : </Source>
+          <Value> : SUCHE : </Value>
+        </TranslationItem>
+        <TranslationItem Name="_strSelectOneItem" Property="Text">
+          <Source>You must select exactly one item</Source>
+          <Value>Sie müssen exakt ein Element wählen</Value>
+        </TranslationItem>
+        <TranslationItem Name="_strUserNotFound" Property="Text">
+          <Source>User not found!</Source>
+          <Value>Benutzer nicht gefunden!</Value>
+        </TranslationItem>
+        <TranslationItem Name="_strWillBeAddedAsARemote" Property="Text">
+          <Source>"{0}" will be added as a remote.</Source>
+          <Value>"{0}" wird als Remote hinzugefügt.</Value>
+        </TranslationItem>
+        <TranslationItem Name="_strWillCloneInfo" Property="Text">
+          <Source>Will clone {0} into {1}.
+You can not push unless you are a collaborator. {2}</Source>
+          <Value>Klone von {0} nach {1}. 
+Sie können nicht pushen, solange Sie kein Mitarbeiter des Projektes sind. {2}</Value>
+        </TranslationItem>
+        <TranslationItem Name="_strWillCloneWithPushAccess" Property="Text">
+          <Source>Will clone {0} into {1}.
+You will have push access. {2}</Source>
+          <Value>Klone von {0} nach {1}. Sie werden Push-Rechte besitzen. {2}</Value>
+        </TranslationItem>
+        <TranslationItem Name="_strYes" Property="Text">
+          <Source>Yes</Source>
+          <Value>Ja</Value>
+        </TranslationItem>
+        <TranslationItem Name="columnHeader2" Property="Text">
+          <Source>Private</Source>
+          <Value>Privat</Value>
+        </TranslationItem>
+        <TranslationItem Name="columnHeader6" Property="Text">
+          <Source>Is fork</Source>
+          <Value>Fork?</Value>
+        </TranslationItem>
+        <TranslationItem Name="label1" Property="Text">
+          <Source>Destination folder:</Source>
+          <Value>Zielverzeichnis:</Value>
+        </TranslationItem>
+        <TranslationItem Name="label3" Property="Text">
+          <Source>Add remote as:</Source>
+          <Value>Remote hinzufügen als:</Value>
+        </TranslationItem>
+      </translationItems>
+    </TranslationCategory>
+    <TranslationCategory Name="FormAddFiles">
+      <translationItems>
+        <TranslationItem Name="$this" Property="Text">
+          <Source>Add files</Source>
+          <Value>Dateien hinzufügen</Value>
+        </TranslationItem>
+        <TranslationItem Name="AddFiles" Property="Text">
+          <Source>Add files</Source>
+          <Value>Dateien hinzufügen</Value>
+        </TranslationItem>
+        <TranslationItem Name="ShowFiles" Property="Text">
+          <Source>Show files</Source>
+          <Value>Dateien anzeigen</Value>
+        </TranslationItem>
+        <TranslationItem Name="force" Property="Text">
+          <Source>Force</Source>
+          <Value>Erzwingen</Value>
+        </TranslationItem>
+        <TranslationItem Name="label1" Property="Text">
+          <Source>Filter</Source>
+          <Value>Filter</Value>
+        </TranslationItem>
+      </translationItems>
+    </TranslationCategory>
+    <TranslationCategory Name="FormAddSubmodule">
+      <translationItems>
+        <TranslationItem Name="$this" Property="Text">
+          <Source>Add submodule</Source>
+          <Value>Untermodul hinzufügen</Value>
+        </TranslationItem>
+        <TranslationItem Name="Add" Property="Text">
+          <Source>Add</Source>
+          <Value>Hinzufügen</Value>
+        </TranslationItem>
+        <TranslationItem Name="Browse" Property="Text">
+          <Source>Browse</Source>
+          <Value>Durchsuchen</Value>
+        </TranslationItem>
+        <TranslationItem Name="_remoteAndLocalPathRequired" Property="Text">
+          <Source>A remote path and local path are required</Source>
+          <Value>Sie müssen den Remote und den lokalen Pfad angeben</Value>
+        </TranslationItem>
+        <TranslationItem Name="chkForce" Property="Text">
+          <Source>Force</Source>
+          <Value>Erzwingen</Value>
+        </TranslationItem>
+        <TranslationItem Name="label1" Property="Text">
+          <Source>Path to submodule</Source>
+          <Value>Pfad zum Untermodul</Value>
+        </TranslationItem>
+        <TranslationItem Name="label2" Property="Text">
+          <Source>Local path</Source>
+          <Value>Lokaler Pfad</Value>
+        </TranslationItem>
+        <TranslationItem Name="label3" Property="Text">
+          <Source>Branch</Source>
+          <Value>Branch</Value>
+        </TranslationItem>
+      </translationItems>
+    </TranslationCategory>
+    <TranslationCategory Name="FormAddToGitIgnore">
+      <translationItems>
+        <TranslationItem Name="$this" Property="Text">
+          <Source>Add files(s) to .gitIgnore</Source>
+          <Value>Datei(en) zu .gitignore hinzufügen</Value>
+        </TranslationItem>
+        <TranslationItem Name="AddToIngore" Property="Text">
+          <Source>Ignore</Source>
+          <Value>Ignorieren</Value>
+        </TranslationItem>
+        <TranslationItem Name="_matchingFilesString" Property="Text">
+          <Source>{0} file(s) matched</Source>
+          <Value>{0} Datei(en) stimmen überein</Value>
+        </TranslationItem>
+        <TranslationItem Name="btnCancel" Property="Text">
+          <Source>Cancel</Source>
+          <Value>Abbrechen</Value>
+        </TranslationItem>
+        <TranslationItem Name="groupBox1" Property="Text">
+          <Source>Preview</Source>
+          <Value>Vorschau</Value>
+        </TranslationItem>
+        <TranslationItem Name="groupFilePattern" Property="Text">
+          <Source>Enter a file pattern to ignore:</Source>
+          <Value>Geben Sie das zu ignorierende Dateimuster an:</Value>
+        </TranslationItem>
+        <TranslationItem Name="label2" Property="Text">
+          <Source>No existing files match that pattern.</Source>
+          <Value>Keine Dateien, die zum Muster passen.</Value>
+        </TranslationItem>
+      </translationItems>
+    </TranslationCategory>
+    <TranslationCategory Name="FormApplyPatch">
+      <translationItems>
+        <TranslationItem Name="$this" Property="Text">
+          <Source>Apply patch</Source>
+          <Value>Patch anwenden</Value>
+        </TranslationItem>
+        <TranslationItem Name="Abort" Property="Text">
+          <Source>Abort patch</Source>
+          <Value>Patch abbrechen</Value>
+        </TranslationItem>
+        <TranslationItem Name="AddFiles" Property="Text">
+          <Source>Add files</Source>
+          <Value>Dateien hinzufügen</Value>
+        </TranslationItem>
+        <TranslationItem Name="Apply" Property="Text">
+          <Source>Apply patch</Source>
+          <Value>Patch anwenden</Value>
+        </TranslationItem>
+        <TranslationItem Name="BrowseDir" Property="Text">
+          <Source>Browse</Source>
+          <Value>Durchsuchen</Value>
+        </TranslationItem>
+        <TranslationItem Name="BrowsePatch" Property="Text">
+          <Source>Browse</Source>
+          <Value>Durchsuchen</Value>
+        </TranslationItem>
+        <TranslationItem Name="IgnoreWhitespace" Property="Text">
+          <Source>Ignore Wh.spc.</Source>
+          <Value>Leerzeichen ignor.</Value>
+        </TranslationItem>
+        <TranslationItem Name="Mergetool" Property="Text">
+          <Source>Solve conflicts</Source>
+          <Value>Konflikte lösen</Value>
+        </TranslationItem>
+        <TranslationItem Name="PatchDirMode" Property="Text">
+          <Source>Patch dir</Source>
+          <Value>Patch-Verzeichnis</Value>
+        </TranslationItem>
+        <TranslationItem Name="PatchFileMode" Property="Text">
+          <Source>Patch file</Source>
+          <Value>Patch-Datei</Value>
+        </TranslationItem>
+        <TranslationItem Name="Resolved" Property="Text">
+          <Source>Conflicts resolved</Source>
+          <Value>Konflikte gelöst</Value>
+        </TranslationItem>
+        <TranslationItem Name="Skip" Property="Text">
+          <Source>Skip patch</Source>
+          <Value>Patch überspringen</Value>
+        </TranslationItem>
+        <TranslationItem Name="SolveMergeconflicts" Property="Text">
+          <Source>There are unresolved mergeconflicts
+</Source>
+          <Value>Es liegen nicht gelöste Mergekonflikte vor</Value>
+        </TranslationItem>
+        <TranslationItem Name="_applyPatchMsgBox" Property="Text">
+          <Source>Apply patch</Source>
+          <Value>Patch anwenden</Value>
+        </TranslationItem>
+        <TranslationItem Name="_conflictMergetoolText" Property="Text">
+          <Source>Solve conflicts</Source>
+          <Value>Konflike lösen</Value>
+        </TranslationItem>
+        <TranslationItem Name="_conflictResolvedText" Property="Text">
+          <Source>Conflicts resolved</Source>
+          <Value>Konflikt gelöst</Value>
+        </TranslationItem>
+        <TranslationItem Name="_noFileSelectedText" Property="Text">
+          <Source>Please select a patch to apply</Source>
+          <Value>Bitte wählen Sie eine Patch-Datei aus</Value>
+        </TranslationItem>
+        <TranslationItem Name="_selectPatchFileCaption" Property="Text">
+          <Source>Select patch file</Source>
+          <Value>Patch-Datei auswählen</Value>
+        </TranslationItem>
+        <TranslationItem Name="_selectPatchFileFilter" Property="Text">
+          <Source>Patch file (*.Patch)</Source>
+          <Value>Patch-Datei (*.Patch)</Value>
+        </TranslationItem>
+      </translationItems>
+    </TranslationCategory>
+    <TranslationCategory Name="FormArchive">
+      <translationItems>
+        <TranslationItem Name="$this" Property="Text">
+          <Source>Archive</Source>
+          <Value>Archivieren</Value>
+        </TranslationItem>
+        <TranslationItem Name="_saveFileDialogCaption" Property="Text">
+          <Source>Save archive as</Source>
+          <Value>Archiv speichern als</Value>
+        </TranslationItem>
+        <TranslationItem Name="_saveFileDialogFilterTar" Property="Text">
+          <Source>Tar file (*.tar)</Source>
+          <Value>tar-Date (*.tar)</Value>
+        </TranslationItem>
+        <TranslationItem Name="_saveFileDialogFilterZip" Property="Text">
+          <Source>Zip file (*.zip)</Source>
+          <Value>ZIP-Datei (*.zip)</Value>
+        </TranslationItem>
+        <TranslationItem Name="buttonArchiveRevision" Property="Text">
+          <Source>Save as...</Source>
+          <Value>Speichern als</Value>
+        </TranslationItem>
+        <TranslationItem Name="groupBox1" Property="Text">
+          <Source>Archive format</Source>
+          <Value>Archivformat</Value>
+        </TranslationItem>
+        <TranslationItem Name="label1" Property="Text">
+          <Source>Selected revision to archive:</Source>
+          <Value>Wählen Sie eine Revision aus, die Sie archivieren möchten</Value>
+        </TranslationItem>
+        <TranslationItem Name="label2" Property="Text">
+          <Source>Choose another
+revision:</Source>
+          <Value>Andere Revision
+auswählen</Value>
+        </TranslationItem>
+        <TranslationItem Name="radioButtonFormatTar" Property="Text">
+          <Source>tar</Source>
+          <Value>tar</Value>
+        </TranslationItem>
+        <TranslationItem Name="radioButtonFormatZip" Property="Text">
+          <Source>zip</Source>
+          <Value>zip</Value>
+        </TranslationItem>
+        <TranslationItem Name="_noRevisionSelectedMsgBox" Property="Text" type="obsolete">
+          <Source>Select 1 revision to archive</Source>
+          <Value>Wählen Sie eine Revision aus, die Sie archivieren möchten</Value>
+        </TranslationItem>
+      </translationItems>
+    </TranslationCategory>
+    <TranslationCategory Name="FormBisect">
+      <translationItems>
+        <TranslationItem Name="$this" Property="Text">
+          <Source>Bisect</Source>
+          <Value>Bisect</Value>
+        </TranslationItem>
+        <TranslationItem Name="Bad" Property="Text">
+          <Source>Mark current revision bad</Source>
+          <Value>Revision als Schlecht markieren</Value>
+        </TranslationItem>
+        <TranslationItem Name="Good" Property="Text">
+          <Source>Mark current revision good</Source>
+          <Value>Revision als Gut markieren</Value>
+        </TranslationItem>
+        <TranslationItem Name="Start" Property="Text">
+          <Source>Start bisect</Source>
+          <Value>Bisect starten</Value>
+        </TranslationItem>
+        <TranslationItem Name="Stop" Property="Text">
+          <Source>Stop bisect</Source>
+          <Value>Bisect stoppen</Value>
+        </TranslationItem>
+        <TranslationItem Name="_bisectStart" Property="Text">
+          <Source>Mark selected revisions as start bisect range?</Source>
+          <Value>Ausgewählte Revision als Start für den Bisect Prozess wählen?</Value>
+        </TranslationItem>
+        <TranslationItem Name="btnSkip" Property="Text">
+          <Source>Skip current revision</Source>
+          <Value>Aktuelle Revision überspringen</Value>
+        </TranslationItem>
+      </translationItems>
+    </TranslationCategory>
+    <TranslationCategory Name="FormBlame">
+      <translationItems>
+        <TranslationItem Name="$this" Property="Text">
+          <Source>File History</Source>
+          <Value>Datei Historie</Value>
+        </TranslationItem>
+      </translationItems>
+    </TranslationCategory>
+    <TranslationCategory Name="FormBranchSmall">
+      <translationItems>
+        <TranslationItem Name="$this" Property="Text">
+          <Source>Create branch</Source>
+          <Value>Branch erzeugen</Value>
+        </TranslationItem>
+        <TranslationItem Name="CheckoutAfterCreate" Property="Text">
+          <Source>Checkout after create</Source>
+          <Value>Auschecken nach Erzeugen</Value>
+        </TranslationItem>
+        <TranslationItem Name="ClearOrphan" Property="Text">
+          <Source>Clear</Source>
+          <Value>Löschen</Value>
+        </TranslationItem>
+        <TranslationItem Name="Ok" Property="Text">
+          <Source>Create branch</Source>
+          <Value>Branch erzeugen</Value>
+        </TranslationItem>
+        <TranslationItem Name="Orphan" Property="Text">
+          <Source>Orphan</Source>
+          <Value>Orphan</Value>
+        </TranslationItem>
+        <TranslationItem Name="_branchNameIsEmpty" Property="Text">
+          <Source>Enter branch name.</Source>
+          <Value>Branchnamen eingeben.</Value>
+        </TranslationItem>
+        <TranslationItem Name="_branchNameIsNotValud" Property="Text">
+          <Source>“{0}” is not valid branch name.</Source>
+          <Value>'{0}' ist kein gültiger Branchname.</Value>
+        </TranslationItem>
+        <TranslationItem Name="_noRevisionSelected" Property="Text">
+          <Source>Select 1 revision to create the branch on.</Source>
+          <Value>Wählen Sie eine Revision aus worauf der Branch basieren soll.</Value>
+        </TranslationItem>
+        <TranslationItem Name="label1" Property="Text">
+          <Source>Branch name</Source>
+          <Value>Branch Name</Value>
+        </TranslationItem>
+      </translationItems>
+    </TranslationCategory>
+    <TranslationCategory Name="FormBrowse">
+      <translationItems>
+        <TranslationItem Name="$this" Property="Text">
+          <Source>Git Extensions</Source>
+          <Value>Git Extensions</Value>
+        </TranslationItem>
+        <TranslationItem Name="CommitInfoTabPage" Property="Text">
+          <Source>Commit</Source>
+          <Value>Commiten</Value>
+        </TranslationItem>
+        <TranslationItem Name="DiffTabPage" Property="Text">
+          <Source>Diff</Source>
+          <Value>Vergleichen</Value>
+        </TranslationItem>
+        <TranslationItem Name="EditSettings" Property="ToolTipText">
+          <Source>Settings</Source>
+          <Value>Einstellungen</Value>
+        </TranslationItem>
+        <TranslationItem Name="GitBash" Property="ToolTipText">
+          <Source>Git bash</Source>
+          <Value>Git Bash</Value>
+        </TranslationItem>
+        <TranslationItem Name="PuTTYToolStripMenuItem" Property="Text">
+          <Source>PuTTY</Source>
+          <Value>PuTTY</Value>
+        </TranslationItem>
+        <TranslationItem Name="RefreshButton" Property="ToolTipText">
+          <Source>Refresh</Source>
+          <Value>Aktualisieren</Value>
+        </TranslationItem>
+        <TranslationItem Name="SvnDcommitToolStripMenuItem" Property="Text">
+          <Source>SVN DCommit</Source>
+          <Value>SVN Commit</Value>
+        </TranslationItem>
+        <TranslationItem Name="SvnFetchToolStripMenuItem" Property="Text">
+          <Source>SVN Fetch</Source>
+          <Value>SVN Fetch</Value>
+        </TranslationItem>
+        <TranslationItem Name="SvnRebaseToolStripMenuItem" Property="Text">
+          <Source>SVN Rebase</Source>
+          <Value>SVN Rebase</Value>
+        </TranslationItem>
+        <TranslationItem Name="TreeTabPage" Property="Text">
+          <Source>File tree</Source>
+          <Value>Dateibaum</Value>
+        </TranslationItem>
+        <TranslationItem Name="_alwaysShowCheckoutDlgStr" Property="Text" type="unfinished">
+          <Source>Always show checkout dialog</Source>
+          <Value>Checkout-Dialog immer anzeigen</Value>
+        </TranslationItem>
+        <TranslationItem Name="_configureWorkingDirMenu" Property="Text">
+          <Source>Configure this menu</Source>
+          <Value>Dieses Menü konfigurieren</Value>
+        </TranslationItem>
+        <TranslationItem Name="_createPullRequestsToolStripMenuItem" Property="Text">
+          <Source>Create pull requests...</Source>
+          <Value>Pull Request erzeugen...</Value>
+        </TranslationItem>
+        <TranslationItem Name="_errorCaption" Property="Text">
+          <Source>Error</Source>
+          <Value>Fehler</Value>
+        </TranslationItem>
+        <TranslationItem Name="_forkCloneRepositoryToolStripMenuItem" Property="Text">
+          <Source>Fork/Clone repository...</Source>
+          <Value>Repository klonen / forken...</Value>
+        </TranslationItem>
+        <TranslationItem Name="_hintUnresolvedMergeConflicts" Property="Text">
+          <Source>There are unresolved merge conflicts!</Source>
+          <Value>Es liegen nicht aufgelöste Mergekonflikte vor!</Value>
+        </TranslationItem>
+        <TranslationItem Name="_indexLockDeleted" Property="Text">
+          <Source>index.lock deleted.</Source>
+          <Value>index.lock gelöscht.</Value>
+        </TranslationItem>
+        <TranslationItem Name="_indexLockNotFound" Property="Text">
+          <Source>index.lock not found at:</Source>
+          <Value>index.lock nicht gefunden in:</Value>
+        </TranslationItem>
+        <TranslationItem Name="_noBranchTitle" Property="Text">
+          <Source>no branch</Source>
+          <Value>kein Branch</Value>
+        </TranslationItem>
+        <TranslationItem Name="_noReposHostFound" Property="Text">
+          <Source>Could not find any relevant repository hosts for the currently open repository.</Source>
+          <Value>Kein relevanter Repository Host für das aktuell geöffnete Repository gefunden.</Value>
+        </TranslationItem>
+        <TranslationItem Name="_noReposHostPluginLoaded" Property="Text">
+          <Source>No repository host plugin loaded.</Source>
+          <Value>Kein Repository Host Plugin geladen.</Value>
+        </TranslationItem>
+        <TranslationItem Name="_noRevisionFoundError" Property="Text">
+          <Source>No revision found.</Source>
+          <Value>Keine Revision gefunden</Value>
+        </TranslationItem>
+        <TranslationItem Name="_noSubmodulesPresent" Property="Text">
+          <Source>No submodules</Source>
+          <Value>Keine Untermodule</Value>
+        </TranslationItem>
+        <TranslationItem Name="_repositoryHostsToolStripMenuItem" Property="Text">
+          <Source>Repository hosts</Source>
+          <Value>Repository Hosts</Value>
+        </TranslationItem>
+        <TranslationItem Name="_saveFileFilterAllFiles" Property="Text">
+          <Source>All files</Source>
+          <Value>Alle Dateien</Value>
+        </TranslationItem>
+        <TranslationItem Name="_saveFileFilterCurrentFormat" Property="Text">
+          <Source>Current format</Source>
+          <Value>Aktuelles Format</Value>
+        </TranslationItem>
+        <TranslationItem Name="_stashCount" Property="Text">
+          <Source>{0} saved {1}</Source>
+          <Value>{0} gespeicherte(r) {1}</Value>
+        </TranslationItem>
+        <TranslationItem Name="_stashPlural" Property="Text">
+          <Source>stashes</Source>
+          <Value>Stashes</Value>
+        </TranslationItem>
+        <TranslationItem Name="_stashSingular" Property="Text">
+          <Source>stash</Source>
+          <Value>Stash</Value>
+        </TranslationItem>
+        <TranslationItem Name="_updateCurrentSubmodule" Property="Text">
+          <Source>Update current submodule</Source>
+          <Value>Aktuelles Untermodul updaten</Value>
+        </TranslationItem>
+        <TranslationItem Name="_viewPullRequestsToolStripMenuItem" Property="Text">
+          <Source>View pull requests</Source>
+          <Value>Pull Requests anzeigen</Value>
+        </TranslationItem>
+        <TranslationItem Name="_warningMiddleOfBisect" Property="Text">
+          <Source>Your are in the middle of a bisect</Source>
+          <Value>Sie sind gerade mitten in einem Bisect-Vorgang</Value>
+        </TranslationItem>
+        <TranslationItem Name="_warningMiddleOfPatchApply" Property="Text">
+          <Source>You are in the middle of a patch apply</Source>
+          <Value>Sie sing gerade dabei einen Patch anzuwenden</Value>
+        </TranslationItem>
+        <TranslationItem Name="_warningMiddleOfRebase" Property="Text">
+          <Source>You are in the middle of a rebase</Source>
+          <Value>Sie sind gerade mitten in einem Rebase-Vorgang</Value>
+        </TranslationItem>
+        <TranslationItem Name="aBToolStripMenuItem" Property="Text">
+          <Source>A &lt;--&gt; B</Source>
+          <Value>A &lt;--&gt; B</Value>
+        </TranslationItem>
+        <TranslationItem Name="aLocalToolStripMenuItem" Property="Text">
+          <Source>A &lt;--&gt; Working dir</Source>
+          <Value>A &lt;--&gt; Arbeitsverzeichnis</Value>
+        </TranslationItem>
+        <TranslationItem Name="aboutToolStripMenuItem" Property="Text">
+          <Source>About</Source>
+          <Value>Info über</Value>
+        </TranslationItem>
+        <TranslationItem Name="applyPatchToolStripMenuItem" Property="Text">
+          <Source>Apply patch...</Source>
+          <Value>Patch einspielen...</Value>
+        </TranslationItem>
+        <TranslationItem Name="archiveToolStripMenuItem" Property="Text">
+          <Source>Archive revision...</Source>
+          <Value>Archivieren...</Value>
+        </TranslationItem>
+        <TranslationItem Name="authorToolStripMenuItem" Property="Text">
+          <Source>Author</Source>
+          <Value>Autor</Value>
+        </TranslationItem>
+        <TranslationItem Name="bLocalToolStripMenuItem" Property="Text">
+          <Source>B &lt;--&gt; Working dir</Source>
+          <Value>B &lt;--&gt; Arbeitsverzeichnis</Value>
+        </TranslationItem>
+        <TranslationItem Name="bisectToolStripMenuItem" Property="Text">
+          <Source>Bisect...</Source>
+          <Value>Bisect...</Value>
+        </TranslationItem>
+        <TranslationItem Name="blameToolStripMenuItem" Property="Text">
+          <Source>Blame</Source>
+          <Value>Beschuldigen</Value>
+        </TranslationItem>
+        <TranslationItem Name="blameToolStripMenuItem1" Property="Text">
+          <Source>Blame</Source>
+          <Value>Beschuldigen</Value>
+        </TranslationItem>
+        <TranslationItem Name="branchSelect" Property="Text">
+          <Source>Branch</Source>
+          <Value>Branch</Value>
+        </TranslationItem>
+        <TranslationItem Name="branchToolStripMenuItem" Property="Text">
+          <Source>Create branch...</Source>
+          <Value>Branch erzeugen...</Value>
+        </TranslationItem>
+        <TranslationItem Name="changelogToolStripMenuItem" Property="Text">
+          <Source>Changelog</Source>
+          <Value>Änderungshistorie</Value>
+        </TranslationItem>
+        <TranslationItem Name="checkoutBranchToolStripMenuItem" Property="Text">
+          <Source>Checkout branch...</Source>
+          <Value>Branch auschecken...</Value>
+        </TranslationItem>
+        <TranslationItem Name="checkoutToolStripMenuItem" Property="Text">
+          <Source>Checkout revision...</Source>
+          <Value>Revision auschecken...</Value>
+        </TranslationItem>
+        <TranslationItem Name="cherryPickToolStripMenuItem" Property="Text">
+          <Source>Cherry pick...</Source>
+          <Value>Cherry Pick...</Value>
+        </TranslationItem>
+        <TranslationItem Name="cleanupToolStripMenuItem" Property="Text">
+          <Source>Cleanup repository...</Source>
+          <Value>Aufräumen...</Value>
+        </TranslationItem>
+        <TranslationItem Name="cloneSVNToolStripMenuItem" Property="Text">
+          <Source>Clone SVN repository...</Source>
+          <Value>SVN Repository klonen...</Value>
+        </TranslationItem>
+        <TranslationItem Name="cloneToolStripMenuItem" Property="Text">
+          <Source>Clone repository...</Source>
+          <Value>Repository klonen...</Value>
+        </TranslationItem>
+        <TranslationItem Name="closeToolStripMenuItem" Property="Text">
+          <Source>Close</Source>
+          <Value>Schließen</Value>
+        </TranslationItem>
+        <TranslationItem Name="collapseAllToolStripMenuItem" Property="Text">
+          <Source>Collapse all</Source>
+          <Value>Alle einklappen</Value>
+        </TranslationItem>
+        <TranslationItem Name="commandsToolStripMenuItem" Property="Text">
+          <Source>Commands</Source>
+          <Value>Befehle</Value>
+        </TranslationItem>
+        <TranslationItem Name="commitToolStripMenuItem" Property="Text">
+          <Source>Commit...</Source>
+          <Value>Commiten...</Value>
+        </TranslationItem>
+        <TranslationItem Name="commitToolStripMenuItem1" Property="Text">
+          <Source>Commit</Source>
+          <Value>Commiten</Value>
+        </TranslationItem>
+        <TranslationItem Name="commitcountPerUserToolStripMenuItem" Property="Text">
+          <Source>Commits per user</Source>
+          <Value>Commits pro Benutzer</Value>
+        </TranslationItem>
+        <TranslationItem Name="committerToolStripMenuItem" Property="Text">
+          <Source>Committer</Source>
+          <Value>Committer</Value>
+        </TranslationItem>
+        <TranslationItem Name="compressGitDatabaseToolStripMenuItem" Property="Text">
+          <Source>Compress git database</Source>
+          <Value>Git Datenbank komprimieren</Value>
+        </TranslationItem>
+        <TranslationItem Name="copyFilenameToClipboardToolStripMenuItem" Property="Text">
+          <Source>Copy full path</Source>
+          <Value>Dateiname in Zwischenablage kopieren</Value>
+        </TranslationItem>
+        <TranslationItem Name="copyFilenameToClipboardToolStripMenuItem1" Property="Text">
+          <Source>Copy full path</Source>
+          <Value>Dateiname in Zwischenablage kopieren</Value>
+        </TranslationItem>
+        <TranslationItem Name="deleteBranchToolStripMenuItem" Property="Text">
+          <Source>Delete branch...</Source>
+          <Value>Branch löschen...</Value>
+        </TranslationItem>
+        <TranslationItem Name="deleteIndexlockToolStripMenuItem" Property="Text">
+          <Source>Delete index.lock</Source>
+          <Value>index.lock löschen</Value>
+        </TranslationItem>
+        <TranslationItem Name="deleteTagToolStripMenuItem" Property="Text">
+          <Source>Delete tag...</Source>
+          <Value>Tag löschen...</Value>
+        </TranslationItem>
+        <TranslationItem Name="diffContainsToolStripMenuItem" Property="Text">
+          <Source>Diff contains (SLOW)</Source>
+          <Value>Vergleichsinhalt (Langsam)</Value>
+        </TranslationItem>
+        <TranslationItem Name="directoryIsNotAValidRepository" Property="Text">
+          <Source>The selected item is not a valid git repository.
+
+Do you want to abort and remove it from the recent repositories list?</Source>
+          <Value>Das ausgewählte Objekt ist kein gültiges Git Repository.
+
+Wollen Sie abbrechen und es von der Liste der zuletzt verwendeten Repositorys streichen?</Value>
+        </TranslationItem>
+        <TranslationItem Name="directoryIsNotAValidRepositoryCaption" Property="Text">
+          <Source>Open</Source>
+          <Value>Öffnen</Value>
+        </TranslationItem>
+        <TranslationItem Name="donateToolStripMenuItem" Property="Text">
+          <Source>Donate</Source>
+          <Value>Spenden</Value>
+        </TranslationItem>
+        <TranslationItem Name="dontSetAsDefaultToolStripMenuItem" Property="Text">
+          <Source>Don't set as default</Source>
+          <Value>Nicht als Standard setzen</Value>
+        </TranslationItem>
+        <TranslationItem Name="editCheckedOutFileToolStripMenuItem" Property="Text">
+          <Source>Edit working dir file</Source>
+          <Value>Ausgecheckte Datei bearbeiten</Value>
+        </TranslationItem>
+        <TranslationItem Name="editgitattributesToolStripMenuItem" Property="Text">
+          <Source>Edit .gitattributes</Source>
+          <Value>.gitattributes bearbeiten</Value>
+        </TranslationItem>
+        <TranslationItem Name="editgitignoreToolStripMenuItem1" Property="Text">
+          <Source>Edit .gitignore</Source>
+          <Value>.gitignore bearbeiten</Value>
+        </TranslationItem>
+        <TranslationItem Name="editmailmapToolStripMenuItem" Property="Text">
+          <Source>Edit .mailmap</Source>
+          <Value>.mailmap bearbeiten</Value>
+        </TranslationItem>
+        <TranslationItem Name="exitToolStripMenuItem" Property="Text">
+          <Source>Exit</Source>
+          <Value>Beenden</Value>
+        </TranslationItem>
+        <TranslationItem Name="expandAllToolStripMenuItem" Property="Text">
+          <Source>Expand all (takes a while on large trees)</Source>
+          <Value>Alle aufklappen</Value>
+        </TranslationItem>
+        <TranslationItem Name="fetchAllToolStripMenuItem" Property="Text">
+          <Source>Fetch all</Source>
+          <Value>Alle holen (fetch)</Value>
+        </TranslationItem>
+        <TranslationItem Name="fetchToolStripMenuItem" Property="Text">
+          <Source>Fetch</Source>
+          <Value>Holen (fetch)</Value>
+        </TranslationItem>
+        <TranslationItem Name="fileExplorerToolStripMenuItem" Property="Text">
+          <Source>File Explorer</Source>
+          <Value>Datei-Explorer</Value>
+        </TranslationItem>
+        <TranslationItem Name="fileHistoryDiffToolstripMenuItem" Property="Text">
+          <Source>File history</Source>
+          <Value>Datei-Historie</Value>
+        </TranslationItem>
+        <TranslationItem Name="fileHistoryToolStripMenuItem" Property="Text">
+          <Source>File history</Source>
+          <Value>Datei-Historie</Value>
+        </TranslationItem>
+        <TranslationItem Name="fileToolStripMenuItem" Property="Text">
+          <Source>File</Source>
+          <Value>Datei</Value>
+        </TranslationItem>
+        <TranslationItem Name="fileTreeOpenContainingFolderToolStripMenuItem" Property="Text">
+          <Source>Open containing folder</Source>
+          <Value>Ordner öffnen</Value>
+        </TranslationItem>
+        <TranslationItem Name="findInDiffToolStripMenuItem" Property="Text">
+          <Source>Find</Source>
+          <Value>Suchen</Value>
+        </TranslationItem>
+        <TranslationItem Name="findToolStripMenuItem" Property="Text">
+          <Source>Find</Source>
+          <Value>Suchen</Value>
+        </TranslationItem>
+        <TranslationItem Name="formatPatchToolStripMenuItem" Property="Text">
+          <Source>Format patch...</Source>
+          <Value>Patch erzeugen...</Value>
+        </TranslationItem>
+        <TranslationItem Name="generateOrImportKeyToolStripMenuItem" Property="Text">
+          <Source>Generate or import key</Source>
+          <Value>Schlüssel generieren oder importieren</Value>
+        </TranslationItem>
+        <TranslationItem Name="gitBashToolStripMenuItem" Property="Text">
+          <Source>Git bash</Source>
+          <Value>Git Bash</Value>
+        </TranslationItem>
+        <TranslationItem Name="gitGUIToolStripMenuItem" Property="Text">
+          <Source>Git GUI</Source>
+          <Value>Git GUI</Value>
+        </TranslationItem>
+        <TranslationItem Name="gitMaintenanceToolStripMenuItem" Property="Text">
+          <Source>Git maintenance</Source>
+          <Value>Git Verwaltung</Value>
+        </TranslationItem>
+        <TranslationItem Name="gitToolStripMenuItem" Property="Text">
+          <Source>Git</Source>
+          <Value>Git</Value>
+        </TranslationItem>
+        <TranslationItem Name="gitcommandLogToolStripMenuItem" Property="Text">
+          <Source>Gitcommand log</Source>
+          <Value>Git Kommandozeilen Log</Value>
+        </TranslationItem>
+        <TranslationItem Name="goToToolStripMenuItem" Property="Text">
+          <Source>Go to commit...</Source>
+          <Value>Commit suchen...</Value>
+        </TranslationItem>
+        <TranslationItem Name="hashToolStripMenuItem" Property="Text">
+          <Source>Hash</Source>
+          <Value>Hash</Value>
+        </TranslationItem>
+        <TranslationItem Name="helpToolStripMenuItem" Property="Text">
+          <Source>Help</Source>
+          <Value>Hilfe</Value>
+        </TranslationItem>
+        <TranslationItem Name="initNewRepositoryToolStripMenuItem" Property="Text">
+          <Source>Create new repository...</Source>
+          <Value>Neues Repository erzeugen...</Value>
+        </TranslationItem>
+        <TranslationItem Name="kGitToolStripMenuItem" Property="Text">
+          <Source>GitK</Source>
+          <Value>GitK</Value>
+        </TranslationItem>
+        <TranslationItem Name="localToolStripMenuItem" Property="Text">
+          <Source>Local</Source>
+          <Value>Local</Value>
+        </TranslationItem>
+        <TranslationItem Name="manageRemoteRepositoriesToolStripMenuItem1" Property="Text">
+          <Source>Manage remote repositories</Source>
+          <Value>Remote Repositorys verwalten</Value>
+        </TranslationItem>
+        <TranslationItem Name="manageSubmodulesToolStripMenuItem" Property="Text">
+          <Source>Manage submodules</Source>
+          <Value>Untermodule verwalten</Value>
+        </TranslationItem>
+        <TranslationItem Name="mergeBranchToolStripMenuItem" Property="Text">
+          <Source>Merge branches...</Source>
+          <Value>Branches mergen...</Value>
+        </TranslationItem>
+        <TranslationItem Name="mergeToolStripMenuItem" Property="Text">
+          <Source>Merge</Source>
+          <Value>Merge</Value>
+        </TranslationItem>
+        <TranslationItem Name="openContainingFolderToolStripMenuItem" Property="Text">
+          <Source>Open containing folder</Source>
+          <Value>Ordner öffnen</Value>
+        </TranslationItem>
+        <TranslationItem Name="openFileToolStripMenuItem" Property="Text">
+          <Source>Open this revision (temp file)</Source>
+          <Value>Diese Revision öffnen (Temporäre Datei)</Value>
+        </TranslationItem>
+        <TranslationItem Name="openFileWithToolStripMenuItem" Property="Text">
+          <Source>Open this revision with... (temp file)</Source>
+          <Value>Diese Revision öffnen mit... (Temporäre Datei)</Value>
+        </TranslationItem>
+        <TranslationItem Name="openToolStripMenuItem" Property="Text">
+          <Source>Open...</Source>
+          <Value>Öffnen...</Value>
+        </TranslationItem>
+        <TranslationItem Name="openWithDifftoolToolStripMenuItem" Property="Text">
+          <Source>Open with difftool</Source>
+          <Value>Mit Vergleichswerkzeug öffnen</Value>
+        </TranslationItem>
+        <TranslationItem Name="openWithToolStripMenuItem" Property="Text">
+          <Source>Open working dir file with...</Source>
+          <Value>Ausgecheckte Datei öffnen mit...</Value>
+        </TranslationItem>
+        <TranslationItem Name="parentOfALocalToolStripMenuItem" Property="Text">
+          <Source>A's parent &lt;--&gt; Working dir</Source>
+          <Value>Vorgänger von A &lt;--&gt; Arbeitsverzeichnis</Value>
+        </TranslationItem>
+        <TranslationItem Name="parentOfBLocalToolStripMenuItem" Property="Text">
+          <Source>B's parent &lt;--&gt; Working dir</Source>
+          <Value>Vorgänger von B &lt;--&gt; Arbeitsverzeichnis</Value>
+        </TranslationItem>
+        <TranslationItem Name="patchToolStripMenuItem" Property="Text">
+          <Source>View patch file...</Source>
+          <Value>Patch-Datei anzeigen...</Value>
+        </TranslationItem>
+        <TranslationItem Name="pluginsToolStripMenuItem" Property="Text">
+          <Source>Plugins</Source>
+          <Value>Plugins</Value>
+        </TranslationItem>
+        <TranslationItem Name="pullToolStripMenuItem" Property="Text">
+          <Source>Pull...</Source>
+          <Value>Pull...</Value>
+        </TranslationItem>
+        <TranslationItem Name="pullToolStripMenuItem1" Property="Text">
+          <Source>Pull</Source>
+          <Value>Pull</Value>
+        </TranslationItem>
+        <TranslationItem Name="pushToolStripMenuItem" Property="Text">
+          <Source>Push...</Source>
+          <Value>Push...</Value>
+        </TranslationItem>
+        <TranslationItem Name="rebaseToolStripMenuItem" Property="Text">
+          <Source>Rebase...</Source>
+          <Value>Rebase...</Value>
+        </TranslationItem>
+        <TranslationItem Name="rebaseToolStripMenuItem1" Property="Text">
+          <Source>Rebase</Source>
+          <Value>Rebase</Value>
+        </TranslationItem>
+        <TranslationItem Name="recentToolStripMenuItem" Property="Text">
+          <Source>Recent Repositories</Source>
+          <Value>Kürzlich verwendete Repositorys</Value>
+        </TranslationItem>
+        <TranslationItem Name="refreshToolStripMenuItem" Property="Text">
+          <Source>Refresh</Source>
+          <Value>Aktualisieren</Value>
+        </TranslationItem>
+        <TranslationItem Name="remoteToolStripMenuItem" Property="Text">
+          <Source>Remote</Source>
+          <Value>Remote</Value>
+        </TranslationItem>
+        <TranslationItem Name="remotesToolStripMenuItem" Property="Text">
+          <Source>Remotes</Source>
+          <Value>Remotes</Value>
+        </TranslationItem>
+        <TranslationItem Name="reportAnIssueToolStripMenuItem" Property="Text">
+          <Source>Report an issue</Source>
+          <Value>Ein Problem melden</Value>
+        </TranslationItem>
+        <TranslationItem Name="resetFileToAToolStripMenuItem" Property="Text">
+          <Source>A</Source>
+          <Value>A</Value>
+        </TranslationItem>
+        <TranslationItem Name="resetFileToRemoteToolStripMenuItem" Property="Text">
+          <Source>B</Source>
+          <Value>B</Value>
+        </TranslationItem>
+        <TranslationItem Name="resetFileToToolStripMenuItem" Property="Text">
+          <Source>Reset file(s) to</Source>
+          <Value>Datei zurücksetzen (reset) zu</Value>
+        </TranslationItem>
+        <TranslationItem Name="resetToThisRevisionToolStripMenuItem" Property="Text">
+          <Source>Reset to selected revision</Source>
+          <Value>Zur auswählten Revision zurücksetzen</Value>
+        </TranslationItem>
+        <TranslationItem Name="resetToolStripMenuItem" Property="Text">
+          <Source>Reset changes...</Source>
+          <Value>Änderungen zurücksetzen...</Value>
+        </TranslationItem>
+        <TranslationItem Name="runMergetoolToolStripMenuItem" Property="Text">
+          <Source>Solve mergeconflicts...</Source>
+          <Value>Merge-Konflikte auflösen...</Value>
+        </TranslationItem>
+        <TranslationItem Name="saveAsToolStripMenuItem" Property="Text">
+          <Source>Save as...</Source>
+          <Value>Speichern unter...</Value>
+        </TranslationItem>
+        <TranslationItem Name="saveAsToolStripMenuItem1" Property="Text">
+          <Source>Save (B) as...</Source>
+          <Value>Speichern (B) unter...</Value>
+        </TranslationItem>
+        <TranslationItem Name="saveToolStripMenuItem" Property="Text">
+          <Source>Save</Source>
+          <Value>Speichern</Value>
+        </TranslationItem>
+        <TranslationItem Name="settingsToolStripMenuItem" Property="Text">
+          <Source>Settings</Source>
+          <Value>Einstellungen</Value>
+        </TranslationItem>
+        <TranslationItem Name="settingsToolStripMenuItem1" Property="Text">
+          <Source>Settings</Source>
+          <Value>Einstellungen</Value>
+        </TranslationItem>
+        <TranslationItem Name="settingsToolStripMenuItem2" Property="Text">
+          <Source>Settings</Source>
+          <Value>Einstellungen</Value>
+        </TranslationItem>
+        <TranslationItem Name="startAuthenticationAgentToolStripMenuItem" Property="Text">
+          <Source>Start authentication agent</Source>
+          <Value>Authentifizierungsagent starten</Value>
+        </TranslationItem>
+        <TranslationItem Name="stashChangesToolStripMenuItem" Property="Text">
+          <Source>Stash</Source>
+          <Value>Stashen</Value>
+        </TranslationItem>
+        <TranslationItem Name="stashPopToolStripMenuItem" Property="Text">
+          <Source>Stash pop</Source>
+          <Value>Stash Pop</Value>
+        </TranslationItem>
+        <TranslationItem Name="stashToolStripMenuItem" Property="Text">
+          <Source>Stash changes...</Source>
+          <Value>Änderungen stashen...</Value>
+        </TranslationItem>
+        <TranslationItem Name="submodulesToolStripMenuItem" Property="Text">
+          <Source>Submodules</Source>
+          <Value>Untermodule</Value>
+        </TranslationItem>
+        <TranslationItem Name="synchronizeAllSubmodulesToolStripMenuItem" Property="Text">
+          <Source>Synchronize all submodules</Source>
+          <Value>Alle Untermodule synchronisieren</Value>
+        </TranslationItem>
+        <TranslationItem Name="tagToolStripMenuItem" Property="Text">
+          <Source>Create tag...</Source>
+          <Value>Tag erzeugen...</Value>
+        </TranslationItem>
+        <TranslationItem Name="toggleSplitViewLayout" Property="ToolTipText">
+          <Source>Toggle split view layout</Source>
+          <Value>Geteilte Ansicht wechseln</Value>
+        </TranslationItem>
+        <TranslationItem Name="toolStripButton1" Property="Text">
+          <Source>Commit</Source>
+          <Value>Commiten</Value>
+        </TranslationItem>
+        <TranslationItem Name="toolStripButtonLevelUp" Property="Text">
+          <Source>Go to superproject</Source>
+          <Value>Gehe zum Oberprojekt</Value>
+        </TranslationItem>
+        <TranslationItem Name="toolStripButtonPull" Property="Text">
+          <Source>Pull</Source>
+          <Value>Pull</Value>
+        </TranslationItem>
+        <TranslationItem Name="toolStripButtonPush" Property="Text">
+          <Source>Push</Source>
+          <Value>Push</Value>
+        </TranslationItem>
+        <TranslationItem Name="toolStripLabel1" Property="Text">
+          <Source>Branches:</Source>
+          <Value>Branches:</Value>
+        </TranslationItem>
+        <TranslationItem Name="toolStripLabel2" Property="Text">
+          <Source>Filter:</Source>
+          <Value>Filter:</Value>
+        </TranslationItem>
+        <TranslationItem Name="toolStripSplitStash" Property="ToolTipText">
+          <Source>Stash changes</Source>
+          <Value>Änderungen stashen</Value>
+        </TranslationItem>
+        <TranslationItem Name="toolStripStatusLabel1" Property="Text">
+          <Source>X</Source>
+          <Value>X</Value>
+        </TranslationItem>
+        <TranslationItem Name="translateToolStripMenuItem" Property="Text">
+          <Source>Translate</Source>
+          <Value>Übersetzen</Value>
+        </TranslationItem>
+        <TranslationItem Name="updateAllSubmodulesToolStripMenuItem" Property="Text">
+          <Source>Update all submodules</Source>
+          <Value>Alle Untermodule aktualisieren</Value>
+        </TranslationItem>
+        <TranslationItem Name="userManualToolStripMenuItem" Property="Text">
+          <Source>User Manual</Source>
+          <Value>Benutzerhandbuch</Value>
+        </TranslationItem>
+        <TranslationItem Name="verifyGitDatabaseToolStripMenuItem" Property="Text">
+          <Source>Recover lost objects...</Source>
+          <Value>Verlorene Objekte wiederherstellen...</Value>
+        </TranslationItem>
+        <TranslationItem Name="viewDiffToolStripMenuItem" Property="Text">
+          <Source>View changes</Source>
+          <Value>Vergleich anzeigen</Value>
+        </TranslationItem>
+        <TranslationItem Name="viewStashToolStripMenuItem" Property="Text">
+          <Source>View stash</Source>
+          <Value>Stash anzeigen</Value>
+        </TranslationItem>
+        <TranslationItem Name="branchSelect" Property="ToolTipText" type="obsolete">
+          <Source>Change current branch</Source>
+          <Value>Aktuellen Branch wechseln</Value>
+        </TranslationItem>
+        <TranslationItem Name="stashPopToolStripMenuItem" Property="ToolTipText" type="obsolete">
+          <Source>Apply and drop single stash</Source>
+          <Value>Einzelnen Stash anwenden und verwerfen</Value>
+        </TranslationItem>
+        <TranslationItem Name="diffBaseLocalToolStripMenuItem" Property="Text" type="obsolete">
+          <Source>Difftool base &lt; - &gt; local</Source>
+          <Value>Vergleichen Base &lt;-&gt; Local</Value>
+        </TranslationItem>
+        <TranslationItem Name="difftoolRemoteLocalToolStripMenuItem" Property="Text" type="obsolete">
+          <Source>Difftool remote &lt; - &gt; local </Source>
+          <Value>Vergleichen Remote &lt;-&gt; Local</Value>
+        </TranslationItem>
+        <TranslationItem Name="openSubmoduleToolStripMenuItem" Property="Text" type="obsolete">
+          <Source>Browse submodule</Source>
+          <Value>Untermodule verwalten</Value>
+        </TranslationItem>
+        <TranslationItem Name="toolStripButtonPull" Property="ToolTipText" type="obsolete">
+          <Source>Pull - fetch</Source>
+          <Value>Pull - fetch</Value>
+        </TranslationItem>
+      </translationItems>
+    </TranslationCategory>
+    <TranslationCategory Name="FormChangeLog">
+      <translationItems>
+        <TranslationItem Name="$this" Property="Text">
+          <Source>Change log</Source>
+          <Value>Changelog</Value>
+        </TranslationItem>
+      </translationItems>
+    </TranslationCategory>
+    <TranslationCategory Name="FormCheckoutBranch">
+      <translationItems>
+        <TranslationItem Name="$this" Property="Text">
+          <Source>Checkout branch</Source>
+          <Value>Branch auschecken</Value>
+        </TranslationItem>
+        <TranslationItem Name="LocalBranch" Property="Text">
+          <Source>Local branch</Source>
+          <Value>Lokaler Branch</Value>
+        </TranslationItem>
+        <TranslationItem Name="Ok" Property="Text">
+          <Source>Checkout</Source>
+          <Value>Auschecken</Value>
+        </TranslationItem>
+        <TranslationItem Name="Remotebranch" Property="Text">
+          <Source>Remote branch</Source>
+          <Value>Remote Branch</Value>
+        </TranslationItem>
+        <TranslationItem Name="_createBranch" Property="Text">
+          <Source>Create local branch with the name:</Source>
+          <Value>Erzeuge Lokalen Branch mit dem Namen:</Value>
+        </TranslationItem>
+        <TranslationItem Name="_customBranchNameIsEmpty" Property="Text">
+          <Source>Custom branch name is empty.
+Enter valid branch name or select predefined value.</Source>
+          <Value>Benutzerdefinierter Branch Name ist leer.
+Gültigen Branch Namen eingeben oder vordefinierten Wert auswählen.</Value>
+        </TranslationItem>
+        <TranslationItem Name="_customBranchNameIsNotValid" Property="Text">
+          <Source>“{0}” is not valid branch name.
+Enter valid branch name or select predefined value.</Source>
+          <Value>“{0}” ist kein gültiger Name für einen Branch.
+Gültigen Branch Namen eingeben oder vordefinierten Wert auswählen.</Value>
+        </TranslationItem>
+        <TranslationItem Name="label1" Property="Text">
+          <Source>Select branch</Source>
+          <Value>Branch auswählen</Value>
+        </TranslationItem>
+        <TranslationItem Name="localChangesGB" Property="Text">
+          <Source>Local changes</Source>
+          <Value>Lokale Änderungen</Value>
+        </TranslationItem>
+        <TranslationItem Name="rbCreateBranchWithCustomName" Property="Text">
+          <Source>Create local branch with custom name:</Source>
+          <Value>Erzeuge lokalen Branch mit benutzerdefiniertem Namen:</Value>
+        </TranslationItem>
+        <TranslationItem Name="rbDontChange" Property="Text">
+          <Source>Don't change</Source>
+          <Value>Nicht ändern</Value>
+        </TranslationItem>
+        <TranslationItem Name="rbDontCreate" Property="Text">
+          <Source>Checkout remote branch</Source>
+          <Value>Remote Branch auschecken</Value>
+        </TranslationItem>
+        <TranslationItem Name="rbMerge" Property="Text">
+          <Source>Merge</Source>
+          <Value>Merge</Value>
+        </TranslationItem>
+        <TranslationItem Name="rbReset" Property="Text">
+          <Source>Reset</Source>
+          <Value>Zurücksetzen</Value>
+        </TranslationItem>
+        <TranslationItem Name="rbResetBranch" Property="Text">
+          <Source>Reset local branch with the name:</Source>
+          <Value>Zurücksetzen des lokalen Branches mit dem Namen:</Value>
+        </TranslationItem>
+        <TranslationItem Name="rbStash" Property="Text">
+          <Source>Stash</Source>
+          <Value>Stashen</Value>
+        </TranslationItem>
+        <TranslationItem Name="defaultActionChx" Property="Text" type="obsolete">
+          <Source>Remember as default action</Source>
+          <Value>Als Standard-Aktion merken</Value>
+        </TranslationItem>
+        <TranslationItem Name="rbCreateBranch" Property="Text" type="obsolete">
+          <Source>Create local branch with the name '{0}'</Source>
+          <Value>Erzeuge lokalen Branch mit Namen '{0}'</Value>
+        </TranslationItem>
+      </translationItems>
+    </TranslationCategory>
+    <TranslationCategory Name="FormCheckoutRevision">
+      <translationItems>
+        <TranslationItem Name="$this" Property="Text">
+          <Source>Checkout revision</Source>
+          <Value>Revision auschecken</Value>
+        </TranslationItem>
+        <TranslationItem Name="Force" Property="Text">
+          <Source>Force</Source>
+          <Value>Erzwingen</Value>
+        </TranslationItem>
+        <TranslationItem Name="Ok" Property="Text">
+          <Source>Checkout</Source>
+          <Value>Checkout</Value>
+        </TranslationItem>
+        <TranslationItem Name="_noRevisionSelectedMsgBox" Property="Text">
+          <Source>Select 1 revision to checkout.</Source>
+          <Value>Wählen Sie eine Revision aus, die Sie auschecken möchten.</Value>
+        </TranslationItem>
+        <TranslationItem Name="_noRevisionSelectedMsgBoxCaption" Property="Text">
+          <Source>Checkout</Source>
+          <Value>Checkout</Value>
+        </TranslationItem>
+      </translationItems>
+    </TranslationCategory>
+    <TranslationCategory Name="FormCherryPick">
+      <translationItems>
+        <TranslationItem Name="$this" Property="Text">
+          <Source>Cherry pick commit</Source>
+          <Value>Cherry Pick</Value>
+        </TranslationItem>
+        <TranslationItem Name="AutoCommit" Property="Text">
+          <Source>Automatically create a commit</Source>
+          <Value>Automatisch einen Commit erzeugen, wenn keine Merge-Konflikte vorliegen</Value>
+        </TranslationItem>
+        <TranslationItem Name="BranchInfo" Property="Text">
+          <Source>Cherry pick this commit:</Source>
+          <Value>Mit diesem Commit Cherry Pick durchführen</Value>
+        </TranslationItem>
+        <TranslationItem Name="ParentsLabel" Property="Text">
+          <Source>This commit is a merge, select parent:</Source>
+          <Value>Dieser Commit ist ein Merge, übergeordnetes Element auswählen:</Value>
+        </TranslationItem>
+        <TranslationItem Name="Pick" Property="Text">
+          <Source>Cherry pick</Source>
+          <Value>Cherry Pick</Value>
+        </TranslationItem>
+        <TranslationItem Name="_noneParentSelectedText" Property="Text">
+          <Source>None parent is selected!</Source>
+          <Value>Kein übergeordnetes Element ausgewählt!</Value>
+        </TranslationItem>
+        <TranslationItem Name="_noneParentSelectedTextCaption" Property="Text">
+          <Source>Error</Source>
+          <Value>Fehler</Value>
+        </TranslationItem>
+        <TranslationItem Name="checkAddReference" Property="Text">
+          <Source>Add commit reference to commit message</Source>
+          <Value>Commit Referenz zu Commit Nachricht hinzufügen</Value>
+        </TranslationItem>
+        <TranslationItem Name="columnHeader1" Property="Text">
+          <Source>No.</Source>
+          <Value>Nr.</Value>
+        </TranslationItem>
+        <TranslationItem Name="columnHeader2" Property="Text">
+          <Source>Message</Source>
+          <Value>Nachricht</Value>
+        </TranslationItem>
+        <TranslationItem Name="columnHeader3" Property="Text">
+          <Source>Author</Source>
+          <Value>Autor</Value>
+        </TranslationItem>
+        <TranslationItem Name="columnHeader4" Property="Text">
+          <Source>Date</Source>
+          <Value>Datum</Value>
+        </TranslationItem>
+        <TranslationItem Name="label2" Property="Text" type="unfinished">
+          <Source>Choose another
+revision:</Source>
+          <Value>Andere Revision
+auswählen</Value>
+        </TranslationItem>
+        <TranslationItem Name="_cmdExecutedMsgBox" Property="Text" type="obsolete">
+          <Source>Command executed</Source>
+          <Value>Kommando ausgeführt</Value>
+        </TranslationItem>
+        <TranslationItem Name="_noRevisionSelectedMsgBox" Property="Text" type="obsolete">
+          <Source>Select 1 revision to pick.</Source>
+          <Value>Wählen Sie eine Revision aus für den Cherry Pick</Value>
+        </TranslationItem>
+        <TranslationItem Name="label1" Property="Text" type="obsolete">
+          <Source>Select a commit you want to cherry pick. The commit will be recommitted on top of the current head.</Source>
+          <Value>Wählen Sie für den Cherry Pick einen Commit aus. Der Commit wird auf den aktuellen HEAD commitet.</Value>
+        </TranslationItem>
+      </translationItems>
+    </TranslationCategory>
+    <TranslationCategory Name="FormChooseCommit">
+      <translationItems>
+        <TranslationItem Name="$this" Property="Text">
+          <Source>Choose Commit</Source>
+          <Value>Commit auswählen</Value>
+        </TranslationItem>
+        <TranslationItem Name="btnOK" Property="Text">
+          <Source>OK</Source>
+          <Value>OK</Value>
+        </TranslationItem>
+      </translationItems>
+    </TranslationCategory>
+    <TranslationCategory Name="FormChooseTranslation">
+      <translationItems>
+        <TranslationItem Name="$this" Property="Text">
+          <Source>Choose language</Source>
+          <Value>Sprache wählen</Value>
+        </TranslationItem>
+        <TranslationItem Name="label1" Property="Text">
+          <Source>Choose your language</Source>
+          <Value>Wählen Sie Ihre Sprache</Value>
+        </TranslationItem>
+        <TranslationItem Name="label2" Property="Text">
+          <Source>You can change the language at any time in the settings dialog</Source>
+          <Value>Sie können die Sprache jederzeit bei den Einstellugen ändern</Value>
+        </TranslationItem>
+      </translationItems>
+    </TranslationCategory>
+    <TranslationCategory Name="FormCleanupRepository">
+      <translationItems>
+        <TranslationItem Name="$this" Property="Text">
+          <Source>Cleanup repository</Source>
+          <Value>Repository säubern</Value>
+        </TranslationItem>
+        <TranslationItem Name="Cancel" Property="Text">
+          <Source>Cancel</Source>
+          <Value>Abbrechen</Value>
+        </TranslationItem>
+        <TranslationItem Name="Cleanup" Property="Text">
+          <Source>Cleanup</Source>
+          <Value>Säubern</Value>
+        </TranslationItem>
+        <TranslationItem Name="Preview" Property="Text">
+          <Source>Preview</Source>
+          <Value>Vorschau</Value>
+        </TranslationItem>
+        <TranslationItem Name="RemoveAll" Property="Text">
+          <Source>Remove all untracked files</Source>
+          <Value>Alle nicht-verfolgten Dateien löschen</Value>
+        </TranslationItem>
+        <TranslationItem Name="RemoveDirectories" Property="Text">
+          <Source>Remove untracked directories</Source>
+          <Value>Nicht-verfolgte Verzeichnisse löschen</Value>
+        </TranslationItem>
+        <TranslationItem Name="RemoveIngnored" Property="Text">
+          <Source>Remove only ignored untracked files</Source>
+          <Value>Nur ignorierte nicht-verfolgte Dateien löschen</Value>
+        </TranslationItem>
+        <TranslationItem Name="RemoveNonIgnored" Property="Text">
+          <Source>Remove only non-ignored untracked files</Source>
+          <Value>Nur nicht-ignorierte nicht-verfolgte Dateien löschen</Value>
+        </TranslationItem>
+        <TranslationItem Name="_reallyCleanupQuestion" Property="Text">
+          <Source>Are you sure you want to cleanup the repository?</Source>
+          <Value>Sind Sie sich sicher, dass Sie das Repository säubern möchten?</Value>
+        </TranslationItem>
+        <TranslationItem Name="_reallyCleanupQuestionCaption" Property="Text">
+          <Source>Cleanup</Source>
+          <Value>Säubern</Value>
+        </TranslationItem>
+        <TranslationItem Name="groupBox1" Property="Text">
+          <Source>Cleanup repository</Source>
+          <Value>Repository säubern</Value>
+        </TranslationItem>
+      </translationItems>
+    </TranslationCategory>
+    <TranslationCategory Name="FormClone">
+      <translationItems>
+        <TranslationItem Name="$this" Property="Text">
+          <Source>Clone</Source>
+          <Value>Klonen</Value>
+        </TranslationItem>
+        <TranslationItem Name="Central" Property="Text">
+          <Source>Central repository, no working dir  (--bare --shared=all)</Source>
+          <Value>Zentrales Repository, kein Arbeitsverzeichnis (--bare --shared=all)</Value>
+        </TranslationItem>
+        <TranslationItem Name="CentralRepository" Property="Text">
+          <Source>P&amp;ublic repository, no working dir  (--bare)</Source>
+          <Value>Öffentliches Repository, kein Arbeitsverzeichnis (--bare)</Value>
+        </TranslationItem>
+        <TranslationItem Name="FromBrowse" Property="Text">
+          <Source>&amp;Browse</Source>
+          <Value>Durchsuchen</Value>
+        </TranslationItem>
+        <TranslationItem Name="LoadSSHKey" Property="Text">
+          <Source>&amp;Load SSH key</Source>
+          <Value>SSH-Schlüssel laden</Value>
+        </TranslationItem>
+        <TranslationItem Name="Ok" Property="Text">
+          <Source>Clone</Source>
+          <Value>Jetzt klonen</Value>
+        </TranslationItem>
+        <TranslationItem Name="Personal" Property="Text">
+          <Source>Personal repository</Source>
+          <Value>Privates Repository</Value>
+        </TranslationItem>
+        <TranslationItem Name="PersonalRepository" Property="Text">
+          <Source>&amp;Personal repository</Source>
+          <Value>Privates Repository</Value>
+        </TranslationItem>
+        <TranslationItem Name="ToBrowse" Property="Text">
+          <Source>B&amp;rowse</Source>
+          <Value>Durchsuchen</Value>
+        </TranslationItem>
+        <TranslationItem Name="_infoDirectoryExists" Property="Text">
+          <Source>(Directory already exists)</Source>
+          <Value>(Verzeichnis existiert bereits)</Value>
+        </TranslationItem>
+        <TranslationItem Name="_infoDirectoryNew" Property="Text">
+          <Source>(New directory)</Source>
+          <Value>(Neues Verzeichnis)</Value>
+        </TranslationItem>
+        <TranslationItem Name="_infoNewRepositoryLocation" Property="Text">
+          <Source>The repository will be cloned to a new directory located here:
+{0}</Source>
+          <Value>Das Repository wird an folgender Stelle in ein neues Verzeichnis geklont:
+{0}</Value>
+        </TranslationItem>
+        <TranslationItem Name="_questionOpenRepo" Property="Text">
+          <Source>The repository has been cloned successfully.
+Do you want to open the new repository "{0}" now?</Source>
+          <Value>Das Repository wurde erfolgreich geklont.
+Wollen Sie das neue Repository "{0}" jetzt öffnen?</Value>
+        </TranslationItem>
+        <TranslationItem Name="_questionOpenRepoCaption" Property="Text">
+          <Source>Open</Source>
+          <Value>Öffnen</Value>
+        </TranslationItem>
+        <TranslationItem Name="brachLabel" Property="Text">
+          <Source>&amp;Branch:</Source>
+          <Value>Branch</Value>
+        </TranslationItem>
+        <TranslationItem Name="cbIntializeAllSubmodules" Property="Text">
+          <Source>Initialize all submodules</Source>
+          <Value>Alle Untermodule initialisieren</Value>
+        </TranslationItem>
+        <TranslationItem Name="groupBox1" Property="Text">
+          <Source>Repository type</Source>
+          <Value>Art des Repositorys</Value>
+        </TranslationItem>
+        <TranslationItem Name="label1" Property="Text">
+          <Source>&amp;Repository to clone:</Source>
+          <Value>Zu klonendes Repository</Value>
+        </TranslationItem>
+        <TranslationItem Name="label2" Property="Text">
+          <Source>&amp;Destination:</Source>
+          <Value>Ziel</Value>
+        </TranslationItem>
+        <TranslationItem Name="label3" Property="Text">
+          <Source>&amp;Subdirectory to create:</Source>
+          <Value>Unterverzeichnis</Value>
+        </TranslationItem>
+        <TranslationItem Name="Info" Property="Text" type="obsolete">
+          <Source>The repository will be cloned to a new directory located here:
+[&amp;Destination:]\gitextensions</Source>
+          <Value>Das Repository wird an folgender Stelle in einem neuen Verzeichnis geklont:
+[Destination]\[Subdirectory to create]</Value>
+        </TranslationItem>
+      </translationItems>
+    </TranslationCategory>
+    <TranslationCategory Name="FormCommandlineHelp">
+      <translationItems>
+        <TranslationItem Name="$this" Property="Text">
+          <Source>Commandline usage</Source>
+          <Value>Kommandozeilen Argumente</Value>
+        </TranslationItem>
+        <TranslationItem Name="label1" Property="Text">
+          <Source>Supported commandline arguments for
+gitex.cmd / gitex (located in the same folder as GitExtensions.exe):</Source>
+          <Value>Unterstütze Kommandozeilen Argumente:</Value>
+        </TranslationItem>
+      </translationItems>
+    </TranslationCategory>
+    <TranslationCategory Name="FormCommit">
+      <translationItems>
+        <TranslationItem Name="$this" Property="Text">
+          <Source>Commit</Source>
+          <Value>Commiten</Value>
+        </TranslationItem>
+        <TranslationItem Name="Amend" Property="Text">
+          <Source>&amp;Amend Commit</Source>
+          <Value>Letzen Commit anpassen</Value>
+        </TranslationItem>
+        <TranslationItem Name="Cancel" Property="Text">
+          <Source>Cancel</Source>
+          <Value>Abbrechen</Value>
+        </TranslationItem>
+        <TranslationItem Name="Commit" Property="Text">
+          <Source>&amp;Commit</Source>
+          <Value>&amp;Commiten</Value>
+        </TranslationItem>
+        <TranslationItem Name="CommitAndPush" Property="Text">
+          <Source>C&amp;ommit &amp;&amp; push</Source>
+          <Value>Commiten &amp;&amp; &amp;Pushen</Value>
+        </TranslationItem>
+        <TranslationItem Name="Ok" Property="Text">
+          <Source>Commit</Source>
+          <Value>Commiten</Value>
+        </TranslationItem>
+        <TranslationItem Name="Reset" Property="Text">
+          <Source>Reset changes</Source>
+          <Value>Änderungen zurücksetzen</Value>
+        </TranslationItem>
+        <TranslationItem Name="SolveMergeconflicts" Property="Text">
+          <Source>There are unresolved mergeconflicts
+</Source>
+          <Value>Es liegen unaufgelöste Merge-Konflikte vor
+
+</Value>
+        </TranslationItem>
+        <TranslationItem Name="StageInSuperproject" Property="Text">
+          <Source>Stage in Superproject</Source>
+          <Value>Im Superprojekt stagen</Value>
+        </TranslationItem>
+        <TranslationItem Name="_ResetSelectedLinesToolStripMenuItem" Property="Text">
+          <Source>Reset selected line(s)</Source>
+          <Value>Ausgewählte Zeile(n) zurücksetzen</Value>
+        </TranslationItem>
+        <TranslationItem Name="_StageSelectedLinesToolStripMenuItem" Property="Text">
+          <Source>Stage selected line(s)</Source>
+          <Value>Ausgewählte Zeile(n) stagen</Value>
+        </TranslationItem>
+        <TranslationItem Name="_amendCommit" Property="Text">
+          <Source>You are about to rewrite history.
+Only use amend if the commit is not published yet!
+
+Do you want to continue?</Source>
+          <Value>Mit diesem Vorgang ändern Sie die Historie.
+Korrigieren Sie einen Commit bitte nur, wenn dieser noch nicht veröffentlicht (gepusht) ist!
+
+Möchten Sie den Vorgang fortsetzen?</Value>
+        </TranslationItem>
+        <TranslationItem Name="_amendCommitCaption" Property="Text">
+          <Source>Amend commit</Source>
+          <Value>Commit anpassen</Value>
+        </TranslationItem>
+        <TranslationItem Name="_checkBoxAutoWrap" Property="Text" type="unfinished">
+          <Source>Auto-wrap</Source>
+          <Value />
+        </TranslationItem>
+        <TranslationItem Name="_commitMessageDisabled" Property="Text">
+          <Source>Commit Message is requested during commit</Source>
+          <Value>Commit Nachricht wird während des Commits angefragt</Value>
+        </TranslationItem>
+        <TranslationItem Name="_commitMsgFirstLineInvalid" Property="Text">
+          <Source>First line of commit message contains too many characters.
+Do you want to continue?</Source>
+          <Value>Die erste Zeile der Commit Nachricht enthält zuviele Zeichen.
+
+Wollen Sie trotzdem fortfahren?</Value>
+        </TranslationItem>
+        <TranslationItem Name="_commitMsgLineInvalid" Property="Text">
+          <Source>The following line of commit message contains too many characters:
+
+{0}
+
+Do you want to continue?</Source>
+          <Value>Die folgende Commit Nachricht enthält zuviele Zeichen
+
+
+
+{0}
+
+
+
+Wollen Sie trotzdem fortfahren?</Value>
+        </TranslationItem>
+        <TranslationItem Name="_commitMsgRegExNotMatched" Property="Text">
+          <Source>Commit message does not match RegEx.
+Do you want to continue?</Source>
+          <Value>Die Commit Nachricht stimmt mit dem Regulären Ausdruck nicht überein. 
+
+Wollen Sie trotzdem fortfahren?</Value>
+        </TranslationItem>
+        <TranslationItem Name="_commitMsgSecondLineNotEmpty" Property="Text">
+          <Source>Second line of commit message is not empty.
+Do you want to continue?</Source>
+          <Value>Die zweite Zeile der Commit Nachricht ist nicht leer.
+
+Wollen Sie trotzdem fortfahren?</Value>
+        </TranslationItem>
+        <TranslationItem Name="_commitTemplateSettings" Property="Text">
+          <Source>Settings</Source>
+          <Value>Einstellungen</Value>
+        </TranslationItem>
+        <TranslationItem Name="_commitValidationCaption" Property="Text">
+          <Source>Commit validation</Source>
+          <Value>Validierung</Value>
+        </TranslationItem>
+        <TranslationItem Name="_deleteFailed" Property="Text">
+          <Source>Delete file failed</Source>
+          <Value>Datei löschen fehlgeschlagen</Value>
+        </TranslationItem>
+        <TranslationItem Name="_deleteSelectedFiles" Property="Text">
+          <Source>Are you sure you want delete the selected file(s)?</Source>
+          <Value>Sind Sie sich sicher, dass Sie die ausgewählte(n) Datei(en) löschen wollen?</Value>
+        </TranslationItem>
+        <TranslationItem Name="_deleteSelectedFilesCaption" Property="Text">
+          <Source>Delete</Source>
+          <Value>Löschen</Value>
+        </TranslationItem>
+        <TranslationItem Name="_deleteUntrackedFiles" Property="Text">
+          <Source>Are you sure you want to delete all untracked files?</Source>
+          <Value>Sind Sie sich sicher, dass Sie die nicht verfolgten Datei(en) löschen wollen?</Value>
+        </TranslationItem>
+        <TranslationItem Name="_deleteUntrackedFilesCaption" Property="Text">
+          <Source>Delete untracked files.</Source>
+          <Value>Nicht verfolgte Dateien löschen.</Value>
+        </TranslationItem>
+        <TranslationItem Name="_enterCommitMessage" Property="Text">
+          <Source>Please enter commit message</Source>
+          <Value>Bitte Commit-Nachricht eingeben</Value>
+        </TranslationItem>
+        <TranslationItem Name="_enterCommitMessageCaption" Property="Text">
+          <Source>Commit message</Source>
+          <Value>Commit-Nachricht</Value>
+        </TranslationItem>
+        <TranslationItem Name="_enterCommitMessageHint" Property="Text">
+          <Source>Enter commit message</Source>
+          <Value>Commit-Nachricht eingeben</Value>
+        </TranslationItem>
+        <TranslationItem Name="_formTitle" Property="Text">
+          <Source>Commit to {0} ({1})</Source>
+          <Value>Commit in {0} ({1})</Value>
+        </TranslationItem>
+        <TranslationItem Name="_mergeConflicts" Property="Text">
+          <Source>There are unresolved mergeconflicts, solve mergeconflicts before committing.</Source>
+          <Value>Es liegen unaufgelöste Merge-Konflikte vor. Lösen Sie die Merge-Konflikte auf bevor Sie commiten.</Value>
+        </TranslationItem>
+        <TranslationItem Name="_mergeConflictsCaption" Property="Text">
+          <Source>Merge conflicts</Source>
+          <Value>Konflikte mergen</Value>
+        </TranslationItem>
+        <TranslationItem Name="_noFilesStagedAndConfirmAnEmptyMergeCommit" Property="Text">
+          <Source>There are no files staged for this commit.
+Are you sure you want to commit?</Source>
+          <Value>Es gibt keine gestagten Dateien für diesen Commit. 
+Wollen sie wirklich commiten?</Value>
+        </TranslationItem>
+        <TranslationItem Name="_noFilesStagedAndNothingToCommit" Property="Text">
+          <Source>There are no files staged for this commit.</Source>
+          <Value>Es gibt keine gestagten Dateien für diesen Commit.</Value>
+        </TranslationItem>
+        <TranslationItem Name="_noFilesStagedButSuggestToCommitAllUnstaged" Property="Text">
+          <Source>There are no files staged for this commit. Stage and commit all unstaged files?</Source>
+          <Value>Es gibt keine gestagten Dateien für diesen Commit. Wollen Sie alle Dateien stagen und commiten?</Value>
+        </TranslationItem>
+        <TranslationItem Name="_noStagedChanges" Property="Text">
+          <Source>There are no staged changes</Source>
+          <Value>Es gibt keine gestagten Änderungen</Value>
+        </TranslationItem>
+        <TranslationItem Name="_noUnstagedChanges" Property="Text">
+          <Source>There are no unstaged changes</Source>
+          <Value>Es gibt keine nicht gestagten Änderungen</Value>
+        </TranslationItem>
+        <TranslationItem Name="_notOnBranch" Property="Text">
+          <Source>This commit will be unreferenced when switching to another branch and can be lost.
+
+Do you want to continue?</Source>
+          <Value>Sie arbeiten nicht auf einem Branch. 
+Dieser Commit wird über keine Referenz verfügen, wenn Sie in einen Branch wechseln und kann damit verloren gehen.
+
+Möchten Sie trotzdem fortfahren?</Value>
+        </TranslationItem>
+        <TranslationItem Name="_notOnBranchButtons" Property="Text">
+          <Source>Checkout branch|Continue</Source>
+          <Value>Branch Auschecken|Weitermachen</Value>
+        </TranslationItem>
+        <TranslationItem Name="_notOnBranchCaption" Property="Text">
+          <Source>Not on a branch</Source>
+          <Value>Nicht auf einem Branch</Value>
+        </TranslationItem>
+        <TranslationItem Name="_notOnBranchMainInstruction" Property="Text">
+          <Source>You are not working on a branch</Source>
+          <Value>Sie arbeiten nicht auf einem Branch.</Value>
+        </TranslationItem>
+        <TranslationItem Name="_onlyStageChunkOfSingleFileError" Property="Text">
+          <Source>You can only use this option when selecting a single file</Source>
+          <Value>Sie können diese Option nur verwenden, wenn Sie eine einzelne Datei ausgewählt haben</Value>
+        </TranslationItem>
+        <TranslationItem Name="_resetChangesCaption" Property="Text">
+          <Source>Reset changes</Source>
+          <Value>Änderungen zurücksetzen</Value>
+        </TranslationItem>
+        <TranslationItem Name="_resetSelectedChangesText" Property="Text">
+          <Source>Are you sure you want to reset all selected files?</Source>
+          <Value>Sind Sie sich sicher, dass Sie alle selektierten Dateien zurücksetzen wollen?</Value>
+        </TranslationItem>
+        <TranslationItem Name="_resetSelectedLines" Property="Text">
+          <Source>Reset selected line(s)</Source>
+          <Value>Ausgewählte Zeile(n) zurücksetzen
+</Value>
+        </TranslationItem>
+        <TranslationItem Name="_resetSelectedLinesConfirmation" Property="Text">
+          <Source>Are you sure you want to reset the changes to the selected lines?</Source>
+          <Value>Sind Sie sich sicher, dass Sie die Änderungen an den ausgewählten Zeilen zurücksetzen wollen?</Value>
+        </TranslationItem>
+        <TranslationItem Name="_resetStageChunkOfFileCaption" Property="Text">
+          <Source>Unstage chunk of file</Source>
+          <Value>Teile einer Datei unstagen</Value>
+        </TranslationItem>
+        <TranslationItem Name="_selectOnlyOneFile" Property="Text">
+          <Source>You must have only one file selected.</Source>
+          <Value>Sie dürfen nur eine einzelne Datei auswählen.</Value>
+        </TranslationItem>
+        <TranslationItem Name="_selectOnlyOneFileCaption" Property="Text">
+          <Source>Error</Source>
+          <Value>Fehler</Value>
+        </TranslationItem>
+        <TranslationItem Name="_selectionFilterErrorToolTip" Property="Text">
+          <Source>Error {0}</Source>
+          <Value>Fehler {0}</Value>
+        </TranslationItem>
+        <TranslationItem Name="_selectionFilterToolTip" Property="Text">
+          <Source>Enter a regular expression to select unstaged files.</Source>
+          <Value>Bitte geben Sie zum Filtern der ungestagten Dateien einen regulären Ausdruck an.</Value>
+        </TranslationItem>
+        <TranslationItem Name="_stageDetails" Property="Text">
+          <Source>Stage Details</Source>
+          <Value>Stage Details
+</Value>
+        </TranslationItem>
+        <TranslationItem Name="_stageFiles" Property="Text">
+          <Source>Stage {0} files</Source>
+          <Value>{0} Dateien stagen</Value>
+        </TranslationItem>
+        <TranslationItem Name="_stageSelectedLines" Property="Text">
+          <Source>Stage selected line(s)</Source>
+          <Value>Ausgewählte Zeile(n) stagen</Value>
+        </TranslationItem>
+        <TranslationItem Name="_unstageSelectedLines" Property="Text">
+          <Source>Unstage selected line(s)</Source>
+          <Value>Ausgewählte Zeile(n) unstagen.</Value>
+        </TranslationItem>
+        <TranslationItem Name="addFileTogitignoreToolStripMenuItem" Property="Text">
+          <Source>Add file to .gitignore</Source>
+          <Value>Datei zu .gitignore hinzufügen</Value>
+        </TranslationItem>
+        <TranslationItem Name="closeDialogAfterAllFilesCommittedToolStripMenuItem" Property="Text">
+          <Source>Close dialog when all changes are committed</Source>
+          <Value>Dialog schließen wenn alle Änderungen commitet wurden</Value>
+        </TranslationItem>
+        <TranslationItem Name="closeDialogAfterEachCommitToolStripMenuItem" Property="Text">
+          <Source>Close dialog after each commit</Source>
+          <Value>Dialog nach jedem Commit schließen</Value>
+        </TranslationItem>
+        <TranslationItem Name="commitCursorColumnLabel" Property="Text">
+          <Source>Col</Source>
+          <Value>Spalte</Value>
+        </TranslationItem>
+        <TranslationItem Name="commitCursorLineLabel" Property="Text">
+          <Source>Ln</Source>
+          <Value>Zeile</Value>
+        </TranslationItem>
+        <TranslationItem Name="commitMessageToolStripMenuItem" Property="Text">
+          <Source>Commit &amp;message</Source>
+          <Value>Commit &amp;Nachricht</Value>
+        </TranslationItem>
+        <TranslationItem Name="commitSubmoduleChanges" Property="Text">
+          <Source>Commit submodule changes</Source>
+          <Value>Änderungen am Untermodul commiten</Value>
+        </TranslationItem>
+        <TranslationItem Name="commitTemplatesToolStripMenuItem" Property="Text">
+          <Source>Commit &amp;templates</Source>
+          <Value>Commit &amp;Templates</Value>
+        </TranslationItem>
+        <TranslationItem Name="copyFolderNameMenuItem" Property="Text">
+          <Source>Copy folder name</Source>
+          <Value>Verzeichnisname kopieren</Value>
+        </TranslationItem>
+        <TranslationItem Name="deleteAllUntrackedFilesToolStripMenuItem" Property="Text">
+          <Source>Delete all untracked files</Source>
+          <Value>Alle nicht verfolgten Dateien löschen</Value>
+        </TranslationItem>
+        <TranslationItem Name="deleteFileToolStripMenuItem" Property="Text">
+          <Source>Delete file</Source>
+          <Value>Datei löschen</Value>
+        </TranslationItem>
+        <TranslationItem Name="deleteSelectedFilesToolStripMenuItem" Property="Text">
+          <Source>Delete selected files</Source>
+          <Value>Ausgewählte Dateien löschen</Value>
+        </TranslationItem>
+        <TranslationItem Name="editFileToolStripMenuItem" Property="Text">
+          <Source>Edit file</Source>
+          <Value>Datei editieren</Value>
+        </TranslationItem>
+        <TranslationItem Name="editGitIgnoreToolStripMenuItem" Property="Text">
+          <Source>Edit ignored files</Source>
+          <Value>Ignorierte Dateien editieren</Value>
+        </TranslationItem>
+        <TranslationItem Name="filenameToClipboardToolStripMenuItem" Property="Text">
+          <Source>Copy full path</Source>
+          <Value>Dateiname kopieren</Value>
+        </TranslationItem>
+        <TranslationItem Name="generateListOfChangesInSubmodulesChangesToolStripMenuItem" Property="Text">
+          <Source>Generate a list of changes in submodules</Source>
+          <Value>Erzeuge eine Liste mit Änderungen in den Untermodulen</Value>
+        </TranslationItem>
+        <TranslationItem Name="interactiveAddtoolStripMenuItem" Property="Text">
+          <Source>Interactive Add</Source>
+          <Value>Interaktives Hinzufügen</Value>
+        </TranslationItem>
+        <TranslationItem Name="llShowPreview" Property="Text">
+          <Source>This file is over 5 MB. Click to show preview</Source>
+          <Value>Die Datei ist größer als 5 MB. Klicken um eine Vorschau anzuzeigen</Value>
+        </TranslationItem>
+        <TranslationItem Name="openContainingFolderToolStripMenuItem" Property="Text">
+          <Source>Open containing folder</Source>
+          <Value>Ordner öffnen</Value>
+        </TranslationItem>
+        <TranslationItem Name="openDiffMenuItem" Property="Text">
+          <Source>Open with Difftool</Source>
+          <Value>Mit Vergleichswerkzeug öffnen</Value>
+        </TranslationItem>
+        <TranslationItem Name="openFolderMenuItem" Property="Text">
+          <Source>Open folder</Source>
+          <Value>Verzeichnis öffnen</Value>
+        </TranslationItem>
+        <TranslationItem Name="openSubmoduleMenuItem" Property="Text">
+          <Source>Open with Git Extensions</Source>
+          <Value>Öffnen mit Git Extensions...</Value>
+        </TranslationItem>
+        <TranslationItem Name="openToolStripMenuItem" Property="Text">
+          <Source>Open</Source>
+          <Value>Öffnen</Value>
+        </TranslationItem>
+        <TranslationItem Name="openWithDifftoolToolStripMenuItem" Property="Text">
+          <Source>Open with difftool</Source>
+          <Value>Mit Vergleichswerkzeug öffnen</Value>
+        </TranslationItem>
+        <TranslationItem Name="openWithToolStripMenuItem" Property="Text">
+          <Source>Open with</Source>
+          <Value>Öffnen mit</Value>
+        </TranslationItem>
+        <TranslationItem Name="refreshDialogOnFormFocusToolStripMenuItem" Property="Text">
+          <Source>Refresh dialog on form focus</Source>
+          <Value>Bei Fokus Dialog aktualisieren</Value>
+        </TranslationItem>
+        <TranslationItem Name="resetAlltrackedChangesToolStripMenuItem" Property="Text">
+          <Source>Reset all (tracked) changes</Source>
+          <Value>Alle (verfolgten) Änderungen zurücksetzen</Value>
+        </TranslationItem>
+        <TranslationItem Name="resetChanges" Property="Text">
+          <Source>Reset file or directory changes</Source>
+          <Value>Dateiänderungen zurücksetzen</Value>
+        </TranslationItem>
+        <TranslationItem Name="resetPartOfFileToolStripMenuItem" Property="Text">
+          <Source>Reset chunk of file</Source>
+          <Value>Änderungen teilweise zurücksetzen</Value>
+        </TranslationItem>
+        <TranslationItem Name="resetSelectedFilesToolStripMenuItem" Property="Text">
+          <Source>Reset selected files</Source>
+          <Value>Ausgewählte Dateien zurücksetzen</Value>
+        </TranslationItem>
+        <TranslationItem Name="resetSubmoduleChanges" Property="Text">
+          <Source>Reset submodule changes</Source>
+          <Value>Änderungen am Untermodul zurücksetzen</Value>
+        </TranslationItem>
+        <TranslationItem Name="selectionFilterToolStripMenuItem" Property="Text">
+          <Source>Selection filter</Source>
+          <Value>Filter</Value>
+        </TranslationItem>
+        <TranslationItem Name="showIgnoredFilesToolStripMenuItem" Property="Text">
+          <Source>Show ignored files</Source>
+          <Value>Ignorierte Dateien anzeigen</Value>
+        </TranslationItem>
+        <TranslationItem Name="showUntrackedFilesToolStripMenuItem" Property="Text">
+          <Source>Show untracked files</Source>
+          <Value>Nicht verfolgte Dateien anzeigen</Value>
+        </TranslationItem>
+        <TranslationItem Name="signOffToolStripMenuItem" Property="Text">
+          <Source>Sign-off commit</Source>
+          <Value>Sign-Off Commit</Value>
+        </TranslationItem>
+        <TranslationItem Name="stashSubmoduleChangesToolStripMenuItem" Property="Text">
+          <Source>Stash submodule changes</Source>
+          <Value>Änderungen der Untermodule stashen</Value>
+        </TranslationItem>
+        <TranslationItem Name="submoduleSummaryMenuItem" Property="Text">
+          <Source>View summary</Source>
+          <Value>Zeige Zusammenfassung</Value>
+        </TranslationItem>
+        <TranslationItem Name="toolAuthorLabelItem" Property="Text">
+          <Source>Author: (Format: "name &lt;mail&gt;")</Source>
+          <Value>Autor: (Format: "Name &lt;E-Mail&gt;")</Value>
+        </TranslationItem>
+        <TranslationItem Name="toolRefreshItem" Property="Text">
+          <Source>Refresh</Source>
+          <Value>Aktualisieren</Value>
+        </TranslationItem>
+        <TranslationItem Name="toolStageAllItem" Property="Text">
+          <Source>Stage All</Source>
+          <Value>Alle Dateien stagen</Value>
+        </TranslationItem>
+        <TranslationItem Name="toolStageItem" Property="Text">
+          <Source>&amp;Stage</Source>
+          <Value>&amp;Stagen</Value>
+        </TranslationItem>
+        <TranslationItem Name="toolStripLabel1" Property="Text">
+          <Source>Selection Filter</Source>
+          <Value>Filter</Value>
+        </TranslationItem>
+        <TranslationItem Name="toolStripMenuItem10" Property="Text">
+          <Source>Open containing folder</Source>
+          <Value>Ordner öffnen</Value>
+        </TranslationItem>
+        <TranslationItem Name="toolStripMenuItem11" Property="Text">
+          <Source>Edit file</Source>
+          <Value>Datei editieren</Value>
+        </TranslationItem>
+        <TranslationItem Name="toolStripMenuItem14" Property="Text">
+          <Source>Copy full path</Source>
+          <Value>Dateiname kopieren</Value>
+        </TranslationItem>
+        <TranslationItem Name="toolStripMenuItem3" Property="Text">
+          <Source>Options</Source>
+          <Value>Optionen</Value>
+        </TranslationItem>
+        <TranslationItem Name="toolStripMenuItem6" Property="Text">
+          <Source>View file history</Source>
+          <Value>Zeige Datei-Historie</Value>
+        </TranslationItem>
+        <TranslationItem Name="toolStripMenuItem7" Property="Text">
+          <Source>Open</Source>
+          <Value>Öffnen</Value>
+        </TranslationItem>
+        <TranslationItem Name="toolStripMenuItem8" Property="Text">
+          <Source>Open with</Source>
+          <Value>Öffnen mit</Value>
+        </TranslationItem>
+        <TranslationItem Name="toolStripMenuItem9" Property="Text">
+          <Source>Open with difftool</Source>
+          <Value>Mit Vergleichswerkzeug öffnen</Value>
+        </TranslationItem>
+        <TranslationItem Name="toolUnstageAllItem" Property="Text">
+          <Source>Unstage All</Source>
+          <Value>Alle Dateien unstagen</Value>
+        </TranslationItem>
+        <TranslationItem Name="toolUnstageItem" Property="Text">
+          <Source>&amp;Unstage</Source>
+          <Value>&amp;Unstagen</Value>
+        </TranslationItem>
+        <TranslationItem Name="updateSubmoduleMenuItem" Property="Text">
+          <Source>Update submodule</Source>
+          <Value>Untermodul aktualisieren</Value>
+        </TranslationItem>
+        <TranslationItem Name="viewFileHistoryToolStripItem" Property="Text">
+          <Source>View file history</Source>
+          <Value>Zeige Datei-Historie</Value>
+        </TranslationItem>
+        <TranslationItem Name="viewHistoryMenuItem" Property="Text">
+          <Source>View history</Source>
+          <Value>Zeige Historie</Value>
+        </TranslationItem>
+        <TranslationItem Name="workingToolStripMenuItem" Property="Text">
+          <Source>Working dir changes</Source>
+          <Value>Änderungen im Arbeitsverzeichnis</Value>
+        </TranslationItem>
+        <TranslationItem Name="commitTemplatesToolStripMenuItem" Property="ToolTipText" type="obsolete">
+          <Source>Commit templates</Source>
+          <Value>Commit-Vorlagen</Value>
+        </TranslationItem>
+        <TranslationItem Name="_alsoDeleteUntrackedFiles" Property="Text" type="obsolete">
+          <Source>Do you also want to delete the new files that are in the selection?
+
+Choose 'No' to keep all new files.</Source>
+          <Value>Wollen Sie auch die neuen Dateien, die in der Auswahl enthalten sind, löschen?
+
+Wählen Sie 'Nein' um alle neuen Dateien beizubehalten.</Value>
+        </TranslationItem>
+        <TranslationItem Name="_resetChangesText" Property="Text" type="obsolete">
+          <Source>Are you sure you want to reset the changes to the selected files?</Source>
+          <Value>Sind Sie sich sicher, dass Sie die Änderungen an den ausgewählten Dateien zurücksetzen wollen?</Value>
+        </TranslationItem>
+      </translationItems>
+    </TranslationCategory>
+    <TranslationCategory Name="FormCommitCount">
+      <translationItems>
+        <TranslationItem Name="$this" Property="Text">
+          <Source>Commit count</Source>
+          <Value>Commit Anzahl</Value>
+        </TranslationItem>
+        <TranslationItem Name="cbIncludeSubmodules" Property="Text">
+          <Source>Include submodules</Source>
+          <Value>Untermodule mit einbeziehen</Value>
+        </TranslationItem>
+      </translationItems>
+    </TranslationCategory>
+    <TranslationCategory Name="FormCommitTemplateSettings">
+      <translationItems>
+        <TranslationItem Name="$this" Property="Text">
+          <Source>Commit template settings</Source>
+          <Value>Commit Template Einstellungen</Value>
+        </TranslationItem>
+        <TranslationItem Name="_emptyTemplate" Property="Text">
+          <Source>empty</Source>
+          <Value>leer</Value>
+        </TranslationItem>
+        <TranslationItem Name="buttonCancel" Property="Text">
+          <Source>Cancel</Source>
+          <Value>Abbrechen</Value>
+        </TranslationItem>
+        <TranslationItem Name="buttonOk" Property="Text">
+          <Source>OK</Source>
+          <Value>OK</Value>
+        </TranslationItem>
+        <TranslationItem Name="groupBoxCommitTemplates" Property="Text" type="unfinished">
+          <Source>Commit templates</Source>
+          <Value>Commit-Vorlagen</Value>
+        </TranslationItem>
+        <TranslationItem Name="groupBoxCommitValidation" Property="Text">
+          <Source>Commit validation</Source>
+          <Value>Commit Validierung</Value>
+        </TranslationItem>
+        <TranslationItem Name="labelAutoWrap" Property="Text" type="unfinished">
+          <Source>Auto-wrap commit message (except subject line)</Source>
+          <Value />
+        </TranslationItem>
+        <TranslationItem Name="labelCommitTemplate" Property="Text">
+          <Source>Commit template:</Source>
+          <Value>Commit Template:</Value>
+        </TranslationItem>
+        <TranslationItem Name="labelCommitTemplateName" Property="Text">
+          <Source>Name:</Source>
+          <Value>Name:</Value>
+        </TranslationItem>
+        <TranslationItem Name="labelMaxFirstLineLength" Property="Text">
+          <Source>Maximum numbers of characters in first line (0 = check disabled):</Source>
+          <Value>Maximale Anzahl von Zeichen in der ersten Zeile (0 = Keine Überprüfung):</Value>
+        </TranslationItem>
+        <TranslationItem Name="labelMaxLineLength" Property="Text">
+          <Source>Maximum numbers of characters per line (0 = check disabled):</Source>
+          <Value>Maximale Anzahl von Zeichen pro Zeile (0 = Keine Überprüfung):</Value>
+        </TranslationItem>
+        <TranslationItem Name="labelRegExCheck" Property="Text">
+          <Source>Commit must match following RegEx (Empty = check disabled):</Source>
+          <Value>Commit muss mit folgendem Regulären Ausdruck übereinstimmen (Leeres Feld = Keine Überprüfung):</Value>
+        </TranslationItem>
+        <TranslationItem Name="labelSecondLineEmpty" Property="Text">
+          <Source>Second line must be empty:</Source>
+          <Value>Zweite Zeile muss leer sein:</Value>
+        </TranslationItem>
+        <TranslationItem Name="labelUseIndent" Property="Text" type="unfinished">
+          <Source>Indent lines after first line:</Source>
+          <Value />
+        </TranslationItem>
+      </translationItems>
+    </TranslationCategory>
+    <TranslationCategory Name="FormContributors">
+      <translationItems>
+        <TranslationItem Name="$this" Property="Text">
+          <Source>Contributors</Source>
+          <Value>Unterstützer</Value>
+        </TranslationItem>
+        <TranslationItem Name="codersLabel" Property="Text">
+          <Source>Coders</Source>
+          <Value>Programmierer</Value>
+        </TranslationItem>
+        <TranslationItem Name="designersLabel" Property="Text">
+          <Source>Designers</Source>
+          <Value>Designer</Value>
+        </TranslationItem>
+        <TranslationItem Name="label1" Property="Text">
+          <Source>Coders:</Source>
+          <Value>Programmierer:</Value>
+        </TranslationItem>
+        <TranslationItem Name="label2" Property="Text">
+          <Source>Translators:</Source>
+          <Value>Übersetzer:</Value>
+        </TranslationItem>
+        <TranslationItem Name="label4" Property="Text">
+          <Source>Logo design:</Source>
+          <Value>Logo Design:</Value>
+        </TranslationItem>
+        <TranslationItem Name="translatorsLabel" Property="Text">
+          <Source>Translators</Source>
+          <Value>Übersetzer</Value>
+        </TranslationItem>
+      </translationItems>
+    </TranslationCategory>
+    <TranslationCategory Name="FormCreateBranch">
+      <translationItems>
+        <TranslationItem Name="$this" Property="Text">
+          <Source>Create Branch</Source>
+          <Value>Branch erzeugen</Value>
+        </TranslationItem>
+        <TranslationItem Name="Checkout" Property="Text">
+          <Source>Checkout branch</Source>
+          <Value>Branch auschecken</Value>
+        </TranslationItem>
+        <TranslationItem Name="CheckoutAfterCreate" Property="Text">
+          <Source>Checkout after create</Source>
+          <Value>Auschecken nach Erzeugen</Value>
+        </TranslationItem>
+        <TranslationItem Name="Ok" Property="Text">
+          <Source>Create branch</Source>
+          <Value>Branch erzeugen</Value>
+        </TranslationItem>
+        <TranslationItem Name="_branchCaption" Property="Text">
+          <Source>Branch</Source>
+          <Value>Branch</Value>
+        </TranslationItem>
+        <TranslationItem Name="_selectOneRevision" Property="Text">
+          <Source>Select 1 revision to create the branch on.</Source>
+          <Value>Wählen Sie eine Revision aus worauf der Branch basieren soll.</Value>
+        </TranslationItem>
+        <TranslationItem Name="label1" Property="Text">
+          <Source>Branch name</Source>
+          <Value>Branch Name</Value>
+        </TranslationItem>
+      </translationItems>
+    </TranslationCategory>
+    <TranslationCategory Name="FormCreateTagAtRevision">
+      <translationItems>
+        <TranslationItem Name="$this" Property="Text">
+          <Source>Create tag</Source>
+          <Value>Tag erzeugen</Value>
+        </TranslationItem>
+        <TranslationItem Name="ForceTag" Property="Text">
+          <Source>Force</Source>
+          <Value>Erzwingen</Value>
+        </TranslationItem>
+        <TranslationItem Name="Ok" Property="Text">
+          <Source>Create tag</Source>
+          <Value>Tag erzeugen</Value>
+        </TranslationItem>
+        <TranslationItem Name="_messageCaption" Property="Text">
+          <Source>Tag</Source>
+          <Value>Tag</Value>
+        </TranslationItem>
+        <TranslationItem Name="_noRevisionSelected" Property="Text">
+          <Source>Select 1 revision to create the tag on.</Source>
+          <Value>Wählen Sie eine Revision aus, die Sie taggen möchten.</Value>
+        </TranslationItem>
+        <TranslationItem Name="_noTagMassage" Property="Text">
+          <Source>Please enter a tag message</Source>
+          <Value>Bitte geben Sie eine Tag-Nachricht ein</Value>
+        </TranslationItem>
+        <TranslationItem Name="_pushToCaption" Property="Text">
+          <Source>Push tag to '{0}'</Source>
+          <Value>Pushen Tag nach {0}</Value>
+        </TranslationItem>
+        <TranslationItem Name="annotate" Property="Text">
+          <Source>Create annotated tag</Source>
+          <Value>Annotated Tag erzeugen</Value>
+        </TranslationItem>
+        <TranslationItem Name="label1" Property="Text">
+          <Source>Tag name</Source>
+          <Value>Tag Name</Value>
+        </TranslationItem>
+        <TranslationItem Name="label2" Property="Text">
+          <Source>Message</Source>
+          <Value>Nachricht</Value>
+        </TranslationItem>
+        <TranslationItem Name="pushTag" Property="Text">
+          <Source>Push tag to '{0}'</Source>
+          <Value>Pushen Tag nach {0}</Value>
+        </TranslationItem>
+      </translationItems>
+    </TranslationCategory>
+    <TranslationCategory Name="FormDashboardCategoryTitle">
+      <translationItems>
+        <TranslationItem Name="$this" Property="Text">
+          <Source>Enter Caption</Source>
+          <Value>Kategoriename</Value>
+        </TranslationItem>
+        <TranslationItem Name="OkButton" Property="Text">
+          <Source>OK</Source>
+          <Value>OK</Value>
+        </TranslationItem>
+        <TranslationItem Name="_needEnterCaptionText" Property="Text">
+          <Source>You need to enter a caption.</Source>
+          <Value>Sie müssen einen Kategorienamen vergeben</Value>
+        </TranslationItem>
+        <TranslationItem Name="_needEnterCaptionTextCaption" Property="Text">
+          <Source>Enter caption</Source>
+          <Value>Kategoriename vergeben</Value>
+        </TranslationItem>
+        <TranslationItem Name="label1" Property="Text">
+          <Source>Enter caption</Source>
+          <Value>Kategoriename vergeben</Value>
+        </TranslationItem>
+      </translationItems>
+    </TranslationCategory>
+    <TranslationCategory Name="FormDashboardEditor">
+      <translationItems>
+        <TranslationItem Name="$this" Property="Text">
+          <Source>Start Page</Source>
+          <Value>Startseite</Value>
+        </TranslationItem>
+      </translationItems>
+    </TranslationCategory>
+    <TranslationCategory Name="FormDeleteBranch">
+      <translationItems>
+        <TranslationItem Name="$this" Property="Text">
+          <Source>Delete branch</Source>
+          <Value>Branch löschen</Value>
+        </TranslationItem>
+        <TranslationItem Name="ForceDelete" Property="Text">
+          <Source>Force delete</Source>
+          <Value>Löschen erzwingen</Value>
+        </TranslationItem>
+        <TranslationItem Name="Ok" Property="Text">
+          <Source>Delete</Source>
+          <Value>Löschen</Value>
+        </TranslationItem>
+        <TranslationItem Name="_cannotDeleteCurrentBranchMessage" Property="Text">
+          <Source>Cannot delete the branch “{0}” which you are currently on.</Source>
+          <Value>Kann den Branch “{0}” nicht löschen auf dem Sie sich gerade befinden.</Value>
+        </TranslationItem>
+        <TranslationItem Name="_deleteBranchCaption" Property="Text">
+          <Source>Delete branches</Source>
+          <Value>Branch löschen</Value>
+        </TranslationItem>
+        <TranslationItem Name="_deleteBranchQuestion" Property="Text">
+          <Source>Are you sure you want to delete selected branches?
+Deleting a branch can cause commits to be deleted too!</Source>
+          <Value>Sind Sie sich sicher, dass Sie diesen Branch löschen möchten?
+Ein Branch zu löschen kann zu gelöschten Commits führen!</Value>
+        </TranslationItem>
+        <TranslationItem Name="_deleteUnmergedBranchForcingSuggestion" Property="Text">
+          <Source>You cannot delete unmerged branch until you set “force delete” mode.</Source>
+          <Value>Sie können den nicht gemergten Branch nicht löschen ohne vorher den Modus "Löschen Erzwingen" zu setzen.</Value>
+        </TranslationItem>
+        <TranslationItem Name="label1" Property="Text">
+          <Source>Select branches</Source>
+          <Value>Branch auswählen</Value>
+        </TranslationItem>
+        <TranslationItem Name="label2" Property="Text">
+          <Source>You can only delete branches when they are fully merged in HEAD. 
+When you delete a branch the commits can get lost because nothing point to them.
+When you want to delete a not-fully merged branch, you can override
+this using `force delete´.
+</Source>
+          <Value>Sie können ein Branch nur löschen wenn er komplett mit HEAD gemergt ist. 
+Wenn Sie einen Branch löschen, können Commits verlorgen gehen, weil nichts 
+mehr auf diese zeigt. Wenn Sie einen nicht vollständig gemergten Branch 
+löschen wollen, können Sie dies mit der Option 'Löschen erzwingen' erreichen.
+</Value>
+        </TranslationItem>
+      </translationItems>
+    </TranslationCategory>
+    <TranslationCategory Name="FormDeleteTag">
+      <translationItems>
+        <TranslationItem Name="$this" Property="Text">
+          <Source>Delete tag</Source>
+          <Value>Tag löschen</Value>
+        </TranslationItem>
+        <TranslationItem Name="Ok" Property="Text">
+          <Source>Delete</Source>
+          <Value>Löschen</Value>
+        </TranslationItem>
+        <TranslationItem Name="_deleteFromCaption" Property="Text">
+          <Source>Delete from '{0}'</Source>
+          <Value>Löschen von '{0}'</Value>
+        </TranslationItem>
+        <TranslationItem Name="deleteTag" Property="Text">
+          <Source>Delete tag from '{0}'</Source>
+          <Value>Löschen von Tag '{0}'</Value>
+        </TranslationItem>
+        <TranslationItem Name="label1" Property="Text">
+          <Source>Select tag</Source>
+          <Value>Tag auswählen</Value>
+        </TranslationItem>
+        <TranslationItem Name="_deleteTagMessageBoxCaption" Property="Text" type="obsolete">
+          <Source>Delete Tag</Source>
+          <Value>Tag löschen</Value>
+        </TranslationItem>
+      </translationItems>
+    </TranslationCategory>
+    <TranslationCategory Name="FormDiff">
+      <translationItems>
+        <TranslationItem Name="$this" Property="Text">
+          <Source>Diff</Source>
+          <Value>Vergleichen</Value>
+        </TranslationItem>
+      </translationItems>
+    </TranslationCategory>
+    <TranslationCategory Name="FormDiffSmall">
+      <translationItems>
+        <TranslationItem Name="$this" Property="Text">
+          <Source>Diff</Source>
+          <Value>Vergleichen</Value>
+        </TranslationItem>
+      </translationItems>
+    </TranslationCategory>
+    <TranslationCategory Name="FormDonate">
+      <translationItems>
+        <TranslationItem Name="$this" Property="Text">
+          <Source>Donate</Source>
+          <Value>Spenden</Value>
+        </TranslationItem>
+        <TranslationItem Name="richTextBox1" Property="Text">
+          <Source>Donate
+
+You can help by making a financial contribution to the project. Donations will be used to cover the costs of hosting a website and to get the resources needed to keep the project running. 
+
+Click on the "Support this project" button to get more information about making a donation.</Source>
+          <Value>Spenden
+
+Sie können das Projekt unterstützen indem Sie einen finanziellen Beitrag dazu leisten. Ihre Zuwendung hilft die laufenden Kosten für die Homepage zu decken und wird in Resourcen investiert, die helfen das Projekt am Leben zu erhalten und weiterzuentwickeln.
+
+Klicken Sie auf die Schaltfläche "Support this project" um mehr Informationen zu erhalten, wie Sie Ihren Beitrag leisten können.</Value>
+        </TranslationItem>
+      </translationItems>
+    </TranslationCategory>
+    <TranslationCategory Name="FormEdit">
+      <translationItems>
+        <TranslationItem Name="$this" Property="Text">
+          <Source>View</Source>
+          <Value>Anzeigen</Value>
+        </TranslationItem>
+      </translationItems>
+    </TranslationCategory>
+    <TranslationCategory Name="FormEditor">
+      <translationItems>
+        <TranslationItem Name="$this" Property="Text">
+          <Source>Editor</Source>
+          <Value>Editor</Value>
+        </TranslationItem>
+        <TranslationItem Name="_cannotOpenFile" Property="Text">
+          <Source>Cannot open file: </Source>
+          <Value>Öffnen der Datei fehlgeschlagen:</Value>
+        </TranslationItem>
+        <TranslationItem Name="_cannotSaveFile" Property="Text">
+          <Source>Cannot save file: </Source>
+          <Value>Speichern der Datei fehlgeschlagen:</Value>
+        </TranslationItem>
+        <TranslationItem Name="_error" Property="Text">
+          <Source>Error</Source>
+          <Value>Fehler</Value>
+        </TranslationItem>
+        <TranslationItem Name="_saveChanges" Property="Text">
+          <Source>Do you want to save changes?</Source>
+          <Value>Wollen Sie Ihre Änderungen speichern?</Value>
+        </TranslationItem>
+        <TranslationItem Name="_saveChangesCaption" Property="Text">
+          <Source>Save changes</Source>
+          <Value>Speichern</Value>
+        </TranslationItem>
+        <TranslationItem Name="toolStripSaveButton" Property="ToolTipText">
+          <Source>Save</Source>
+          <Value>Speichern</Value>
+        </TranslationItem>
+      </translationItems>
+    </TranslationCategory>
+    <TranslationCategory Name="FormFileHistory">
+      <translationItems>
+        <TranslationItem Name="$this" Property="Text">
+          <Source>File History</Source>
+          <Value>Datei-Historie</Value>
+        </TranslationItem>
+        <TranslationItem Name="BlameTab" Property="Text">
+          <Source>Blame</Source>
+          <Value>Beschuldigen</Value>
+        </TranslationItem>
+        <TranslationItem Name="DiffTab" Property="Text">
+          <Source>Diff</Source>
+          <Value>Vergleichen</Value>
+        </TranslationItem>
+        <TranslationItem Name="ViewTab" Property="Text">
+          <Source>View</Source>
+          <Value>Anzeigen</Value>
+        </TranslationItem>
+        <TranslationItem Name="cherryPickThisCommitToolStripMenuItem" Property="Text">
+          <Source>Cherry pick commit</Source>
+          <Value>Cherry Pick Commit</Value>
+        </TranslationItem>
+        <TranslationItem Name="diffToolremotelocalStripMenuItem" Property="Text">
+          <Source>Difftool selected &lt; - &gt; local</Source>
+          <Value>Ausgewählt vom difftool &lt; - &gt; Lokal</Value>
+        </TranslationItem>
+        <TranslationItem Name="followFileHistoryToolStripMenuItem" Property="Text">
+          <Source>Detect and follow renames</Source>
+          <Value>Umbenennungen erkennen und verfolgen</Value>
+        </TranslationItem>
+        <TranslationItem Name="fullHistoryToolStripMenuItem" Property="Text">
+          <Source>Full history</Source>
+          <Value>Gesamte Historie</Value>
+        </TranslationItem>
+        <TranslationItem Name="loadBlameOnShowToolStripMenuItem" Property="Text">
+          <Source>Load blame on show</Source>
+          <Value>Blame bei Anzeige laden</Value>
+        </TranslationItem>
+        <TranslationItem Name="loadHistoryOnShowToolStripMenuItem" Property="Text">
+          <Source>Load history on show</Source>
+          <Value>Historie bei Anzeige laden</Value>
+        </TranslationItem>
+        <TranslationItem Name="manipuleerCommitToolStripMenuItem" Property="Text">
+          <Source>Manipulate commit</Source>
+          <Value>Commit manipulieren</Value>
+        </TranslationItem>
+        <TranslationItem Name="openWithDifftoolToolStripMenuItem" Property="Text">
+          <Source>Open with difftool</Source>
+          <Value>Öffnen mit Vergleichswerkzeug</Value>
+        </TranslationItem>
+        <TranslationItem Name="revertCommitToolStripMenuItem" Property="Text">
+          <Source>Revert commit</Source>
+          <Value>Commit zurücknehmen</Value>
+        </TranslationItem>
+        <TranslationItem Name="saveAsToolStripMenuItem" Property="Text">
+          <Source>Save as</Source>
+          <Value>Speichern als</Value>
+        </TranslationItem>
+        <TranslationItem Name="toolStripLabel1" Property="Text">
+          <Source>Branches:</Source>
+          <Value>Branches:</Value>
+        </TranslationItem>
+        <TranslationItem Name="toolStripLabel2" Property="Text">
+          <Source>Filter:</Source>
+          <Value>Filter:</Value>
+        </TranslationItem>
+        <TranslationItem Name="toolStripSplitLoad" Property="ToolTipText">
+          <Source>Load file history</Source>
+          <Value>Dateihistorie laden</Value>
+        </TranslationItem>
+        <TranslationItem Name="viewCommitToolStripMenuItem" Property="Text">
+          <Source>View commit</Source>
+          <Value>Commit anzeigen</Value>
+        </TranslationItem>
+      </translationItems>
+    </TranslationCategory>
+    <TranslationCategory Name="FormFixHome">
+      <translationItems>
+        <TranslationItem Name="$this" Property="Text">
+          <Source>Home</Source>
+          <Value>Home</Value>
+        </TranslationItem>
+        <TranslationItem Name="_gitGlobalConfigNotFound" Property="Text">
+          <Source>The environment variable HOME does not point to a directory that contains the global git config file:
+" {0} "
+
+Do you want Git Extensions to help locate the correct folder?</Source>
+          <Value>Die Umgebungsvariable HOME zeigt auf kein Verzeichnis, welches eine Git Konfigurationsdatei beinhaltet:
+" {0} "
+
+Wollen Sie dass Git Extensions Ihnen hilft das korrekte Verzeichnis zu finden?</Value>
+        </TranslationItem>
+        <TranslationItem Name="_gitGlobalConfigNotFoundCaption" Property="Text">
+          <Source>Global config</Source>
+          <Value>Globale Konfigurationsdatei</Value>
+        </TranslationItem>
+        <TranslationItem Name="_gitconfigFoundHome" Property="Text">
+          <Source>Located .gitconfig in %HOME% ({0}). This setting has been chosen automatically.</Source>
+          <Value>.gitconfig in %HOME% ({0}) gefunden. Diese Einstellung wurde automatisch übernommen.</Value>
+        </TranslationItem>
+        <TranslationItem Name="_gitconfigFoundHomedrive" Property="Text">
+          <Source>Located .gitconfig in %HOMEDRIVE%%HOMEPATH% ({0}). This setting has been chosen automatically.</Source>
+          <Value>.gitconfig in %HOMEDRIVE%%HOMEPATH% ({0}) gefunden. Diese Einstellung wurde automatisch übernommen.</Value>
+        </TranslationItem>
+        <TranslationItem Name="_gitconfigFoundPersonalFolder" Property="Text">
+          <Source>Located .gitconfig in personal folder ({0}). This setting has been chosen automatically.</Source>
+          <Value>.gitconfig in persönlichem Ordner ({0}) gefunden. Diese Einstellung wurde automatisch übernommen.</Value>
+        </TranslationItem>
+        <TranslationItem Name="_gitconfigFoundUserprofile" Property="Text">
+          <Source>Located .gitconfig in %USERPROFILE% ({0}). This setting has been chosen automatically.</Source>
+          <Value>.gitconfig in %USERPROFILE% ({0}) gefunden. Diese Einstellung wurde automatisch übernommen.</Value>
+        </TranslationItem>
+        <TranslationItem Name="_homeNotAccessible" Property="Text">
+          <Source>The environment variable HOME points to a directory that is not accessible:
+"{0}"</Source>
+          <Value>Die Umgebunsvariable HOME zeigt auf ein Verzeichnis auf welches nicht zugegriffen werden kann:
+"{0}"</Value>
+        </TranslationItem>
+        <TranslationItem Name="_noHomeDirectorySpecified" Property="Text">
+          <Source>Please enter a HOME directory.</Source>
+          <Value>Bitte geben Sie eine HOME-Verzeichnis an.</Value>
+        </TranslationItem>
+        <TranslationItem Name="defaultHome" Property="Text">
+          <Source>Use default for HOME</Source>
+          <Value>Verwende HOME</Value>
+        </TranslationItem>
+        <TranslationItem Name="groupBox8" Property="Text">
+          <Source>Environment</Source>
+          <Value>Umgebung</Value>
+        </TranslationItem>
+        <TranslationItem Name="label51" Property="Text">
+          <Source>The global config file located in the location stored environment variable %HOME%. By default %HOME% will be set 
+to %HOMEDRIVE%%HOMEPATH% if empty. Change the default behaviour only if you experience problems. </Source>
+          <Value>Die globale Git Konfigurationsdatei wird gespeichert in dem unter der Umgebungsvariable %HOME% angegebenen Verzeichnis.
+Standardmäßig wird %HOME% zu %HOMEDRIVE%%HOMEPATH% gesetzt, falls diese leer ist. Ändern Sie die Standardeinstellung
+nur, wenn Sie mit dieser Probleme auftreten.</Value>
+        </TranslationItem>
+        <TranslationItem Name="ok" Property="Text">
+          <Source>OK</Source>
+          <Value>OK</Value>
+        </TranslationItem>
+        <TranslationItem Name="otherHome" Property="Text">
+          <Source>Other</Source>
+          <Value>Andere</Value>
+        </TranslationItem>
+        <TranslationItem Name="otherHomeBrowse" Property="Text">
+          <Source>Browse</Source>
+          <Value>Durchsuchen</Value>
+        </TranslationItem>
+        <TranslationItem Name="userprofileHome" Property="Text">
+          <Source>Set HOME to USERPROFILE</Source>
+          <Value>Setze HOME in USERPROFILE</Value>
+        </TranslationItem>
+      </translationItems>
+    </TranslationCategory>
+    <TranslationCategory Name="FormFormatPatch">
+      <translationItems>
+        <TranslationItem Name="$this" Property="Text">
+          <Source>Format patch</Source>
+          <Value>Patch erzeugen</Value>
+        </TranslationItem>
+        <TranslationItem Name="Browse" Property="Text">
+          <Source>Browse</Source>
+          <Value>Durchsuchen</Value>
+        </TranslationItem>
+        <TranslationItem Name="FormatPatch" Property="Text">
+          <Source>Create patch(es)</Source>
+          <Value>Patch(es) erzeugen</Value>
+        </TranslationItem>
+        <TranslationItem Name="SaveToDir" Property="Text">
+          <Source>Save patches in directory</Source>
+          <Value>Patch in Verzeichnis speichern</Value>
+        </TranslationItem>
+        <TranslationItem Name="SelectedBranch" Property="Text">
+          <Source>Branch</Source>
+          <Value>Branch</Value>
+        </TranslationItem>
+        <TranslationItem Name="SendToMail" Property="Text">
+          <Source>Mail patches to</Source>
+          <Value>Patches mailen an</Value>
+        </TranslationItem>
+        <TranslationItem Name="_currentBranchText" Property="Text">
+          <Source>Current branch:</Source>
+          <Value>Aktueller Branch:</Value>
+        </TranslationItem>
+        <TranslationItem Name="_noEmailEnteredText" Property="Text">
+          <Source>You need to enter an email address.</Source>
+          <Value>Sie müssen eine E-Mail-Adresse angeben.</Value>
+        </TranslationItem>
+        <TranslationItem Name="_noGitMailConfigured" Property="Text">
+          <Source>There is no email address configured in the settings dialog.</Source>
+          <Value>Es ist keine Git E-Mail Adresse im Einstellungen-Dialog eingetragen.</Value>
+        </TranslationItem>
+        <TranslationItem Name="_noOutputPathEnteredText" Property="Text">
+          <Source>You need to enter an output path.</Source>
+          <Value>Sie müssen ein Zielverzeichnis angeben.</Value>
+        </TranslationItem>
+        <TranslationItem Name="_noSubjectEnteredText" Property="Text">
+          <Source>You need to enter a mail subject.</Source>
+          <Value>Sie müssen einen E-Mail-Text angeben.</Value>
+        </TranslationItem>
+        <TranslationItem Name="_patchResultCaption" Property="Text">
+          <Source>Patch result</Source>
+          <Value>Patch Resultat</Value>
+        </TranslationItem>
+        <TranslationItem Name="_sendMailResult" Property="Text">
+          <Source>Send to:</Source>
+          <Value>Senden an:</Value>
+        </TranslationItem>
+        <TranslationItem Name="_sendMailResultFailed" Property="Text">
+          <Source>Failed to send mail.</Source>
+          <Value>E-Mail senden fehlgeschlagen.</Value>
+        </TranslationItem>
+        <TranslationItem Name="_twoRevisionsNeededCaption" Property="Text">
+          <Source>Patch error</Source>
+          <Value>Patch Fehler</Value>
+        </TranslationItem>
+        <TranslationItem Name="_twoRevisionsNeededText" Property="Text">
+          <Source>You need to select two revisions</Source>
+          <Value>Sie müssen zwei Revisionen angeben</Value>
+        </TranslationItem>
+        <TranslationItem Name="_wrongSmtpSettingsText" Property="Text">
+          <Source>You need to enter a valid SMTP in the settings dialog.</Source>
+          <Value>Sie müssen einen gültigen SMTP-Server im Einstellungen-Dialog angeben.</Value>
+        </TranslationItem>
+        <TranslationItem Name="label1" Property="Text">
+          <Source>Subject</Source>
+          <Value>Betreff</Value>
+        </TranslationItem>
+        <TranslationItem Name="label2" Property="Text">
+          <Source>Body</Source>
+          <Value>Text</Value>
+        </TranslationItem>
+      </translationItems>
+    </TranslationCategory>
+    <TranslationCategory Name="FormGerritChangeSubmitted">
+      <translationItems>
+        <TranslationItem Name="$this" Property="Text">
+          <Source>Change Submitted</Source>
+          <Value>Änderung übermittelt</Value>
+        </TranslationItem>
+        <TranslationItem Name="btnClose" Property="Text">
+          <Source>Close</Source>
+          <Value>Schließen</Value>
+        </TranslationItem>
+        <TranslationItem Name="labelSubmitted" Property="Text">
+          <Source>Your change has been submitted for review at the following location:</Source>
+          <Value>Ihre Änderung wurde für eine Review an folgende Adresse geschickt:</Value>
+        </TranslationItem>
+      </translationItems>
+    </TranslationCategory>
+    <TranslationCategory Name="FormGerritDownload">
+      <translationItems>
+        <TranslationItem Name="$this" Property="Text">
+          <Source>Download Gerrit Change</Source>
+          <Value>Download von Gerrit Änderung</Value>
+        </TranslationItem>
+        <TranslationItem Name="AddRemote" Property="Text">
+          <Source>Manage remotes</Source>
+          <Value>Remotes verwalten</Value>
+        </TranslationItem>
+        <TranslationItem Name="Download" Property="Text">
+          <Source>&amp;Download</Source>
+          <Value>&amp;Downloaden</Value>
+        </TranslationItem>
+        <TranslationItem Name="_cannotGetChangeDetails" Property="Text">
+          <Source>Could not retrieve the change details</Source>
+          <Value>Konnte die Details zur Änderung nicht abrufen</Value>
+        </TranslationItem>
+        <TranslationItem Name="_downloadCaption" Property="Text">
+          <Source>Download change {0}</Source>
+          <Value>Download der Änderung {0}</Value>
+        </TranslationItem>
+        <TranslationItem Name="_downloadGerritChangeCaption" Property="Text">
+          <Source>Download Gerrit Change</Source>
+          <Value>Download von Gerrit Änderung</Value>
+        </TranslationItem>
+        <TranslationItem Name="_selectChange" Property="Text">
+          <Source>Please enter a change</Source>
+          <Value>Bitte geben Sie eine Änderung an</Value>
+        </TranslationItem>
+        <TranslationItem Name="_selectRemote" Property="Text">
+          <Source>Please select a remote repository</Source>
+          <Value>Bitte wählen Sie ein Remote Repository aus</Value>
+        </TranslationItem>
+        <TranslationItem Name="labelChange" Property="Text">
+          <Source>Change:</Source>
+          <Value>Änderung:</Value>
+        </TranslationItem>
+        <TranslationItem Name="labelEnterChangeIdOrNumber" Property="Text">
+          <Source>Enter the Change-Id or the number from the Gerrit URL</Source>
+          <Value>Geben Sie die Change-Id oder die aktuelle Nummer aus der Gerrit URL an</Value>
+        </TranslationItem>
+        <TranslationItem Name="labelRemote" Property="Text">
+          <Source>Remote:</Source>
+          <Value>Remote:</Value>
+        </TranslationItem>
+        <TranslationItem Name="labelTopicBranch" Property="Text">
+          <Source>Topic branch:</Source>
+          <Value>Topic Branch:</Value>
+        </TranslationItem>
+      </translationItems>
+    </TranslationCategory>
+    <TranslationCategory Name="FormGerritPublish">
+      <translationItems>
+        <TranslationItem Name="$this" Property="Text">
+          <Source>Publish Gerrit Change</Source>
+          <Value>Gerrit Änderung veröffentlichen</Value>
+        </TranslationItem>
+        <TranslationItem Name="AddRemote" Property="Text">
+          <Source>Manage remotes</Source>
+          <Value>Remotes verwalten</Value>
+        </TranslationItem>
+        <TranslationItem Name="Publish" Property="Text">
+          <Source>&amp;Publish</Source>
+          <Value>&amp;Veröffentlichen</Value>
+        </TranslationItem>
+        <TranslationItem Name="PublishDraft" Property="Text">
+          <Source>Submit review as draft</Source>
+          <Value>Sende Review als Entwurf</Value>
+        </TranslationItem>
+        <TranslationItem Name="_downloadGerritChangeCaption" Property="Text">
+          <Source>Download Gerrit Change</Source>
+          <Value>Download von Gerrit Änderung</Value>
+        </TranslationItem>
+        <TranslationItem Name="_publishCaption" Property="Text">
+          <Source>Publish change</Source>
+          <Value>Änderung veröffentlichen</Value>
+        </TranslationItem>
+        <TranslationItem Name="_selectBranch" Property="Text">
+          <Source>Please enter a branch</Source>
+          <Value>Bitte Branch angeben</Value>
+        </TranslationItem>
+        <TranslationItem Name="_selectRemote" Property="Text">
+          <Source>Please select a remote repository</Source>
+          <Value>Bitte wählen Sie ein Remote Repository aus</Value>
+        </TranslationItem>
+        <TranslationItem Name="labelBranch" Property="Text">
+          <Source>Branch:</Source>
+          <Value>Branch:</Value>
+        </TranslationItem>
+        <TranslationItem Name="labelRemote" Property="Text">
+          <Source>Remote:</Source>
+          <Value>Remote:</Value>
+        </TranslationItem>
+        <TranslationItem Name="labelTopic" Property="Text">
+          <Source>Topic:</Source>
+          <Value>Topic:</Value>
+        </TranslationItem>
+      </translationItems>
+    </TranslationCategory>
+    <TranslationCategory Name="FormGitAttributes">
+      <translationItems>
+        <TranslationItem Name="$this" Property="Text">
+          <Source>Edit .gitattributes</Source>
+          <Value>.gitattributes bearbeiten</Value>
+        </TranslationItem>
+        <TranslationItem Name="Save" Property="Text">
+          <Source>Save</Source>
+          <Value>Speichern</Value>
+        </TranslationItem>
+        <TranslationItem Name="_cannotAccessGitattributes" Property="Text">
+          <Source>Failed to save .gitattributes.
+Check if file is accessible.</Source>
+          <Value>Fehler beim Schreiben von .gitattributes. 
+Bitte prüfen Sie, ob auf die Datei zugegriffen werden kann.</Value>
+        </TranslationItem>
+        <TranslationItem Name="_cannotAccessGitattributesCaption" Property="Text">
+          <Source>Failed to save .gitattributes</Source>
+          <Value>Fehler beim Schreiben von .gitattributes</Value>
+        </TranslationItem>
+        <TranslationItem Name="_noWorkingDirCaption" Property="Text">
+          <Source>No working dir</Source>
+          <Value>Kein Arbeitsverzeichnis</Value>
+        </TranslationItem>
+        <TranslationItem Name="_saveFileQuestion" Property="Text">
+          <Source>Save changes to .gitattributes?</Source>
+          <Value>Änderungen in .gitattributes speichern?</Value>
+        </TranslationItem>
+        <TranslationItem Name="_saveFileQuestionCaption" Property="Text">
+          <Source>Save changes?</Source>
+          <Value>Änderungen speichern?</Value>
+        </TranslationItem>
+        <TranslationItem Name="label1" Property="Text" type="unfinished">
+          <Source>Edit the git attributes
+Define attributes per path
+
+Examples
+Mark all jpg files as binary:
+*.jpg binary
+
+Mark sln files as binary:
+*.sln binary
+
+Mark single file as text:
+weirdchars.txt text
+
+For more information run
+command "git help gitattributes"
+</Source>
+          <OldSource>Edit the git attributes
+Define attributes per path
+
+Examples
+Mark all jpg files as binary:
+*.jpg binary
+
+Mark sln files as binary:
+*.sln binary
+
+Mark single file as text:
+weirdchars.txt text
+</OldSource>
+          <Value>Git Attribute bearbeiten
+Attribute pro Pfad definieren
+
+Beispiele
+Alle jpg-Dateien als Binärdateien kennzeichnen
+*.jpg binary
+
+Alle sln-Dateien als Binärdateien kennzeichen
+*.sln binary
+
+Einzelne Datei als Textdatei kennzeichnen
+bloedezeichen.txt text
+
+Für nähere Informationen schauen
+Sie in der Git Hilfe nach</Value>
+        </TranslationItem>
+        <TranslationItem Name="noWorkingDir" Property="Text">
+          <Source>.gitattributes is only supported when there is a working dir.</Source>
+          <Value>.gitattributes wird nur unterstützt wenn ein Arbeitsverzeichnis vorhanden ist.</Value>
+        </TranslationItem>
+      </translationItems>
+    </TranslationCategory>
+    <TranslationCategory Name="FormGitIgnore">
+      <translationItems>
+        <TranslationItem Name="$this" Property="Text">
+          <Source>Edit .gitignore</Source>
+          <Value>.gitignore bearbeiten</Value>
+        </TranslationItem>
+        <TranslationItem Name="AddDefault" Property="Text">
+          <Source>Add default ignores</Source>
+          <Value>Beispiel-Dateien ignorieren</Value>
+        </TranslationItem>
+        <TranslationItem Name="AddPattern" Property="Text">
+          <Source>Add pattern</Source>
+          <Value>Muster ignorieren</Value>
+        </TranslationItem>
+        <TranslationItem Name="Save" Property="Text">
+          <Source>Save</Source>
+          <Value>Speichern</Value>
+        </TranslationItem>
+        <TranslationItem Name="_cannotAccessGitignore" Property="Text">
+          <Source>Failed to save .gitignore.
+Check if file is accessible.</Source>
+          <Value>Fehler beim Schreiben von .gitignore. 
+Bitte prüfen Sie, ob auf die Datei zugegriffen werden kann.</Value>
+        </TranslationItem>
+        <TranslationItem Name="_cannotAccessGitignoreCaption" Property="Text">
+          <Source>Failed to save .gitignore</Source>
+          <Value>Fehler beim Schreiben von .gitignore</Value>
+        </TranslationItem>
+        <TranslationItem Name="_gitignoreOnlyInWorkingDirSupported" Property="Text">
+          <Source>.gitignore is only supported when there is a working dir.</Source>
+          <Value>.gitignore wird nur unterstützt wenn ein Arbeitsverzeichnis vorhanden ist.</Value>
+        </TranslationItem>
+        <TranslationItem Name="_gitignoreOnlyInWorkingDirSupportedCaption" Property="Text">
+          <Source>No working dir</Source>
+          <Value>Kein Arbeitsverzeichnis</Value>
+        </TranslationItem>
+        <TranslationItem Name="_saveFileQuestion" Property="Text">
+          <Source>Save changes to .gitignore?</Source>
+          <Value>Änderungen in .gitignorie speichern?</Value>
+        </TranslationItem>
+        <TranslationItem Name="_saveFileQuestionCaption" Property="Text">
+          <Source>Save changes?</Source>
+          <Value>Änderungen speichern?</Value>
+        </TranslationItem>
+        <TranslationItem Name="label1" Property="Text">
+          <Source>Specify filepatterns you want git to ignore.
+
+Example:
+#ignore thumbnails created by windows
+Thumbs.db
+#Ignore files build by Visual Studio
+*.user
+*.aps
+*.pch
+*.vspscc
+*_i.c
+*_p.c
+*.ncb
+*.suo
+*.bak
+*.cache
+*.ilk
+*.log
+[Bb]in
+[Dd]ebug*/
+*.sbr
+obj/
+[Rr]elease*/
+_ReSharper*/</Source>
+          <Value>Geben Sie Dateimuster an,
+die Git ignorieren soll.
+
+Beispiel:
+#Windows Thumbnails ignorieren
+Thumbs.db
+
+#Visual Studio Dateien ignorieren
+*.obj
+*.exe
+*.pdb
+*.user
+*.aps
+*.pch
+*.vspscc
+*_i.c
+*_p.c
+*.ncb
+*.suo
+*.tlb
+*.tlh
+*.bak
+*.cache
+*.ilk
+*.log
+[Bb]in
+[Dd]ebug*/
+*.lib
+*.sbr
+obj/
+[Rr]elease*/
+_ReSharper*/</Value>
+        </TranslationItem>
+        <TranslationItem Name="lnkGitIgnorePatterns" Property="Text">
+          <Source>More gitignore patterns</Source>
+          <Value>Mehr gitignore-Muster</Value>
+        </TranslationItem>
+      </translationItems>
+    </TranslationCategory>
+    <TranslationCategory Name="FormGitLog">
+      <translationItems>
+        <TranslationItem Name="$this" Property="Text">
+          <Source>Log</Source>
+          <Value>Log</Value>
+        </TranslationItem>
+        <TranslationItem Name="alwaysOnTopCheckBox" Property="Text">
+          <Source>Always on top</Source>
+          <Value>Immer im Vordergrund</Value>
+        </TranslationItem>
+        <TranslationItem Name="tabPageCommandCache" Property="Text">
+          <Source>Command cache</Source>
+          <Value>Kommando Cache</Value>
+        </TranslationItem>
+        <TranslationItem Name="tabPageCommandLog" Property="Text">
+          <Source>Command log</Source>
+          <Value>Kommando Log</Value>
+        </TranslationItem>
+      </translationItems>
+    </TranslationCategory>
+    <TranslationCategory Name="FormGitReview">
+      <translationItems>
+        <TranslationItem Name="$this" Property="Text">
+          <Source>Edit .gitreview</Source>
+          <Value>Editiere .gitreview</Value>
+        </TranslationItem>
+        <TranslationItem Name="Save" Property="Text">
+          <Source>Save</Source>
+          <Value>Speichern</Value>
+        </TranslationItem>
+        <TranslationItem Name="_cannotAccessGitreview" Property="Text">
+          <Source>Failed to save .gitreview.
+Check if file is accessible.</Source>
+          <Value>Fehler beim Speichern von .gitreview.
+Stellen Sie sicher dass Zugriff auf die Datei möglich ist.</Value>
+        </TranslationItem>
+        <TranslationItem Name="_cannotAccessGitreviewCaption" Property="Text">
+          <Source>Failed to save .gitreview</Source>
+          <Value>Fehler beim Speichern von .gitreview.</Value>
+        </TranslationItem>
+        <TranslationItem Name="_gitreviewOnlyInWorkingDirSupported" Property="Text">
+          <Source>.gitreview is only supported when there is a working dir.</Source>
+          <Value>.gitreview wird nur unterstützt wenn es ein Arbeitsverzeichnis gibt.</Value>
+        </TranslationItem>
+        <TranslationItem Name="_gitreviewOnlyInWorkingDirSupportedCaption" Property="Text">
+          <Source>No working dir</Source>
+          <Value>Kein Arbeitsverzeichnis</Value>
+        </TranslationItem>
+        <TranslationItem Name="_saveFileQuestion" Property="Text">
+          <Source>Save changes to .gitreview?</Source>
+          <Value>Änderungen an .gitreview speichern?</Value>
+        </TranslationItem>
+        <TranslationItem Name="_saveFileQuestionCaption" Property="Text" type="unfinished">
+          <Source>Save changes?</Source>
+          <Value>Änderungen speichern?</Value>
+        </TranslationItem>
+        <TranslationItem Name="label1" Property="Text">
+          <Source>Provide the configuration for
+.gitreview to setup Gerrit.
+
+Example configuration:
+
+[gerrit]
+host=review.example.com
+port=29418
+project=department/project.git
+defaultbranch=master
+defaultremote=review
+defaultrebase=0</Source>
+          <Value>Erstellen Sie die Konfiguration für 
+.gitreview, um Gerrit einzurichten.
+
+Beispiel Konfiguration:
+
+
+[gerrit]
+host=review.beispiel.de
+port=29418
+project=department/project.git
+defaultbranch=master
+defaultremote=review
+defaultrebase=0</Value>
+        </TranslationItem>
+        <TranslationItem Name="lnkGitReviewHelp" Property="Text">
+          <Source>GitHub page for git-review</Source>
+          <Value>GitHub Seite für git-review</Value>
+        </TranslationItem>
+      </translationItems>
+    </TranslationCategory>
+    <TranslationCategory Name="FormGoToCommit">
+      <translationItems>
+        <TranslationItem Name="$this" Property="Text">
+          <Source>Go to commit</Source>
+          <Value>Zu Commit springen</Value>
+        </TranslationItem>
+        <TranslationItem Name="goButton" Property="Text">
+          <Source>Go</Source>
+          <Value>Los</Value>
+        </TranslationItem>
+        <TranslationItem Name="groupBox1" Property="Text">
+          <Source>Help</Source>
+          <Value>Hilfe</Value>
+        </TranslationItem>
+        <TranslationItem Name="label1" Property="Text">
+          <Source>Commit expression:</Source>
+          <Value>Commit Ausdruck:</Value>
+        </TranslationItem>
+        <TranslationItem Name="label2" Property="Text">
+          <Source>Commit expression examples:
+- complete commit hash: e. g.: 8eab51fcb9c4538eb74c4dcd4c31ffd693ad25c9
+- partial commit hash (if unique): e. g.: 8eab51fcb9c453
+- tag name
+- branch name</Source>
+          <Value>Commit Ausdruck Beispiele:
+
+- Vollständiger Commit Hash: z.B.: 8eab51fcb9c4538eb74c4dcd4c31ffd693ad25c9
+- Teil des Commit Hashes (wenn eindeutig): z.B.: 8eab51fcb9c453
+- Name des Tags
+- Names des Branches</Value>
+        </TranslationItem>
+        <TranslationItem Name="label3" Property="Text">
+          <Source>Go to tag:</Source>
+          <Value>Gehe zu Tag:</Value>
+        </TranslationItem>
+        <TranslationItem Name="label4" Property="Text">
+          <Source>Go to branch:</Source>
+          <Value>Gehe zu Branch:</Value>
+        </TranslationItem>
+        <TranslationItem Name="linkGitRevParse" Property="Text">
+          <Source>More (git-rev-parse, section SPECIFYING REVISIONS)</Source>
+          <Value>Mehr (git-rev-parse, section SPECIFYING REVISIONS)</Value>
+        </TranslationItem>
+      </translationItems>
+    </TranslationCategory>
+    <TranslationCategory Name="FormGoToLine">
+      <translationItems>
+        <TranslationItem Name="$this" Property="Text">
+          <Source>Go to line</Source>
+          <Value>Gehe zu Zeile</Value>
+        </TranslationItem>
+        <TranslationItem Name="cancelBtn" Property="Text">
+          <Source>Cancel</Source>
+          <Value>Abbrechen</Value>
+        </TranslationItem>
+        <TranslationItem Name="lineLabel" Property="Text">
+          <Source>Line number</Source>
+          <Value>Zeilennummer</Value>
+        </TranslationItem>
+        <TranslationItem Name="okBtn" Property="Text">
+          <Source>OK</Source>
+          <Value>OK</Value>
+        </TranslationItem>
+      </translationItems>
+    </TranslationCategory>
+    <TranslationCategory Name="FormInit">
+      <translationItems>
+        <TranslationItem Name="$this" Property="Text">
+          <Source>Initialize new repository</Source>
+          <Value>Neues Repository initialisieren</Value>
+        </TranslationItem>
+        <TranslationItem Name="Browse" Property="Text">
+          <Source>Browse</Source>
+          <Value>Durchsuchen</Value>
+        </TranslationItem>
+        <TranslationItem Name="Central" Property="Text">
+          <Source>Central repository, no working dir  (--bare --shared=all)</Source>
+          <Value>Zentrales Repository, kein Arbeitsverzeichnis (--bare --shared=all)</Value>
+        </TranslationItem>
+        <TranslationItem Name="Init" Property="Text">
+          <Source>Initialize</Source>
+          <Value>Initialisieren</Value>
+        </TranslationItem>
+        <TranslationItem Name="Personal" Property="Text">
+          <Source>Personal repository</Source>
+          <Value>Persönliches Repository</Value>
+        </TranslationItem>
+        <TranslationItem Name="_chooseDirectory" Property="Text">
+          <Source>Please choose a directory.</Source>
+          <Value>Bitte geben Sie ein Verzeichnis an.</Value>
+        </TranslationItem>
+        <TranslationItem Name="_chooseDirectoryCaption" Property="Text">
+          <Source>Choose directory</Source>
+          <Value>Verzeichnis wählen</Value>
+        </TranslationItem>
+        <TranslationItem Name="_chooseDirectoryNotFile" Property="Text">
+          <Source>Cannot initialize a new repository on a file.
+Please choose a directory.</Source>
+          <Value>Bitte geben Sie ein Verzeichnis und keine Datei an.
+Ein Repository kann nicht in einer Datei initialisiert werden.</Value>
+        </TranslationItem>
+        <TranslationItem Name="_chooseDirectoryNotFileCaption" Property="Text">
+          <Source>Error</Source>
+          <Value>Fehler</Value>
+        </TranslationItem>
+        <TranslationItem Name="_initMsgBoxCaption" Property="Text">
+          <Source>Initialize new repository</Source>
+          <Value>Neues Repository initialisieren</Value>
+        </TranslationItem>
+        <TranslationItem Name="groupBox1" Property="Text">
+          <Source>Repository type</Source>
+          <Value>Repository-Typ</Value>
+        </TranslationItem>
+        <TranslationItem Name="label1" Property="Text">
+          <Source>Directory</Source>
+          <Value>Pfad</Value>
+        </TranslationItem>
+      </translationItems>
+    </TranslationCategory>
+    <TranslationCategory Name="FormMailMap">
+      <translationItems>
+        <TranslationItem Name="$this" Property="Text">
+          <Source>Edit .mailmap</Source>
+          <Value>.mailmap bearbeiten</Value>
+        </TranslationItem>
+        <TranslationItem Name="Save" Property="Text">
+          <Source>Save</Source>
+          <Value>Speichern</Value>
+        </TranslationItem>
+        <TranslationItem Name="_cannotAccessMailmap" Property="Text">
+          <Source>Failed to save .mailmap.
+Check if file is accessible.</Source>
+          <Value>Fehler beim Schreiben von .mailmap. 
+Bitte prüfen Sie, ob auf die Datei zugegriffen werden kann.</Value>
+        </TranslationItem>
+        <TranslationItem Name="_cannotAccessMailmapCaption" Property="Text">
+          <Source>Failed to save .mailmap</Source>
+          <Value>Fehler beim Schreiben von .mailmap</Value>
+        </TranslationItem>
+        <TranslationItem Name="_mailmapOnlyInWorkingDirSupported" Property="Text">
+          <Source>.mailmap is only supported when there is a working dir.</Source>
+          <Value>.mailmap wird nur unterstützt wenn ein Arbeitsverzeichnis vorhanden ist.</Value>
+        </TranslationItem>
+        <TranslationItem Name="_mailmapOnlyInWorkingDirSupportedCaption" Property="Text">
+          <Source>No working dir</Source>
+          <Value>Kein Arbeitsverzeichnis</Value>
+        </TranslationItem>
+        <TranslationItem Name="_saveFileQuestion" Property="Text">
+          <Source>Save changes to .mailmap?</Source>
+          <Value>Änderung an .mailmap speichern?</Value>
+        </TranslationItem>
+        <TranslationItem Name="_saveFileQuestionCaption" Property="Text">
+          <Source>Save changes?</Source>
+          <Value>Änderungen speichern?</Value>
+        </TranslationItem>
+        <TranslationItem Name="label1" Property="Text" type="unfinished">
+          <Source>Edit the mailmap.
+This file is meant to correct usernames.
+
+Example:
+Henk Westhuis &lt;Henk@.(none)&gt;
+Henk Westhuis &lt;henk_westhuis@hotmail.com&gt;
+
+For more information run
+command "git help shortlog"</Source>
+          <OldSource>Edit the mailmap.
+This file is meant to correct usernames.
+
+Example:
+Henk Westhuis &lt;Henk@.(none)&gt;
+Henk Westhuis &lt;henk_westhuis@hotmail.com&gt;</OldSource>
+          <Value>Mailmap bearbeiten.
+Diese Datei ist für korrekte Benutzernamen vorgesehen.
+
+Beispiel:
+Henk Westhuis &lt;Henk@.(none)&gt;
+Henk Westhuis &lt;henk_westhuis@hotmail.com&gt;</Value>
+        </TranslationItem>
+      </translationItems>
+    </TranslationCategory>
+    <TranslationCategory Name="FormMergeBranch">
+      <translationItems>
+        <TranslationItem Name="$this" Property="Text">
+          <Source>Merge branches</Source>
+          <Value>Branches mergen</Value>
+        </TranslationItem>
+        <TranslationItem Name="Currentbranch" Property="Text">
+          <Source>Current branch</Source>
+          <Value>Aktueller Branch</Value>
+        </TranslationItem>
+        <TranslationItem Name="NonDefaultMergeStrategy" Property="Text">
+          <Source>Use non-default merge strategy</Source>
+          <Value>Eine alternative Merge-Strategie verwenden</Value>
+        </TranslationItem>
+        <TranslationItem Name="Ok" Property="Text">
+          <Source>&amp;Merge</Source>
+          <Value>&amp;Merge</Value>
+        </TranslationItem>
+        <TranslationItem Name="_strategyTooltipText" Property="Text">
+          <Source>resolve 
+This can only resolve two heads (i.e. the current branch and another branch you pulled from) using a 3-way merge algorithm.
+It tries to carefully detect criss-cross merge ambiguities and is considered generally safe and fast. 
+
+recursive 
+This can only resolve two heads using a 3-way merge algorithm. When there is more than one common ancestor that can be 
+used for 3-way merge, it creates a merged tree of the common ancestors and uses that as the reference tree for the 3-way
+merge. Additionally this can detect and handle merges involving renames. This is the default merge strategy when pulling or 
+merging one branch. 
+
+octopus 
+This resolves cases with more than two heads, but refuses to do a complex merge that needs manual resolution. It is 
+primarily meant to be used for bundling topic branch heads together. This is the default merge strategy when pulling or 
+merging more than one branch. 
+
+ours 
+This resolves any number of heads, but the resulting tree of the merge is always that of the current branch head, effectively 
+ignoring all changes from all other branches. It is meant to be used to supersede old development history of side branches.
+
+subtree 
+This is a modified recursive strategy. When merging trees A and B, if B corresponds to a subtree of A, B is first adjusted to 
+match the tree structure of A, instead of reading the trees at the same level. This adjustment is also done to the common 
+ancestor tree. </Source>
+          <Value>resolve
+Diese Option kann nur zwei Branches (Nämlich der aktuelle Branch und der Branch von dem Sie gepullt haben) mit Hilfe eines 
+3-Wege-Merge-Verfahren auflösen. Mit dieser Option wird versucht Merge-Mehrdeutigkeiten zu erkennen. Die Option gilt 
+im Allgemeinen als sicher und schnell.
+
+recursive
+Diese Option kann nur zwei Branches mit Hilfe eines 3-Wege-Merge-Verfahren auflösen. Wenn es mehr als einen gemeinsamen 
+Vorfahren gibt, der für einen 3-Wege Merge verwendet werden kann, erzeugt diese Optionen einen gemergten Zweig der 
+gemeinsamen Vorfahren und benutzt diesen als Referenz-Zweig für den 3-Wege-Merge. Zusätzlich kann diese Option
+umbenannte Dateien und Verzeichnisse erkennen, verwalten und mergen. Dies ist die Standard Merge-Strategie wenn von einem 
+Branch gepullt oder gemergt wird.
+
+octopus
+Diese Option kann Fälle mit mehr als zwei Zweigen auflösen, dafür aber keine komplexen Merge-Prozesse, die eine manuelle Auflösung
+erfordern. Diese Option ist primär für das Zusammenführen von Topic-Branches gedacht. Dies ist die Standard Merge-Strategie
+wenn von mehreren Branches gepullt oder gemergt wird.
+
+ours
+Diese Option kann eine beliebige Anzahl von Zweigen auflösen, aber der resultiernde Zweig beim Merge ist immer der vom aktuellen Branch.
+Die Option ignoriert alle Änderungen der anderen Branches. Diese Merge-Strategie ist dafür gedacht die Historie von alten Branches 
+zu überschrieben.
+
+subtree 
+This is a modified recursive strategy. When merging trees A and B, if B corresponds to a subtree of A, B is first adjusted to 
+match the tree structure of A, instead of reading the trees at the same level. This adjustment is also done to the common 
+ancestor tree.</Value>
+        </TranslationItem>
+        <TranslationItem Name="advanced" Property="Text">
+          <Source>Show advanced options</Source>
+          <Value>Zeige erweiterte Optionen</Value>
+        </TranslationItem>
+        <TranslationItem Name="fastForward" Property="Text">
+          <Source>Keep a single branch line if possible (fast forward)</Source>
+          <Value>Wenn möglich einen einzelnen, geradlinigen Zweig beibehalten (Fast Forward)</Value>
+        </TranslationItem>
+        <TranslationItem Name="groupBox1" Property="Text">
+          <Source>Merge</Source>
+          <Value>Merge</Value>
+        </TranslationItem>
+        <TranslationItem Name="label1" Property="Text">
+          <Source>Merge branch into current branch</Source>
+          <Value>Branch mit aktuellem Branch mergen
+</Value>
+        </TranslationItem>
+        <TranslationItem Name="label2" Property="Text">
+          <Source>Merge with</Source>
+          <Value>Mergen mit</Value>
+        </TranslationItem>
+        <TranslationItem Name="noCommit" Property="Text">
+          <Source>Do not commit</Source>
+          <Value>Nicht commiten</Value>
+        </TranslationItem>
+        <TranslationItem Name="noFastForward" Property="Text">
+          <Source>Always create a new merge commit</Source>
+          <Value>Immer einen eigenständingen Merge-Commit erzeugen</Value>
+        </TranslationItem>
+        <TranslationItem Name="squash" Property="Text">
+          <Source>Squash commits</Source>
+          <Value>Commits squashen</Value>
+        </TranslationItem>
+        <TranslationItem Name="strategyHelp" Property="Text">
+          <Source>Help</Source>
+          <Value>Hilfe</Value>
+        </TranslationItem>
+      </translationItems>
+    </TranslationCategory>
+    <TranslationCategory Name="FormModifiedDeletedCreated">
+      <translationItems>
+        <TranslationItem Name="$this" Property="Text">
+          <Source>Solve mergeconflict</Source>
+          <Value>Mergekonflikt lösen</Value>
+        </TranslationItem>
+        <TranslationItem Name="Abort" Property="Text">
+          <Source>Abort</Source>
+          <Value>Abbrechen</Value>
+        </TranslationItem>
+      </translationItems>
+    </TranslationCategory>
+    <TranslationCategory Name="FormOpenDirectory">
+      <translationItems>
+        <TranslationItem Name="$this" Property="Text">
+          <Source>Open local repository</Source>
+          <Value>Repository öffnen</Value>
+        </TranslationItem>
+        <TranslationItem Name="Load" Property="Text">
+          <Source>Open</Source>
+          <Value>Öffnen</Value>
+        </TranslationItem>
+        <TranslationItem Name="_warningOpenFailed" Property="Text">
+          <Source>Directory does not exist.</Source>
+          <Value>Verzeichnis nicht vorhanden.</Value>
+        </TranslationItem>
+        <TranslationItem Name="_warningOpenFailedCaption" Property="Text">
+          <Source>Error</Source>
+          <Value>Fehler</Value>
+        </TranslationItem>
+        <TranslationItem Name="label1" Property="Text">
+          <Source>Directory</Source>
+          <Value>Pfad</Value>
+        </TranslationItem>
+      </translationItems>
+    </TranslationCategory>
+    <TranslationCategory Name="FormPluginInformation">
+      <translationItems>
+        <TranslationItem Name="$this" Property="Text">
+          <Source>Gerrit Plugin</Source>
+          <Value>Gerrit Plugin</Value>
+        </TranslationItem>
+        <TranslationItem Name="btnClose" Property="Text">
+          <Source>Close</Source>
+          <Value>Schließen</Value>
+        </TranslationItem>
+        <TranslationItem Name="informationLabel" Property="Text">
+          <Source>The Gerrit plugin for GitExtensions provides integration with Gerrit for GitExtensions. This plugin has been based on the git-review tool.
+
+To enable Gerrit support for a repository, a .gitreview file must be created. This can be done through the Settings | Edit .gitreview menu option. See the link below for more information on the .gitreview file and the git-review tool.</Source>
+          <Value>Das Gerrit Plugin für GitExtensions integriert Gerrit in GitExtensions. Dieses Plugin basiert auf dem git-review Tool.
+
+Um Gerrit Support für ein Repository zu aktivieren muss eine .gitreview Datei angelegt werden. Dies kann über die Option Einstellungen | Editiere .gitreview Menüoption ausgewählt werden.
+Benützen Sie den Verweis unten für mehr Informationen zur .gitreview Datei und dem git-review Befehl.</Value>
+        </TranslationItem>
+      </translationItems>
+    </TranslationCategory>
+    <TranslationCategory Name="FormPull">
+      <translationItems>
+        <TranslationItem Name="$this" Property="Text">
+          <Source>Pull</Source>
+          <Value>Pull</Value>
+        </TranslationItem>
+        <TranslationItem Name="AddRemote" Property="Text">
+          <Source>Manage</Source>
+          <Value>Remotes verwalten</Value>
+        </TranslationItem>
+        <TranslationItem Name="AutoStash" Property="Text">
+          <Source>Auto stash</Source>
+          <Value>Auto-Stash</Value>
+        </TranslationItem>
+        <TranslationItem Name="Fetch" Property="Text">
+          <Source>Do not merge, only &amp;fetch remote changes</Source>
+          <Value>Nicht mergen, nur die Änderungen vom Remote holen</Value>
+        </TranslationItem>
+        <TranslationItem Name="Merge" Property="Text">
+          <Source>&amp;Merge remote branch into current branch</Source>
+          <Value>Remote Branch in aktuellen Branch &amp;mergen</Value>
+        </TranslationItem>
+        <TranslationItem Name="Mergetool" Property="Text">
+          <Source>Solve conflicts</Source>
+          <Value>Konflikte lösen</Value>
+        </TranslationItem>
+        <TranslationItem Name="NoTags" Property="Text">
+          <Source>No tags</Source>
+          <Value>Keine Tags</Value>
+        </TranslationItem>
+        <TranslationItem Name="Pull" Property="Text">
+          <Source>&amp;Pull</Source>
+          <Value>&amp;Pull</Value>
+        </TranslationItem>
+        <TranslationItem Name="PullFromRemote" Property="Text">
+          <Source>Remote</Source>
+          <Value>Remote</Value>
+        </TranslationItem>
+        <TranslationItem Name="PullFromUrl" Property="Text">
+          <Source>Url</Source>
+          <Value>Url</Value>
+        </TranslationItem>
+        <TranslationItem Name="Rebase" Property="Text">
+          <Source>&amp;Rebase current branch on top of remote branch, creates linear history (use with caution)</Source>
+          <Value>&amp;Rebase von aktuellen Branch auf Remote Branch durchführen. Folge: lineare Historie (Nur für fortgeschrittene Benutzer empfohlen)</Value>
+        </TranslationItem>
+        <TranslationItem Name="Stash" Property="Text">
+          <Source>Stash changes</Source>
+          <Value>Änderungen stashen</Value>
+        </TranslationItem>
+        <TranslationItem Name="_allMergeConflictSolvedQuestion" Property="Text">
+          <Source>Are all merge conflicts solved? Do you want to commit?</Source>
+          <Value>Sind alle Merge-Konflikte behoben? Wollen Sie commiten?</Value>
+        </TranslationItem>
+        <TranslationItem Name="_allMergeConflictSolvedQuestionCaption" Property="Text">
+          <Source>Conflicts solved</Source>
+          <Value>Konflikte gelöst</Value>
+        </TranslationItem>
+        <TranslationItem Name="_applyShashedItemsAgain" Property="Text">
+          <Source>Apply stashed items to working dir again?</Source>
+          <Value>Wollen Sie die gestashten Objekte wieder auf das Arbeitsverzeichnis anwenden?</Value>
+        </TranslationItem>
+        <TranslationItem Name="_applyShashedItemsAgainCaption" Property="Text">
+          <Source>Auto stash</Source>
+          <Value>Automatischer Stash</Value>
+        </TranslationItem>
+        <TranslationItem Name="_areYouSureYouWantToRebaseMerge" Property="Text">
+          <Source>The current commit is a merge.
+Are you sure you want to rebase this merge?</Source>
+          <Value>Der aktuelle Commit ist ein Merge-Commit. Sind Sie sich sicher, dass Sie diesen Merge rebasen wollen?</Value>
+        </TranslationItem>
+        <TranslationItem Name="_areYouSureYouWantToRebaseMergeCaption" Property="Text">
+          <Source>Rebase merge commit?</Source>
+          <Value>Merge-Commit rebasen?</Value>
+        </TranslationItem>
+        <TranslationItem Name="_fetchAllBranchesCanOnlyWithFetch" Property="Text">
+          <Source>You can only fetch all remote branches (*) without merge or rebase.
+If you want to fetch all remote branches, choose fetch.
+If you want to fetch and merge a branch, choose a specific branch.</Source>
+          <Value>Sie können alle Remote Branches (*) nur holen aber keinen Merge- oder Rebase-Prozess durchführen.
+Wenn Sie alle Remote Branches holen wollen, wählen Sie die dritte Option (Änderungen vom Remote holen).
+Wenn Sie einen Branch holen und mergen wollen, wählen Sie einen speziellen Branch aus.</Value>
+        </TranslationItem>
+        <TranslationItem Name="_notOnBranch" Property="Text">
+          <Source>You cannot "pull" when git head detached.
+
+Do you want to continue?</Source>
+          <Value>Sie können keinen "Pull" machen wenn der Head detached ist.
+
+
+
+Wollen Sie trotzdem fortfahren?</Value>
+        </TranslationItem>
+        <TranslationItem Name="_notOnBranchButtons" Property="Text">
+          <Source>Checkout branch|Continue</Source>
+          <Value>Branch Checkout|Fortfahren</Value>
+        </TranslationItem>
+        <TranslationItem Name="_notOnBranchCaption" Property="Text">
+          <Source>Not on a branch</Source>
+          <Value>Nicht auf einem Branch</Value>
+        </TranslationItem>
+        <TranslationItem Name="_notOnBranchMainInstruction" Property="Text">
+          <Source>You are not working on a branch</Source>
+          <Value>Sie arbeiten nicht auf einem Branch.</Value>
+        </TranslationItem>
+        <TranslationItem Name="_questionInitSubmodules" Property="Text">
+          <Source>The pulled has submodules configured.
+Do you want to initialize the submodules?
+This will initialize and update all submodules recursive.</Source>
+          <Value>Das gepullte Repository beinhaltet konfigurierte Untermodule.
+Wollen Sie die Untermodule initialisieren?
+Dies wird alle Untermodule rekursiv initialisieren und aktualisieren.</Value>
+        </TranslationItem>
+        <TranslationItem Name="_questionInitSubmodulesCaption" Property="Text">
+          <Source>Submodules</Source>
+          <Value>Untermodule initialisieren</Value>
+        </TranslationItem>
+        <TranslationItem Name="_selectRemoteRepository" Property="Text">
+          <Source>Please select a remote repository</Source>
+          <Value>Bitte wählen Sie ein Remote Repository aus</Value>
+        </TranslationItem>
+        <TranslationItem Name="_selectSourceDirectory" Property="Text">
+          <Source>Please select a source directory</Source>
+          <Value>Bitte wählen Sie ein Quellverzeichnis aus</Value>
+        </TranslationItem>
+        <TranslationItem Name="groupBox1" Property="Text">
+          <Source>Merge options</Source>
+          <Value>Merge-Optionen</Value>
+        </TranslationItem>
+        <TranslationItem Name="groupBox2" Property="Text">
+          <Source>Pull from</Source>
+          <Value>Pull von
+</Value>
+        </TranslationItem>
+        <TranslationItem Name="groupBox3" Property="Text">
+          <Source>Branch</Source>
+          <Value>Branch</Value>
+        </TranslationItem>
+        <TranslationItem Name="label1" Property="Text">
+          <Source>Local branch</Source>
+          <Value>Lokaler Branch</Value>
+        </TranslationItem>
+        <TranslationItem Name="label2" Property="Text">
+          <Source>Remote branch</Source>
+          <Value>Remote Branch</Value>
+        </TranslationItem>
+      </translationItems>
+    </TranslationCategory>
+    <TranslationCategory Name="FormPush">
+      <translationItems>
+        <TranslationItem Name="$this" Property="Text">
+          <Source>Push</Source>
+          <Value>Push</Value>
+        </TranslationItem>
+        <TranslationItem Name="AddRemote" Property="Text">
+          <Source>Manage remotes</Source>
+          <Value>Remotes verwalten</Value>
+        </TranslationItem>
+        <TranslationItem Name="AutoPullOnRejected" Property="Text">
+          <Source>Auto pull on rejected</Source>
+          <Value>Automatischer Pull wenn Push verweigert wird</Value>
+        </TranslationItem>
+        <TranslationItem Name="BranchTab" Property="Text">
+          <Source>Push branches</Source>
+          <Value>Branches pushen</Value>
+        </TranslationItem>
+        <TranslationItem Name="DeleteColumn" Property="HeaderText">
+          <Source>Delete Remote Branch</Source>
+          <Value>Remote Branch löschen</Value>
+        </TranslationItem>
+        <TranslationItem Name="ForceColumn" Property="HeaderText">
+          <Source>Push (Force Rewind)</Source>
+          <Value>Push (Rewind erzwingen)</Value>
+        </TranslationItem>
+        <TranslationItem Name="ForcePushBranches" Property="Text">
+          <Source>&amp;Force Push</Source>
+          <Value>Push &amp;erzwingen</Value>
+        </TranslationItem>
+        <TranslationItem Name="ForcePushTags" Property="Text">
+          <Source>&amp;Force Push</Source>
+          <Value>Push &amp;erzwingen</Value>
+        </TranslationItem>
+        <TranslationItem Name="LoadSSHKey" Property="Text">
+          <Source>Load SSH key</Source>
+          <Value>SSH-Schlüssel laden</Value>
+        </TranslationItem>
+        <TranslationItem Name="LocalColumn" Property="HeaderText">
+          <Source>Local Branch</Source>
+          <Value>Lokaler Branch</Value>
+        </TranslationItem>
+        <TranslationItem Name="MultipleBranchTab" Property="Text">
+          <Source>Push multiple branches</Source>
+          <Value>Mehrere Branches pushen</Value>
+        </TranslationItem>
+        <TranslationItem Name="NewColumn" Property="HeaderText">
+          <Source>New at Remote</Source>
+          <Value>Neu bei Remote</Value>
+        </TranslationItem>
+        <TranslationItem Name="Pull" Property="Text">
+          <Source>Pull</Source>
+          <Value>Pull</Value>
+        </TranslationItem>
+        <TranslationItem Name="Push" Property="Text">
+          <Source>&amp;Push</Source>
+          <Value>&amp;Push</Value>
+        </TranslationItem>
+        <TranslationItem Name="PushAllBranches" Property="Text">
+          <Source>Push &amp;all branches</Source>
+          <Value>&amp;Alle Branches pushen</Value>
+        </TranslationItem>
+        <TranslationItem Name="PushAllTags" Property="Text">
+          <Source>Push &amp;all tags</Source>
+          <Value>Alle Tags pushen</Value>
+        </TranslationItem>
+        <TranslationItem Name="PushColumn" Property="HeaderText">
+          <Source>Push</Source>
+          <Value>Push</Value>
+        </TranslationItem>
+        <TranslationItem Name="PushToRemote" Property="Text">
+          <Source>Remote</Source>
+          <Value>Remote</Value>
+        </TranslationItem>
+        <TranslationItem Name="PushToUrl" Property="Text">
+          <Source>Url</Source>
+          <Value>Url</Value>
+        </TranslationItem>
+        <TranslationItem Name="RemoteColumn" Property="HeaderText">
+          <Source>Remote Branch</Source>
+          <Value>Remote Branch</Value>
+        </TranslationItem>
+        <TranslationItem Name="ReplaceTrackingReference" Property="Text">
+          <Source>Replace tracking reference</Source>
+          <Value>Tracking Referenz ersetzen</Value>
+        </TranslationItem>
+        <TranslationItem Name="ShowOptions" Property="Text">
+          <Source>Show options</Source>
+          <Value>Optionen anzeigen</Value>
+        </TranslationItem>
+        <TranslationItem Name="ShowTagOptions" Property="Text">
+          <Source>Show options</Source>
+          <Value>Optionen anzeigen</Value>
+        </TranslationItem>
+        <TranslationItem Name="TagTab" Property="Text">
+          <Source>Push tags</Source>
+          <Value>Tags pushen</Value>
+        </TranslationItem>
+        <TranslationItem Name="_branchNewForRemote" Property="Text">
+          <Source>The branch you are about to push seems to be a new branch for the remote.
+Are you sure you want to push this branch?</Source>
+          <Value>Der Branch den Sie gerade pushen wollen, scheint ein neuer Branch beim Remote zu sein.
+Sind Sie sich sicher, dass Sie diesen Branch pushen wollen?</Value>
+        </TranslationItem>
+        <TranslationItem Name="_createPullRequestCB" Property="Text">
+          <Source>Create pull request after push</Source>
+          <Value>Pull Request nach Push erzeugen</Value>
+        </TranslationItem>
+        <TranslationItem Name="_no" Property="Text">
+          <Source>No</Source>
+          <Value>Nein</Value>
+        </TranslationItem>
+        <TranslationItem Name="_pushCaption" Property="Text">
+          <Source>Push</Source>
+          <Value>Push</Value>
+        </TranslationItem>
+        <TranslationItem Name="_pushToCaption" Property="Text">
+          <Source>Push to {0}</Source>
+          <Value>Pushen nach {0}</Value>
+        </TranslationItem>
+        <TranslationItem Name="_selectDestinationDirectory" Property="Text">
+          <Source>Please select a destination directory</Source>
+          <Value>Bitte wählen Sie ein Zielverzeichnis aus</Value>
+        </TranslationItem>
+        <TranslationItem Name="_selectRemote" Property="Text">
+          <Source>Please select a remote repository</Source>
+          <Value>Bitte wählen Sie ein Remote Repository aus</Value>
+        </TranslationItem>
+        <TranslationItem Name="_selectTag" Property="Text">
+          <Source>You need to select a tag to push or select "Push all tags".</Source>
+          <Value>Sie müssen einen Tag auswählen um einen Push durchzuführen oder wählen Sie "Alle Tags pushen" aus.</Value>
+        </TranslationItem>
+        <TranslationItem Name="_updateTrackingReference" Property="Text">
+          <Source>The branch {0} does not have a tracking reference. Do you want to add a tracking reference to {1}?</Source>
+          <Value>Der Branch {0} hat keine Tracking Referenz. Wollen Sie eine Tracking Referenz zu {1} hinzufügen?</Value>
+        </TranslationItem>
+        <TranslationItem Name="_yes" Property="Text">
+          <Source>Yes</Source>
+          <Value>Ja</Value>
+        </TranslationItem>
+        <TranslationItem Name="groupBox1" Property="Text">
+          <Source>Branch</Source>
+          <Value>Branch</Value>
+        </TranslationItem>
+        <TranslationItem Name="groupBox2" Property="Text">
+          <Source>Push to</Source>
+          <Value>Pushen nach</Value>
+        </TranslationItem>
+        <TranslationItem Name="groupBox3" Property="Text">
+          <Source>Tag</Source>
+          <Value>Tag</Value>
+        </TranslationItem>
+        <TranslationItem Name="groupBox4" Property="Text">
+          <Source>Select Branches to Push</Source>
+          <Value>Wählen Sie die zu pushenden Branches</Value>
+        </TranslationItem>
+        <TranslationItem Name="label1" Property="Text">
+          <Source>Tag to push</Source>
+          <Value>Zu pushender Tag</Value>
+        </TranslationItem>
+        <TranslationItem Name="label2" Property="Text">
+          <Source>Recursive submodules</Source>
+          <Value>Rekursive Untermodule</Value>
+        </TranslationItem>
+        <TranslationItem Name="labelFrom" Property="Text">
+          <Source>Branch to push</Source>
+          <Value>Zu pushender Branch</Value>
+        </TranslationItem>
+        <TranslationItem Name="labelTo" Property="Text">
+          <Source>to</Source>
+          <Value>nach</Value>
+        </TranslationItem>
+        <TranslationItem Name="BranchTab" Property="ToolTipText" type="obsolete">
+          <Source>Push branches and commits to remote repository.</Source>
+          <Value>Branches und Commits zu Remote Repository pushen</Value>
+        </TranslationItem>
+        <TranslationItem Name="TagTab" Property="ToolTipText" type="obsolete">
+          <Source>Push tags to remote repository</Source>
+          <Value>Tags nach Remote Repository pushen</Value>
+        </TranslationItem>
+        <TranslationItem Name="RecursiveSubmodulesCheck" Property="Text" type="obsolete">
+          <Source>Recursive submodules check</Source>
+          <Value>Untermodule rekursiv prüfen</Value>
+        </TranslationItem>
+        <TranslationItem Name="RemoteBranch" Property="Text" type="obsolete">
+          <Source>topic_german_translation</Source>
+          <Value>Fataler Fehler: Kein Git Verzeichnis vorhanden (auch nicht in einem übergeordneten Verzeichnis)</Value>
+        </TranslationItem>
+      </translationItems>
+    </TranslationCategory>
+    <TranslationCategory Name="FormPuttyError">
+      <translationItems>
+        <TranslationItem Name="$this" Property="Text">
+          <Source>Authentication error</Source>
+          <Value>Fehler bei der Authentifizierung</Value>
+        </TranslationItem>
+        <TranslationItem Name="Cancel" Property="Text">
+          <Source>Cancel</Source>
+          <Value>Abbrechen</Value>
+        </TranslationItem>
+        <TranslationItem Name="LoadSSHKey" Property="Text">
+          <Source>Load SSH key</Source>
+          <Value>SSH-Schlüssel laden</Value>
+        </TranslationItem>
+        <TranslationItem Name="Retry" Property="Text">
+          <Source>Retry</Source>
+          <Value>Wiederholen</Value>
+        </TranslationItem>
+        <TranslationItem Name="lblMustAuthenticate" Property="Text">
+          <Source>You must authenticate to run this command.</Source>
+          <Value>Sie müssen sich authentifizieren, um diesen Befehl auszuführen</Value>
+        </TranslationItem>
+        <TranslationItem Name="lblPleaseLoadKey" Property="Text">
+          <Source>Please load your SSH private key</Source>
+          <Value>Bitte laden Sie Ihren privaten SSH Schlüssel</Value>
+        </TranslationItem>
+      </translationItems>
+    </TranslationCategory>
+    <TranslationCategory Name="FormRebase">
+      <translationItems>
+        <TranslationItem Name="$this" Property="Text">
+          <Source>Rebase</Source>
+          <Value>Rebase</Value>
+        </TranslationItem>
+        <TranslationItem Name="Abort" Property="Text">
+          <Source>Abort</Source>
+          <Value>Abbrechen</Value>
+        </TranslationItem>
+        <TranslationItem Name="AddFiles" Property="Text">
+          <Source>Add files</Source>
+          <Value>Dateien hinzufügen</Value>
+        </TranslationItem>
+        <TranslationItem Name="Mergetool" Property="Text">
+          <Source>Solve conflicts</Source>
+          <Value>Konflikte lösen</Value>
+        </TranslationItem>
+        <TranslationItem Name="Ok" Property="Text">
+          <Source>Rebase</Source>
+          <Value>Rebase</Value>
+        </TranslationItem>
+        <TranslationItem Name="Resolved" Property="Text">
+          <Source>Continue rebase</Source>
+          <Value>Rebase fortsetzen</Value>
+        </TranslationItem>
+        <TranslationItem Name="ShowOptions" Property="Text">
+          <Source>Show options</Source>
+          <Value>Optionen anzeigen</Value>
+        </TranslationItem>
+        <TranslationItem Name="Skip" Property="Text">
+          <Source>Skip this commit</Source>
+          <Value>Diesen Commit überspringen</Value>
+        </TranslationItem>
+        <TranslationItem Name="SolveMergeconflicts" Property="Text">
+          <Source>There are unresolved mergeconflicts
+</Source>
+          <Value>Es liegen unaufgelöste Merge-Konflikte vor</Value>
+        </TranslationItem>
+        <TranslationItem Name="_branchUpToDateCaption" Property="Text">
+          <Source>Rebase</Source>
+          <Value>Rebase</Value>
+        </TranslationItem>
+        <TranslationItem Name="_branchUpToDateText" Property="Text">
+          <Source>Current branch a is up to date.
+Nothing to rebase.</Source>
+          <Value>Aktueller Branch ist up-to-date.
+Kein Rebase möglich.</Value>
+        </TranslationItem>
+        <TranslationItem Name="_continueRebaseText" Property="Text">
+          <Source>Continue rebase</Source>
+          <Value>Rebase fortsetzen</Value>
+        </TranslationItem>
+        <TranslationItem Name="_continueRebaseText2" Property="Text">
+          <Source>&gt;Continue rebase&lt;</Source>
+          <Value>&gt;Rebase fortsetzen&lt;</Value>
+        </TranslationItem>
+        <TranslationItem Name="_noBranchSelectedText" Property="Text">
+          <Source>Please select a branch</Source>
+          <Value>Bitte einen Branch auswählen</Value>
+        </TranslationItem>
+        <TranslationItem Name="_solveConflictsText" Property="Text">
+          <Source>Solve conflicts</Source>
+          <Value>Konflikte auflösen</Value>
+        </TranslationItem>
+        <TranslationItem Name="_solveConflictsText2" Property="Text">
+          <Source>&gt;Solve conflicts&lt;</Source>
+          <Value>&gt;Konflikte auflösen&lt;</Value>
+        </TranslationItem>
+        <TranslationItem Name="chkAutosquash" Property="Text">
+          <Source>Autosquash</Source>
+          <Value>Autosquash</Value>
+        </TranslationItem>
+        <TranslationItem Name="chkInteractive" Property="Text">
+          <Source>Interactive Rebase</Source>
+          <Value>Interaktiver Rebase</Value>
+        </TranslationItem>
+        <TranslationItem Name="chkPreserveMerges" Property="Text">
+          <Source>Preserve Merges</Source>
+          <Value>Merges beibehalten</Value>
+        </TranslationItem>
+        <TranslationItem Name="chkSpecificRange" Property="Text">
+          <Source>Specific range</Source>
+          <Value>Commits</Value>
+        </TranslationItem>
+        <TranslationItem Name="label1" Property="Text">
+          <Source>Rebase current branch on top of another branch</Source>
+          <Value>Rebase bei aktuellem Branch auf einen anderen Branch durchführen</Value>
+        </TranslationItem>
+        <TranslationItem Name="label2" Property="Text">
+          <Source>Rebase on</Source>
+          <Value>Rebase auf</Value>
+        </TranslationItem>
+        <TranslationItem Name="label3" Property="Text">
+          <Source>Commits to re-apply:</Source>
+          <Value>Wiederanzuwendende Commits:</Value>
+        </TranslationItem>
+        <TranslationItem Name="lblCurrent" Property="Text">
+          <Source>Current branch:</Source>
+          <Value>Aktueller Branch:</Value>
+        </TranslationItem>
+        <TranslationItem Name="lblRangeFrom" Property="Text">
+          <Source>From (exc.)</Source>
+          <Value>von</Value>
+        </TranslationItem>
+        <TranslationItem Name="lblRangeTo" Property="Text">
+          <Source>To</Source>
+          <Value>bis</Value>
+        </TranslationItem>
+        <TranslationItem Name="Currentbranch" Property="Text" type="obsolete">
+          <Source>Current</Source>
+          <Value>Aktuell</Value>
+        </TranslationItem>
+      </translationItems>
+    </TranslationCategory>
+    <TranslationCategory Name="FormRecentReposSettings">
+      <translationItems>
+        <TranslationItem Name="$this" Property="Text">
+          <Source>Recent repositories settings</Source>
+          <Value>Kürzlich verwendete Repostory Einstellungen</Value>
+        </TranslationItem>
+        <TranslationItem Name="Abort" Property="Text">
+          <Source>Cancel</Source>
+          <Value>Abbrechen</Value>
+        </TranslationItem>
+        <TranslationItem Name="MostRecentLabel" Property="Text">
+          <Source>Most recent repositories</Source>
+          <Value>Zuletzt verwendete Repositories</Value>
+        </TranslationItem>
+        <TranslationItem Name="Ok" Property="Text">
+          <Source>OK</Source>
+          <Value>OK</Value>
+        </TranslationItem>
+        <TranslationItem Name="anchorToLessToolStripMenuItem" Property="Text">
+          <Source>Anchor to less recent repositories</Source>
+          <Value>Verweis zu etwas älteren Repositories</Value>
+        </TranslationItem>
+        <TranslationItem Name="anchorToMostToolStripMenuItem" Property="Text">
+          <Source>Anchor to most recent repositories</Source>
+          <Value>Verweis zu kürzlich verwendeten Repositories</Value>
+        </TranslationItem>
+        <TranslationItem Name="comboMinWidthLabel" Property="Text">
+          <Source>Combobox minimum width (0 = Autosize)</Source>
+          <Value>Minimale Gröé der Combobox (0 = Automatische Größe)</Value>
+        </TranslationItem>
+        <TranslationItem Name="dontShortenRB" Property="Text">
+          <Source>Do not shorten  </Source>
+          <Value>Keine Abkürzungen</Value>
+        </TranslationItem>
+        <TranslationItem Name="label1" Property="Text">
+          <Source>Less recent repositories</Source>
+          <Value>Ältere Repositories</Value>
+        </TranslationItem>
+        <TranslationItem Name="maxRecentRepositories" Property="Text">
+          <Source>Maximum number of most recent repositories</Source>
+          <Value>Maximale Anzahl der erst kürzlich verwendeten Repositories</Value>
+        </TranslationItem>
+        <TranslationItem Name="middleDotRB" Property="Text">
+          <Source>Replace middle part with dots </Source>
+          <Value>Mittleren Teil mit Punkten ersetzen</Value>
+        </TranslationItem>
+        <TranslationItem Name="mostSigDirRB" Property="Text">
+          <Source>The most significant directory </Source>
+          <Value>Das signifikanteste Verzeichnis</Value>
+        </TranslationItem>
+        <TranslationItem Name="removeAnchorToolStripMenuItem" Property="Text">
+          <Source>Remove anchor</Source>
+          <Value>Verweis entfernen</Value>
+        </TranslationItem>
+        <TranslationItem Name="removeRecentToolStripMenuItem" Property="Text">
+          <Source>Remove from recent repositories</Source>
+          <Value>Aus den kürzlich vewendeten Repositories entfernen</Value>
+        </TranslationItem>
+        <TranslationItem Name="shorteningGB" Property="Text">
+          <Source>Shortening strategy</Source>
+          <Value>Strategie zum Verkürzen</Value>
+        </TranslationItem>
+        <TranslationItem Name="sortLessRecentRepos" Property="Text">
+          <Source>Sort less recent repositories alphabetically</Source>
+          <Value>Ältere Repositories alphabetisch sortieren</Value>
+        </TranslationItem>
+        <TranslationItem Name="sortMostRecentRepos" Property="Text">
+          <Source>Sort most recent repositories alphabetically</Source>
+          <Value>Kürzlich verwendete Repositories alphabetisch sortieren</Value>
+        </TranslationItem>
+      </translationItems>
+    </TranslationCategory>
+    <TranslationCategory Name="FormRemotes">
+      <translationItems>
+        <TranslationItem Name="$this" Property="Text">
+          <Source>Remote repositories</Source>
+          <Value>Remote Repositorys</Value>
+        </TranslationItem>
+        <TranslationItem Name="BName" Property="HeaderText">
+          <Source>Name</Source>
+          <Value>Name</Value>
+        </TranslationItem>
+        <TranslationItem Name="BranchName" Property="HeaderText">
+          <Source>Local branch name</Source>
+          <Value>Lokaler Branch Name</Value>
+        </TranslationItem>
+        <TranslationItem Name="Delete" Property="Text">
+          <Source>Delete</Source>
+          <Value>Löschen</Value>
+        </TranslationItem>
+        <TranslationItem Name="LoadSSHKey" Property="Text">
+          <Source>Load SSH key</Source>
+          <Value>SSH-Schlüssel laden</Value>
+        </TranslationItem>
+        <TranslationItem Name="MergeWith" Property="HeaderText">
+          <Source>Default merge with</Source>
+          <Value>Standardmäßig mergen mit</Value>
+        </TranslationItem>
+        <TranslationItem Name="New" Property="Text">
+          <Source>New</Source>
+          <Value>Neu</Value>
+        </TranslationItem>
+        <TranslationItem Name="Prune" Property="Text">
+          <Source>Prune remote branches</Source>
+          <Value>Prune Remote Branches</Value>
+        </TranslationItem>
+        <TranslationItem Name="PuTTYSSH" Property="Text">
+          <Source>PuTTY SSH</Source>
+          <Value>PuTTY SSH</Value>
+        </TranslationItem>
+        <TranslationItem Name="RemoteCombo" Property="HeaderText">
+          <Source>Remote repository</Source>
+          <Value>Remote Repository</Value>
+        </TranslationItem>
+        <TranslationItem Name="Save" Property="Text">
+          <Source>Save changes</Source>
+          <Value>Speichern</Value>
+        </TranslationItem>
+        <TranslationItem Name="SaveDefaultPushPull" Property="Text">
+          <Source>Save</Source>
+          <Value>Speichern</Value>
+        </TranslationItem>
+        <TranslationItem Name="SshBrowse" Property="Text">
+          <Source>Browse</Source>
+          <Value>Durchsuchen</Value>
+        </TranslationItem>
+        <TranslationItem Name="TestConnection" Property="Text">
+          <Source>Test connection</Source>
+          <Value>Verbindung prüfen</Value>
+        </TranslationItem>
+        <TranslationItem Name="UpdateBranch" Property="Text">
+          <Source>Update all remote branch info</Source>
+          <Value>Alle Remote Branch Infos aktualisieren</Value>
+        </TranslationItem>
+        <TranslationItem Name="_hintDelete" Property="Text">
+          <Source>Delete</Source>
+          <Value>Löschen</Value>
+        </TranslationItem>
+        <TranslationItem Name="_labelUrlAsFetch" Property="Text">
+          <Source>Fetch Url</Source>
+          <Value>Fetch Url</Value>
+        </TranslationItem>
+        <TranslationItem Name="_labelUrlAsFetchPush" Property="Text">
+          <Source>Url</Source>
+          <Value>Url</Value>
+        </TranslationItem>
+        <TranslationItem Name="_questionAutoPullBehaviour" Property="Text">
+          <Source>You have added a new remote repository.
+Do you want to automatically configure the default push and pull behavior for this remote?</Source>
+          <Value>Sie haben ein neues Remote Repository hinzugefügt.
+Wollen Sie automatisch das Standard Push- und Pull-Verhalten für diesen Remote festlegen lassen?</Value>
+        </TranslationItem>
+        <TranslationItem Name="_questionAutoPullBehaviourCaption" Property="Text">
+          <Source>New remote</Source>
+          <Value>Neuer Remote</Value>
+        </TranslationItem>
+        <TranslationItem Name="_questionDeleteRemote" Property="Text">
+          <Source>Are you sure you want to delete this remote?</Source>
+          <Value>Wollen Sie wirklich diesen Remote löschen?</Value>
+        </TranslationItem>
+        <TranslationItem Name="_questionDeleteRemoteCaption" Property="Text">
+          <Source>Delete</Source>
+          <Value>Löschen</Value>
+        </TranslationItem>
+        <TranslationItem Name="_remoteBranchDataError" Property="Text">
+          <Source>Invalid ´{1}´ found for branch ´{0}´.
+Value has been reset to empty value.</Source>
+          <Value>Fehler '{1}' gefunden bei Branch {0}.
+Wert wurde mit leerem Wert ersetzt.</Value>
+        </TranslationItem>
+        <TranslationItem Name="_sshKeyOpenCaption" Property="Text">
+          <Source>Select ssh key file</Source>
+          <Value>Wähle SSH-Schlüsseldatei</Value>
+        </TranslationItem>
+        <TranslationItem Name="_sshKeyOpenFilter" Property="Text">
+          <Source>Private key (*.ppk)</Source>
+          <Value>Private Schlüsseldatei (*.ppk)</Value>
+        </TranslationItem>
+        <TranslationItem Name="_warningNoKeyEntered" Property="Text">
+          <Source>No SSH key file entered</Source>
+          <Value>Keine SSH-Schlüsseldatei angegeben</Value>
+        </TranslationItem>
+        <TranslationItem Name="_warningValidRemote" Property="Text">
+          <Source>You need to configure a valid url for this remote</Source>
+          <Value>Sie müssen eine gültige Url für diesen Remote angeben</Value>
+        </TranslationItem>
+        <TranslationItem Name="_warningValidRemoteCaption" Property="Text">
+          <Source>Url needed</Source>
+          <Value>Url notwendig</Value>
+        </TranslationItem>
+        <TranslationItem Name="buttonClose" Property="Text">
+          <Source>Close</Source>
+          <Value>Schließen</Value>
+        </TranslationItem>
+        <TranslationItem Name="checkBoxSepPushUrl" Property="Text">
+          <Source>Separate Push Url</Source>
+          <Value>Separate Push Url</Value>
+        </TranslationItem>
+        <TranslationItem Name="dataGridViewTextBoxColumn1" Property="HeaderText">
+          <Source>Name</Source>
+          <Value>Name</Value>
+        </TranslationItem>
+        <TranslationItem Name="groupBox1" Property="Text">
+          <Source>Details</Source>
+          <Value>Details</Value>
+        </TranslationItem>
+        <TranslationItem Name="label1" Property="Text">
+          <Source>Name</Source>
+          <Value>Name</Value>
+        </TranslationItem>
+        <TranslationItem Name="label2" Property="Text">
+          <Source>Url</Source>
+          <Value>Url</Value>
+        </TranslationItem>
+        <TranslationItem Name="label3" Property="Text">
+          <Source>Private key file</Source>
+          <Value>Private Schlüsseldatei</Value>
+        </TranslationItem>
+        <TranslationItem Name="label4" Property="Text">
+          <Source>Local branch name</Source>
+          <Value>Lokaler Branch</Value>
+        </TranslationItem>
+        <TranslationItem Name="label5" Property="Text">
+          <Source>Remote repository</Source>
+          <Value>Remote Repository</Value>
+        </TranslationItem>
+        <TranslationItem Name="label6" Property="Text">
+          <Source>Default merge with</Source>
+          <Value>Mergen mit (Standard)</Value>
+        </TranslationItem>
+        <TranslationItem Name="labelPushUrl" Property="Text">
+          <Source>Push Url</Source>
+          <Value>Push Url</Value>
+        </TranslationItem>
+        <TranslationItem Name="nameDataGridViewTextBoxColumn" Property="HeaderText">
+          <Source>Branch</Source>
+          <Value>Branch</Value>
+        </TranslationItem>
+        <TranslationItem Name="tabPage1" Property="Text">
+          <Source>Remote repositories</Source>
+          <Value>Remote Repositorys</Value>
+        </TranslationItem>
+        <TranslationItem Name="tabPage2" Property="Text">
+          <Source>Default pull behavior (fetch &amp; merge)</Source>
+          <Value>Standard Pull-Verhalten (Holen &amp;&amp; Mergen)</Value>
+        </TranslationItem>
+      </translationItems>
+    </TranslationCategory>
+    <TranslationCategory Name="FormRenameBranch">
+      <translationItems>
+        <TranslationItem Name="$this" Property="Text">
+          <Source>Rename branch</Source>
+          <Value>Branch umbenennen</Value>
+        </TranslationItem>
+        <TranslationItem Name="Ok" Property="Text">
+          <Source>Rename</Source>
+          <Value>Umbenennen</Value>
+        </TranslationItem>
+        <TranslationItem Name="_branchRenameFailed" Property="Text">
+          <Source>Rename failed.</Source>
+          <Value>Umbenennen fehlgeschlagen</Value>
+        </TranslationItem>
+        <TranslationItem Name="label1" Property="Text">
+          <Source>New name</Source>
+          <Value>Neuer Name</Value>
+        </TranslationItem>
+      </translationItems>
+    </TranslationCategory>
+    <TranslationCategory Name="FormResetChanges">
+      <translationItems>
+        <TranslationItem Name="$this" Property="Text">
+          <Source>Reset changes</Source>
+          <Value>Änderungen zurücksetzen</Value>
+        </TranslationItem>
+        <TranslationItem Name="btnCancel" Property="Text">
+          <Source>Cancel</Source>
+          <Value>Abbrechen</Value>
+        </TranslationItem>
+        <TranslationItem Name="btnReset" Property="Text">
+          <Source>Reset</Source>
+          <Value>Zurücksetzen</Value>
+        </TranslationItem>
+        <TranslationItem Name="cbDeleteNewFilesAndDirectories" Property="Text">
+          <Source>Also delete new files and/or directories</Source>
+          <Value>Auch alle neuen Dateien und/oder Verzeichnisse löschen</Value>
+        </TranslationItem>
+        <TranslationItem Name="label1" Property="Text">
+          <Source>Are you sure you want to reset your changes?</Source>
+          <Value>Sind Sie sich sicher, dass Sie alle Änderungen zurücksetzen möchten?</Value>
+        </TranslationItem>
+        <TranslationItem Name="label2" Property="Text">
+          <Source>This will delete any uncommitted work.</Source>
+          <Value>Diese Aktion wird alle nicht commitete Änderungen löschen.</Value>
+        </TranslationItem>
+        <TranslationItem Name="cbDeleteNewFiles" Property="Text" type="obsolete">
+          <Source>Also delete new files</Source>
+          <Value>Neue Dateien löschen</Value>
+        </TranslationItem>
+      </translationItems>
+    </TranslationCategory>
+    <TranslationCategory Name="FormResetCurrentBranch">
+      <translationItems>
+        <TranslationItem Name="$this" Property="Text">
+          <Source>Reset current branch</Source>
+          <Value>Aktuellen Branch zurücksetzen</Value>
+        </TranslationItem>
+        <TranslationItem Name="Cancel" Property="Text">
+          <Source>Cancel</Source>
+          <Value>Abbrechen</Value>
+        </TranslationItem>
+        <TranslationItem Name="Hard" Property="Text">
+          <Source>Hard: reset working dir and index (discard ALL local changes, even uncommitted changes)</Source>
+          <Value>Hart: Arbeitsverzeichnis und Index zurücksetzen (Vorsicht: Alle Änderungen gehen verloren) </Value>
+        </TranslationItem>
+        <TranslationItem Name="Mixed" Property="Text">
+          <Source>Mixed: leave working dir untouched, reset index</Source>
+          <Value>Mittel: Arbeitsverzeichnis unverändert belassen, Index zurücksetzen</Value>
+        </TranslationItem>
+        <TranslationItem Name="Ok" Property="Text">
+          <Source>OK</Source>
+          <Value>OK</Value>
+        </TranslationItem>
+        <TranslationItem Name="Soft" Property="Text">
+          <Source>Soft: leave working dir and index untouched</Source>
+          <Value>Soft: Arbeitsverzeichnis und Index unverändert belassen</Value>
+        </TranslationItem>
+        <TranslationItem Name="authorInfo" Property="Text">
+          <Source>Author: {0}</Source>
+          <Value>Autor: {0}</Value>
+        </TranslationItem>
+        <TranslationItem Name="branchInfo" Property="Text">
+          <Source>Reset {0} to:</Source>
+          <Value>{0} zurücksetzen nach:</Value>
+        </TranslationItem>
+        <TranslationItem Name="commitInfo" Property="Text">
+          <Source>Commit: {0}</Source>
+          <Value>Commit: {0}</Value>
+        </TranslationItem>
+        <TranslationItem Name="commitMessage" Property="Text">
+          <Source>Message: {0}</Source>
+          <Value>Nachricht: {0}</Value>
+        </TranslationItem>
+        <TranslationItem Name="dateInfo" Property="Text">
+          <Source>Commit date: {0}</Source>
+          <Value>Commit Datum: {0}</Value>
+        </TranslationItem>
+        <TranslationItem Name="groupBox1" Property="Text">
+          <Source>Reset type</Source>
+          <Value>Art des Zurücksetzens</Value>
+        </TranslationItem>
+        <TranslationItem Name="resetCaption" Property="Text">
+          <Source>Reset branch</Source>
+          <Value>Branch zurücksetzen</Value>
+        </TranslationItem>
+        <TranslationItem Name="resetHardWarning" Property="Text">
+          <Source>You are about to discard ALL local changes, are you sure?</Source>
+          <Value>Ihre lokalen Änderungen werden verworfen, sind Sie sich sicher?</Value>
+        </TranslationItem>
+      </translationItems>
+    </TranslationCategory>
+    <TranslationCategory Name="FormResolveConflicts">
+      <translationItems>
+        <TranslationItem Name="$this" Property="Text">
+          <Source>Resolve merge conflicts</Source>
+          <Value>Merge-Konflikte auflösen</Value>
+        </TranslationItem>
+        <TranslationItem Name="ContextChooseBase" Property="Text">
+          <Source>Choose base</Source>
+          <Value>Base-Datei wählen</Value>
+        </TranslationItem>
+        <TranslationItem Name="ContextChooseLocal" Property="Text">
+          <Source>Choose local</Source>
+          <Value>Local-Datei wählen</Value>
+        </TranslationItem>
+        <TranslationItem Name="ContextChooseRemote" Property="Text">
+          <Source>Choose remote</Source>
+          <Value>Remote-Datei wählen</Value>
+        </TranslationItem>
+        <TranslationItem Name="ContextMarkAsSolved" Property="Text">
+          <Source>Mark conflict as solved</Source>
+          <Value>Konflikt als gelöst markieren</Value>
+        </TranslationItem>
+        <TranslationItem Name="ContextOpenBaseWith" Property="Text">
+          <Source>Open base with</Source>
+          <Value>Base-Datei öffnen mit</Value>
+        </TranslationItem>
+        <TranslationItem Name="ContextOpenLocalWith" Property="Text">
+          <Source>Open local with</Source>
+          <Value>Local-Datei öffnen mit</Value>
+        </TranslationItem>
+        <TranslationItem Name="ContextOpenRemoteWith" Property="Text">
+          <Source>Open remote with</Source>
+          <Value>Remote-Datei öffnen mit</Value>
+        </TranslationItem>
+        <TranslationItem Name="ContextSaveBaseAs" Property="Text">
+          <Source>Save base as</Source>
+          <Value>Base-Datei speichern als</Value>
+        </TranslationItem>
+        <TranslationItem Name="ContextSaveLocalAs" Property="Text">
+          <Source>Save local as</Source>
+          <Value>Local-Datei speichern als</Value>
+        </TranslationItem>
+        <TranslationItem Name="ContextSaveRemoteAs" Property="Text">
+          <Source>Save remote as</Source>
+          <Value>Remote-Datei speichern als</Value>
+        </TranslationItem>
+        <TranslationItem Name="FileName" Property="HeaderText">
+          <Source>Filename</Source>
+          <Value>Dateiname</Value>
+        </TranslationItem>
+        <TranslationItem Name="OpenMergetool" Property="Text">
+          <Source>Open in mergetool</Source>
+          <Value>Öffnen mit Vergleichsprogrammm</Value>
+        </TranslationItem>
+        <TranslationItem Name="Rescan" Property="Text">
+          <Source>Rescan mergeconflicts</Source>
+          <Value>Mergekonflikte neu prüfen</Value>
+        </TranslationItem>
+        <TranslationItem Name="Reset" Property="Text">
+          <Source>Abort</Source>
+          <Value>Abbrechen</Value>
+        </TranslationItem>
+        <TranslationItem Name="_abortCurrentOpperation" Property="Text">
+          <Source>You can abort the current operation by resetting changes.
+All changes since the last commit will be deleted.
+
+Do you want to reset changes?</Source>
+          <Value>Sie können die aktuelle Operation abbrechen wenn Sie alle Änderungen zurücksetzen.
+
+Alle Änderungen seit dem letzten Commit werden gelöscht.
+
+
+
+Wollen Sie die Änderungen zurücksetzen ?</Value>
+        </TranslationItem>
+        <TranslationItem Name="_abortCurrentOpperationCaption" Property="Text">
+          <Source>Abort</Source>
+          <Value>Abbrechen</Value>
+        </TranslationItem>
+        <TranslationItem Name="_allFilesFilter" Property="Text">
+          <Source>All files (*.*)</Source>
+          <Value>Alle Dateien (*.*)</Value>
+        </TranslationItem>
+        <TranslationItem Name="_areYouSureYouWantDeleteFiles" Property="Text">
+          <Source>Are you sure you want to DELETE all changes?
+
+This action cannot be made undone.</Source>
+          <Value>Sind Sie sicher dass sie alle aktuellen Änderungen löschen wollen?
+
+
+
+Diese Aktion kann nicht rückgängig gemacht werden.</Value>
+        </TranslationItem>
+        <TranslationItem Name="_areYouSureYouWantDeleteFilesCaption" Property="Text">
+          <Source>WARNING!</Source>
+          <Value>WARNUNG!</Value>
+        </TranslationItem>
+        <TranslationItem Name="_binaryFileWarningCaption" Property="Text">
+          <Source>Warning</Source>
+          <Value>Warnung</Value>
+        </TranslationItem>
+        <TranslationItem Name="_button1Text" Property="Text">
+          <Source>Open in</Source>
+          <Value>Öffnen in</Value>
+        </TranslationItem>
+        <TranslationItem Name="_chooseBaseFileFailedText" Property="Text">
+          <Source>Choose base file failed.</Source>
+          <Value>Auswählen der Base-Datei fehlgeschlagen.</Value>
+        </TranslationItem>
+        <TranslationItem Name="_chooseLocalFileFailedText" Property="Text">
+          <Source>Choose local file failed.</Source>
+          <Value>Auswählen der Local-Datei fehlgeschlagen.</Value>
+        </TranslationItem>
+        <TranslationItem Name="_chooseRemoteFileFailedText" Property="Text">
+          <Source>Choose remote file failed.</Source>
+          <Value>Auswahl der Remote-Datei fehlgeschlagen.</Value>
+        </TranslationItem>
+        <TranslationItem Name="_conflictedFilesContextMenuText" Property="Text">
+          <Source>Solve</Source>
+          <Value>Auflösen</Value>
+        </TranslationItem>
+        <TranslationItem Name="_contextChooseLocalMergeText" Property="Text">
+          <Source>Choose local (ours)</Source>
+          <Value>Local-Datei wählen (ours)</Value>
+        </TranslationItem>
+        <TranslationItem Name="_contextChooseLocalRebaseText" Property="Text">
+          <Source>Choose local (theirs)</Source>
+          <Value>Local-Datei wählen (theirs)</Value>
+        </TranslationItem>
+        <TranslationItem Name="_contextChooseRemoteMergeText" Property="Text">
+          <Source>Choose remote (theirs)</Source>
+          <Value>Remote-Datei wählen (theirs)</Value>
+        </TranslationItem>
+        <TranslationItem Name="_contextChooseRemoteRebaseText" Property="Text">
+          <Source>Choose remote (ours)</Source>
+          <Value>Remote-Datei wählen (ours)</Value>
+        </TranslationItem>
+        <TranslationItem Name="_currentFormatFilter" Property="Text">
+          <Source>Current format (*.{0})</Source>
+          <Value>Aktuelles Format (*.{0})</Value>
+        </TranslationItem>
+        <TranslationItem Name="_failureWhileOpenFile" Property="Text">
+          <Source>Open temporary file failed.</Source>
+          <Value>Öffnen der temporären Datei fehlgeschlagen.</Value>
+        </TranslationItem>
+        <TranslationItem Name="_failureWhileSaveFile" Property="Text">
+          <Source>Save file failed.</Source>
+          <Value>Speichern der Datei fehlgeschlagen.</Value>
+        </TranslationItem>
+        <TranslationItem Name="_noBaseFileMergeCaption" Property="Text">
+          <Source>Merge</Source>
+          <Value>Mergen</Value>
+        </TranslationItem>
+        <TranslationItem Name="_openMergeToolItemText" Property="Text">
+          <Source>Open in</Source>
+          <Value>Öffnen in</Value>
+        </TranslationItem>
+        <TranslationItem Name="_resetItemMergeText" Property="Text">
+          <Source>Abort merge</Source>
+          <Value>Merge abbrechen</Value>
+        </TranslationItem>
+        <TranslationItem Name="_resetItemRebaseText" Property="Text">
+          <Source>Abort rebase</Source>
+          <Value>Rebase abbrechen</Value>
+        </TranslationItem>
+        <TranslationItem Name="allConflictsResolved" Property="Text">
+          <Source>All mergeconflicts are resolved, you can commit.
+Do you want to commit now?</Source>
+          <Value>Alle Merge-Konflikte wurden gelöst, Sie können nun commiten.
+Wollen Sie nun commiten?
+</Value>
+        </TranslationItem>
+        <TranslationItem Name="allConflictsResolvedCaption" Property="Text">
+          <Source>Commit</Source>
+          <Value>Commiten</Value>
+        </TranslationItem>
+        <TranslationItem Name="askMergeConflictSolved" Property="Text">
+          <Source>Is the mergeconflict solved?</Source>
+          <Value>Ist der Merge-Konflikt behoben?</Value>
+        </TranslationItem>
+        <TranslationItem Name="askMergeConflictSolvedAfterCustomMergeScript" Property="Text">
+          <Source>The merge conflict need to be solved and the result must be saved as:
+{0}
+
+Is the mergeconflict solved?</Source>
+          <Value>Der Merge-Konflikt muss aufgelöst und das Resultat gespeichert werden als:
+{0}
+
+Ist der Mergekonflikt behoben?</Value>
+        </TranslationItem>
+        <TranslationItem Name="askMergeConflictSolvedCaption" Property="Text">
+          <Source>Conflict solved?</Source>
+          <Value>Konflikt behoben?</Value>
+        </TranslationItem>
+        <TranslationItem Name="authorDataGridViewTextBoxColumn" Property="HeaderText">
+          <Source>Author</Source>
+          <Value>Autor</Value>
+        </TranslationItem>
+        <TranslationItem Name="chooseLocalButtonText" Property="Text">
+          <Source>Choose local</Source>
+          <Value>Lokale Datei wählen</Value>
+        </TranslationItem>
+        <TranslationItem Name="chooseRemoteButtonText" Property="Text">
+          <Source>Choose remote</Source>
+          <Value>Remote-Datei wählen</Value>
+        </TranslationItem>
+        <TranslationItem Name="commitGuidDataGridViewTextBoxColumn" Property="HeaderText">
+          <Source>CommitGuid</Source>
+          <Value>Commit Guid</Value>
+        </TranslationItem>
+        <TranslationItem Name="conflictDescription" Property="Text">
+          <Source>Select file</Source>
+          <Value>Datei auswählen</Value>
+        </TranslationItem>
+        <TranslationItem Name="dateDataGridViewTextBoxColumn" Property="HeaderText">
+          <Source>Date</Source>
+          <Value>Datum</Value>
+        </TranslationItem>
+        <TranslationItem Name="deleteFileButtonText" Property="Text">
+          <Source>Delete file</Source>
+          <Value>Datei löschen</Value>
+        </TranslationItem>
+        <TranslationItem Name="deleted" Property="Text">
+          <Source>deleted</Source>
+          <Value>Gelöscht</Value>
+        </TranslationItem>
+        <TranslationItem Name="fileBinairyChooseLocalBaseRemote" Property="Text">
+          <Source>File ({0}) appears to be a binary file.
+Choose to keep the local({1}), remote({2}) or base file.</Source>
+          <Value>Datei ({0}) scheint eine Binärdatei zu sein.
+Wählen Sie, ob Sie die lokale ({1}), die Remote-({2}) oder die Basis-Datei behalten möchten.</Value>
+        </TranslationItem>
+        <TranslationItem Name="fileChangeLocallyAndRemotely" Property="Text">
+          <Source>The file has been changed both locally({0}) and remotely({1}). Merge the changes.</Source>
+          <Value>Die Datei wurde lokal ({0}) und auch beim Remote ({1}) geändert. Bitte mergen Sie die Änderungen.</Value>
+        </TranslationItem>
+        <TranslationItem Name="fileCreatedLocallyAndRemotely" Property="Text">
+          <Source>A file with the same name has been created locally({0}) and remotely({1}). Choose the file you want to keep or merge the files.</Source>
+          <Value>Eine Datei mit dem selben Namen wurde lokal ({0}) und beim Remote ({1}) erzeugt. Wählen Sie die Datei aus, die sie behalten möchten oder mergen Sie die Dateien.</Value>
+        </TranslationItem>
+        <TranslationItem Name="fileCreatedLocallyAndRemotelyLong" Property="Text">
+          <Source>File {0} does not have a base revision.
+A file with the same name has been created locally({1}) and remotely({2}) causing this conflict.
+
+Choose the file you want to keep, merge the files or delete the file?</Source>
+          <Value>Die Datei {0} hat keine Basis-Revision.
+Der Konflikt tritt auf, weil eine Datei mit dem selben Namen lokal ({1}) und auch beim Remote ({2}) erzeugt wurde.
+
+Bitte wählen Sie die Datei aus, die sie behalten möchten, mergen Sie die Dateien oder löschen Sie die Datei?</Value>
+        </TranslationItem>
+        <TranslationItem Name="fileDeletedLocallyAndModifiedRemotely" Property="Text">
+          <Source>The file has been deleted locally({0}) and modified remotely({1}). Choose to delete the file or keep the modified version.</Source>
+          <Value>Die Datei wurde lokal ({0}) gelöscht und beim Remote ({1}) verändert. Bitte löschen Sie die Datei oder behalten die geänderte Version.</Value>
+        </TranslationItem>
+        <TranslationItem Name="fileDeletedLocallyAndModifiedRemotelyLong" Property="Text">
+          <Source>File {0} does not have a local revision.
+The file has been deleted locally({1}) but modified remotely({2}).
+
+Choose to delete the file or keep the modified version.</Source>
+          <Value>Die Datei {0} besitzt keine lokale Revision.
+Die Datei wurde lokal ({1}) gelöscht, aber beim Remote ({2}) geändert.
+
+Wählen Sie, ob Sie die Datei löschen oder die geänderte Datei behalten möchten.</Value>
+        </TranslationItem>
+        <TranslationItem Name="fileHistoryToolStripMenuItem" Property="Text">
+          <Source>File history</Source>
+          <Value>Datei-Historie</Value>
+        </TranslationItem>
+        <TranslationItem Name="fileIsBinary" Property="Text">
+          <Source>The selected file appears to be a binary file.
+Are you sure you want to open this file in {0}?</Source>
+          <Value>Die ausgewählte Datei scheint eine Binärdatei zu sein.
+Wollen Sie die Datei wirklich mit {0} öffnen?</Value>
+        </TranslationItem>
+        <TranslationItem Name="fileModifiedLocallyAndDelededRemotely" Property="Text">
+          <Source>The file has been modified locally({0}) and deleted remotely({1}). Choose to delete the file or keep the modified version.</Source>
+          <Value>Die Datei wurde lokal ({0}) geändert und beim Remote ({1}) gelöscht. Wählen Sie, ob Sie die Datei löschen oder die geänderte Version behalten möchten.</Value>
+        </TranslationItem>
+        <TranslationItem Name="fileModifiedLocallyAndDelededRemotelyLong" Property="Text">
+          <Source>File {0} does not have a remote revision.
+The file has been modified locally({1}) but deleted remotely({2}).
+
+Choose to delete the file or keep the modified version.</Source>
+          <Value>Die Datei {0} hat beim Remote keine Revision.
+Die Datei wurde lokal ({1}) bearbeitet, aber beim Remote ({2}) gelöscht.
+
+Wählen Sie, ob Sie die Datei löschen oder die geänderte Version behalten möchten.</Value>
+        </TranslationItem>
+        <TranslationItem Name="fileNameDataGridViewTextBoxColumn" Property="HeaderText">
+          <Source>FileName</Source>
+          <Value>Dateiname</Value>
+        </TranslationItem>
+        <TranslationItem Name="fileUnchangedAfterMerge" Property="Text">
+          <Source>The file has not been modified by the merge. Usually this means that the file has been saved to the wrong location.
+
+The merge conflict will not be marked as solved. Please try again.</Source>
+          <Value>Diese Datei wurde vom Merge-Prozess nicht verändert. Gewöhnlich deutet dies darauf hin, dass die Datei an eine falsche Stelle gespeichert wurde.
+
+Der Merge-Konflikt wird als nicht-gelöst markiert. Bitte versuchen Sie es noch einmal.</Value>
+        </TranslationItem>
+        <TranslationItem Name="guidDataGridViewTextBoxColumn" Property="HeaderText">
+          <Source>Guid</Source>
+          <Value>Guid</Value>
+        </TranslationItem>
+        <TranslationItem Name="itemTypeDataGridViewTextBoxColumn" Property="HeaderText">
+          <Source>ItemType</Source>
+          <Value>Typ</Value>
+        </TranslationItem>
+        <TranslationItem Name="keepBaseButtonText" Property="Text">
+          <Source>Keep base file</Source>
+          <Value>Basis-Datei behalten</Value>
+        </TranslationItem>
+        <TranslationItem Name="keepModifiedButtonText" Property="Text">
+          <Source>Keep modified</Source>
+          <Value>Geänderte Datei behalten</Value>
+        </TranslationItem>
+        <TranslationItem Name="label1" Property="Text">
+          <Source>Unresolved merge conflicts</Source>
+          <Value>Unaufgelöste Merge-Konflikte</Value>
+        </TranslationItem>
+        <TranslationItem Name="label2" Property="Text">
+          <Source>Base</Source>
+          <Value>Base</Value>
+        </TranslationItem>
+        <TranslationItem Name="label5" Property="Text">
+          <Source>Remote</Source>
+          <Value>Remote</Value>
+        </TranslationItem>
+        <TranslationItem Name="label7" Property="Text">
+          <Source>Local</Source>
+          <Value>Local</Value>
+        </TranslationItem>
+        <TranslationItem Name="merge" Property="Text">
+          <Source>Merge</Source>
+          <Value>Mergen</Value>
+        </TranslationItem>
+        <TranslationItem Name="mergeConflictIsSubmodule" Property="Text">
+          <Source>The selected mergeconflict is a submodule. Mark conflict as resolved?</Source>
+          <Value>Der ausgewählte Merge-Konflikt ist ein Untermodul. Konflikt als gelöst markieren?</Value>
+        </TranslationItem>
+        <TranslationItem Name="mergeConflictIsSubmoduleCaption" Property="Text">
+          <Source>Submodule</Source>
+          <Value>Untermodul</Value>
+        </TranslationItem>
+        <TranslationItem Name="modeDataGridViewTextBoxColumn" Property="HeaderText">
+          <Source>Mode</Source>
+          <Value>Modus</Value>
+        </TranslationItem>
+        <TranslationItem Name="nameDataGridViewTextBoxColumn" Property="HeaderText">
+          <Source>Name</Source>
+          <Value>Name</Value>
+        </TranslationItem>
+        <TranslationItem Name="noBase" Property="Text">
+          <Source>no base</Source>
+          <Value>Keine Basis</Value>
+        </TranslationItem>
+        <TranslationItem Name="noBaseRevision" Property="Text">
+          <Source>There is no base revision for {0}.
+Fall back to 2-way merge?</Source>
+          <Value>Es gibt keine Basis-Version für {0}.
+Auf einen 2-Wege-Merge wechseln?</Value>
+        </TranslationItem>
+        <TranslationItem Name="noMergeTool" Property="Text">
+          <Source>There is no mergetool configured. Please go to settings and set a mergetool!</Source>
+          <Value>Kein Vergleichsprogramm für den Mergeprozess konfiguriert. Bitte gehen Sie zu den Einstellungen und konfigurieren ein Vergleichsprogramm!</Value>
+        </TranslationItem>
+        <TranslationItem Name="openMergeToolBtn" Property="Text">
+          <Source>Open in mergetool</Source>
+          <Value>In Mergewerkzeug öffnen</Value>
+        </TranslationItem>
+        <TranslationItem Name="openToolStripMenuItem" Property="Text">
+          <Source>Open</Source>
+          <Value>Öffnen</Value>
+        </TranslationItem>
+        <TranslationItem Name="openWithToolStripMenuItem" Property="Text">
+          <Source>Open With</Source>
+          <Value>Öffnen mit</Value>
+        </TranslationItem>
+        <TranslationItem Name="ours" Property="Text">
+          <Source>ours</Source>
+          <Value>ours</Value>
+        </TranslationItem>
+        <TranslationItem Name="stageFilename" Property="Text">
+          <Source>Stage {0}</Source>
+          <Value>Stage {0}</Value>
+        </TranslationItem>
+        <TranslationItem Name="startMergetool" Property="Text">
+          <Source>Start mergetool</Source>
+          <Value>Vergleichsprogramm öffnen</Value>
+        </TranslationItem>
+        <TranslationItem Name="theirs" Property="Text">
+          <Source>theirs</Source>
+          <Value>theirs</Value>
+        </TranslationItem>
+        <TranslationItem Name="uskUseCustomMergeScript" Property="Text">
+          <Source>There is a custom merge script ({0}) for this file type.
+
+Do you want to use this custom merge script?</Source>
+          <Value>Für diesen Dateityp ist ein benutzerdefiniertes Merge-Skript ({0}) vorhanden.
+
+Wollen Sie dieses Skript verwenden?</Value>
+        </TranslationItem>
+        <TranslationItem Name="uskUseCustomMergeScriptCaption" Property="Text">
+          <Source>Custom merge script</Source>
+          <Value>Benutzerdefiniertes Merge-Skript</Value>
+        </TranslationItem>
+      </translationItems>
+    </TranslationCategory>
+    <TranslationCategory Name="FormRevertCommit">
+      <translationItems>
+        <TranslationItem Name="$this" Property="Text">
+          <Source>Revert commit</Source>
+          <Value>Commit zurücknehmen</Value>
+        </TranslationItem>
+        <TranslationItem Name="AutoCommit" Property="Text">
+          <Source>Automatically create a commit</Source>
+          <Value>Automatisch einen Commit erzeugen, wenn keine Merge-Konflikte vorliegen</Value>
+        </TranslationItem>
+        <TranslationItem Name="BranchInfo" Property="Text">
+          <Source>Revert this commit:</Source>
+          <Value>Diesen Commit zurücknehmen</Value>
+        </TranslationItem>
+        <TranslationItem Name="ParentsLabel" Property="Text">
+          <Source>This commit is a merge, select parent:</Source>
+          <Value>Dieser Commit ist ein Merge, übergeordnetes Element auswählen:</Value>
+        </TranslationItem>
+        <TranslationItem Name="Revert" Property="Text">
+          <Source>Revert this commit</Source>
+          <Value>Zurücknehmen</Value>
+        </TranslationItem>
+        <TranslationItem Name="_noneParentSelectedText" Property="Text">
+          <Source>None parent is selected!</Source>
+          <Value>Kein übergeordnetes Element ausgewählt!</Value>
+        </TranslationItem>
+        <TranslationItem Name="_noneParentSelectedTextCaption" Property="Text">
+          <Source>Error</Source>
+          <Value>Fehler</Value>
+        </TranslationItem>
+        <TranslationItem Name="columnHeader1" Property="Text">
+          <Source>No.</Source>
+          <Value>Nr.</Value>
+        </TranslationItem>
+        <TranslationItem Name="columnHeader2" Property="Text">
+          <Source>Message</Source>
+          <Value>Nachricht</Value>
+        </TranslationItem>
+        <TranslationItem Name="columnHeader3" Property="Text">
+          <Source>Author</Source>
+          <Value>Autor</Value>
+        </TranslationItem>
+        <TranslationItem Name="columnHeader4" Property="Text">
+          <Source>Date</Source>
+          <Value>Datum</Value>
+        </TranslationItem>
+      </translationItems>
+    </TranslationCategory>
+    <TranslationCategory Name="FormRevisionFilter">
+      <translationItems>
+        <TranslationItem Name="$this" Property="Text">
+          <Source>Filter</Source>
+          <Value>Filter</Value>
+        </TranslationItem>
+        <TranslationItem Name="CurrentBranchOnlyCheck" Property="Text">
+          <Source>Show current branch only</Source>
+          <Value>Nur aktuellen Branch anzeigen</Value>
+        </TranslationItem>
+        <TranslationItem Name="Ok" Property="Text">
+          <Source>OK</Source>
+          <Value>OK</Value>
+        </TranslationItem>
+        <TranslationItem Name="label1" Property="Text">
+          <Source>Since</Source>
+          <Value>Von</Value>
+        </TranslationItem>
+        <TranslationItem Name="label2" Property="Text">
+          <Source>Until</Source>
+          <Value>Bis</Value>
+        </TranslationItem>
+        <TranslationItem Name="label3" Property="Text">
+          <Source>Author</Source>
+          <Value>Autor</Value>
+        </TranslationItem>
+        <TranslationItem Name="label4" Property="Text">
+          <Source>Committer</Source>
+          <Value>Commiter</Value>
+        </TranslationItem>
+        <TranslationItem Name="label5" Property="Text">
+          <Source>Message</Source>
+          <Value>Nachricht</Value>
+        </TranslationItem>
+        <TranslationItem Name="label6" Property="Text">
+          <Source>Ignore case</Source>
+          <Value>Groß/Kleinschreibung ignorieren</Value>
+        </TranslationItem>
+        <TranslationItem Name="label7" Property="Text">
+          <Source>Limit</Source>
+          <Value>Limitieren auf</Value>
+        </TranslationItem>
+        <TranslationItem Name="label8" Property="Text">
+          <Source>File filter</Source>
+          <Value>Datei-Filter</Value>
+        </TranslationItem>
+        <TranslationItem Name="label9" Property="Text">
+          <Source>Branches</Source>
+          <Value>Branches</Value>
+        </TranslationItem>
+      </translationItems>
+    </TranslationCategory>
+    <TranslationCategory Name="FormSelectMultipleBranches">
+      <translationItems>
+        <TranslationItem Name="$this" Property="Text">
+          <Source>Select multiple branches</Source>
+          <Value>Mehrere Branches auswählen</Value>
+        </TranslationItem>
+        <TranslationItem Name="okButton" Property="Text">
+          <Source>OK</Source>
+          <Value>OK</Value>
+        </TranslationItem>
+        <TranslationItem Name="selectBranchesLabel" Property="Text">
+          <Source>Select branches</Source>
+          <Value>Branch auswählen</Value>
+        </TranslationItem>
+      </translationItems>
+    </TranslationCategory>
+    <TranslationCategory Name="FormSettings">
+      <translationItems>
+        <TranslationItem Name="$this" Property="Text">
+          <Source>Settings</Source>
+          <Value>Einstellungen</Value>
+        </TranslationItem>
+        <TranslationItem Name="_cantFindGitMessage" Property="Text">
+          <Source>The command to run git is not configured correct.
+You need to set the correct path to be able to use GitExtensions.
+
+Do you want to set the correct command now? If not Global and Local Settings will not be saved.</Source>
+          <Value>Der Befehl zum Ausführen von git wurde nicht richtig konfiguriert.
+
+Sie müssen den richtigen Pfad setzen, um GitExtensions verwenden zu können.
+
+Wollen Sie den korrekten Befehl nun eingeben? Wenn nicht - werden globale und lokale Einstellungen nicht abgespeichert.</Value>
+        </TranslationItem>
+        <TranslationItem Name="_cantFindGitMessageCaption" Property="Text">
+          <Source>Incorrect path</Source>
+          <Value>Falscher Pfad</Value>
+        </TranslationItem>
+        <TranslationItem Name="_loadingSettingsFailed" Property="Text">
+          <Source>Could not load settings.</Source>
+          <Value>Einstellungen konnten nicht geladen werden.</Value>
+        </TranslationItem>
+        <TranslationItem Name="buttonApply" Property="Text">
+          <Source>Apply</Source>
+          <Value>Übernehmen</Value>
+        </TranslationItem>
+        <TranslationItem Name="buttonCancel" Property="Text">
+          <Source>Cancel</Source>
+          <Value>Abbrechen</Value>
+        </TranslationItem>
+        <TranslationItem Name="buttonDiscard" Property="Text">
+          <Source>Discard</Source>
+          <Value>Verwerfen</Value>
+        </TranslationItem>
+        <TranslationItem Name="buttonOk" Property="Text">
+          <Source>OK</Source>
+          <Value>OK</Value>
+        </TranslationItem>
+        <TranslationItem Name="label10" Property="Text">
+          <Source>You need to set the correct path to 
+git.cmd before you can change
+any global setting.
+</Source>
+          <Value>Sie müssen den korrekten Pfad
+zu git.cmd angeben bevor Sie die
+globalen Einstellungen ändern
+können.</Value>
+        </TranslationItem>
+        <TranslationItem Name="labelInstantSaveNotice" Property="Text">
+          <Source>Changes made on this page will be saved instantly. 
+Thus the Cancel and Discard button will have no effect for this page.</Source>
+          <Value>Änderungen auf dieser Seite werden sofort gespeichert.
+
+Deswegen haben die Schaltflächen Abbrechen und Verwerfen keine Funktion auf dieser Seite.</Value>
+        </TranslationItem>
+        <TranslationItem Name="labelSettingsPageTitle" Property="Text">
+          <Source>...title...</Source>
+          <Value>...Titel...</Value>
+        </TranslationItem>
+        <TranslationItem Name="addToRevisionGridContextMenuDataGridViewCheckBoxColumn" Property="HeaderText" type="obsolete">
+          <Source>Context menu</Source>
+          <Value>Kontextmenü</Value>
+        </TranslationItem>
+        <TranslationItem Name="chkCloseProcessDialog" Property="Text" type="obsolete">
+          <Source>Close process dialog automatically when process is succeeded</Source>
+          <Value>Kommandozeilendialoge automatisch schließen</Value>
+        </TranslationItem>
+        <TranslationItem Name="chkShowGitCommandLine" Property="Text" type="obsolete">
+          <Source>Show Git commandline dialog when executing process</Source>
+          <Value>Git Kommandozeilendialoge anzeigen</Value>
+        </TranslationItem>
+        <TranslationItem Name="diffFontChangeButton" Property="Text" type="obsolete">
+          <Source>Courier New, 9</Source>
+          <Value>Courier New, 10</Value>
+        </TranslationItem>
+        <TranslationItem Name="helpLabel" Property="Text" type="obsolete">
+          <Source>Press F1 to see available options</Source>
+          <Value>Drücken Sie F1 um alle Einstellungen anzuzeigen</Value>
+        </TranslationItem>
+        <TranslationItem Name="label12" Property="Text" type="obsolete">
+          <Source>Limit number of commits that will be loaded at startup.</Source>
+          <Value>Anzahl der Commits, die beim Start geladen werden, beschränken auf</Value>
+        </TranslationItem>
+        <TranslationItem Name="label22" Property="Text" type="obsolete">
+          <Source>Dictionary for spelling checker.</Source>
+          <Value>Wörterbuch für Rechtschreibprüfung</Value>
+        </TranslationItem>
+        <TranslationItem Name="tpGitExtensions" Property="Text" type="obsolete">
+          <Source>Git extensions</Source>
+          <Value>Git Extensions</Value>
+        </TranslationItem>
+        <TranslationItem Name="tpSsh" Property="Text" type="obsolete">
+          <Source>Ssh</Source>
+          <Value>SSH</Value>
+        </TranslationItem>
+        <TranslationItem Name="label59" Property="Text" type="obsolete">
+          <Source>GitExtensions encoding</Source>
+          <Value>GitExtensions Encoding</Value>
+        </TranslationItem>
+        <TranslationItem Name="chkWarnBeforeCheckout" Property="Text" type="obsolete">
+          <Source>Warn of not committed changes before checkout</Source>
+          <Value>Warnung für nicht commitete Änderungen vor einem Checkout anzeigen</Value>
+        </TranslationItem>
+      </translationItems>
+    </TranslationCategory>
+    <TranslationCategory Name="FormStash">
+      <translationItems>
+        <TranslationItem Name="$this" Property="Text">
+          <Source>Stash</Source>
+          <Value>Stash</Value>
+        </TranslationItem>
+        <TranslationItem Name="Apply" Property="Text">
+          <Source>Apply Selected</Source>
+          <Value>Gewählten Stash anwenden</Value>
+        </TranslationItem>
+        <TranslationItem Name="Clear" Property="Text">
+          <Source>Delete Selected</Source>
+          <Value>Gewählten Stash verwerfen</Value>
+        </TranslationItem>
+        <TranslationItem Name="Stash" Property="Text">
+          <Source>Save Changes</Source>
+          <Value>Alle Änderungen stashen</Value>
+        </TranslationItem>
+        <TranslationItem Name="StashKeepIndex" Property="Text">
+          <Source>Keep index</Source>
+          <Value>Index beibehalten</Value>
+        </TranslationItem>
+        <TranslationItem Name="Stashes" Property="ToolTipText">
+          <Source>Select a stash</Source>
+          <Value>Stash auswählen</Value>
+        </TranslationItem>
+        <TranslationItem Name="areYouSure" Property="Text">
+          <Source>Are you sure you want to drop the stash? This action cannot be undone.</Source>
+          <Value>Sind Sie sicher dass Sie den Stash droppen wollen? Diese Aktion kann nicht rückgängig gemacht werden.</Value>
+        </TranslationItem>
+        <TranslationItem Name="cannotBeUndone" Property="Text">
+          <Source>This action cannot be undone.</Source>
+          <Value>Diese Aktion kann nicht rückgängig gemacht werden.</Value>
+        </TranslationItem>
+        <TranslationItem Name="chkIncludeUntrackedFiles" Property="Text">
+          <Source>Include untracked files</Source>
+          <Value>Nicht verfolgte Dateien einbeziehen</Value>
+        </TranslationItem>
+        <TranslationItem Name="currentWorkingDirChanges" Property="Text">
+          <Source>Current working dir changes</Source>
+          <Value>Aktuelle Änderungen im Arbeitsverzeichnis</Value>
+        </TranslationItem>
+        <TranslationItem Name="dontShowAgain" Property="Text">
+          <Source>Don't show me this message again.</Source>
+          <Value>Diese Meldung nicht mehr anzeigen.</Value>
+        </TranslationItem>
+        <TranslationItem Name="noStashes" Property="Text">
+          <Source>There are no stashes.</Source>
+          <Value>Es sind keine Stashes vorhanden</Value>
+        </TranslationItem>
+        <TranslationItem Name="stashDropConfirmTitle" Property="Text">
+          <Source>Drop Stash Confirmation</Source>
+          <Value>Drop Stash Bestätigung</Value>
+        </TranslationItem>
+        <TranslationItem Name="stashUntrackedFilesNotSupported" Property="Text">
+          <Source>Stash untracked files is not supported in the version of msysgit you are using. Please update msysgit to at least version 1.7.7 to use this option.</Source>
+          <Value>Nicht verfolgte Dateien zu stashen wird in Ihrer verwendeten msysgit Version nicht unterstützt. Bitte aktualisieren Sie msysgit auf die Version 1.7.7 oder höher um diese Option zu verwenden.</Value>
+        </TranslationItem>
+        <TranslationItem Name="stashUntrackedFilesNotSupportedCaption" Property="Text">
+          <Source>Stash untracked files</Source>
+          <Value>Nicht verfolgte Dateien stashen</Value>
+        </TranslationItem>
+        <TranslationItem Name="toolStripButton1" Property="Text">
+          <Source>Refresh</Source>
+          <Value>Aktualisieren</Value>
+        </TranslationItem>
+        <TranslationItem Name="toolStripButton_customMessage" Property="Text">
+          <Source>Custom stash message</Source>
+          <Value>Benutzerdefinierte Stash-Nachricht</Value>
+        </TranslationItem>
+        <TranslationItem Name="toolStripLabel1" Property="Text">
+          <Source>Show:</Source>
+          <Value>Zeige:</Value>
+        </TranslationItem>
+      </translationItems>
+    </TranslationCategory>
+    <TranslationCategory Name="FormStatus">
+      <translationItems>
+        <TranslationItem Name="$this" Property="Text">
+          <Source>Process</Source>
+          <Value>Fortschritt</Value>
+        </TranslationItem>
+        <TranslationItem Name="Abort" Property="Text">
+          <Source>Abort</Source>
+          <Value>Abbrechen</Value>
+        </TranslationItem>
+        <TranslationItem Name="KeepDialogOpen" Property="Text">
+          <Source>Keep dialog open</Source>
+          <Value>Dialog nicht schließen</Value>
+        </TranslationItem>
+        <TranslationItem Name="Ok" Property="Text">
+          <Source>OK</Source>
+          <Value>OK</Value>
+        </TranslationItem>
+        <TranslationItem Name="_fingerprintNotRegistredText" Property="Text">
+          <Source>The fingerprint of this host is not registered by PuTTY.
+This causes this process to hang, and that why it is automatically stopped.
+
+When the connection is opened detached from Git and GitExtensions, the host's fingerprint can be registered.
+You could also manually add the host's fingerprint or run Test Connection from the remotes dialog.
+
+Do you want to register the host's fingerprint and restart the process?</Source>
+          <Value>Der Fingerprint dieses Hosts ist nicht in PuTTY registriert.
+Dies kann zum Hängenbleiben des aktuellen Prozesses führen und wurde deshalb automatisch gestoppt.
+
+Wenn die Verbindung außerhalb von Git bzw. GitExtensions geöffnet wird, kann der Fingerprint registriert werden.
+Sie können den Fingerprint des Hosts manuell hinzufügen oder "Verbindung prüfen" aus dem Remotes-Dialog ausführen.
+
+Wollen Sie den Fingerprint dieses Hosts registrieren und den Prozess neu starten?</Value>
+        </TranslationItem>
+        <TranslationItem Name="_fingerprintNotRegistredTextCaption" Property="Text">
+          <Source>Host Fingerprint not registered</Source>
+          <Value>Fingerprint von Host nicht registriert</Value>
+        </TranslationItem>
+        <TranslationItem Name="_serverHotkeyNotCachedText" Property="Text">
+          <Source>The server's host key is not cached in the registry.
+
+Do you want to trust this host key and then try again?</Source>
+          <Value>Der Host-Key des Servers ist nicht in der Registry vorhanden.
+
+Wollen Sie diesem Host-Key vertrauen und noch einmal versuchen?</Value>
+        </TranslationItem>
+      </translationItems>
+    </TranslationCategory>
+    <TranslationCategory Name="FormSubmodules">
+      <translationItems>
+        <TranslationItem Name="$this" Property="Text">
+          <Source>Submodules</Source>
+          <Value>Untermodule</Value>
+        </TranslationItem>
+        <TranslationItem Name="AddSubmodule" Property="Text">
+          <Source>Add submodule</Source>
+          <Value>Untermodul hinzufügen</Value>
+        </TranslationItem>
+        <TranslationItem Name="RemoveSubmodule" Property="Text">
+          <Source>Remove</Source>
+          <Value>Entfernen</Value>
+        </TranslationItem>
+        <TranslationItem Name="Status" Property="HeaderText">
+          <Source>Status</Source>
+          <Value>Status</Value>
+        </TranslationItem>
+        <TranslationItem Name="SynchronizeSubmodule" Property="Text">
+          <Source>Synchronize</Source>
+          <Value>Synchronisieren</Value>
+        </TranslationItem>
+        <TranslationItem Name="UpdateSubmodule" Property="Text">
+          <Source>Update</Source>
+          <Value>Aktualisieren</Value>
+        </TranslationItem>
+        <TranslationItem Name="_removeSelectedSubmodule" Property="Text">
+          <Source>Are you sure you want remove the selected submodule?</Source>
+          <Value>Sind Sie sich sicher, dass Sie das ausgewählte Untermodule entfernen möchten?</Value>
+        </TranslationItem>
+        <TranslationItem Name="_removeSelectedSubmoduleCaption" Property="Text">
+          <Source>Remove</Source>
+          <Value>Entfernen</Value>
+        </TranslationItem>
+        <TranslationItem Name="groupBox1" Property="Text">
+          <Source>Details</Source>
+          <Value>Details</Value>
+        </TranslationItem>
+        <TranslationItem Name="label1" Property="Text">
+          <Source>Name</Source>
+          <Value>Name</Value>
+        </TranslationItem>
+        <TranslationItem Name="label2" Property="Text">
+          <Source>Remote path</Source>
+          <Value>Remote Pfad</Value>
+        </TranslationItem>
+        <TranslationItem Name="label3" Property="Text">
+          <Source>Local path</Source>
+          <Value>Lokaler Pfad</Value>
+        </TranslationItem>
+        <TranslationItem Name="label4" Property="Text">
+          <Source>Commit</Source>
+          <Value>Commit</Value>
+        </TranslationItem>
+        <TranslationItem Name="label5" Property="Text">
+          <Source>Branch</Source>
+          <Value>Branch</Value>
+        </TranslationItem>
+        <TranslationItem Name="label6" Property="Text">
+          <Source>Status</Source>
+          <Value>Status</Value>
+        </TranslationItem>
+        <TranslationItem Name="nameDataGridViewTextBoxColumn" Property="HeaderText">
+          <Source>Name</Source>
+          <Value>Name</Value>
+        </TranslationItem>
+      </translationItems>
+    </TranslationCategory>
+    <TranslationCategory Name="FormSvnClone">
+      <translationItems>
+        <TranslationItem Name="$this" Property="Text">
+          <Source>Svn Clone</Source>
+          <Value>SVN Klonen</Value>
+        </TranslationItem>
+        <TranslationItem Name="_questionContinueWithoutAuthors" Property="Text">
+          <Source>Authors file "{0}" does not exists. Continue without authors file?</Source>
+          <Value>Autoren Datei "{0}" existiert nicht. Ohne Autoren Datei fortsetzen?</Value>
+        </TranslationItem>
+        <TranslationItem Name="_questionContinueWithoutAuthorsCaption" Property="Text">
+          <Source>Authors file</Source>
+          <Value>Autoren Datei</Value>
+        </TranslationItem>
+        <TranslationItem Name="_questionOpenRepo" Property="Text">
+          <Source>The repository has been cloned successfully.
+Do you want to open the new repository "{0}" now?</Source>
+          <Value>Das Repository wurde erfolgreich geklont.
+Wollen Sie dieses neue Repository {0} nun öffnen?</Value>
+        </TranslationItem>
+        <TranslationItem Name="_questionOpenRepoCaption" Property="Text">
+          <Source>Open</Source>
+          <Value>Öffnen</Value>
+        </TranslationItem>
+        <TranslationItem Name="authorsFileBrowseButton" Property="Text">
+          <Source>Browse</Source>
+          <Value>Durchsuchen</Value>
+        </TranslationItem>
+        <TranslationItem Name="browseButton" Property="Text">
+          <Source>Browse</Source>
+          <Value>Durchsuchen</Value>
+        </TranslationItem>
+        <TranslationItem Name="cbBranches" Property="Text">
+          <Source>Branches:</Source>
+          <Value>Branches:</Value>
+        </TranslationItem>
+        <TranslationItem Name="cbTags" Property="Text">
+          <Source>Tags:</Source>
+          <Value>Tags:</Value>
+        </TranslationItem>
+        <TranslationItem Name="cbTrunk" Property="Text">
+          <Source>Trunk:</Source>
+          <Value>Trunk:</Value>
+        </TranslationItem>
+        <TranslationItem Name="groupBox1" Property="Text">
+          <Source>Advanced settings</Source>
+          <Value>Erweiterte Einstellungen</Value>
+        </TranslationItem>
+        <TranslationItem Name="label1" Property="Text">
+          <Source>Svn repository to clone</Source>
+          <Value>Zu klonendes SVN Repository</Value>
+        </TranslationItem>
+        <TranslationItem Name="label2" Property="Text">
+          <Source>Destination</Source>
+          <Value>Ziel</Value>
+        </TranslationItem>
+        <TranslationItem Name="label3" Property="Text">
+          <Source>Subdirectory to create</Source>
+          <Value>Unterverzeichnis</Value>
+        </TranslationItem>
+        <TranslationItem Name="label4" Property="Text">
+          <Source>Authors file</Source>
+          <Value>Autoren Datei</Value>
+        </TranslationItem>
+        <TranslationItem Name="label5" Property="Text">
+          <Source>From:</Source>
+          <Value>Von:</Value>
+        </TranslationItem>
+        <TranslationItem Name="label6" Property="Text">
+          <Source>Username</Source>
+          <Value>Benutzername</Value>
+        </TranslationItem>
+        <TranslationItem Name="okButton" Property="Text">
+          <Source>Clone</Source>
+          <Value>Klonen</Value>
+        </TranslationItem>
+      </translationItems>
+    </TranslationCategory>
+    <TranslationCategory Name="FormTag">
+      <translationItems>
+        <TranslationItem Name="$this" Property="Text">
+          <Source>Tag</Source>
+          <Value>Taggen</Value>
+        </TranslationItem>
+        <TranslationItem Name="ForceTag" Property="Text">
+          <Source>Force</Source>
+          <Value>Erzwingen</Value>
+        </TranslationItem>
+        <TranslationItem Name="_messageCaption" Property="Text">
+          <Source>Tag</Source>
+          <Value>Taggen</Value>
+        </TranslationItem>
+        <TranslationItem Name="_noRevisionSelected" Property="Text">
+          <Source>Select 1 revision to create the tag on.</Source>
+          <Value>Wählen Sie eine Revision aus, die Sie taggen möchten.</Value>
+        </TranslationItem>
+        <TranslationItem Name="_noTagMessage" Property="Text">
+          <Source>Please enter a tag message</Source>
+          <Value>Bitte geben Sie eine Tag-Nachricht ein</Value>
+        </TranslationItem>
+        <TranslationItem Name="_pushToCaption" Property="Text">
+          <Source>Push tag to '{0}'</Source>
+          <Value>Pushen Tag nach {0}</Value>
+        </TranslationItem>
+        <TranslationItem Name="annotate" Property="Text">
+          <Source>Create annotated tag</Source>
+          <Value>Annotated Tag erzeugen</Value>
+        </TranslationItem>
+        <TranslationItem Name="btnCreateTag" Property="Text">
+          <Source>Create tag</Source>
+          <Value>Tag erzeugen</Value>
+        </TranslationItem>
+        <TranslationItem Name="label1" Property="Text">
+          <Source>Tag name</Source>
+          <Value>Tag Name</Value>
+        </TranslationItem>
+        <TranslationItem Name="label2" Property="Text">
+          <Source>Message</Source>
+          <Value>Nachricht</Value>
+        </TranslationItem>
+        <TranslationItem Name="pushTag" Property="Text">
+          <Source>Push tag to '{0}'</Source>
+          <Value>Tag pushen</Value>
+        </TranslationItem>
+      </translationItems>
+    </TranslationCategory>
+    <TranslationCategory Name="FormTranslate">
+      <translationItems>
+        <TranslationItem Name="$this" Property="Text">
+          <Source>Translate</Source>
+          <Value>Übersetzen</Value>
+        </TranslationItem>
+        <TranslationItem Name="allText" Property="Text">
+          <Source>All</Source>
+          <Value>Alle</Value>
+        </TranslationItem>
+        <TranslationItem Name="categoryDataGridViewTextBoxColumn" Property="HeaderText">
+          <Source>Category</Source>
+          <Value>Kategorie</Value>
+        </TranslationItem>
+        <TranslationItem Name="editingCellPrefixText" Property="Text">
+          <Source>[EDITING]</Source>
+          <Value>[Bearbeite]</Value>
+        </TranslationItem>
+        <TranslationItem Name="googleAll" Property="Text">
+          <Source>Google all empty</Source>
+          <Value>Alle Leeren googlen</Value>
+        </TranslationItem>
+        <TranslationItem Name="googleTranslate" Property="Text">
+          <Source>Google translate</Source>
+          <Value>Google Übersetzung</Value>
+        </TranslationItem>
+        <TranslationItem Name="nameDataGridViewTextBoxColumn" Property="HeaderText">
+          <Source>Name</Source>
+          <Value>Name</Value>
+        </TranslationItem>
+        <TranslationItem Name="neutralValueDataGridViewTextBoxColumn" Property="HeaderText">
+          <Source>NeutralValue</Source>
+          <Value>Text aus Code</Value>
+        </TranslationItem>
+        <TranslationItem Name="nextButton" Property="Text">
+          <Source>&amp;Next</Source>
+          <Value>Nächster Text</Value>
+        </TranslationItem>
+        <TranslationItem Name="noLanguageCodeSelected" Property="Text">
+          <Source>There is no language code selected.
+Do you want to select a language code first?</Source>
+          <Value>Es ist keine Ländercode ausgewählt.
+Wollen Sie zuerst einen Ländercode auswählen?</Value>
+        </TranslationItem>
+        <TranslationItem Name="noLanguageCodeSelectedCaption" Property="Text">
+          <Source>Language code</Source>
+          <Value>Ländercode</Value>
+        </TranslationItem>
+        <TranslationItem Name="previousButton" Property="Text">
+          <Source>&amp;Previous</Source>
+          <Value>Vorheriger Text</Value>
+        </TranslationItem>
+        <TranslationItem Name="propertyDataGridViewTextBoxColumn" Property="HeaderText">
+          <Source>Property</Source>
+          <Value>Typ</Value>
+        </TranslationItem>
+        <TranslationItem Name="saveAs" Property="ToolTipText">
+          <Source>Save translation</Source>
+          <Value>Übersetzung speichern</Value>
+        </TranslationItem>
+        <TranslationItem Name="saveAsText" Property="Text">
+          <Source>Save as</Source>
+          <Value>Speichern unter</Value>
+        </TranslationItem>
+        <TranslationItem Name="saveAsTextFilter" Property="Text">
+          <Source>Translation file (*.xml)</Source>
+          <Value>Übersetzungsdatei (*.xml)</Value>
+        </TranslationItem>
+        <TranslationItem Name="saveCurrentChangesCaption" Property="Text">
+          <Source>Save changes</Source>
+          <Value>Änderungen speichern</Value>
+        </TranslationItem>
+        <TranslationItem Name="saveCurrentChangesText" Property="Text">
+          <Source>Do you want to save the current changes?</Source>
+          <Value>Wollen Sie die Änderungen speichern?</Value>
+        </TranslationItem>
+        <TranslationItem Name="selectLanguageCode" Property="Text">
+          <Source>Select a language code first.</Source>
+          <Value>Bitte wählen Sie zuerst eine Sprache aus.</Value>
+        </TranslationItem>
+        <TranslationItem Name="toolStripButtonNew" Property="Text">
+          <Source>New</Source>
+          <Value>Neu</Value>
+        </TranslationItem>
+        <TranslationItem Name="toolStripTranslationLabel" Property="Text">
+          <Source>Current translation:</Source>
+          <Value>Gewählte Übersetzung:</Value>
+        </TranslationItem>
+        <TranslationItem Name="toolStripTranslationLanguageCode" Property="Text">
+          <Source>Language code:</Source>
+          <Value>Ländercode:</Value>
+        </TranslationItem>
+        <TranslationItem Name="translateProgressText" Property="Text">
+          <Source>Translated {0} out of {1}</Source>
+          <Value>{0} von {1} übersetzt</Value>
+        </TranslationItem>
+        <TranslationItem Name="translatedValueDataGridViewTextBoxColumn" Property="HeaderText">
+          <Source>TranslatedValue</Source>
+          <Value>Übersetzer Text</Value>
+        </TranslationItem>
+        <TranslationItem Name="toolStripButtonNew" Property="ToolTipText" type="obsolete">
+          <Source>Create new translation</Source>
+          <Value>Neue Übersetzung erzeugen</Value>
+        </TranslationItem>
+      </translationItems>
+    </TranslationCategory>
+    <TranslationCategory Name="FormVerify">
+      <translationItems>
+        <TranslationItem Name="$this" Property="Text">
+          <Source>Verify database</Source>
+          <Value>Datenbank überprüfen</Value>
+        </TranslationItem>
+        <TranslationItem Name="DeleteAllLostAndFoundTags" Property="Text">
+          <Source>Delete all LOST_AND_FOUND tags</Source>
+          <Value>LOST_AND_FOUND-Tags löschen</Value>
+        </TranslationItem>
+        <TranslationItem Name="FullCheck" Property="Text">
+          <Source>Check not just objects in GIT_OBJECT_DIRECTORY ($GIT_DIR/objects), 
+but also the ones found in alternate object pools.
+</Source>
+          <Value>Nicht nur in GIT_OBJECT_DIRECTORY ($GIT_DIR/objects) befindliche Objekte prüfen,
+sondern auch die, die in alternative Objektpools vorhanden sind.</Value>
+        </TranslationItem>
+        <TranslationItem Name="NoReflogs" Property="Text">
+          <Source>Do not consider commits that are referenced only by an entry in a 
+reflog to be reachable.</Source>
+          <Value>Commits, die nur über einen Eintrag im Reflog referenziert sind, nicht beachten.</Value>
+        </TranslationItem>
+        <TranslationItem Name="Remove" Property="Text">
+          <Source>Remove all dangling objects</Source>
+          <Value>Alle verwaisten Objekte entfernen</Value>
+        </TranslationItem>
+        <TranslationItem Name="SaveObjects" Property="Text">
+          <Source>Save objects to .git/lost-found</Source>
+          <Value>Objekt in .git/lost-found speichern</Value>
+        </TranslationItem>
+        <TranslationItem Name="ShowOnlyCommits" Property="Text">
+          <Source>Show only commits</Source>
+          <Value>Nur Commits anzeigen</Value>
+        </TranslationItem>
+        <TranslationItem Name="Unreachable" Property="Text">
+          <Source>Print out objects that exist but that aren't readable from any of the reference 
+nodes.
+</Source>
+          <Value>Alle existierenden Objekte anzeigen, die nicht von einer anderem Knoten refernziert werden.</Value>
+        </TranslationItem>
+        <TranslationItem Name="_removeDanglingObjectsCaption" Property="Text">
+          <Source>Remove</Source>
+          <Value>Entfernen</Value>
+        </TranslationItem>
+        <TranslationItem Name="_removeDanglingObjectsQuestion" Property="Text">
+          <Source>Are you sure you want to delete all dangling objects?</Source>
+          <Value>Sind Sie sich sicher, dass Sie alle verwaisten Objekte löschen möchten?</Value>
+        </TranslationItem>
+        <TranslationItem Name="_xTagsCreated" Property="Text">
+          <Source>{0} Tags created.
+
+Do not forget to delete these tags when finished.</Source>
+          <Value>{0} Tags erzeugt.
+
+Vergessen Sie nicht diese Tags zu löschen, wenn Sie fertig sind.</Value>
+        </TranslationItem>
+        <TranslationItem Name="btnCloseDialog" Property="Text">
+          <Source>Cancel</Source>
+          <Value>Abbrechen</Value>
+        </TranslationItem>
+        <TranslationItem Name="btnRestoreSelectedObjects" Property="Text">
+          <Source>Recover selected objects</Source>
+          <Value>Ausgewählte Objekte wiederherstellen</Value>
+        </TranslationItem>
+        <TranslationItem Name="columnAuthor" Property="HeaderText">
+          <Source>Author</Source>
+          <Value>Autor</Value>
+        </TranslationItem>
+        <TranslationItem Name="columnDate" Property="HeaderText">
+          <Source>Date</Source>
+          <Value>Datum</Value>
+        </TranslationItem>
+        <TranslationItem Name="columnHash" Property="HeaderText">
+          <Source>Hash</Source>
+          <Value>Hash</Value>
+        </TranslationItem>
+        <TranslationItem Name="columnSubject" Property="HeaderText">
+          <Source>Subject</Source>
+          <Value>Betreff</Value>
+        </TranslationItem>
+        <TranslationItem Name="columnType" Property="HeaderText">
+          <Source>Type</Source>
+          <Value>Typ</Value>
+        </TranslationItem>
+        <TranslationItem Name="label1" Property="Text">
+          <Source>Double-click on a row for quick view</Source>
+          <Value>Doppelklick auf eine Zeile mit SHA1-Hash zeigt das Objekt an.</Value>
+        </TranslationItem>
+        <TranslationItem Name="label2" Property="Text">
+          <Source>By default only unreferenced objects that are older than 
+2 weeks are removed when cleaning up the database. All
+other object are only deleted when you run "Remove all
+dangling objects"
+
+Check commits you want to recover and press Recover button
+Context menu for additional operations</Source>
+          <Value>Standardmäßig werden alle nicht referenzierten Objekte
+aus der Datenbank entfernt, die älter als 2 Wochen sind.
+Alle anderen Objekte werden nur gelöscht, wenn Sie
+"Alle verwaisten Objekte entfernen" ausführen.
+
+Wählen Sie alle Commits aus, die Sie wiederherstellen
+möchten und drücken Sie Wiederherstellen.
+Mehr Optionen im Kontextmenü</Value>
+        </TranslationItem>
+        <TranslationItem Name="mnuLostObjectView" Property="Text">
+          <Source>View</Source>
+          <Value>Anzeigen</Value>
+        </TranslationItem>
+        <TranslationItem Name="mnuLostObjectsCreateBranch" Property="Text">
+          <Source>Create branch</Source>
+          <Value>Branch erzeugen</Value>
+        </TranslationItem>
+        <TranslationItem Name="mnuLostObjectsCreateTag" Property="Text">
+          <Source>Create tag</Source>
+          <Value>Tag erzeugen</Value>
+        </TranslationItem>
+        <TranslationItem Name="selectLostObjectsToRestoreCaption" Property="Text">
+          <Source>Restore lost objects</Source>
+          <Value>Verlorene Objekte wiederherstellen</Value>
+        </TranslationItem>
+        <TranslationItem Name="selectLostObjectsToRestoreMessage" Property="Text">
+          <Source>Select objects to restore.</Source>
+          <Value>Objekt zum Wiederherstellen wählen.
+</Value>
+        </TranslationItem>
+      </translationItems>
+    </TranslationCategory>
+    <TranslationCategory Name="FormViewPatch">
+      <translationItems>
+        <TranslationItem Name="$this" Property="Text">
+          <Source>View patch file</Source>
+          <Value>Patch-Datei anzeigen</Value>
+        </TranslationItem>
+        <TranslationItem Name="BrowsePatch" Property="Text">
+          <Source>Browse</Source>
+          <Value>Durchsuchen</Value>
+        </TranslationItem>
+        <TranslationItem Name="File" Property="HeaderText">
+          <Source>Type</Source>
+          <Value>Typ</Value>
+        </TranslationItem>
+        <TranslationItem Name="FileNameA" Property="HeaderText">
+          <Source>Filename</Source>
+          <Value>Dateiname</Value>
+        </TranslationItem>
+        <TranslationItem Name="_patchFileFilterString" Property="Text">
+          <Source>Patch file (*.Patch)</Source>
+          <Value>Patch-Datei (*.Patch)</Value>
+        </TranslationItem>
+        <TranslationItem Name="_patchFileFilterTitle" Property="Text">
+          <Source>Select patch file</Source>
+          <Value>Patch-Datei auswählen</Value>
+        </TranslationItem>
+        <TranslationItem Name="labelPatch" Property="Text">
+          <Source>Patch</Source>
+          <Value>Patchen</Value>
+        </TranslationItem>
+        <TranslationItem Name="typeDataGridViewTextBoxColumn" Property="HeaderText">
+          <Source>Change</Source>
+          <Value>Änderung</Value>
+        </TranslationItem>
+      </translationItems>
+    </TranslationCategory>
+    <TranslationCategory Name="GerritPlugin">
+      <translationItems>
+        <TranslationItem Name="_downloadGerritChange" Property="Text">
+          <Source>Download Gerrit Change</Source>
+          <Value>Gerrit Änderung herunterladen</Value>
+        </TranslationItem>
+        <TranslationItem Name="_editGitReview" Property="Text">
+          <Source>Edit .gitreview</Source>
+          <Value>Editiere .gitreview</Value>
+        </TranslationItem>
+        <TranslationItem Name="_installCommitMsgHook" Property="Text">
+          <Source>Install Hook</Source>
+          <Value>Hook installieren</Value>
+        </TranslationItem>
+        <TranslationItem Name="_installCommitMsgHookFailed" Property="Text">
+          <Source>Could not download the commit-msg file. Please install the commit-msg hook manually.</Source>
+          <Value>Konnte die commit-msg Datei nicht herunterladen. Bitte installieren Sie den commit-msg Hook manuell.</Value>
+        </TranslationItem>
+        <TranslationItem Name="_installCommitMsgHookMessage" Property="Text">
+          <Source>Gerrit requires a commit-msg hook to be installed. Do you want to install the commit-msg hook into your repository?</Source>
+          <Value>Gerrit benötigt einen installierten commit-msg Hook. Wollen Sie den commit-msg Hook nun in Ihrem Repository installieren?</Value>
+        </TranslationItem>
+        <TranslationItem Name="_installCommitMsgHookShortText" Property="Text">
+          <Source>Install commit-msg hook</Source>
+          <Value>commit-msg Hook installieren</Value>
+        </TranslationItem>
+        <TranslationItem Name="_pluginDescription" Property="Text">
+          <Source>Gerrit Code Review</Source>
+          <Value>Gerrit Code Review</Value>
+        </TranslationItem>
+        <TranslationItem Name="_publishGerritChange" Property="Text">
+          <Source>Publish Gerrit Change</Source>
+          <Value>Gerrit Änderung veröffentlichen</Value>
+        </TranslationItem>
+      </translationItems>
+    </TranslationCategory>
+    <TranslationCategory Name="GerritSettings">
+      <translationItems>
+        <TranslationItem Name="_settingsError" Property="Text">
+          <Source>Error loading .gitreview file.</Source>
+          <Value>Fehler beim Laden der .gitreview Datei.</Value>
+        </TranslationItem>
+        <TranslationItem Name="_settingsErrorDefaultRemoteNotPresent" Property="Text">
+          <Source>The remote "{0}" specified with the "defaultremote" setting in the .gitreview file does not refer to a configured remote. Either create this remote or change the setting in the .gitreview file.</Source>
+          <Value>Die Rremote "{0}" die mit dem "defaultremote" Eintrag in der .gitreview Datei angegeben ist referenziert keine konfigurierte Remote. Erzeugen Sie diese Remote oder ändern Sie den Wert in der .gitreview Datei.</Value>
+        </TranslationItem>
+        <TranslationItem Name="_settingsErrorFileNotFound" Property="Text">
+          <Source>Cannot find the ".gitreview" file in the working directory.</Source>
+          <Value>Kann die ".gitreview" im aktuellen Arbeitsverzeichnis nicht finden.</Value>
+        </TranslationItem>
+        <TranslationItem Name="_settingsErrorHostNotEntered" Property="Text">
+          <Source>The "host" setting in the .gitreview file is mandatory.</Source>
+          <Value>Der "host" Eintrag in der .gitreview Datei fehlt wird aber benötigt.</Value>
+        </TranslationItem>
+        <TranslationItem Name="_settingsErrorPortNotNumeric" Property="Text">
+          <Source>The "port" specified in the .gitreview file may only contain digits.</Source>
+          <Value>Der "port" in der .gitreview Datei darf nur aus Zahlen bestehen.</Value>
+        </TranslationItem>
+        <TranslationItem Name="_settingsErrorProjectNotEntered" Property="Text">
+          <Source>The "project" setting in the .gitreview file is mandatory.</Source>
+          <Value>Der "project" Eintrag in der .gitreview Datei fehlt wird aber benötigt.</Value>
+        </TranslationItem>
+      </translationItems>
+    </TranslationCategory>
+    <TranslationCategory Name="GitExtensionsSettingsGroup">
+      <translationItems>
+        <TranslationItem Name="$this" Property="Title">
+          <Source>Git Extensions</Source>
+          <Value>Git Extensions</Value>
+        </TranslationItem>
+      </translationItems>
+    </TranslationCategory>
+    <TranslationCategory Name="GitExtensionsSettingsPage">
+      <translationItems>
+        <TranslationItem Name="$this" Property="Text">
+          <Source>Git Extensions</Source>
+          <Value>Git Extensions</Value>
+        </TranslationItem>
+        <TranslationItem Name="chkCheckForUncommittedChangesInCheckoutBranch" Property="Text">
+          <Source>Check for uncommitted changes in checkout branch dialog</Source>
+          <Value>Auf nicht comittete Änderungen im Branch Checkout Dialog prüfen</Value>
+        </TranslationItem>
+        <TranslationItem Name="chkCloseProcessDialog" Property="Text">
+          <Source>Close Process dialog when process is succeeded</Source>
+          <Value>Prozessfenster schließen wenn der Prozess erfolgreich war</Value>
+        </TranslationItem>
+        <TranslationItem Name="chkFollowRenamesInFileHistory" Property="Text">
+          <Source>Follow renames in file history (experimental)</Source>
+          <Value>Verfolge Umbenennen in der Datei-Historie (Experimentell)</Value>
+        </TranslationItem>
+        <TranslationItem Name="chkPlaySpecialStartupSound" Property="Text">
+          <Source>Play Special Startup Sound</Source>
+          <Value>Speziellen Startsound abspielen</Value>
+        </TranslationItem>
+        <TranslationItem Name="chkShowCurrentChangesInRevisionGraph" Property="Text">
+          <Source>Show current working dir changes in revision graph (slow!)</Source>
+          <Value>Änderungen im Arbeitsverzeichnis im Graphen darstellen (langsam)</Value>
+        </TranslationItem>
+        <TranslationItem Name="chkShowErrorsWhenStagingFiles" Property="Text">
+          <Source>Show errors when staging files</Source>
+          <Value>Zeige Fehler beim Stagen von Dateien an</Value>
+        </TranslationItem>
+        <TranslationItem Name="chkShowGitCommandLine" Property="Text">
+          <Source>Show console window when executing git process</Source>
+          <Value>Konsolenfenster anzeigen beim Ausführen des git Prozesses</Value>
+        </TranslationItem>
+        <TranslationItem Name="chkShowGitStatusInToolbar" Property="Text">
+          <Source>Show repository status in browse dialog (number of changes in toolbar, restart required)</Source>
+          <Value>Zeige Repository Status im Durchsuchen Dialog (Anzahl der Änderungen in der Toolbar, Neustart erforderlich)</Value>
+        </TranslationItem>
+        <TranslationItem Name="chkShowStashCountInBrowseWindow" Property="Text">
+          <Source>Show stash count on status bar in browse window</Source>
+          <Value>Anzahl der Stashes in der Statuszeile im Hauptfenster anzeigen</Value>
+        </TranslationItem>
+        <TranslationItem Name="chkStartWithRecentWorkingDir" Property="Text">
+          <Source>Open last working dir on startup</Source>
+          <Value>Das zuletzt geöffnete Verzeichnis beim Start öffnen</Value>
+        </TranslationItem>
+        <TranslationItem Name="chkStashUntrackedFiles" Property="Text">
+          <Source>Include untracked files in stash</Source>
+          <Value>Nicht verfolgte Dateien beim Stashen einbeziehen</Value>
+        </TranslationItem>
+        <TranslationItem Name="chkUseFastChecks" Property="Text">
+          <Source>Use FileSystemWatcher to check if index is changed</Source>
+          <Value>Benutze FileSystemWatchter um Änderungen am Index festzustellen</Value>
+        </TranslationItem>
+        <TranslationItem Name="chkUsePatienceDiffAlgorithm" Property="Text">
+          <Source>Use patience diff algorithm</Source>
+          <Value>Patience-Parameter beim Vergleich verwenden</Value>
+        </TranslationItem>
+        <TranslationItem Name="chkWriteCommitMessageInCommitWindow" Property="Text">
+          <Source>Compose commit messages in Commit dialog
+(otherwise the message will be requested during commit)</Source>
+          <Value>Commit Nachricht im Commit Dialog erstellen
+
+(andernfalls wird die Nachricht während des Commits abgefragt)</Value>
+        </TranslationItem>
+        <TranslationItem Name="groupBox11" Property="Text">
+          <Source>Performance</Source>
+          <Value>Leistung</Value>
+        </TranslationItem>
+        <TranslationItem Name="groupBox12" Property="Text">
+          <Source>Behaviour</Source>
+          <Value>Verhalten</Value>
+        </TranslationItem>
+        <TranslationItem Name="label12" Property="Text">
+          <Source>Limit number of commits that will be loaded at startup</Source>
+          <Value>Anzahl der commits die beim Start geladen werden beschränken</Value>
+        </TranslationItem>
+        <TranslationItem Name="label23" Property="Text">
+          <Source>SMTP server for sending patches by email</Source>
+          <Value>SMTP Server  um Patches per E-Mail zu senden</Value>
+        </TranslationItem>
+        <TranslationItem Name="label24" Property="Text">
+          <Source>Revision grid quick search timeout [ms]</Source>
+          <Value>Timeout in ms bei der Revision Schnellsuche</Value>
+        </TranslationItem>
+      </translationItems>
+    </TranslationCategory>
+    <TranslationCategory Name="GitSettingsPage">
+      <translationItems>
+        <TranslationItem Name="$this" Property="Text">
+          <Source>Git</Source>
+          <Value>Git</Value>
+        </TranslationItem>
+        <TranslationItem Name="BrowseGitBinPath" Property="Text">
+          <Source>Browse</Source>
+          <Value>Durchsuchen</Value>
+        </TranslationItem>
+        <TranslationItem Name="BrowseGitPath" Property="Text">
+          <Source>Browse</Source>
+          <Value>Durchsuchen</Value>
+        </TranslationItem>
+        <TranslationItem Name="ChangeHomeButton" Property="Text">
+          <Source>Change HOME</Source>
+          <Value>HOME ändern</Value>
+        </TranslationItem>
+        <TranslationItem Name="_homeIsSetToString" Property="Text">
+          <Source>HOME is set to:</Source>
+          <Value>HOME ist gesetzt auf:</Value>
+        </TranslationItem>
+        <TranslationItem Name="downloadMsysgit" Property="Text">
+          <Source>Download msysgit</Source>
+          <Value>msysgit herunterladen</Value>
+        </TranslationItem>
+        <TranslationItem Name="groupBox7" Property="Text">
+          <Source>Git</Source>
+          <Value>Git</Value>
+        </TranslationItem>
+        <TranslationItem Name="groupBox8" Property="Text">
+          <Source>Environment</Source>
+          <Value>Umgebung</Value>
+        </TranslationItem>
+        <TranslationItem Name="homeIsSetToLabel" Property="Text">
+          <Source>HOME is set to: {0}</Source>
+          <Value>Home ist gesetzt auf: {0}</Value>
+        </TranslationItem>
+        <TranslationItem Name="label13" Property="Text">
+          <Source>Command used to run git (git.cmd or git.exe)</Source>
+          <Value>Kommando, welches für Git verwendet wird (git.cmd oder git.exe)</Value>
+        </TranslationItem>
+        <TranslationItem Name="label14" Property="Text">
+          <Source>Path to linux tools (sh). Leave empty when it is in the path.</Source>
+          <Value>Pfad zu den Linux Tools (sh)</Value>
+        </TranslationItem>
+        <TranslationItem Name="label50" Property="Text">
+          <Source>Git Extensions can use msysgit or cygwin to access git repositories. Set the correct paths below.</Source>
+          <Value>Git Extensions kann msysgit oder cygwin verwenden um auf Git Repositorys zuzugreifen. Setzen Sie hier die korrekten Pfade.</Value>
+        </TranslationItem>
+        <TranslationItem Name="label51" Property="Text">
+          <Source>The global config file located in the location stored environment variable %HOME%. By default %HOME% will be set 
+to %HOMEDRIVE%%HOMEPATH% if empty. Change the default behaviour only if you experience problems. </Source>
+          <Value>Die globale Konfigurationsdatei ist im Verzeichnis %HOME% gespeichert. Standardmäßig wird %HOME% auf 
+%HOMEDRIVE%%HOMEPATH% gesetzt, wenn diese leer ist. Ändern Sie das Standardverhalten nur, wenn Probleme 
+bei der Benutzung auftreten.</Value>
+        </TranslationItem>
+      </translationItems>
+    </TranslationCategory>
+    <TranslationCategory Name="GlobalSettingsSettingsPage">
+      <translationItems>
+        <TranslationItem Name="$this" Property="Text">
+          <Source>Global settings</Source>
+          <Value>Globale Einstellungen</Value>
+        </TranslationItem>
+        <TranslationItem Name="BrowseCommitTemplate" Property="Text">
+          <Source>Browse</Source>
+          <Value>Durchsuchen</Value>
+        </TranslationItem>
+        <TranslationItem Name="BrowseDiffTool" Property="Text">
+          <Source>Browse</Source>
+          <Value>Durchsuchen</Value>
+        </TranslationItem>
+        <TranslationItem Name="BrowseMergeTool" Property="Text">
+          <Source>Browse</Source>
+          <Value>Durchsuchen</Value>
+        </TranslationItem>
+        <TranslationItem Name="DiffToolCmdSuggest" Property="Text">
+          <Source>Suggest command</Source>
+          <Value>Vorschlagen</Value>
+        </TranslationItem>
+        <TranslationItem Name="MergeToolCmdSuggest" Property="Text">
+          <Source>Suggest command</Source>
+          <Value>Vorschlagen</Value>
+        </TranslationItem>
+        <TranslationItem Name="PathToKDiff3" Property="Text">
+          <Source>Path to mergetool</Source>
+          <Value>Pfad zu Mergeprogramm</Value>
+        </TranslationItem>
+        <TranslationItem Name="__diffToolSuggestCaption" Property="Text">
+          <Source>Suggest difftool cmd</Source>
+          <Value>difftool cmd vorschlagen</Value>
+        </TranslationItem>
+        <TranslationItem Name="globalAutoCrlfFalse" Property="Text">
+          <Source>Checkout as-is, commit as-is ("core.autocrlf"  is set to "false")</Source>
+          <Value>Keine Änderung beim Auschecken und Commiten ("core.autocrlf" = false)</Value>
+        </TranslationItem>
+        <TranslationItem Name="globalAutoCrlfInput" Property="Text">
+          <Source>Checkout as-is, commit Unix-style line endings ("core.autocrlf"  is set to "input")</Source>
+          <Value>Keine Änderung beim Auschecken, Zeilenumbrüche im Unix-Format commmiten ("core.autocrlf" = input)</Value>
+        </TranslationItem>
+        <TranslationItem Name="globalAutoCrlfTrue" Property="Text">
+          <Source>Checkout Windows-style, commit Unix-style line endings ("core.autocrlf"  is set to "true")</Source>
+          <Value>Zeilenumbrüche im Windows-Format auschecken, im Unix-Format commiten ("core.autocrlf" = true)</Value>
+        </TranslationItem>
+        <TranslationItem Name="groupBox9" Property="Text">
+          <Source>Line endings</Source>
+          <Value>Zeilenumbrüche</Value>
+        </TranslationItem>
+        <TranslationItem Name="label19" Property="Text">
+          <Source>Mergetool command</Source>
+          <Value>Kommando</Value>
+        </TranslationItem>
+        <TranslationItem Name="label28" Property="Text">
+          <Source>Keep backup (.orig) after merge</Source>
+          <Value>Orginaldatei beibehalten nach Merge (.orig)</Value>
+        </TranslationItem>
+        <TranslationItem Name="label3" Property="Text">
+          <Source>User name</Source>
+          <Value>Benutzername</Value>
+        </TranslationItem>
+        <TranslationItem Name="label4" Property="Text">
+          <Source>User email</Source>
+          <Value>Benutzer E-Mail</Value>
+        </TranslationItem>
+        <TranslationItem Name="label41" Property="Text">
+          <Source>Difftool</Source>
+          <Value>Vergleichsprogramm</Value>
+        </TranslationItem>
+        <TranslationItem Name="label42" Property="Text">
+          <Source>Path to difftool</Source>
+          <Value>Pfad zu Vergleichsprog.</Value>
+        </TranslationItem>
+        <TranslationItem Name="label48" Property="Text">
+          <Source>Difftool command</Source>
+          <Value>Kommando</Value>
+        </TranslationItem>
+        <TranslationItem Name="label57" Property="Text">
+          <Source>Path to commit template</Source>
+          <Value>Pfad zu Commit-Template</Value>
+        </TranslationItem>
+        <TranslationItem Name="label6" Property="Text">
+          <Source>Editor</Source>
+          <Value>Editor</Value>
+        </TranslationItem>
+        <TranslationItem Name="label60" Property="Text">
+          <Source>Files content encoding</Source>
+          <Value>Datei Encoding</Value>
+        </TranslationItem>
+        <TranslationItem Name="label7" Property="Text">
+          <Source>Mergetool</Source>
+          <Value>Mergeprogramm</Value>
+        </TranslationItem>
+        <TranslationItem Name="label9" Property="Text">
+          <Source>You need to set the correct path to 
+git before you can change
+global settings.
+</Source>
+          <Value>Sie müssen den korrekten Pfad
+zu Git angeben bevor Sie die
+globalen Einstellungen ändern
+können.</Value>
+        </TranslationItem>
+      </translationItems>
+    </TranslationCategory>
+    <TranslationCategory Name="GravatarControl">
+      <translationItems>
+        <TranslationItem Name="clearImagecacheToolStripMenuItem" Property="Text">
+          <Source>Clear image cache</Source>
+          <Value>Bilder-Cache leeren</Value>
+        </TranslationItem>
+        <TranslationItem Name="identiconToolStripMenuItem" Property="Text">
+          <Source>Identicon</Source>
+          <Value>Identicon</Value>
+        </TranslationItem>
+        <TranslationItem Name="imageSizeToolStripMenuItem" Property="Text">
+          <Source>Image size</Source>
+          <Value>Bildgröße</Value>
+        </TranslationItem>
+        <TranslationItem Name="monsterIdToolStripMenuItem" Property="Text">
+          <Source>Monster Id</Source>
+          <Value>Monster Id</Value>
+        </TranslationItem>
+        <TranslationItem Name="noImageGeneratorToolStripMenuItem" Property="Text">
+          <Source>No image service</Source>
+          <Value>Bei Bild nicht verfügbar</Value>
+        </TranslationItem>
+        <TranslationItem Name="noneToolStripMenuItem" Property="Text">
+          <Source>None</Source>
+          <Value>Keine Aktion</Value>
+        </TranslationItem>
+        <TranslationItem Name="refreshToolStripMenuItem" Property="Text">
+          <Source>Refresh image</Source>
+          <Value>Bild aktualisieren</Value>
+        </TranslationItem>
+        <TranslationItem Name="registerAtGravatarcomToolStripMenuItem" Property="Text">
+          <Source>Register at gravatar.com</Source>
+          <Value>Bei gravatar.com registrieren</Value>
+        </TranslationItem>
+        <TranslationItem Name="retroToolStripMenuItem" Property="Text">
+          <Source>Retro</Source>
+          <Value>Retro</Value>
+        </TranslationItem>
+        <TranslationItem Name="wavatarToolStripMenuItem" Property="Text">
+          <Source>Wavatar</Source>
+          <Value>Wavatar</Value>
+        </TranslationItem>
+      </translationItems>
+    </TranslationCategory>
+    <TranslationCategory Name="HelpImageDisplayUserControl">
+      <translationItems>
+        <TranslationItem Name="linkLabelHide" Property="Text">
+          <Source>Hide help</Source>
+          <Value>Hilfe verstecken</Value>
+        </TranslationItem>
+        <TranslationItem Name="linkLabelShowHelp" Property="Text">
+          <Source>Show
+help</Source>
+          <Value>Zeige
+Hilfe</Value>
+        </TranslationItem>
+      </translationItems>
+    </TranslationCategory>
+    <TranslationCategory Name="HotkeysSettingsPage">
+      <translationItems>
+        <TranslationItem Name="$this" Property="Text">
+          <Source>Hotkeys</Source>
+          <Value>Tastenkombination</Value>
+        </TranslationItem>
+      </translationItems>
+    </TranslationCategory>
+    <TranslationCategory Name="LocalSettingsSettingsPage">
+      <translationItems>
+        <TranslationItem Name="$this" Property="Text">
+          <Source>Local settings</Source>
+          <Value>Lokale Einstellungen</Value>
+        </TranslationItem>
+        <TranslationItem Name="NoGitRepo" Property="Text">
+          <Source>Not in a git repository</Source>
+          <Value>Kein Git Repository</Value>
+        </TranslationItem>
+        <TranslationItem Name="groupBox10" Property="Text">
+          <Source>Line endings</Source>
+          <Value>Zeilenumbrüche</Value>
+        </TranslationItem>
+        <TranslationItem Name="label1" Property="Text">
+          <Source>User name</Source>
+          <Value>Benutzername</Value>
+        </TranslationItem>
+        <TranslationItem Name="label2" Property="Text">
+          <Source>User email</Source>
+          <Value>Benutzer E-Mail</Value>
+        </TranslationItem>
+        <TranslationItem Name="label20" Property="Text">
+          <Source>You only need local settings
+if you want to override the 
+global settings for the current
+repository.</Source>
+          <Value>Sie benötigen die lokalen 
+Einstellungen nur, wenn
+Sie die globalen Einstellungen
+beim aktuellen Repository
+ändern möchten.</Value>
+        </TranslationItem>
+        <TranslationItem Name="label21" Property="Text">
+          <Source>You need to set the correct path to 
+git before you can change
+local settings.
+</Source>
+          <Value>Sie müssen den korrekten Pfad
+zu Git angeben bevor Sie die
+lokalen Einstellungen ändern
+können.</Value>
+        </TranslationItem>
+        <TranslationItem Name="label30" Property="Text">
+          <Source>Keep backup (.orig) after merge</Source>
+          <Value>Orginaldatei beibehalten nach Merge (.orig)</Value>
+        </TranslationItem>
+        <TranslationItem Name="label5" Property="Text">
+          <Source>Editor</Source>
+          <Value>Editor</Value>
+        </TranslationItem>
+        <TranslationItem Name="label61" Property="Text">
+          <Source>Files content encoding</Source>
+          <Value>Datei Encoding</Value>
+        </TranslationItem>
+        <TranslationItem Name="label8" Property="Text">
+          <Source>Mergetool</Source>
+          <Value>Mergeprogramm</Value>
+        </TranslationItem>
+        <TranslationItem Name="localAutoCrlfFalse" Property="Text">
+          <Source>Checkout as-is, commit as-is ("core.autocrlf"  is set to "false")</Source>
+          <Value>Keine Änderung beim Auschecken und Commiten ("core.autocrlf" = false)</Value>
+        </TranslationItem>
+        <TranslationItem Name="localAutoCrlfInput" Property="Text">
+          <Source>Checkout as-is, commit Unix-style line endings ("core.autocrlf"  is set to "input")</Source>
+          <Value>Keine Änderung beim Auschecken, Zeilenumbrüche im Unix-Format commmiten ("core.autocrlf" = input)</Value>
+        </TranslationItem>
+        <TranslationItem Name="localAutoCrlfTrue" Property="Text">
+          <Source>Checkout Windows-style, commit Unix-style line endings ("core.autocrlf"  is set to "true")</Source>
+          <Value>Zeilenumbrüche im Windows-Format auschecken, im Unix-Format commiten ("core.autocrlf" = true)</Value>
+        </TranslationItem>
+      </translationItems>
+    </TranslationCategory>
+    <TranslationCategory Name="MessageBoxes">
+      <translationItems>
+        <TranslationItem Name="_error" Property="Text">
+          <Source>Error</Source>
+          <Value>Fehler</Value>
+        </TranslationItem>
+        <TranslationItem Name="_middleOfPatchApply" Property="Text">
+          <Source>You are in the middle of a patch apply, continue patch apply?</Source>
+          <Value>Sie sind dabei einen Patch anzuwenden. Soll die Anwendung fortgesetzt werden?</Value>
+        </TranslationItem>
+        <TranslationItem Name="_middleOfPatchApplyCaption" Property="Text">
+          <Source>Patch apply</Source>
+          <Value>Patch anwenden</Value>
+        </TranslationItem>
+        <TranslationItem Name="_middleOfRebase" Property="Text">
+          <Source>You are in the middle of a rebase, continue rebase?</Source>
+          <Value>Sie sind dabei zu Rebasen, wollen Sie damit fortfahren?</Value>
+        </TranslationItem>
+        <TranslationItem Name="_middleOfRebaseCaption" Property="Text">
+          <Source>Rebase</Source>
+          <Value>Rebase</Value>
+        </TranslationItem>
+        <TranslationItem Name="_notValidGitDirectory" Property="Text">
+          <Source>The current directory is not a valid git repository.</Source>
+          <Value>Das aktuelle Verzeichnis ist kein gültiges Git Repository.</Value>
+        </TranslationItem>
+        <TranslationItem Name="_notValidGitSVNDirectory" Property="Text">
+          <Source>The current directory is not a valid git-svn repository.</Source>
+          <Value>Das aktuelle Verzeichnis ist kein gültiges Git-SVN Repository.</Value>
+        </TranslationItem>
+        <TranslationItem Name="_pageantNotFound" Property="Text" type="unfinished">
+          <Source>Cannot load SSH key. PuTTY is not configured properly.</Source>
+          <Value>Laden des SSH-Schlüssels fehlgeschlagen. PuTTY ist nicht korrekt konfiguriert.</Value>
+        </TranslationItem>
+        <TranslationItem Name="_unableGetSVNInformation" Property="Text">
+          <Source>Unable to determine upstream SVN information.</Source>
+          <Value>Bestimmung der upstream SVN Informationen nicht möglich.</Value>
+        </TranslationItem>
+        <TranslationItem Name="_unresolvedMergeConflicts" Property="Text">
+          <Source>There are unresolved merge conflicts, solve conflicts now?</Source>
+          <Value>Es existieren nicht aufgelöste merge Konflikte. Sollen diese nun aufgelöst werden ?</Value>
+        </TranslationItem>
+        <TranslationItem Name="_unresolvedMergeConflictsCaption" Property="Text">
+          <Source>Merge conflicts</Source>
+          <Value>Konflikte mergen</Value>
+        </TranslationItem>
+      </translationItems>
+    </TranslationCategory>
+    <TranslationCategory Name="PatchGrid">
+      <translationItems>
+        <TranslationItem Name="FileName" Property="HeaderText">
+          <Source>Name</Source>
+          <Value>Name</Value>
+        </TranslationItem>
+        <TranslationItem Name="Status" Property="HeaderText">
+          <Source>Status</Source>
+          <Value>Status</Value>
+        </TranslationItem>
+        <TranslationItem Name="_unableToShowPatchDetails" Property="Text">
+          <Source>Unable to show details of patch file.</Source>
+          <Value>Keine Detailanzeige der Patch Datei möglich.</Value>
+        </TranslationItem>
+        <TranslationItem Name="authorDataGridViewTextBoxColumn" Property="HeaderText">
+          <Source>Author</Source>
+          <Value>Autor</Value>
+        </TranslationItem>
+        <TranslationItem Name="dateDataGridViewTextBoxColumn" Property="HeaderText">
+          <Source>Date</Source>
+          <Value>Datum</Value>
+        </TranslationItem>
+        <TranslationItem Name="subjectDataGridViewTextBoxColumn" Property="HeaderText">
+          <Source>Subject</Source>
+          <Value>Betreff</Value>
+        </TranslationItem>
+      </translationItems>
+    </TranslationCategory>
+    <TranslationCategory Name="PluginSettingsPage">
+      <translationItems>
+        <TranslationItem Name="labelNoSettings" Property="Text">
+          <Source>There are no settings available for this plugin.</Source>
+          <Value>Keine Einstellungen für dieses Plugin verfügbar.</Value>
+        </TranslationItem>
+      </translationItems>
+    </TranslationCategory>
+    <TranslationCategory Name="PluginsSettingsGroup">
+      <translationItems>
+        <TranslationItem Name="$this" Property="Title">
+          <Source>Plugins</Source>
+          <Value>Plugins</Value>
+        </TranslationItem>
+      </translationItems>
+    </TranslationCategory>
+    <TranslationCategory Name="RevisionGrid">
+      <translationItems>
+        <TranslationItem Name="Author" Property="HeaderText">
+          <Source>Author</Source>
+          <Value>Autor</Value>
+        </TranslationItem>
+        <TranslationItem Name="CloneRepository" Property="Text">
+          <Source>Clone repository</Source>
+          <Value>Repository klonen</Value>
+        </TranslationItem>
+        <TranslationItem Name="Commit" Property="Text">
+          <Source>Commit</Source>
+          <Value>Commiten</Value>
+        </TranslationItem>
+        <TranslationItem Name="Date" Property="HeaderText">
+          <Source>Date</Source>
+          <Value>Datum</Value>
+        </TranslationItem>
+        <TranslationItem Name="GitIgnore" Property="Text">
+          <Source>Edit .gitignore</Source>
+          <Value>.gitignore bearbeiten</Value>
+        </TranslationItem>
+        <TranslationItem Name="InitRepository" Property="Text">
+          <Source>Initialize repository</Source>
+          <Value>Repository initialisieren</Value>
+        </TranslationItem>
+        <TranslationItem Name="Message" Property="HeaderText">
+          <Source>Message</Source>
+          <Value>Nachricht</Value>
+        </TranslationItem>
+        <TranslationItem Name="ShowRemoteBranches" Property="Text">
+          <Source>Show remote branches</Source>
+          <Value>Zeige Remote Branches</Value>
+        </TranslationItem>
+        <TranslationItem Name="_areYouSureYouWantCheckout" Property="Text">
+          <Source>Are you sure to checkout the selected revision?</Source>
+          <Value>Sind Sie sicher, dass Sie die ausgewählte Revision auschecken wollen?</Value>
+        </TranslationItem>
+        <TranslationItem Name="_areYouSureYouWantCheckoutCaption" Property="Text">
+          <Source>Checkout revision</Source>
+          <Value>Revision auschecken</Value>
+        </TranslationItem>
+        <TranslationItem Name="_droppingFilesBlocked" Property="Text">
+          <Source>For you own protection dropping more than 10 patch files at once is blocked!</Source>
+          <Value>Zum Schutz Ihrer Arbeit ist das Hinzufügen von mehr als 10 Patch-Dateien blockiert!</Value>
+        </TranslationItem>
+        <TranslationItem Name="_revisionFilter" Property="Text">
+          <Source>Filter</Source>
+          <Value>Filter</Value>
+        </TranslationItem>
+        <TranslationItem Name="archiveRevisionToolStripMenuItem" Property="Text">
+          <Source>Archive revision</Source>
+          <Value>Archivieren</Value>
+        </TranslationItem>
+        <TranslationItem Name="authorToolStripMenuItem" Property="Text">
+          <Source>Author</Source>
+          <Value>Autor</Value>
+        </TranslationItem>
+        <TranslationItem Name="bisectSkipRevisionToolStripMenuItem" Property="Text">
+          <Source>Skip revision</Source>
+          <Value>Revision überspringen</Value>
+        </TranslationItem>
+        <TranslationItem Name="branchNameToolStripMenuItem" Property="Text">
+          <Source>Branch name</Source>
+          <Value>Branch Name</Value>
+        </TranslationItem>
+        <TranslationItem Name="checkoutBranchToolStripMenuItem" Property="Text">
+          <Source>Checkout branch</Source>
+          <Value>Branch auschecken</Value>
+        </TranslationItem>
+        <TranslationItem Name="checkoutRevisionToolStripMenuItem" Property="Text">
+          <Source>Checkout revision</Source>
+          <Value>Revision auschecken</Value>
+        </TranslationItem>
+        <TranslationItem Name="cherryPickCommitToolStripMenuItem" Property="Text">
+          <Source>Cherry pick commit</Source>
+          <Value>Cherry Pick Commit</Value>
+        </TranslationItem>
+        <TranslationItem Name="copyToClipboardToolStripMenuItem" Property="Text">
+          <Source>Copy to clipboard</Source>
+          <Value>In Zwischenablage kopieren</Value>
+        </TranslationItem>
+        <TranslationItem Name="createNewBranchToolStripMenuItem" Property="Text">
+          <Source>Create new branch</Source>
+          <Value>Neuen Branch erzeugen</Value>
+        </TranslationItem>
+        <TranslationItem Name="createTagToolStripMenuItem" Property="Text">
+          <Source>Create new tag</Source>
+          <Value>Neuen Tag erzeugen</Value>
+        </TranslationItem>
+        <TranslationItem Name="dateToolStripMenuItem" Property="Text">
+          <Source>Date</Source>
+          <Value>Datum</Value>
+        </TranslationItem>
+        <TranslationItem Name="deleteBranchToolStripMenuItem" Property="Text">
+          <Source>Delete branch</Source>
+          <Value>Branch löschen</Value>
+        </TranslationItem>
+        <TranslationItem Name="deleteTagToolStripMenuItem" Property="Text">
+          <Source>Delete tag</Source>
+          <Value>Tag löschen</Value>
+        </TranslationItem>
+        <TranslationItem Name="drawNonrelativesGrayToolStripMenuItem" Property="Text">
+          <Source>Draw non relatives gray</Source>
+          <Value>Graphen ohne Bezug grau zeichen</Value>
+        </TranslationItem>
+        <TranslationItem Name="filterToolStripMenuItem" Property="Text">
+          <Source>Set advanced filter</Source>
+          <Value>Setze erweiterten Filter</Value>
+        </TranslationItem>
+        <TranslationItem Name="fixupCommitToolStripMenuItem" Property="Text">
+          <Source>Fixup commit</Source>
+          <Value>Commit reparieren</Value>
+        </TranslationItem>
+        <TranslationItem Name="hashToolStripMenuItem" Property="Text">
+          <Source>Commit hash</Source>
+          <Value>Commit Hash</Value>
+        </TranslationItem>
+        <TranslationItem Name="label1" Property="Text">
+          <Source>There are no commits made to this repository yet.
+
+If this is a normal repository, these steps are recommended:
+- Make sure you have a proper .gitignore file in your repository
+- Commit files using commit
+
+If this is a central repository (bare repository without a working dir):
+- Push changes from another repository</Source>
+          <Value>Bei diesem Repository sind bisher keine Commits vorhanden.
+
+Wenn dies ein normales Repository ist, werden folgende Schritte empfohlen:
+- Stellen Sie sicher, dass sie eine gültige .gitignore Datei im Repository haben
+- Commiten Sie die Dateien mit dem Befehl Commiten
+
+Wenn dies ein zentralisiertes Repository ist (ein sogenanntes Bare Repository):
+- Pushen Sie Ihre Änderungen von einem anderen Repository aus</Value>
+        </TranslationItem>
+        <TranslationItem Name="label2" Property="Text">
+          <Source>The current working dir is not a git repository.</Source>
+          <Value>Das aktuelle Arbeitsverzeichnis ist kein Git Repository.</Value>
+        </TranslationItem>
+        <TranslationItem Name="manipulateCommitToolStripMenuItem" Property="Text">
+          <Source>Advanced</Source>
+          <Value>Commit manipulieren</Value>
+        </TranslationItem>
+        <TranslationItem Name="markRevisionAsBadToolStripMenuItem" Property="Text">
+          <Source>Mark revision as bad</Source>
+          <Value>Revision als Schlecht markieren</Value>
+        </TranslationItem>
+        <TranslationItem Name="markRevisionAsGoodToolStripMenuItem" Property="Text">
+          <Source>Mark revision as good</Source>
+          <Value>Revision als Gut markieren</Value>
+        </TranslationItem>
+        <TranslationItem Name="mergeBranchToolStripMenuItem" Property="Text">
+          <Source>Merge into current branch</Source>
+          <Value>Mit aktuellem Branch mergen</Value>
+        </TranslationItem>
+        <TranslationItem Name="messageToolStripMenuItem" Property="Text">
+          <Source>Message</Source>
+          <Value>Nachricht</Value>
+        </TranslationItem>
+        <TranslationItem Name="orderRevisionsByDateToolStripMenuItem" Property="Text">
+          <Source>Order revisions by date</Source>
+          <Value>Revisionen nach Datum sortieren</Value>
+        </TranslationItem>
+        <TranslationItem Name="rebaseOnToolStripMenuItem" Property="Text">
+          <Source>Rebase current branch on</Source>
+          <Value>Rebase mit aktuellen Branch auf</Value>
+        </TranslationItem>
+        <TranslationItem Name="renameBranchToolStripMenuItem" Property="Text">
+          <Source>Rename branch</Source>
+          <Value>Branch umbenennen</Value>
+        </TranslationItem>
+        <TranslationItem Name="resetCurrentBranchToHereToolStripMenuItem" Property="Text">
+          <Source>Reset current branch to here</Source>
+          <Value>Aktuellen Branch hierhin zurücksetzen</Value>
+        </TranslationItem>
+        <TranslationItem Name="revertCommitToolStripMenuItem" Property="Text">
+          <Source>Revert commit</Source>
+          <Value>Commit zurücknehmen</Value>
+        </TranslationItem>
+        <TranslationItem Name="runScriptToolStripMenuItem" Property="Text">
+          <Source>Run script</Source>
+          <Value>Skript ausführen</Value>
+        </TranslationItem>
+        <TranslationItem Name="showAllBranchesToolStripMenuItem" Property="Text">
+          <Source>Show all branches</Source>
+          <Value>Zeige alle Branches</Value>
+        </TranslationItem>
+        <TranslationItem Name="showAuthorDateToolStripMenuItem" Property="Text">
+          <Source>Show author date</Source>
+          <Value>Zeige Autor Datum</Value>
+        </TranslationItem>
+        <TranslationItem Name="showBranchesToolStripMenuItem" Property="Text">
+          <Source>Show branches</Source>
+          <Value>Zeige Branches</Value>
+        </TranslationItem>
+        <TranslationItem Name="showCurrentBranchOnlyToolStripMenuItem" Property="Text">
+          <Source>Show current branch only</Source>
+          <Value>Zeige nur aktuellen Branch</Value>
+        </TranslationItem>
+        <TranslationItem Name="showFilteredBranchesToolStripMenuItem" Property="Text">
+          <Source>Show filtered branches</Source>
+          <Value>Zeige gefilterte Branches</Value>
+        </TranslationItem>
+        <TranslationItem Name="showGitNotesToolStripMenuItem" Property="Text">
+          <Source>Show git notes</Source>
+          <Value>Zeige Git Kommentare</Value>
+        </TranslationItem>
+        <TranslationItem Name="showRelativeDateToolStripMenuItem" Property="Text">
+          <Source>Show relative date</Source>
+          <Value>Zeige relatives Datum</Value>
+        </TranslationItem>
+        <TranslationItem Name="showRevisionGraphToolStripMenuItem" Property="Text">
+          <Source>Show revision graph</Source>
+          <Value>Zeige Revisionsgraph</Value>
+        </TranslationItem>
+        <TranslationItem Name="squashCommitToolStripMenuItem" Property="Text">
+          <Source>Squash commit</Source>
+          <Value>Commit squashen</Value>
+        </TranslationItem>
+        <TranslationItem Name="stopBisectToolStripMenuItem" Property="Text">
+          <Source>Stop bisect</Source>
+          <Value>Bisect stoppen</Value>
+        </TranslationItem>
+        <TranslationItem Name="tagToolStripMenuItem" Property="Text">
+          <Source>Tag</Source>
+          <Value>Tag</Value>
+        </TranslationItem>
+        <TranslationItem Name="toolStripMenuItemView" Property="Text">
+          <Source>View</Source>
+          <Value>Anzeigen</Value>
+        </TranslationItem>
+        <TranslationItem Name="_currentWorkingDirChanges" Property="Text" type="obsolete">
+          <Source>Current uncommitted changes</Source>
+          <Value>Aktuell nicht commitete Änderungen</Value>
+        </TranslationItem>
+      </translationItems>
+    </TranslationCategory>
+    <TranslationCategory Name="ScriptsSettingsPage">
+      <translationItems>
+        <TranslationItem Name="$this" Property="Text">
+          <Source>Scripts</Source>
+          <Value>Skripte</Value>
+        </TranslationItem>
+        <TranslationItem Name="AskConfirmation" Property="HeaderText">
+          <Source>Confirmation</Source>
+          <Value>Bestätigung</Value>
+        </TranslationItem>
+        <TranslationItem Name="EnabledColumn" Property="HeaderText">
+          <Source>Enabled</Source>
+          <Value>Aktiv</Value>
+        </TranslationItem>
+        <TranslationItem Name="OnEvent" Property="HeaderText">
+          <Source>OnEvent</Source>
+          <Value>Bei Event</Value>
+        </TranslationItem>
+        <TranslationItem Name="addScriptButton" Property="Text">
+          <Source>Add</Source>
+          <Value>Hinzufügen</Value>
+        </TranslationItem>
+        <TranslationItem Name="argumentsLabel" Property="Text">
+          <Source>Arguments:</Source>
+          <Value>Parameter:</Value>
+        </TranslationItem>
+        <TranslationItem Name="browseScriptButton" Property="Text">
+          <Source>Browse</Source>
+          <Value>Durchsuchen</Value>
+        </TranslationItem>
+        <TranslationItem Name="buttonShowArgumentsHelp" Property="Text">
+          <Source>Help</Source>
+          <Value>Hilfe</Value>
+        </TranslationItem>
+        <TranslationItem Name="commandLabel" Property="Text">
+          <Source>Command:</Source>
+          <Value>Kommando:</Value>
+        </TranslationItem>
+        <TranslationItem Name="inMenuCheckBox" Property="Text">
+          <Source>Add to revision grid context menu</Source>
+          <Value>Zum Kontextmenü der Revision-Übersicht hinzufügen</Value>
+        </TranslationItem>
+        <TranslationItem Name="labelOnEvent" Property="Text">
+          <Source>On event:</Source>
+          <Value>Bei Ereignis:</Value>
+        </TranslationItem>
+        <TranslationItem Name="lbl_icon" Property="Text">
+          <Source>Icon:</Source>
+          <Value>Icon:</Value>
+        </TranslationItem>
+        <TranslationItem Name="nameLabel" Property="Text">
+          <Source>Name:</Source>
+          <Value>Name:</Value>
+        </TranslationItem>
+        <TranslationItem Name="removeScriptButton" Property="Text">
+          <Source>Remove</Source>
+          <Value>Entfernen</Value>
+        </TranslationItem>
+        <TranslationItem Name="sbtn_icon" Property="Text">
+          <Source>Select icon</Source>
+          <Value>Icon auswählen</Value>
+        </TranslationItem>
+        <TranslationItem Name="scriptEnabled" Property="Text">
+          <Source>Enabled</Source>
+          <Value>Aktiviert</Value>
+        </TranslationItem>
+        <TranslationItem Name="scriptNeedsConfirmation" Property="Text">
+          <Source>Ask for confirmation</Source>
+          <Value>Bestätigung anfordern</Value>
+        </TranslationItem>
+      </translationItems>
+    </TranslationCategory>
+    <TranslationCategory Name="ShellExtensionSettingsPage">
+      <translationItems>
+        <TranslationItem Name="$this" Property="Text">
+          <Source>Shell extension</Source>
+          <Value>Shell-Erweiterung</Value>
+        </TranslationItem>
+        <TranslationItem Name="lblMenuEntries" Property="Text">
+          <Source>Select items to be shown in
+the cascaded context menu:</Source>
+          <Value>Einträge auswählen zur Anzeige im
+
+kaskadierten Kontextmenü:</Value>
+        </TranslationItem>
+      </translationItems>
+    </TranslationCategory>
+    <TranslationCategory Name="SshSettingsPage">
+      <translationItems>
+        <TranslationItem Name="$this" Property="Text">
+          <Source>SSH</Source>
+          <Value>SSH</Value>
+        </TranslationItem>
+        <TranslationItem Name="AutostartPageant" Property="Text">
+          <Source>Automatically start authentication client when a private key is configured for a remote</Source>
+          <Value>Automatisch den Authentifizierungsclient starten wenn ein privater Schlüssel für einen Remote konfiguriert ist</Value>
+        </TranslationItem>
+        <TranslationItem Name="OpenSSH" Property="Text">
+          <Source>OpenSSH</Source>
+          <Value>OpenSSH</Value>
+        </TranslationItem>
+        <TranslationItem Name="Other" Property="Text">
+          <Source>Other ssh client</Source>
+          <Value>Anderer SSH Client</Value>
+        </TranslationItem>
+        <TranslationItem Name="OtherSshBrowse" Property="Text">
+          <Source>Browse</Source>
+          <Value>Durchsuchen</Value>
+        </TranslationItem>
+        <TranslationItem Name="PageantBrowse" Property="Text">
+          <Source>Browse</Source>
+          <Value>Durchsuchen</Value>
+        </TranslationItem>
+        <TranslationItem Name="PlinkBrowse" Property="Text">
+          <Source>Browse</Source>
+          <Value>Durchsuchen</Value>
+        </TranslationItem>
+        <TranslationItem Name="Putty" Property="Text">
+          <Source>PuTTY</Source>
+          <Value>PuTTY</Value>
+        </TranslationItem>
+        <TranslationItem Name="PuttygenBrowse" Property="Text">
+          <Source>Browse</Source>
+          <Value>Durchsuchen</Value>
+        </TranslationItem>
+        <TranslationItem Name="groupBox1" Property="Text">
+          <Source>Specify which ssh client to use</Source>
+          <Value>SSH-Client</Value>
+        </TranslationItem>
+        <TranslationItem Name="groupBox2" Property="Text">
+          <Source>Configure PuTTY</Source>
+          <Value>PuTTY konfigurieren</Value>
+        </TranslationItem>
+        <TranslationItem Name="label15" Property="Text">
+          <Source>Path to plink.exe</Source>
+          <Value>Pfad zur plink.exe</Value>
+        </TranslationItem>
+        <TranslationItem Name="label16" Property="Text">
+          <Source>Path to puttygen</Source>
+          <Value>Pfad zu puttygen.exe</Value>
+        </TranslationItem>
+        <TranslationItem Name="label17" Property="Text">
+          <Source>Path to pageant</Source>
+          <Value>Pfad zur pageant.exe</Value>
+        </TranslationItem>
+        <TranslationItem Name="label18" Property="Text">
+          <Source>OpenSSH is a commandline tool. PuTTY is more userfriendly to use for windows users, 
+but requires the PuTTY authentication client to run  in the background.
+When OpenSSH is used, command line dialogs are shown!
+</Source>
+          <Value>OpenSSH ist ein Kommandozeilenprogramm. PuTTY ist benutzerfreundlicher für Windows-Benutzer, 
+setzt aber voraus das PuTTY Pageant im Hintergrund läuft.
+Wenn Sie OpenSSH verwenden, werden Kommandozeilendialoge angezeigt!</Value>
+        </TranslationItem>
+      </translationItems>
+    </TranslationCategory>
+    <TranslationCategory Name="StartPageSettingsPage">
+      <translationItems>
+        <TranslationItem Name="$this" Property="Text">
+          <Source>Start Page</Source>
+          <Value>Startseite</Value>
+        </TranslationItem>
+      </translationItems>
+    </TranslationCategory>
+    <TranslationCategory Name="Strings">
+      <translationItems>
+        <TranslationItem Name="_LoadingData" Property="Text">
+          <Source>Loading data...</Source>
+          <Value>Lade Daten...</Value>
+        </TranslationItem>
+        <TranslationItem Name="_authorDateText" Property="Text">
+          <Source>Author date</Source>
+          <Value>Autor Datum</Value>
+        </TranslationItem>
+        <TranslationItem Name="_authorText" Property="Text">
+          <Source>Author</Source>
+          <Value>Autor</Value>
+        </TranslationItem>
+        <TranslationItem Name="_childrenText" Property="Text">
+          <Source>Children</Source>
+          <Value>Kinder</Value>
+        </TranslationItem>
+        <TranslationItem Name="_commitDateText" Property="Text">
+          <Source>Commit date</Source>
+          <Value>Commit Datum</Value>
+        </TranslationItem>
+        <TranslationItem Name="_commitHashText" Property="Text">
+          <Source>Commit hash</Source>
+          <Value>Commit Hash</Value>
+        </TranslationItem>
+        <TranslationItem Name="_committerText" Property="Text">
+          <Source>Committer</Source>
+          <Value>Committer</Value>
+        </TranslationItem>
+        <TranslationItem Name="_currentIndex" Property="Text">
+          <Source>Commit index</Source>
+          <Value>Commit Index</Value>
+        </TranslationItem>
+        <TranslationItem Name="_currentUnstagedChanges" Property="Text">
+          <Source>Current unstaged changes</Source>
+          <Value>Aktuellen nicht gestagte Änderungen</Value>
+        </TranslationItem>
+        <TranslationItem Name="_dateText" Property="Text">
+          <Source>Date</Source>
+          <Value>Datum</Value>
+        </TranslationItem>
+        <TranslationItem Name="_dayAgo" Property="Text">
+          <Source>{0} day ago</Source>
+          <Value>vor {0} Tag</Value>
+        </TranslationItem>
+        <TranslationItem Name="_daysAgo" Property="Text">
+          <Source>{0} days ago</Source>
+          <Value>vor {0} Tagen</Value>
+        </TranslationItem>
+        <TranslationItem Name="_hourAgo" Property="Text">
+          <Source>{0} hour ago</Source>
+          <Value>vor {0} Stunde</Value>
+        </TranslationItem>
+        <TranslationItem Name="_hoursAgo" Property="Text">
+          <Source>{0} hours ago</Source>
+          <Value>vor {0} Stunden</Value>
+        </TranslationItem>
+        <TranslationItem Name="_messageText" Property="Text">
+          <Source>Message</Source>
+          <Value>Nachricht</Value>
+        </TranslationItem>
+        <TranslationItem Name="_minuteAgo" Property="Text">
+          <Source>{0} minute ago</Source>
+          <Value>vor {0} Minute</Value>
+        </TranslationItem>
+        <TranslationItem Name="_minutesAgo" Property="Text">
+          <Source>{0} minutes ago</Source>
+          <Value>vor {0} Minuten</Value>
+        </TranslationItem>
+        <TranslationItem Name="_monthAgo" Property="Text">
+          <Source>{0} month ago</Source>
+          <Value>vor {0} Monat</Value>
+        </TranslationItem>
+        <TranslationItem Name="_monthsAgo" Property="Text">
+          <Source>{0} months ago</Source>
+          <Value>vor {0} Monaten</Value>
+        </TranslationItem>
+        <TranslationItem Name="_parentsText" Property="Text">
+          <Source>Parent(s)</Source>
+          <Value>Eltern</Value>
+        </TranslationItem>
+        <TranslationItem Name="_secondAgo" Property="Text">
+          <Source>{0} second ago</Source>
+          <Value>vor {0} Sekunde</Value>
+        </TranslationItem>
+        <TranslationItem Name="_secondsAgo" Property="Text">
+          <Source>{0} seconds ago</Source>
+          <Value>vor {0} Sekunden</Value>
+        </TranslationItem>
+        <TranslationItem Name="_weekAgo" Property="Text">
+          <Source>{0} week ago</Source>
+          <Value>vor {0} Woche</Value>
+        </TranslationItem>
+        <TranslationItem Name="_weeksAgo" Property="Text">
+          <Source>{0} weeks ago</Source>
+          <Value>vor {0} Wochen</Value>
+        </TranslationItem>
+        <TranslationItem Name="_yearAgo" Property="Text">
+          <Source>{0} year ago</Source>
+          <Value>vor {0} Jahr</Value>
+        </TranslationItem>
+        <TranslationItem Name="_yearsAgo" Property="Text">
+          <Source>{0} years ago</Source>
+          <Value>vor {0} Jahren</Value>
+        </TranslationItem>
+        <TranslationItem Name="_pageantNotFound" Property="Text" type="obsolete">
+          <Source>Cannot load SSH key. PuTTY is not configured properly.</Source>
+          <Value>Laden des SSH-Schlüssels fehlgeschlagen. PuTTY ist nicht korrekt konfiguriert.</Value>
+        </TranslationItem>
+      </translationItems>
+    </TranslationCategory>
+    <TranslationCategory Name="ViewPullRequestsForm">
+      <translationItems>
+        <TranslationItem Name="$this" Property="Text">
+          <Source>View Pull Requests</Source>
+          <Value>Pull Requests anzeigen</Value>
+        </TranslationItem>
+        <TranslationItem Name="_addAndFetchBtn" Property="Text">
+          <Source>Add remote and fetch</Source>
+          <Value>Remote hinzufügen und Fetch durchführen</Value>
+        </TranslationItem>
+        <TranslationItem Name="_chooseRepo" Property="Text">
+          <Source>Choose repository:</Source>
+          <Value>Repository wählen:</Value>
+        </TranslationItem>
+        <TranslationItem Name="_closePullRequestBtn" Property="Text">
+          <Source>Close pull request</Source>
+          <Value>Pull Request schließen</Value>
+        </TranslationItem>
+        <TranslationItem Name="_fetchBtn" Property="Text">
+          <Source>Fetch to pr/ branch</Source>
+          <Value>Holen und Überprüfen</Value>
+        </TranslationItem>
+        <TranslationItem Name="_postComment" Property="Text">
+          <Source>Post comment</Source>
+          <Value>Kommentar senden</Value>
+        </TranslationItem>
+        <TranslationItem Name="_refreshCommentsBtn" Property="Text">
+          <Source>Refresh</Source>
+          <Value>Aktualisieren</Value>
+        </TranslationItem>
+        <TranslationItem Name="_strCouldNotAddRemote" Property="Text">
+          <Source>Could not add remote with name {0} and URL {1}</Source>
+          <Value>Hinzufügen von Remote mit Name {0} und URL {1} fehlgeschlagen</Value>
+        </TranslationItem>
+        <TranslationItem Name="_strCouldNotLoadDiscussion" Property="Text">
+          <Source>Could not load discussion!</Source>
+          <Value>Laden der Diskussion fehlgeschlagen!</Value>
+        </TranslationItem>
+        <TranslationItem Name="_strError" Property="Text">
+          <Source>Error</Source>
+          <Value>Fehler</Value>
+        </TranslationItem>
+        <TranslationItem Name="_strFailedToClosePullRequest" Property="Text">
+          <Source>Failed to close pull request!</Source>
+          <Value>Schließen des Pull Requests fehlgeschlagen!</Value>
+        </TranslationItem>
+        <TranslationItem Name="_strFailedToFetchPullData" Property="Text">
+          <Source>Failed to fetch pull data!</Source>
+          <Value>Pull-Daten holen fehlgeschlagen!</Value>
+        </TranslationItem>
+        <TranslationItem Name="_strFailedToLoadDiffData" Property="Text">
+          <Source>Failed to load diff data!</Source>
+          <Value>Laden der Vergleichsdaten fehlgeschlagen!</Value>
+        </TranslationItem>
+        <TranslationItem Name="_strFailedToLoadDiscussionItem" Property="Text">
+          <Source>Failed to post discussion item!</Source>
+          <Value>Senden des Diskussionspunktes fehlgeschlagen!</Value>
+        </TranslationItem>
+        <TranslationItem Name="_strLoading" Property="Text">
+          <Source> : LOADING : </Source>
+          <Value>: LADE :</Value>
+        </TranslationItem>
+        <TranslationItem Name="_strRemoteAlreadyExist" Property="Text">
+          <Source>ERROR: Remote with name {0} already exists but it does not point to the same repository!
+Details: Is {1} expected {2}</Source>
+          <Value>Fehler: Remote mit dem Namen {0} existiert bereits, zeigt aber nicht auf das gleiche Repository!
+Details: {1} als {2} erwartet</Value>
+        </TranslationItem>
+        <TranslationItem Name="_strUnableUnderstandPatch" Property="Text">
+          <Source>Error: Unable to understand patch</Source>
+          <Value>Fehler: Interpretieren des Patches fehlgeschlagen</Value>
+        </TranslationItem>
+        <TranslationItem Name="columnHeader2" Property="Text">
+          <Source>Heading</Source>
+          <Value>Titel</Value>
+        </TranslationItem>
+        <TranslationItem Name="columnHeader3" Property="Text">
+          <Source>By</Source>
+          <Value>Von</Value>
+        </TranslationItem>
+        <TranslationItem Name="columnHeader4" Property="Text">
+          <Source>Created</Source>
+          <Value>Datum</Value>
+        </TranslationItem>
+      </translationItems>
+    </TranslationCategory>
+    <TranslationCategory Name="FormBranch">
+      <translationItems>
+        <TranslationItem Name="$this" Property="Text" type="obsolete">
+          <Source>Create Branch</Source>
+          <Value>Branch erzeugen</Value>
+        </TranslationItem>
+      </translationItems>
+    </TranslationCategory>
+    <TranslationCategory Name="FormCheckout">
+      <translationItems>
+        <TranslationItem Name="_noRevisionSelectedMsgBox" Property="Text" type="obsolete">
+          <Source>Select 1 revision to checkout.</Source>
+          <Value>Wählen Sie eine Revision aus, die Sie auschecken möchten.</Value>
+        </TranslationItem>
+      </translationItems>
+    </TranslationCategory>
+    <TranslationCategory Name="FormRevert">
+      <translationItems>
+        <TranslationItem Name="$this" Property="Text" type="obsolete">
+          <Source>Revert file changes</Source>
+          <Value>Dateiänderungen zurücknehmen</Value>
+        </TranslationItem>
+        <TranslationItem Name="Revert" Property="Text" type="obsolete">
+          <Source>Revert changes</Source>
+          <Value>Änderungen zurücknehmen</Value>
+        </TranslationItem>
+        <TranslationItem Name="_undoChangesIn" Property="Text" type="obsolete">
+          <Source>Undo changes in:
+{0}?</Source>
+          <Value>Änderungen zurücknehmen in: 
+{0}?</Value>
+        </TranslationItem>
+      </translationItems>
+    </TranslationCategory>
+    <TranslationCategory Name="FormRevertCommitSmall">
+      <translationItems>
+        <TranslationItem Name="BranchInfo" Property="Text" type="obsolete">
+          <Source>Revert this commit:</Source>
+          <Value>Diesen Commit zurücknehmen</Value>
+        </TranslationItem>
+        <TranslationItem Name="Revert" Property="Text" type="obsolete">
+          <Source>Revert this commit</Source>
+          <Value>Zurücknehmen</Value>
+        </TranslationItem>
+      </translationItems>
+    </TranslationCategory>
+    <TranslationCategory Name="GitLogForm">
+      <translationItems>
+        <TranslationItem Name="$this" Property="Text" type="obsolete">
+          <Source>Log</Source>
+          <Value>Log</Value>
+        </TranslationItem>
+        <TranslationItem Name="alwaysOnTopCheckBox" Property="Text" type="obsolete">
+          <Source>Always on top</Source>
+          <Value>Immer im Vordergrund</Value>
+        </TranslationItem>
+        <TranslationItem Name="tabPageCommandCache" Property="Text" type="obsolete">
+          <Source>Command cache</Source>
+          <Value>Kommando Cache</Value>
+        </TranslationItem>
+        <TranslationItem Name="tabPageCommandLog" Property="Text" type="obsolete">
+          <Source>Command log</Source>
+          <Value>Kommando Log</Value>
+        </TranslationItem>
+      </translationItems>
+    </TranslationCategory>
+    <TranslationCategory Name="Open">
+      <translationItems>
+        <TranslationItem Name="$this" Property="Text" type="obsolete">
+          <Source>Open local repository</Source>
+          <Value>Repository öffnen</Value>
+        </TranslationItem>
+        <TranslationItem Name="_warningOpenFailed" Property="Text" type="obsolete">
+          <Source>Directory does not exist.</Source>
+          <Value>Verzeichnis nicht vorhanden.</Value>
+        </TranslationItem>
+      </translationItems>
+    </TranslationCategory>
+    <TranslationCategory Name="BrowseForPrivateKey">
+      <translationItems>
+        <TranslationItem Name="_browsePrivateKeyCaption" Property="Text" type="obsolete">
+          <Source>Select SSH key file</Source>
+          <Value>SSH-Key-Datei auswählen</Value>
+        </TranslationItem>
+        <TranslationItem Name="_browsePrivateKeyFilter" Property="Text" type="obsolete">
+          <Source>Private key</Source>
+          <Value>Privater Schlüssel</Value>
+        </TranslationItem>
+        <TranslationItem Name="_loadKeyFailed" Property="Text" type="obsolete">
+          <Source>Could not load key.</Source>
+          <Value>Konnte Schlüssel nicht laden.</Value>
+        </TranslationItem>
+      </translationItems>
+    </TranslationCategory>
+    <TranslationCategory Name="FormCherryPickCommitSmall">
+      <translationItems>
+        <TranslationItem Name="Author" Property="Text" type="obsolete">
+          <Source>Author:</Source>
+          <Value>Autor:</Value>
+        </TranslationItem>
+        <TranslationItem Name="AutoCommit" Property="Text" type="obsolete">
+          <Source>Automatically creates a commit</Source>
+          <Value>Automatisch ein Commit erzeugen</Value>
+        </TranslationItem>
+        <TranslationItem Name="checkAddReference" Property="Text" type="obsolete">
+          <Source>Add commit reference</Source>
+          <Value>Füge Commit-Referenz hinzu</Value>
+        </TranslationItem>
+        <TranslationItem Name="Commit" Property="Text" type="obsolete">
+          <Source>Commit:</Source>
+          <Value>Commit:</Value>
+        </TranslationItem>
+        <TranslationItem Name="Date" Property="Text" type="obsolete">
+          <Source>Commit date:</Source>
+          <Value>Commit Datum:</Value>
+        </TranslationItem>
+        <TranslationItem Name="Message" Property="Text" type="obsolete">
+          <Source>Message:</Source>
+          <Value>Nachricht:</Value>
+        </TranslationItem>
+        <TranslationItem Name="Pick" Property="Text" type="obsolete">
+          <Source>Pick this commit</Source>
+          <Value>Ausführen</Value>
+        </TranslationItem>
+      </translationItems>
+    </TranslationCategory>
+    <TranslationCategory Name="FormCherryPickMerge">
+      <translationItems>
+        <TranslationItem Name="$this" Property="Text" type="obsolete">
+          <Source>Choose parent</Source>
+          <Value>Übergeordnetes Element wählen</Value>
+        </TranslationItem>
+        <TranslationItem Name="label1" Property="Text" type="obsolete">
+          <Source>This commit is a merge, please select the parent</Source>
+          <Value>Dieser Commit ist ein Merge, bitte wählen das übergeordnete Element</Value>
+        </TranslationItem>
+      </translationItems>
+    </TranslationCategory>
+    <TranslationCategory Name="FormPluginSettings">
+      <translationItems>
+        <TranslationItem Name="$this" Property="Text" type="obsolete">
+          <Source>Plugin settings</Source>
+          <Value>Plugin Einstellungen</Value>
+        </TranslationItem>
+      </translationItems>
+    </TranslationCategory>
+    <TranslationCategory Name="FormDirtyDirWarn">
+      <translationItems>
+        <TranslationItem Name="button1" Property="Text" type="obsolete">
+          <Source>Stash&amp;&amp;Continue</Source>
+          <Value>Stashen &amp;&amp; Fortsetzen</Value>
+        </TranslationItem>
+        <TranslationItem Name="button3" Property="Text" type="obsolete">
+          <Source>Continue</Source>
+          <Value>Fortsetzen</Value>
+        </TranslationItem>
+        <TranslationItem Name="richTextBox1" Property="Text" type="obsolete">
+          <Source>You have not committed changes.</Source>
+          <Value>Nicht alle Änderungen wurden commitet.</Value>
+        </TranslationItem>
+      </translationItems>
+    </TranslationCategory>
+  </translationCategories>
+  <LanguageCode>de</LanguageCode>
+</Translation>