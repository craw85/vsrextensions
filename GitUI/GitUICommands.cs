﻿using System;
using System.Collections.Generic;
using System.Diagnostics;
using System.Drawing;
using System.IO;
using System.Linq;
using System.Windows.Forms;
using GitCommands;
using GitUI.CommandsDialogs;
using GitUI.CommandsDialogs.RepoHosting;
using GitUI.CommandsDialogs.SettingsDialog;
using GitUIPluginInterfaces;
using GitUIPluginInterfaces.RepositoryHosts;
using Gravatar;
using Settings = GitCommands.Settings;

namespace GitUI
{
    public sealed class GitUICommands : IGitUICommands
    {
        public GitUICommands(GitModule module)
        {
            Module = module;
            RepoChangedNotifier = new ActionNotifier(
                () => InvokeEvent(null, PostRepositoryChanged));
        }

        public GitUICommands(string workingDir)
            : this(new GitModule(workingDir)) { }

        #region IGitUICommands Members

        public event GitUIEventHandler PreBrowse;
        public event GitUIEventHandler PostBrowse;

        public event GitUIEventHandler PreDeleteBranch;
        public event GitUIPostActionEventHandler PostDeleteBranch;

        public event GitUIEventHandler PreCheckoutRevision;
        public event GitUIPostActionEventHandler PostCheckoutRevision;

        public event GitUIEventHandler PreCheckoutBranch;
        public event GitUIPostActionEventHandler PostCheckoutBranch;

        public event GitUIEventHandler PreFileHistory;
        public event GitUIPostActionEventHandler PostFileHistory;

        public event GitUIEventHandler PreCompareRevisions;
        public event GitUIPostActionEventHandler PostCompareRevisions;

        public event GitUIEventHandler PreAddFiles;
        public event GitUIPostActionEventHandler PostAddFiles;

        public event GitUIEventHandler PreCreateBranch;
        public event GitUIPostActionEventHandler PostCreateBranch;

        public event GitUIEventHandler PreClone;
        public event GitUIPostActionEventHandler PostClone;

        public event GitUIEventHandler PreSvnClone;
        public event GitUIPostActionEventHandler PostSvnClone;

        public event GitUIEventHandler PreCommit;
        public event GitUIPostActionEventHandler PostCommit;

        public event GitUIEventHandler PreSvnDcommit;
        public event GitUIPostActionEventHandler PostSvnDcommit;

        public event GitUIEventHandler PreSvnRebase;
        public event GitUIPostActionEventHandler PostSvnRebase;

        public event GitUIEventHandler PreSvnFetch;
        public event GitUIPostActionEventHandler PostSvnFetch;

        public event GitUIEventHandler PreInitialize;
        public event GitUIPostActionEventHandler PostInitialize;

        public event GitUIEventHandler PrePush;
        public event GitUIPostActionEventHandler PostPush;

        public event GitUIEventHandler PrePull;
        public event GitUIPostActionEventHandler PostPull;

        public event GitUIEventHandler PreViewPatch;
        public event GitUIPostActionEventHandler PostViewPatch;

        public event GitUIEventHandler PreApplyPatch;
        public event GitUIPostActionEventHandler PostApplyPatch;

        public event GitUIEventHandler PreFormatPatch;
        public event GitUIPostActionEventHandler PostFormatPatch;

        public event GitUIEventHandler PreStash;
        public event GitUIPostActionEventHandler PostStash;

        public event GitUIEventHandler PreResolveConflicts;
        public event GitUIPostActionEventHandler PostResolveConflicts;

        public event GitUIEventHandler PreCherryPick;
        public event GitUIPostActionEventHandler PostCherryPick;

        public event GitUIEventHandler PreRevertCommit;
        public event GitUIPostActionEventHandler PostRevertCommit;

        public event GitUIEventHandler PreMergeBranch;
        public event GitUIPostActionEventHandler PostMergeBranch;

        public event GitUIEventHandler PreCreateTag;
        public event GitUIPostActionEventHandler PostCreateTag;

        public event GitUIEventHandler PreDeleteTag;
        public event GitUIPostActionEventHandler PostDeleteTag;

        public event GitUIEventHandler PreEditGitIgnore;
        public event GitUIPostActionEventHandler PostEditGitIgnore;

        public event GitUIEventHandler PreSettings;
        public event GitUIPostActionEventHandler PostSettings;

        public event GitUIEventHandler PreArchive;
        public event GitUIPostActionEventHandler PostArchive;

        public event GitUIEventHandler PreMailMap;
        public event GitUIPostActionEventHandler PostMailMap;

        public event GitUIEventHandler PreVerifyDatabase;
        public event GitUIPostActionEventHandler PostVerifyDatabase;

        public event GitUIEventHandler PreRemotes;
        public event GitUIPostActionEventHandler PostRemotes;

        public event GitUIEventHandler PreRebase;
        public event GitUIPostActionEventHandler PostRebase;

        public event GitUIEventHandler PreRename;
        public event GitUIPostActionEventHandler PostRename;

        public event GitUIEventHandler PreSubmodulesEdit;
        public event GitUIPostActionEventHandler PostSubmodulesEdit;

        public event GitUIEventHandler PreUpdateSubmodules;
        public event GitUIPostActionEventHandler PostUpdateSubmodules;

        public event GitUIEventHandler PreSyncSubmodules;
        public event GitUIPostActionEventHandler PostSyncSubmodules;

        public event GitUIEventHandler PreBlame;
        public event GitUIPostActionEventHandler PostBlame;

        public event GitUIEventHandler PreEditGitAttributes;
        public event GitUIPostActionEventHandler PostEditGitAttributes;

        public event GitUIEventHandler PreBrowseInitialize;
        public event GitUIEventHandler PostBrowseInitialize;
        /// <summary>
        /// listeners for changes being made to repository
        /// </summary>
        public event GitUIEventHandler PostRepositoryChanged;

        public event GitUIEventHandler PostRegisterPlugin;

        public ILockableNotifier RepoChangedNotifier { get; private set; }

        #endregion

        public string GitCommand(string arguments)
        {
            return Module.RunGitCmd(arguments);
        }

        public string CommandLineCommand(string cmd, string arguments)
        {
            return Module.RunCmd(cmd, arguments);
        }

        private bool RequiresValidWorkingDir(object owner)
        {
            if (!Module.IsValidGitWorkingDir())
            {
                MessageBoxes.NotValidGitDirectory(owner as IWin32Window);
                return false;
            }

            return true;
        }

        private bool RequiredValidGitSvnWorikingDir(object owner)
        {
            if (!RequiresValidWorkingDir(owner))
                return false;

            if (!GitSvnCommandHelpers.ValidSvnWorkingDir(Module))
            {
                MessageBoxes.NotValidGitSVNDirectory(owner as IWin32Window);
                return false;
            }

            if (!GitSvnCommandHelpers.CheckRefsRemoteSvn(Module))
            {
                MessageBoxes.UnableGetSVNInformation(owner as IWin32Window);
                return false;
            }

            return true;
        }

        public void CacheAvatar(string email)
        {
            FallBackService gravatarFallBack = FallBackService.Identicon;
            try
            {
                gravatarFallBack =
                    (FallBackService)Enum.Parse(typeof(FallBackService), Settings.GravatarFallbackService);
            }
            catch
            {
                Settings.GravatarFallbackService = gravatarFallBack.ToString();
            }
            GravatarService.CacheImage(email + ".png", email, Settings.AuthorImageSize,
                gravatarFallBack);
        }

        public Icon FormIcon { get { return GitExtensionsForm.ApplicationIcon; } } 

        public bool StartBatchFileProcessDialog(object owner, string batchFile)
        {
            string tempFileName = Path.ChangeExtension(Path.GetTempFileName(), ".cmd");
            using (var writer = new StreamWriter(tempFileName))
            {
                writer.WriteLine("@prompt $G");
                writer.Write(batchFile);
            }
            FormProcess.ShowDialog(owner as IWin32Window, Module, "cmd.exe", "/C \"" + tempFileName + "\"");
            File.Delete(tempFileName);
            return true;
        }

        public bool StartBatchFileProcessDialog(string batchFile)
        {
            return StartBatchFileProcessDialog(null, batchFile);
        }

        public bool StartCommandLineProcessDialog(GitCommand cmd, IWin32Window parentForm)
        {
            bool executed;

            if (cmd.AccessesRemote())
                executed = FormRemoteProcess.ShowDialog(parentForm, Module, cmd.ToLine());
            else
                executed = FormProcess.ShowDialog(parentForm, Module, cmd.ToLine());

            if (executed && cmd.ChangesRepoState())
                RepoChangedNotifier.Notify();

            return executed;
        }

        public bool StartCommandLineProcessDialog(object owner, string command, string arguments)
        {
            FormProcess.ShowDialog(owner as IWin32Window, Module, command, arguments);
            return true;
        }

        public bool StartCommandLineProcessDialog(string command, string arguments)
        {
            return StartCommandLineProcessDialog(null, command, arguments);
        }

        public bool StartGitCommandProcessDialog(IWin32Window owner, string arguments)
        {
            FormProcess.ShowDialog(owner, Module, arguments);
            return true;
        }

        public bool StartGitCommandProcessDialog(string arguments)
        {
            return StartGitCommandProcessDialog(null, arguments);
        }

        public bool StartBrowseDialog()
        {
            return StartBrowseDialog("");
        }

        public bool StartDeleteBranchDialog(IWin32Window owner, string branch)
        {
            return DoActionOnRepo(owner, true, false, PreDeleteBranch, PostDeleteBranch, () =>
                {
                    using (var form = new FormDeleteBranch(this, branch))
                        form.ShowDialog(owner);
                    return true;
                }
            );
        }

        public bool StartDeleteBranchDialog(string branch)
        {
            return StartDeleteBranchDialog(null, branch);
        }

        public bool StartCheckoutRevisionDialog(IWin32Window owner, string revision = null)
        {
            return DoActionOnRepo(owner, true, true, PreCheckoutRevision, PostCheckoutRevision, () =>
                {
                    using (var form = new FormCheckoutRevision(this))
                    {
                        form.SetRevision(revision);
                        return form.ShowDialog(owner) == DialogResult.OK;
                    }
                }
            );
        }

        public bool StartCheckoutRevisionDialog()
        {
            return StartCheckoutRevisionDialog(null);
        }

        public void Stash(IWin32Window owner)
        {
            var arguments = GitCommandHelpers.StashSaveCmd(Settings.IncludeUntrackedFilesInAutoStash);
            FormProcess.ShowDialog(owner, Module, arguments);
        }

        public void InvokeEventOnClose(Form form, GitUIEventHandler ev)
        {
            form.FormClosed += (object o, FormClosedEventArgs ea) =>
            {
                InvokeEvent(form == null ? null : form.Owner, ev);
            };

        }

        public void ShowModelessForm(IWin32Window owner, bool requiresValidWorkingDir, 
            GitUIEventHandler preEvent, GitUIPostActionEventHandler postEvent, Func<Form> provideForm)
        {
            if (requiresValidWorkingDir && !RequiresValidWorkingDir(owner))
                return;

            if (!InvokeEvent(owner, preEvent))
                return;

            Form form = provideForm();

            FormClosedEventHandler formClosed = null;

            formClosed = (sender, e) =>
                {
                    form.FormClosed -= formClosed;
                    InvokePostEvent(owner, true, postEvent);
                };

            form.FormClosed += formClosed;
            form.ShowInTaskbar = true;

            if (Application.OpenForms.Count > 0)
                form.Show();
            else
                form.ShowDialog();
        }

        /// <summary>
        /// 
        /// </summary>
        /// <param name="requiresValidWorkingDir">If action requires valid working directory</param>
        /// <param name="owner">Owner window</param>
        /// <param name="changesRepo">if successfuly done action changes repo state</param>
        /// <param name="preEvent">Event invoked before performing action</param>
        /// <param name="postEvent">Event invoked after performing action</param>
        /// <param name="action">Action to do. Return true to indicate that the action was successfully done.</param>
        /// <returns>true if action was sccessfully done, false otherwise</returns>
        public bool DoActionOnRepo(IWin32Window owner, bool requiresValidWorkingDir, bool changesRepo, 
            GitUIEventHandler preEvent, GitUIPostActionEventHandler postEvent, Func<bool> action)
        {
            bool actionDone = false;            
            RepoChangedNotifier.Lock();
            try
            {
                if (requiresValidWorkingDir && !RequiresValidWorkingDir(owner))
                    return false;

                if (!InvokeEvent(owner, preEvent))
                    return false;
                try
                {
                    actionDone = action();
                }
                finally
                {
                    InvokePostEvent(owner, actionDone, postEvent);
                }
            }
            finally
            {
                RepoChangedNotifier.UnLock(changesRepo && actionDone);
            }

            return actionDone;
        }

        public void DoActionOnRepo(Action action) 
        {
            Func<bool> fnc = () =>
                {
                    action();
                    return true;
                };
            DoActionOnRepo(null, false, false, null, null, fnc);
        }

        public bool DoActionOnRepo(Func<bool> action)
        {
            return DoActionOnRepo(null, false, true, null, null, action);
        }

        public bool StartCheckoutBranch(IWin32Window owner, string branch, bool remote, string containRevison)
        {
            return DoActionOnRepo(owner, true, true, PreCheckoutBranch, PostCheckoutBranch, () =>
            {
                using (var form = new FormCheckoutBranch(this, branch, remote, containRevison))
                    return form.DoDefaultActionOrShow(owner) != DialogResult.Cancel;
            }
            );
        }

        public bool StartCheckoutBranch(IWin32Window owner, string branch, bool remote)
        {
            return StartCheckoutBranch(owner, branch, remote, null);
        }

        public bool StartCheckoutBranch(IWin32Window owner, string containRevison)
        {
            return StartCheckoutBranch(owner, "", false, containRevison);
        }

        public bool StartCheckoutBranch(IWin32Window owner)
        {
            return StartCheckoutBranch(owner, "", false, null);
        }

        public bool StartCheckoutBranch()
        {
            return StartCheckoutBranch(null, "", false, null);
        }

        public bool StartCheckoutRemoteBranch(IWin32Window owner, string branch)
        {
            return StartCheckoutBranch(owner, branch, true);
        }

        public bool StartCompareRevisionsDialog(IWin32Window owner)
        {
            Func<bool> action = () =>
            {
                using (var form = new FormLog(this))
                {
                    return form.ShowDialog(owner) == DialogResult.OK;
                }
            };

            return DoActionOnRepo(owner, true, true, PreCompareRevisions, PostCompareRevisions, action);
        }

        public bool StartCompareRevisionsDialog()
        {
            return StartCompareRevisionsDialog(null);
        }

        public bool StartAddFilesDialog(IWin32Window owner, string addFiles)
        {
            return DoActionOnRepo(owner, true, true, PreAddFiles, PostAddFiles, () =>
            {
                using (var form = new FormAddFiles(this, addFiles))
                    form.ShowDialog(owner);

                return true;
            }
            );
        }

        public bool StartAddFilesDialog(IWin32Window owner)
        {
            return StartAddFilesDialog(owner, null);
        }

        public bool StartAddFilesDialog(string addFiles)
        {
            return StartAddFilesDialog(null, addFiles);
        }

        public bool StartAddFilesDialog()
        {
            return StartAddFilesDialog(null, null);
        }

        public bool StartCreateBranchDialog(IWin32Window owner, GitRevision revision)
        {
            Func<bool> action = () =>
            {
                using (var form = new FormCreateBranch(this, revision))
                {
                    return form.ShowDialog(owner) == DialogResult.OK;
                }
            };

            return DoActionOnRepo(owner, true, true, PreCreateBranch, PostCreateBranch, action);
        }

        public bool StartCreateBranchDialog()
        {
            return StartCreateBranchDialog(null, null);
        }

        public bool StartCloneDialog(IWin32Window owner, string url, bool openedFromProtocolHandler, GitModuleChangedEventHandler GitModuleChanged)
        {
            Func<bool> action = () =>
            {
                using (var form = new FormClone(this, url, openedFromProtocolHandler, GitModuleChanged))
                    form.ShowDialog(owner);
                return true;
            };

            return DoActionOnRepo(owner, false, false, PreClone, PostClone, action);
        }

        public bool StartCloneDialog(IWin32Window owner, string url, GitModuleChangedEventHandler GitModuleChanged)
        {
            return StartCloneDialog(owner, url, false, GitModuleChanged);
        }

        public bool StartCloneDialog(IWin32Window owner, string url)
        {
            return StartCloneDialog(owner, url, false, null);
        }

        public bool StartCloneDialog(IWin32Window owner)
        {
            return StartCloneDialog(owner, null, false, null);
        }

        public bool StartCloneDialog(string url)
        {
            return StartCloneDialog(null, url, false, null);
        }

        public bool StartCloneDialog()
        {
            return StartCloneDialog(null, null, false, null);
        }

        public bool StartSvnCloneDialog(IWin32Window owner, GitModuleChangedEventHandler GitModuleChanged)
        {
            Func<bool> action = () =>
            {
                using (var form = new FormSvnClone(this, GitModuleChanged))
                    form.ShowDialog(owner);
                return true;
            };

            return DoActionOnRepo(owner, false, false, PreSvnClone, PostSvnClone, action);
        }

        public bool StartSvnCloneDialog()
        {
            return StartSvnCloneDialog(null, null);
        }

        public void StartCleanupRepositoryDialog(IWin32Window owner)
        {
            using (var frm = new FormCleanupRepository(this))
                frm.ShowDialog(owner);
        }

        public void StartCleanupRepositoryDialog()
        {
            StartCleanupRepositoryDialog(null);
        }

        public bool StartSquashCommitDialog(IWin32Window owner, GitRevision revision)
        {
            Func<bool> action = () =>
            {
                using (var form = new FormCommit(this, CommitKind.Squash, revision))
                {
                    form.ShowDialog(owner);
                }
                return true;
            };

            return DoActionOnRepo(action);
        }

        public bool StartFixupCommitDialog(IWin32Window owner, GitRevision revision)
        {
            Func<bool> action = () =>
            {
                using (var form = new FormCommit(this, CommitKind.Fixup, revision))
                {
                    form.ShowDialog(owner);
                }
                return true;
            };

            return DoActionOnRepo(action);
        }

        public bool StartCommitDialog(IWin32Window owner, bool showOnlyWhenChanges)
        {
            Func<bool> action = () =>
            {
                using (var form = new FormCommit(this))
                {
                    if (showOnlyWhenChanges)
                        form.ShowDialogWhenChanges(owner);
                    else
                        form.ShowDialog(owner);
                }
                return true;
            };

            return DoActionOnRepo(owner, true, false, PreCommit, PostCommit, action);
        }

        public bool StartCommitDialog(IWin32Window owner)
        {
            return StartCommitDialog(owner, false);
        }

        public bool StartCommitDialog(bool showOnlyWhenChanges)
        {
            return StartCommitDialog(null, showOnlyWhenChanges);
        }

        public bool StartCommitDialog()
        {
            return StartCommitDialog(null, false);
        }

        public bool StartSvnDcommitDialog(IWin32Window owner)
        {
            Func<bool> action = () =>
            {
                return FormProcess.ShowDialog(owner, Module, Settings.GitCommand, GitSvnCommandHelpers.DcommitCmd());
            };

            return DoActionOnRepo(owner, true, true, PreSvnDcommit, PostSvnDcommit, action);
        }

        public bool StartSvnDcommitDialog()
        {
            return StartSvnDcommitDialog(null);
        }

        public bool StartSvnRebaseDialog(IWin32Window owner)
        {
            Func<bool> action = () =>
            {
                FormProcess.ShowDialog(owner, Module, Settings.GitCommand, GitSvnCommandHelpers.RebaseCmd());
                return true;
            };

            return DoActionOnRepo(owner, true, true, PreSvnRebase, PostSvnRebase, action);
        }

        public bool StartSvnRebaseDialog()
        {
            return StartSvnRebaseDialog(null);
        }

        public bool StartSvnFetchDialog(IWin32Window owner)
        {
            Func<bool> action = () =>
            {
                return FormProcess.ShowDialog(owner, Module, Settings.GitCommand, GitSvnCommandHelpers.FetchCmd());
            };

            return DoActionOnRepo(owner, true, true, PreSvnFetch, PostSvnFetch, action);
        }

        public bool StartSvnFetchDialog()
        {
            return StartSvnFetchDialog(null);
        }

        public bool StartInitializeDialog(IWin32Window owner, GitModuleChangedEventHandler GitModuleChanged)
        {
            return StartInitializeDialog(owner, null, GitModuleChanged);
        }

        public bool StartInitializeDialog()
        {
            return StartInitializeDialog((IWin32Window)null, null);
        }

        public bool StartInitializeDialog(IWin32Window owner, string dir, GitModuleChangedEventHandler GitModuleChanged)
        {
            Func<bool> action = () =>
            {
                if (dir == null)
                    dir = Module.IsValidGitWorkingDir() ? Module.WorkingDir : string.Empty;
                using (var frm = new FormInit(dir, GitModuleChanged)) frm.ShowDialog(owner);
                return true;
            };

            return DoActionOnRepo(owner, false, true, PreInitialize, PostInitialize, action);
        }

        public bool StartInitializeDialog(string dir)
        {
            return StartInitializeDialog(null, dir, null);
        }

        public bool StartPushDialog()
        {
            return StartPushDialog(false);
        }

        /// <summary>
        /// Starts pull dialog
        /// </summary>
        /// <param name="owner">An implementation of IWin32Window that will own the modal dialog box.</param>
        /// <param name="pullOnShow"></param>
        /// <param name="pullCompleted">true if pull completed with no errors</param>
        /// <returns>if revision grid should be refreshed</returns>
        public bool StartPullDialog(IWin32Window owner, bool pullOnShow, string remoteBranch, out bool pullCompleted, bool fetchAll)
        {
            var pulled = false;

            Func<bool> action = () =>
            {
                using (FormPull formPull = new FormPull(this, remoteBranch))
                {
                    if (fetchAll)
                        formPull.SetForFetchAll();

                    DialogResult dlgResult;
                    if (pullOnShow)
                        dlgResult = formPull.PullAndShowDialogWhenFailed(owner);
                    else
                        dlgResult = formPull.ShowDialog(owner);

                    if (dlgResult == DialogResult.OK)
                    {
                        pulled = !formPull.ErrorOccurred;
                    }

                    return dlgResult == DialogResult.OK;
                }
            };

            bool done = DoActionOnRepo(owner, true, true, PrePull, PostPull, action);

            pullCompleted = pulled;

            return done;
        }

        public bool StartPullDialog(IWin32Window owner, bool pullOnShow, out bool pullCompleted, bool fetchAll)
        {
            return StartPullDialog(owner, pullOnShow, null, out pullCompleted, fetchAll);
        }

        public bool StartPullDialog(IWin32Window owner, bool pullOnShow, out bool pullCompleted)
        {
            return StartPullDialog(owner, pullOnShow, out pullCompleted, false);
        }

        public bool StartPullDialog(IWin32Window owner, bool pullOnShow)
        {
            bool errorOccurred;
            return StartPullDialog(owner, pullOnShow, out errorOccurred, false);
        }

        public bool StartPullDialog(bool pullOnShow, out bool pullCompleted)
        {
            return StartPullDialog(null, pullOnShow, out pullCompleted, false);
        }

        public bool StartPullDialog(bool pullOnShow, string remoteBranch, out bool pullCompleted)
        {
            return StartPullDialog(null, pullOnShow, remoteBranch, out pullCompleted, false);
        }

        public bool StartPullDialog(bool pullOnShow)
        {
            return StartPullDialog(pullOnShow, null);
        }

        public bool StartPullDialog(bool pullOnShow, string remoteBranch)
        {
            bool errorOccurred;
            return StartPullDialog(pullOnShow, remoteBranch, out errorOccurred);
        }

        public bool StartPullDialog(IWin32Window owner)
        {
            bool errorOccurred;
            return StartPullDialog(owner, false, out errorOccurred, false);
        }

        public bool StartPullDialog()
        {
            return StartPullDialog(false);
        }

        public bool StartViewPatchDialog(IWin32Window owner, string patchFile)
        {
            Func<bool> action = () =>
            {
                using (var viewPatch = new FormViewPatch(this))
                {
                    if (!String.IsNullOrEmpty(patchFile))
                        viewPatch.LoadPatch(patchFile);
                    viewPatch.ShowDialog(owner);
                }
                return true;
            };

            return DoActionOnRepo(owner, false, false, PreViewPatch, PostViewPatch, action);
        }

        public bool StartViewPatchDialog(string patchFile)
        {
            return StartViewPatchDialog(null, patchFile);
        }

        public bool StartViewPatchDialog(IWin32Window owner)
        {
            return StartViewPatchDialog(owner, null);
        }

        public bool StartViewPatchDialog()
        {
            return StartViewPatchDialog(null, null);
        }

        public bool StartFormatPatchDialog(IWin32Window owner)
        {
            Func<bool> action = () =>
            {
                using (var form = new FormFormatPatch(this))
                    form.ShowDialog(owner);

                return true;
            };

            return DoActionOnRepo(owner, true, false, PreFormatPatch, PostFormatPatch, action);
        }

        public bool StartFormatPatchDialog()
        {
            return StartFormatPatchDialog(null);
        }

        public bool StartStashDialog(IWin32Window owner)
        {
            Func<bool> action = () =>
            {
                using (var form = new FormStash(this))
                    form.ShowDialog(owner);

                return true;
            };

            return DoActionOnRepo(owner, true, false, PreStash, PostStash, action);
        }

        public bool StartStashDialog()
        {
            return StartStashDialog(null);
        }

        public bool StartResetChangesDialog(IWin32Window owner)
        {
            var unstagedFiles = Module.GetUnstagedFiles();
            // Show a form asking the user if they want to reset the changes.
            FormResetChanges.ActionEnum resetAction = FormResetChanges.ShowResetDialog(owner, unstagedFiles.Any(item => !item.IsNew), unstagedFiles.Any(item => item.IsNew));

            if (resetAction == FormResetChanges.ActionEnum.Cancel)
            {
                return false;
            }

            Cursor.Current = Cursors.WaitCursor;

            // Reset all changes.
            Module.ResetHard("");

            // Also delete new files, if requested.
            if (resetAction == FormResetChanges.ActionEnum.ResetAndDelete)
            {
                foreach (var item in unstagedFiles.Where(item => item.IsNew))
                {
                    try
                    {
                        string path = Path.Combine(Module.WorkingDir, item.Name);
                        if (File.Exists(path))
                            File.Delete(path);
                        else
                            Directory.Delete(path, true);
                    }
                    catch (System.IO.IOException) { }
                    catch (System.UnauthorizedAccessException) { }
                }
            }

            Cursor.Current = Cursors.Default;

            return true;
        }

        public bool StartResetChangesDialog(IWin32Window owner, string fileName)
        {
            // Show a form asking the user if they want to reset the changes.
            FormResetChanges.ActionEnum resetAction = FormResetChanges.ShowResetDialog(owner, true, false);

            if (resetAction == FormResetChanges.ActionEnum.Cancel)
            {
                return false;
            }

            Cursor.Current = Cursors.WaitCursor;

            // Reset all changes.
            Module.ResetFile(fileName);

            // Also delete new files, if requested.
            if (resetAction == FormResetChanges.ActionEnum.ResetAndDelete)
            {
                try
                {
                    string path = Path.Combine(Module.WorkingDir, fileName);
                    if (File.Exists(path))
                        File.Delete(path);
                    else
                        Directory.Delete(path, true);
                }
                catch (System.IO.IOException) { }
                catch (System.UnauthorizedAccessException) { }
            }

            Cursor.Current = Cursors.Default;

            return true;
        }

        public bool StartResetChangesDialog(string fileName)
        {
            return StartResetChangesDialog(null, fileName);
        }

        public bool StartResetChangesDialog()
        {
            return StartResetChangesDialog((IWin32Window) null);
        }

        public bool StartRevertCommitDialog(IWin32Window owner, GitRevision revision)
        {
            Func<bool> action = () =>
            {
                using (var form = new FormRevertCommit(this, revision))
                {
                    return form.ShowDialog(owner) == DialogResult.OK;
                }
            };

            return DoActionOnRepo(owner, true, true, PreRevertCommit, PostRevertCommit, action);
        }

        public bool StartResolveConflictsDialog(IWin32Window owner, bool offerCommit)
        {
            Func<bool> action = () =>
            {
                using (var form = new FormResolveConflicts(this, offerCommit))
                    form.ShowDialog(owner);

                return true;
            };

            return DoActionOnRepo(owner, true, true, PreResolveConflicts, PostResolveConflicts, action);
        }

        public bool StartResolveConflictsDialog(IWin32Window owner)
        {
            return StartResolveConflictsDialog(owner, true);
        }

        public bool StartResolveConflictsDialog(bool offerCommit)
        {
            return StartResolveConflictsDialog(null, offerCommit);
        }

        public bool StartResolveConflictsDialog()
        {
            return StartResolveConflictsDialog(null, true);
        }

        public bool StartCherryPickDialog(IWin32Window owner, GitRevision revision)
        {
            Func<bool> action = () =>
            {
                using (var form = new FormCherryPick(this, revision))
                {
                    return form.ShowDialog(owner) == DialogResult.OK;
                }
            };

            return DoActionOnRepo(owner, true, true, PreCherryPick, PostCherryPick, action);
        }

        public bool StartCherryPickDialog(IWin32Window owner, IEnumerable<GitRevision> revisions)
        {
            if (revisions == null)
                throw new ArgumentNullException("revisions");
            Func<bool> action = () =>
            {
                FormCherryPick prevForm = null;

                try
                {
                    bool repoChanged = false;

                    foreach (var r in revisions)
                    {
                        var frm = new FormCherryPick(this, r);
                        if (prevForm != null)
                        {
                            frm.CopyOptions(prevForm);
                            prevForm.Dispose();
                        }
                        prevForm = frm;
                        if (frm.ShowDialog(owner) == DialogResult.OK)
                            repoChanged = true;
                        else
                            return repoChanged;
                    }

                    return repoChanged;
                }
                finally
                {
                    if (prevForm != null)
                    {
                        prevForm.Dispose();
                    }
                }
            };

            return DoActionOnRepo(owner, true, true, PreCherryPick, PostCherryPick, action);
        }

        public bool StartCherryPickDialog(IWin32Window owner)
        {
            return StartCherryPickDialog(owner, (GitRevision)null);
        }

        public bool StartCherryPickDialog()
        {
            return StartCherryPickDialog(null);
        }

        public bool StartMergeBranchDialog(IWin32Window owner, string branch)
        {

            Func<bool> action = () =>
            {
                using (var form = new FormMergeBranch(this, branch))
                    form.ShowDialog(owner);

                return true;
            };

            return DoActionOnRepo(owner, true, false, PreMergeBranch, PostMergeBranch, action);
        }

        public bool StartMergeBranchDialog(string branch)
        {
            return StartMergeBranchDialog(null, branch);
        }

        public bool StartCreateTagDialog(IWin32Window owner)
        {
            Func<bool> action = () =>
            {
                using (var form = new FormCreateTag(this, null))
                {
                    return form.ShowDialog(owner) == DialogResult.OK;
                }
            };

            return DoActionOnRepo(owner, true, true, PreCreateTag, PostCreateTag, action);
        }

        public bool StartCreateTagDialog()
        {
            return StartCreateTagDialog(null);
        }

        public bool StartDeleteTagDialog(IWin32Window owner, string tag)
        {
            Func<bool> action = () =>
            {
                using (var form = new FormDeleteTag(this, tag))
                {
                    return form.ShowDialog(owner) == DialogResult.OK;
                }

            };

            return DoActionOnRepo(owner, true, true, PreDeleteTag, PostDeleteTag, action);
        }

        public bool StartDeleteTagDialog(string tag)
        {
            return StartDeleteTagDialog(null, tag);
        }

        public bool StartDeleteTagDialog()
        {
            return StartDeleteTagDialog(null, "");
        }

        public bool StartEditGitIgnoreDialog(IWin32Window owner)
        {
            Func<bool> action = () =>
            {
                using (var form = new FormGitIgnore(this))
                    form.ShowDialog(owner);

                return true;
            };

            return DoActionOnRepo(owner, true, false, PreEditGitIgnore, PostEditGitIgnore, action);
        }

        public bool StartEditGitIgnoreDialog()
        {
            return StartEditGitIgnoreDialog(null);
        }

        public bool StartAddToGitIgnoreDialog(IWin32Window owner, params string[] filePattern)
        {

            Func<bool> action = () =>
            {
                using (var frm = new FormAddToGitIgnore(this, filePattern))
                    frm.ShowDialog(owner);

                return true;
            };

            return DoActionOnRepo(owner, true, false, PreEditGitIgnore, PostEditGitIgnore, action);
        }

        public bool StartSettingsDialog(IWin32Window owner, SettingsPageReference initalPage = null)
        {
            Func<bool> action = () =>
            {
                using (var form = new FormSettings(this, initalPage))
                {
                    form.ShowDialog(owner);
                }

                return true;
            };

            return DoActionOnRepo(owner, false, true, PreSettings, PostSettings, action);
        }

        public bool StartSettingsDialog()
        {
            return StartSettingsDialog(null);
        }

<<<<<<< HEAD
        public bool StartArchiveDialog(IWin32Window owner, GitRevision revision)
=======
        public bool StartArchiveDialog(IWin32Window owner = null, GitRevision revision = null, string path = null)
>>>>>>> 1704dc8d
        {
            return DoActionOnRepo(owner, true, false, PreArchive, PostArchive, () =>
                {
                    using (var form = new FormArchive(this))
                    {
                        form.SelectedRevision = revision;
<<<<<<< HEAD
=======
                        form.SetPathArgument(path);
>>>>>>> 1704dc8d
                        form.ShowDialog(owner);
                    }

                    return true;
                }
            );
        }

<<<<<<< HEAD
        public bool StartArchiveDialog(IWin32Window owner)
        {
            return StartArchiveDialog(owner, null);
        }

=======
>>>>>>> 1704dc8d
        public bool StartArchiveDialog()
        {
            return StartArchiveDialog(null);
        }

        public bool StartMailMapDialog(IWin32Window owner)
        {
            Func<bool> action = () =>
            {
                using (var form = new FormMailMap(this))
                    form.ShowDialog(owner);

                return true;
            };

            return DoActionOnRepo(owner, true, false, PreMailMap, PostMailMap, action);
        }

        public bool StartMailMapDialog()
        {
            return StartMailMapDialog(null);
        }

        public bool StartVerifyDatabaseDialog(IWin32Window owner)
        {
            Func<bool> action = () =>
            {
                using (var form = new FormVerify(this))
                    form.ShowDialog(owner);
                
                return true;
            };

            //TODO: move Notify to FormVerify and friends
            return DoActionOnRepo(owner, true, true, PreVerifyDatabase, PostVerifyDatabase, action);
        }

        public bool StartVerifyDatabaseDialog()
        {
            return StartVerifyDatabaseDialog(null);
        }

        /// <summary>
        /// 
        /// </summary>
        /// <param name="owner"></param>
        /// <param name="preselectRemote">makes the FormRemotes initialially select the given remote</param>
        /// <returns></returns>
        public bool StartRemotesDialog(IWin32Window owner, string preselectRemote)
        {
            Func<bool> action = () =>
            {
                using (var form = new FormRemotes(this))
                {
                    form.PreselectRemoteOnLoad = preselectRemote;
                    form.ShowDialog(owner);
                }

                return true;
            };

            return DoActionOnRepo(owner, true, true, PreRemotes, PostRemotes, action);
        }

        public bool StartRemotesDialog(IWin32Window owner)
        {
            return StartRemotesDialog(owner, null);
        }

        public bool StartRemotesDialog()
        {
            return StartRemotesDialog(null);
        }

        public bool StartRebaseDialog(IWin32Window owner, string branch)
        {
            return StartRebaseDialog(owner, string.Empty, null, branch);
        }

        public bool StartRebaseDialog(IWin32Window owner, string from, string to, string onto)
        {
            Func<bool> action = () =>
            {
                using (var form = new FormRebase(this, from, to, onto))
                    form.ShowDialog(owner);

                return true;
            };

            return DoActionOnRepo(owner, true, true, PreRebase, PostRebase, action);
        }

        public bool StartRebaseDialog(string branch)
        {
            return StartRebaseDialog(null, branch);
        }


        public bool StartRenameDialog(string branch)
        {
            return StartRenameDialog(null, branch);
        }

        public bool StartRenameDialog(IWin32Window owner, string branch)
        {
            Func<bool> action = () =>
            {
                using (var form = new FormRenameBranch(this, branch))
                {

                    return form.ShowDialog(owner) == DialogResult.OK;
                }

            };

            return DoActionOnRepo(owner, true, true, PreRename, PostRename, action);
        }

        public bool StartSubmodulesDialog(IWin32Window owner)
        {
            Func<bool> action = () =>
            {
                using (var form = new FormSubmodules(this))
                    form.ShowDialog(owner);

                return true;
            };

            return DoActionOnRepo(owner, true, true, PreSubmodulesEdit, PostSubmodulesEdit, action);
        }

        public bool StartSubmodulesDialog()
        {
            return StartSubmodulesDialog(null);
        }

        public bool StartUpdateSubmodulesDialog(IWin32Window owner)
        {
            Func<bool> action = () =>
            {
                return FormProcess.ShowDialog(owner, Module, GitCommandHelpers.SubmoduleUpdateCmd(""));
            };

            return DoActionOnRepo(owner, true, true, PreUpdateSubmodules, PostUpdateSubmodules, action);
        }

        public bool StartUpdateSubmodulesDialog()
        {
            return StartUpdateSubmodulesDialog(null);
        }

        public bool StartSyncSubmodulesDialog(IWin32Window owner)
        {
            Func<bool> action = () =>
            {
                return FormProcess.ShowDialog(owner, Module, GitCommandHelpers.SubmoduleSyncCmd(""));
            };

            return DoActionOnRepo(owner, true, true, PreSyncSubmodules, PostSyncSubmodules, action);
        }

        public bool StartSyncSubmodulesDialog()
        {
            return StartSyncSubmodulesDialog(null);
        }

        public bool StartPluginSettingsDialog(IWin32Window owner)
        {
            return StartSettingsDialog(owner, PluginsSettingsGroup.GetPageReference());
        }

        public bool StartPluginSettingsDialog()
        {
            return StartPluginSettingsDialog(null);
        }

        public bool StartRepoSettingsDialog(IWin32Window owner)
        {
            return StartSettingsDialog(owner, GitUI.CommandsDialogs.SettingsDialog.Pages.LocalSettingsSettingsPage.GetPageReference());
        }

        public bool StartBrowseDialog(IWin32Window owner, string filter)
        {
            if (!InvokeEvent(owner, PreBrowse))
                return false;

            var form = new FormBrowse(this, filter);
            Application.Run(form);

            InvokeEvent(owner, PostBrowse);

            return true;
        }

        public bool StartBrowseDialog(string filter)
        {
            return StartBrowseDialog(null, filter);
        }

        public void StartFileHistoryDialog(IWin32Window owner, string fileName, GitRevision revision, bool filterByRevision, bool showBlame)
        {
            Func<Form> provideForm = () =>
                {
                    var form = new FormFileHistory(this, fileName, revision, filterByRevision);

                    if (showBlame)
                        form.SelectBlameTab();

                    return form;
                };

            ShowModelessForm(owner, true, PreFileHistory, PostFileHistory, provideForm);
        }

        public void StartFileHistoryDialog(IWin32Window owner, string fileName, GitRevision revision, bool filterByRevision)
        {
            StartFileHistoryDialog(owner, fileName, revision, filterByRevision, false);
        }

        public void StartFileHistoryDialog(IWin32Window owner, string fileName, GitRevision revision)
        {
            StartFileHistoryDialog(owner, fileName, revision, false);
        }

        public void StartFileHistoryDialog(IWin32Window owner, string fileName)
        {
            StartFileHistoryDialog(owner, fileName, null, false);
        }

        public void StartFileHistoryDialog(string fileName, GitRevision revision)
        {
            StartFileHistoryDialog(null, fileName, revision, false);
        }

        public void StartFileHistoryDialog(string fileName)
        {
            StartFileHistoryDialog(fileName, null);
        }

        public bool StartPushDialog(IWin32Window owner, bool pushOnShow, out bool pushCompleted)
        {
            bool pushed = false;

            Func<bool> action = () =>
            {
                using (var form = new FormPush(this))
                {
                    DialogResult dlgResult;
                    if (pushOnShow)
                        dlgResult = form.PushAndShowDialogWhenFailed(owner);
                    else
                        dlgResult = form.ShowDialog(owner);

                    if (dlgResult == DialogResult.OK)
                        pushed = !form.ErrorOccurred;

                    return dlgResult == DialogResult.OK;
                }                
            };

            bool done = DoActionOnRepo(owner, true, true, PrePush, PostPush, action);

            pushCompleted = pushed;

            return done;
        }

        public bool StartPushDialog(IWin32Window owner, bool pushOnShow)
        {
            bool pushCompleted;
            return StartPushDialog(owner, pushOnShow, out pushCompleted);
        }

        public bool StartPushDialog(bool pushOnShow)
        {
            return StartPushDialog(null, pushOnShow);
        }

        public bool StartApplyPatchDialog(IWin32Window owner, string patchFile)
        {
            return DoActionOnRepo(owner, true, false, PreApplyPatch, PostApplyPatch, () =>
                {
                    using (var form = new FormApplyPatch(this))
                    {
                        if (Directory.Exists(patchFile))
                            form.SetPatchDir(patchFile);
                        else
                            form.SetPatchFile(patchFile);
                        
                        form.ShowDialog(owner);

                        return true;
                    }
                }
            );
        }

        public bool StartApplyPatchDialog(string patchFile)
        {
            return StartApplyPatchDialog(null, patchFile);
        }

        public bool StartApplyPatchDialog(IWin32Window owner)
        {
            return StartApplyPatchDialog(owner, null);
        }

        public bool StartApplyPatchDialog()
        {
            return StartApplyPatchDialog(null, null);
        }

        public bool StartEditGitAttributesDialog(IWin32Window owner)
        {
            Func<bool> action = () =>
            {
                using (var form = new FormGitAttributes(this))
                {
                    form.ShowDialog(owner);
                }
                return true;
            };

            return DoActionOnRepo(owner, true, false, PreEditGitAttributes, PostEditGitAttributes, action);
        }

        public bool StartEditGitAttributesDialog()
        {
            return StartEditGitAttributesDialog(null);
        }

        private bool InvokeEvent(IWin32Window ownerForm, GitUIEventHandler gitUIEventHandler)
        {
            return InvokeEvent(this, ownerForm, gitUIEventHandler);
        }

        public GitModule Module { get; private set; }

        public IGitModule GitModule
        {
            get
            {
                return Module;
            }
        }

        private void InvokePostEvent(IWin32Window ownerForm, bool actionDone, GitUIPostActionEventHandler gitUIEventHandler)
        {

            if (gitUIEventHandler != null)
            {
                var e = new GitUIPostActionEventArgs(ownerForm, this, actionDone);
                gitUIEventHandler(this, e);
            }
        }

        internal bool InvokeEvent(object sender, IWin32Window ownerForm, GitUIEventHandler gitUIEventHandler)
        {
            try
            {
                var e = new GitUIEventArgs(ownerForm, this);
                if (gitUIEventHandler != null)
                    gitUIEventHandler(sender, e);

                return !e.Cancel;
            }
            catch (Exception ex)
            {
                MessageBox.Show(ex.Message, "Exception");
            }
            return true;
        }

        public bool StartBlameDialog(IWin32Window owner, string fileName)
        {
            return StartBlameDialog(owner, fileName, null);
        }

        private bool StartBlameDialog(IWin32Window owner, string fileName, GitRevision revision)
        {
            return DoActionOnRepo(owner, true, false, PreBlame, PostBlame, () =>
                {
                    using (var frm = new FormBlame(this, fileName, revision))
                        frm.ShowDialog(owner);

                    return true;
                }
            );
        }

        public bool StartBlameDialog(string fileName)
        {
            return StartBlameDialog(null, fileName, null);
        }

        private bool StartBlameDialog(string fileName, GitRevision revision)
        {
            return StartBlameDialog(null, fileName, revision);
        }

        private void WrapRepoHostingCall(string name, IRepositoryHostPlugin gitHoster,
                                                Action<IRepositoryHostPlugin> call)
        {
            if (!gitHoster.ConfigurationOk)
            {
                var eventArgs = new GitUIEventArgs(null, this);
                gitHoster.Execute(eventArgs);
            }

            if (gitHoster.ConfigurationOk)
            {
                try
                {
                    call(gitHoster);
                }
                catch (Exception ex)
                {
                    MessageBox.Show(
                        string.Format("ERROR: {0} failed. Message: {1}\r\n\r\n{2}", name, ex.Message, ex.StackTrace),
                        "Error! :(");
                }
            }
        }

        public void StartCloneForkFromHoster(IWin32Window owner, IRepositoryHostPlugin gitHoster, GitModuleChangedEventHandler GitModuleChanged)
        {
            WrapRepoHostingCall("View pull requests", gitHoster, gh =>
            {
                using (var frm = new ForkAndCloneForm(gitHoster, GitModuleChanged)) frm.ShowDialog(owner);
            });
        }

        internal void StartPullRequestsDialog(IWin32Window owner, IRepositoryHostPlugin gitHoster)
        {
            WrapRepoHostingCall("View pull requests", gitHoster,
                                gh =>
                                {
                                    var frm = new ViewPullRequestsForm(this, gitHoster);
                                    frm.ShowInTaskbar = true;
                                    frm.Show();
                                });
        }

        internal void StartPullRequestsDialog(IRepositoryHostPlugin gitHoster)
        {
            StartPullRequestsDialog(null, gitHoster);
        }

        public void StartCreatePullRequest(IWin32Window owner)
        {
            List<IRepositoryHostPlugin> relevantHosts =
                (from gh in RepoHosts.GitHosters where gh.GitModuleIsRelevantToMe(Module) select gh).ToList();
            if (relevantHosts.Count == 0)
                MessageBox.Show(owner, "Could not find any repo hosts for current working directory");
            else if (relevantHosts.Count == 1)
                StartCreatePullRequest(owner, relevantHosts.First());
            else
                MessageBox.Show("StartCreatePullRequest:Selection not implemented!");
        }

        public void StartCreatePullRequest()
        {
            StartCreatePullRequest((IRepositoryHostPlugin)null);
        }

        public void StartCreatePullRequest(IWin32Window owner, IRepositoryHostPlugin gitHoster)
        {
            StartCreatePullRequest(owner, gitHoster, null, null);
        }

        public void StartCreatePullRequest(IRepositoryHostPlugin gitHoster)
        {
            StartCreatePullRequest(null, gitHoster, null, null);
        }

        public void StartCreatePullRequest(IRepositoryHostPlugin gitHoster, string chooseRemote, string chooseBranch)
        {
            StartCreatePullRequest(null, gitHoster, chooseRemote, chooseBranch);
        }

        public void StartCreatePullRequest(IWin32Window owner, IRepositoryHostPlugin gitHoster, string chooseRemote, string chooseBranch)
        {
            WrapRepoHostingCall("Create pull request", gitHoster,
                                gh =>
                                {
                                    CreatePullRequestForm form = new CreatePullRequestForm(this, gitHoster, chooseRemote, chooseBranch);
                                    form.ShowInTaskbar = true;
                                    form.Show();
                                });
        }

        public void RunCommand(string[] args)
        {
            var arguments = InitializeArguments(args);

            if (args.Length <= 1)
                return;

            if (args[1].Equals("blame") && args.Length <= 2)
            {
                MessageBox.Show("Cannot open blame, there is no file selected.", "Blame");
                return;
            }
            if (args[1].Equals("difftool") && args.Length <= 2)
            {
                MessageBox.Show("Cannot open difftool, there is no file selected.", "Difftool");
                return;
            }
            if (args[1].Equals("filehistory") && args.Length <= 2)
            {
                MessageBox.Show("Cannot open file history, there is no file selected.", "File history");
                return;
            }
            if (args[1].Equals("fileeditor") && args.Length <= 2)
            {
                MessageBox.Show("Cannot open file editor, there is no file selected.", "File editor");
                return;
            }
            if (args[1].Equals("revert") && args.Length <= 2)
            {
                MessageBox.Show("Cannot open revert, there is no file selected.", "Revert");
                return;
            }

            RunCommandBasedOnArgument(args, arguments);
        }


        // Please update FormCommandlineHelp if you add or change commands
        private void RunCommandBasedOnArgument(string[] args, Dictionary<string, string> arguments)
        {
            switch (args[1])
            {
                case "about":
                    var frm = new AboutBox();
                    frm.StartPosition = FormStartPosition.CenterScreen;
                    Application.Run(frm);
                    return;
                case "add":
                case "addfiles":
                    StartAddFilesDialog(args.Length == 3 ? args[2] : ".");
                    return;
                case "apply":       // [filename]
                case "applypatch":
                    StartApplyPatchDialog(args.Length == 3 ? args[2] : "");
                    return;
                case "blame":       // filename
                    RunBlameCommand(args);
                    return;
                case "branch":
                    StartCreateBranchDialog();
                    return;
                case "browse":      // [path] [-filter]
                    RunBrowseCommand(args);
                    return;
                case "checkout":
                case "checkoutbranch":
                    StartCheckoutBranch();
                    return;
                case "checkoutrevision":
                    StartCheckoutRevisionDialog();
                    return;
                case "cherry":
                    StartCherryPickDialog();
                    return;
                case "cleanup":
                    StartCleanupRepositoryDialog();
                    return;
                case "clone":       // [path]
                    RunCloneCommand(args);
                    return;
                case "commit":      // [--quiet]
                    Commit(arguments);
                    return;
                case "difftool":      // filename
                    Module.OpenWithDifftool(args[2]);
                    return;
                case "filehistory": // filename
                    if (Module.WorkingDir.TrimEnd('\\') == Path.GetFullPath(args[2]))
                        Module = Module.SuperprojectModule;
                    RunFileHistoryCommand(args);
                    return;
                case "fileeditor":  // filename
                    if (!StartFileEditorDialog(args[2]))
                        System.Environment.ExitCode = -1;
                    return;
                case "formatpatch":
                    StartFormatPatchDialog();
                    return;
                case "gitbash":
                    Module.RunBash();
                    return;
                case "gitignore":
                    StartEditGitIgnoreDialog();
                    return;
                case "init":        // [path]
                    RunInitCommand(args);
                    return;
                case "merge":       // [--branch name]
                    RunMergeCommand(arguments);
                    return;
                case "mergeconflicts": // [--quiet]
                case "mergetool":
                    RunMergeToolOrConflictCommand(arguments);
                    return;
                case "openrepo":    // [path]
                    RunOpenRepoCommand(args);
                    return;
                case "pull":        //  [--rebase] [--merge] [--fetch] [--quiet] [--remotebranch name]
                    Pull(arguments);
                    return;
                case "push":        // [--quiet]
                    Push(arguments);
                    return;
                case "rebase":      // [--branch name]
                    RunRebaseCommand(arguments);
                    return;
                case "remotes":
                    StartRemotesDialog();
                    return;
                case "revert":
                case "reset":
                    StartResetChangesDialog(args.Length == 3 ? args[2] : "");
                    return;
                case "searchfile":
                    RunSearchFileCommand();
                    return;
                case "settings":
                    StartSettingsDialog();
                    return;
                case "stash":
                    StartStashDialog();
                    return;
                case "synchronize": // [--rebase] [--merge] [--fetch] [--quiet]
                    RunSynchronizeCommand(arguments);
                    return;
                case "tag":
                    StartCreateTagDialog();
                    return;
                case "viewdiff":
                    StartCompareRevisionsDialog();
                    return;
                case "viewpatch":   // [filename]
                    StartViewPatchDialog(args.Length == 3 ? args[2] : "");
                    return;
                default:
                    if (args[1].StartsWith("git://") || args[1].StartsWith("http://") || args[1].StartsWith("https://"))
                    {
                        StartCloneDialog(null, args[1], true, null);
                        return;
                    }
                    if (args[1].StartsWith("github-windows://openRepo/"))
                    {
                        StartCloneDialog(null, args[1].Replace("github-windows://openRepo/", ""), true, null);
                        return;
                    }
                    break;
            }
            var frmCmdLine = new FormCommandlineHelp();
            frmCmdLine.StartPosition = FormStartPosition.CenterScreen;
            Application.Run(frmCmdLine);
        }

        private void RunMergeCommand(Dictionary<string, string> arguments)
        {
            string branch = null;
            if (arguments.ContainsKey("branch"))
                branch = arguments["branch"];
            StartMergeBranchDialog(branch);
        }

        private void RunSearchFileCommand()
        {
            var searchWindow = new SearchWindow<string>(FindFileMatches);
            Application.Run(searchWindow);
            if (searchWindow.SelectedItem != null)
                Debug.WriteLine(Path.Combine(Module.WorkingDir, searchWindow.SelectedItem));
        }

        private void RunBrowseCommand(string[] args)
        {
            StartBrowseDialog(GetParameterOrEmptyStringAsDefault(args, "-filter"));
        }

        private static string GetParameterOrEmptyStringAsDefault(string[] args, string paramName)
        {
            for (int i = 2; i < args.Length; i++)
            {
                string arg = args[i];
                if (arg.StartsWith(paramName + "="))
                {
                    return arg.Replace(paramName + "=", "");
                }
            }

            return string.Empty;
        }

        private void RunOpenRepoCommand(string[] args)
        {
            GitUICommands c = this;
            if (args.Length > 2)
            {
                if (File.Exists(args[2]))
                {
                    string path = File.ReadAllText(args[2]).Trim().Split(new char[] { '\n' }, 1).FirstOrDefault();
                    if (Directory.Exists(path))
                    {
                        c = new GitUICommands(path);
                    }
                }
            }

            c.StartBrowseDialog(GetParameterOrEmptyStringAsDefault(args, "-filter"));
        }

        private void RunSynchronizeCommand(Dictionary<string, string> arguments)
        {
            Commit(arguments);
            Pull(arguments);
            Push(arguments);
        }

        private void RunRebaseCommand(Dictionary<string, string> arguments)
        {
            string branch = null;
            if (arguments.ContainsKey("branch"))
                branch = arguments["branch"];
            StartRebaseDialog(branch);
        }

        public bool StartFileEditorDialog(string filename)
        {
            using (var formEditor = new FormEditor(this, filename))
                return formEditor.ShowDialog() != DialogResult.Cancel;
        }

        private void RunFileHistoryCommand(string[] args)
        {
            //Remove working dir from filename. This is to prevent filenames that are too
            //long while there is room left when the workingdir was not in the path.
            string fileHistoryFileName = String.IsNullOrEmpty(Module.WorkingDir) ? args[2] :
                args[2].Replace(Module.WorkingDir, "").Replace('\\', '/');

            StartFileHistoryDialog(fileHistoryFileName);
        }

        private void RunCloneCommand(string[] args)
        {
            if (args.Length > 2)
                StartCloneDialog(args[2]);
            else
                StartCloneDialog();
        }

        private void RunInitCommand(string[] args)
        {
            if (args.Length > 2)
                StartInitializeDialog(args[2]);
            else
                StartInitializeDialog();
        }

        private void RunBlameCommand(string[] args)
        {
            // Remove working dir from filename. This is to prevent filenames that are too
            // long while there is room left when the workingdir was not in the path.
            string filenameFromBlame = args[2].Replace(Module.WorkingDir, "").Replace('\\', '/');
            StartBlameDialog(filenameFromBlame);
        }

        private void RunMergeToolOrConflictCommand(Dictionary<string, string> arguments)
        {
            if (!arguments.ContainsKey("quiet") || Module.InTheMiddleOfConflictedMerge())
                StartResolveConflictsDialog();
        }

        private static Dictionary<string, string> InitializeArguments(string[] args)
        {
            Dictionary<string, string> arguments = new Dictionary<string, string>();

            for (int i = 2; i < args.Length; i++)
            {
                if (args[i].StartsWith("--") && i + 1 < args.Length && !args[i + 1].StartsWith("--"))
                    arguments.Add(args[i].TrimStart('-'), args[++i]);
                else if (args[i].StartsWith("--"))
                    arguments.Add(args[i].TrimStart('-'), null);
            }
            return arguments;
        }

        private IList<string> FindFileMatches(string name)
        {
            var candidates = Module.GetFullTree("HEAD");

            string nameAsLower = name.ToLower();

            return candidates.Where(fileName => fileName.ToLower().Contains(nameAsLower)).ToList();
        }

        private void Commit(Dictionary<string, string> arguments)
        {
            StartCommitDialog(arguments.ContainsKey("quiet"));
        }

        private void Push(Dictionary<string, string> arguments)
        {
            StartPushDialog(arguments.ContainsKey("quiet"));
        }

        private void Pull(Dictionary<string, string> arguments)
        {
            UpdateSettingsBasedOnArguments(arguments);

            string remoteBranch = null;
            if (arguments.ContainsKey("remotebranch"))
                remoteBranch = arguments["remotebranch"];

            StartPullDialog(arguments.ContainsKey("quiet"), remoteBranch);
        }

        private static void UpdateSettingsBasedOnArguments(Dictionary<string, string> arguments)
        {
            if (arguments.ContainsKey("merge"))
                Settings.FormPullAction = Settings.PullAction.Merge;
            if (arguments.ContainsKey("rebase"))
                Settings.FormPullAction = Settings.PullAction.Rebase;
            if (arguments.ContainsKey("fetch"))
                Settings.FormPullAction = Settings.PullAction.Fetch;
            if (arguments.ContainsKey("autostash"))
                Settings.AutoStash = true;
        }

        internal void RaisePreBrowseInitialize(IWin32Window owner)
        {
            InvokeEvent(owner, PreBrowseInitialize);
        }

        internal void RaisePostBrowseInitialize(IWin32Window owner)
        {
            InvokeEvent(owner, PostBrowseInitialize);
        }

        internal void RaisePostRegisterPlugin(IWin32Window owner)
        {
            InvokeEvent(owner, PostRegisterPlugin);
        }

        public IGitRemoteCommand CreateRemoteCommand()
        {
            return new GitRemoteCommand(Module);
        }

        private class GitRemoteCommand : IGitRemoteCommand
        {
            public object OwnerForm { get; set; }

            public string Remote { get; set; }

            public string Title { get; set; }

            public string CommandText { get; set; }

            public bool ErrorOccurred { get; private set; }

            public string CommandOutput { get; private set; }

            public readonly GitModule Module;

            public event GitRemoteCommandCompletedEventHandler Completed;

            internal GitRemoteCommand(GitModule aModule)
            {
                Module = aModule;
            }

            public void Execute()
            {
                if (CommandText == null)
                    throw new InvalidOperationException("CommandText is required");

                using (var form = new FormRemoteProcess(Module, CommandText))
                {
                    if (Title != null)
                        form.Text = Title;
                    if (Remote != null)
                        form.Remote = Remote;

                    form.HandleOnExitCallback = HandleOnExit;

                    form.ShowDialog(OwnerForm as IWin32Window);

                    ErrorOccurred = form.ErrorOccurred();
                    CommandOutput = form.GetOutputString();
                }
            }

            private bool HandleOnExit(ref bool isError, FormProcess form)
            {
                CommandOutput = form.GetOutputString();

                var e = new GitRemoteCommandCompletedEventArgs(this, isError, false);

                if (Completed != null)
                    Completed(form, e);

                isError = e.IsError;

                return e.Handled;
            }
        }
    }
}<|MERGE_RESOLUTION|>--- conflicted
+++ resolved
@@ -1172,21 +1172,14 @@
             return StartSettingsDialog(null);
         }
 
-<<<<<<< HEAD
-        public bool StartArchiveDialog(IWin32Window owner, GitRevision revision)
-=======
         public bool StartArchiveDialog(IWin32Window owner = null, GitRevision revision = null, string path = null)
->>>>>>> 1704dc8d
         {
             return DoActionOnRepo(owner, true, false, PreArchive, PostArchive, () =>
                 {
                     using (var form = new FormArchive(this))
                     {
                         form.SelectedRevision = revision;
-<<<<<<< HEAD
-=======
                         form.SetPathArgument(path);
->>>>>>> 1704dc8d
                         form.ShowDialog(owner);
                     }
 
@@ -1195,14 +1188,6 @@
             );
         }
 
-<<<<<<< HEAD
-        public bool StartArchiveDialog(IWin32Window owner)
-        {
-            return StartArchiveDialog(owner, null);
-        }
-
-=======
->>>>>>> 1704dc8d
         public bool StartArchiveDialog()
         {
             return StartArchiveDialog(null);
