﻿using System;
using System.Collections.Generic;
using System.Diagnostics;
using System.Drawing;
using System.IO;
using System.Linq;
using System.Windows.Forms;
using GitCommands;
using GitUI.CommandsDialogs;
using GitUI.CommandsDialogs.RepoHosting;
using GitUI.CommandsDialogs.SettingsDialog;
using GitUIPluginInterfaces;
using GitUIPluginInterfaces.RepositoryHosts;
using Gravatar;
<<<<<<< HEAD
using Settings = GitCommands.AppSettings;
using GitUI.HelperDialogs;
=======
using Settings = GitCommands.Settings;
>>>>>>> a3aa4ccd

namespace GitUI
{
    public sealed class GitUICommands : IGitUICommands
    {
        public GitUICommands(GitModule module)
        {
            Module = module;
            RepoChangedNotifier = new ActionNotifier(
                () => InvokeEvent(null, PostRepositoryChanged));
        }

        public GitUICommands(string workingDir)
            : this(new GitModule(workingDir)) { }

        #region IGitUICommands Members

        public event GitUIEventHandler PreBrowse;
        public event GitUIEventHandler PostBrowse;

        public event GitUIEventHandler PreDeleteBranch;
        public event GitUIPostActionEventHandler PostDeleteBranch;

        public event GitUIEventHandler PreCheckoutRevision;
        public event GitUIPostActionEventHandler PostCheckoutRevision;

        public event GitUIEventHandler PreCheckoutBranch;
        public event GitUIPostActionEventHandler PostCheckoutBranch;

        public event GitUIEventHandler PreFileHistory;
        public event GitUIPostActionEventHandler PostFileHistory;

        public event GitUIEventHandler PreCompareRevisions;
        public event GitUIPostActionEventHandler PostCompareRevisions;

        public event GitUIEventHandler PreAddFiles;
        public event GitUIPostActionEventHandler PostAddFiles;

        public event GitUIEventHandler PreCreateBranch;
        public event GitUIPostActionEventHandler PostCreateBranch;

        public event GitUIEventHandler PreClone;
        public event GitUIPostActionEventHandler PostClone;

        public event GitUIEventHandler PreSvnClone;
        public event GitUIPostActionEventHandler PostSvnClone;

        public event GitUIEventHandler PreCommit;
        public event GitUIPostActionEventHandler PostCommit;

        public event GitUIEventHandler PreSvnDcommit;
        public event GitUIPostActionEventHandler PostSvnDcommit;

        public event GitUIEventHandler PreSvnRebase;
        public event GitUIPostActionEventHandler PostSvnRebase;

        public event GitUIEventHandler PreSvnFetch;
        public event GitUIPostActionEventHandler PostSvnFetch;

        public event GitUIEventHandler PreInitialize;
        public event GitUIPostActionEventHandler PostInitialize;

        public event GitUIEventHandler PrePush;
        public event GitUIPostActionEventHandler PostPush;

        public event GitUIEventHandler PrePull;
        public event GitUIPostActionEventHandler PostPull;

        public event GitUIEventHandler PreViewPatch;
        public event GitUIPostActionEventHandler PostViewPatch;

        public event GitUIEventHandler PreApplyPatch;
        public event GitUIPostActionEventHandler PostApplyPatch;

        public event GitUIEventHandler PreFormatPatch;
        public event GitUIPostActionEventHandler PostFormatPatch;

        public event GitUIEventHandler PreStash;
        public event GitUIPostActionEventHandler PostStash;

        public event GitUIEventHandler PreResolveConflicts;
        public event GitUIPostActionEventHandler PostResolveConflicts;

        public event GitUIEventHandler PreCherryPick;
        public event GitUIPostActionEventHandler PostCherryPick;

        public event GitUIEventHandler PreRevertCommit;
        public event GitUIPostActionEventHandler PostRevertCommit;

        public event GitUIEventHandler PreMergeBranch;
        public event GitUIPostActionEventHandler PostMergeBranch;

        public event GitUIEventHandler PreCreateTag;
        public event GitUIPostActionEventHandler PostCreateTag;

        public event GitUIEventHandler PreDeleteTag;
        public event GitUIPostActionEventHandler PostDeleteTag;

        public event GitUIEventHandler PreEditGitIgnore;
        public event GitUIPostActionEventHandler PostEditGitIgnore;

        public event GitUIEventHandler PreSettings;
        public event GitUIPostActionEventHandler PostSettings;

        public event GitUIEventHandler PreArchive;
        public event GitUIPostActionEventHandler PostArchive;

        public event GitUIEventHandler PreMailMap;
        public event GitUIPostActionEventHandler PostMailMap;

        public event GitUIEventHandler PreVerifyDatabase;
        public event GitUIPostActionEventHandler PostVerifyDatabase;

        public event GitUIEventHandler PreRemotes;
        public event GitUIPostActionEventHandler PostRemotes;

        public event GitUIEventHandler PreRebase;
        public event GitUIPostActionEventHandler PostRebase;

        public event GitUIEventHandler PreRename;
        public event GitUIPostActionEventHandler PostRename;

        public event GitUIEventHandler PreSubmodulesEdit;
        public event GitUIPostActionEventHandler PostSubmodulesEdit;

        public event GitUIEventHandler PreUpdateSubmodules;
        public event GitUIPostActionEventHandler PostUpdateSubmodules;

        public event GitUIEventHandler PreSyncSubmodules;
        public event GitUIPostActionEventHandler PostSyncSubmodules;

        public event GitUIEventHandler PreBlame;
        public event GitUIPostActionEventHandler PostBlame;

        public event GitUIEventHandler PreEditGitAttributes;
        public event GitUIPostActionEventHandler PostEditGitAttributes;

        public event GitUIEventHandler PreBrowseInitialize;
        public event GitUIEventHandler PostBrowseInitialize;
        /// <summary>
        /// listeners for changes being made to repository
        /// </summary>
        public event GitUIEventHandler PostRepositoryChanged;

        public event GitUIEventHandler PostRegisterPlugin;

        public ILockableNotifier RepoChangedNotifier { get; private set; }

        #endregion

        public string GitCommand(string arguments)
        {
            return Module.RunGitCmd(arguments);
        }

        public string CommandLineCommand(string cmd, string arguments)
        {
            return Module.RunCmd(cmd, arguments);
        }

        private bool RequiresValidWorkingDir(object owner)
        {
            if (!Module.IsValidGitWorkingDir())
            {
                MessageBoxes.NotValidGitDirectory(owner as IWin32Window);
                return false;
            }

            return true;
        }

        private bool RequiredValidGitSvnWorikingDir(object owner)
        {
            if (!RequiresValidWorkingDir(owner))
                return false;

            if (!GitSvnCommandHelpers.ValidSvnWorkingDir(Module))
            {
                MessageBoxes.NotValidGitSVNDirectory(owner as IWin32Window);
                return false;
            }

            if (!GitSvnCommandHelpers.CheckRefsRemoteSvn(Module))
            {
                MessageBoxes.UnableGetSVNInformation(owner as IWin32Window);
                return false;
            }

            return true;
        }

        public void CacheAvatar(string email)
        {
            FallBackService gravatarFallBack = FallBackService.Identicon;
            try
            {
                gravatarFallBack =
                    (FallBackService)Enum.Parse(typeof(FallBackService), Settings.GravatarFallbackService);
            }
            catch
            {
                Settings.GravatarFallbackService = gravatarFallBack.ToString();
            }
            GravatarService.CacheImage(email + ".png", email, Settings.AuthorImageSize,
                gravatarFallBack);
        }

        public Icon FormIcon { get { return GitExtensionsForm.ApplicationIcon; } } 

        public bool StartBatchFileProcessDialog(object owner, string batchFile)
        {
            string tempFileName = Path.ChangeExtension(Path.GetTempFileName(), ".cmd");
            using (var writer = new StreamWriter(tempFileName))
            {
                writer.WriteLine("@prompt $G");
                writer.Write(batchFile);
            }
            FormProcess.ShowDialog(owner as IWin32Window, Module, "cmd.exe", "/C \"" + tempFileName + "\"");
            File.Delete(tempFileName);
            return true;
        }

        public bool StartBatchFileProcessDialog(string batchFile)
        {
            return StartBatchFileProcessDialog(null, batchFile);
        }

        public bool StartCommandLineProcessDialog(GitCommand cmd, IWin32Window parentForm)
        {
            bool executed;

            if (cmd.AccessesRemote())
                executed = FormRemoteProcess.ShowDialog(parentForm, Module, cmd.ToLine());
            else
                executed = FormProcess.ShowDialog(parentForm, Module, cmd.ToLine());

            if (executed && cmd.ChangesRepoState())
                RepoChangedNotifier.Notify();

            return executed;
        }

        public bool StartCommandLineProcessDialog(object owner, string command, string arguments)
        {
            FormProcess.ShowDialog(owner as IWin32Window, Module, command, arguments);
            return true;
        }

        public bool StartCommandLineProcessDialog(string command, string arguments)
        {
            return StartCommandLineProcessDialog(null, command, arguments);
        }

        public bool StartGitCommandProcessDialog(IWin32Window owner, string arguments)
        {
            FormProcess.ShowDialog(owner, Module, arguments);
            return true;
        }

        public bool StartGitCommandProcessDialog(string arguments)
        {
            return StartGitCommandProcessDialog(null, arguments);
        }

        public bool StartBrowseDialog()
        {
            return StartBrowseDialog("");
        }

        public bool StartDeleteBranchDialog(IWin32Window owner, string branch)
        {
            return DoActionOnRepo(owner, true, false, PreDeleteBranch, PostDeleteBranch, () =>
                {
                    using (var form = new FormDeleteBranch(this, branch))
                        form.ShowDialog(owner);
                    return true;
                }
            );
        }

        public bool StartDeleteBranchDialog(string branch)
        {
            return StartDeleteBranchDialog(null, branch);
        }

        public bool StartCheckoutRevisionDialog(IWin32Window owner, string revision = null)
        {
            return DoActionOnRepo(owner, true, true, PreCheckoutRevision, PostCheckoutRevision, () =>
                {
                    using (var form = new FormCheckoutRevision(this))
                    {
                        form.SetRevision(revision);
                        return form.ShowDialog(owner) == DialogResult.OK;
                    }
                }
            );
        }

        public bool StartCheckoutRevisionDialog()
        {
            return StartCheckoutRevisionDialog(null);
        }

        public void Stash(IWin32Window owner)
        {
            var arguments = GitCommandHelpers.StashSaveCmd(Settings.IncludeUntrackedFilesInAutoStash);
            FormProcess.ShowDialog(owner, Module, arguments);
        }

        public void InvokeEventOnClose(Form form, GitUIEventHandler ev)
        {
            form.FormClosed += (object o, FormClosedEventArgs ea) =>
            {
                InvokeEvent(form == null ? null : form.Owner, ev);
            };

        }

        public void ShowModelessForm(IWin32Window owner, bool requiresValidWorkingDir, 
            GitUIEventHandler preEvent, GitUIPostActionEventHandler postEvent, Func<Form> provideForm)
        {
            if (requiresValidWorkingDir && !RequiresValidWorkingDir(owner))
                return;

            if (!InvokeEvent(owner, preEvent))
                return;

            Form form = provideForm();

            FormClosedEventHandler formClosed = null;

            formClosed = (sender, e) =>
                {
                    form.FormClosed -= formClosed;
                    InvokePostEvent(owner, true, postEvent);
                };

            form.FormClosed += formClosed;
            form.ShowInTaskbar = true;

            if (Application.OpenForms.Count > 0)
                form.Show();
            else
                form.ShowDialog();
        }

        /// <summary>
        /// 
        /// </summary>
        /// <param name="requiresValidWorkingDir">If action requires valid working directory</param>
        /// <param name="owner">Owner window</param>
        /// <param name="changesRepo">if successfuly done action changes repo state</param>
        /// <param name="preEvent">Event invoked before performing action</param>
        /// <param name="postEvent">Event invoked after performing action</param>
        /// <param name="action">Action to do. Return true to indicate that the action was successfully done.</param>
        /// <returns>true if action was sccessfully done, false otherwise</returns>
        public bool DoActionOnRepo(IWin32Window owner, bool requiresValidWorkingDir, bool changesRepo, 
            GitUIEventHandler preEvent, GitUIPostActionEventHandler postEvent, Func<bool> action)
        {
            bool actionDone = false;            
            RepoChangedNotifier.Lock();
            try
            {
                if (requiresValidWorkingDir && !RequiresValidWorkingDir(owner))
                    return false;

                if (!InvokeEvent(owner, preEvent))
                    return false;
                try
                {
                    actionDone = action();
                }
                finally
                {
                    InvokePostEvent(owner, actionDone, postEvent);
                }
            }
            finally
            {
                RepoChangedNotifier.UnLock(changesRepo && actionDone);
            }

            return actionDone;
        }

        public void DoActionOnRepo(Action action) 
        {
            Func<bool> fnc = () =>
                {
                    action();
                    return true;
                };
            DoActionOnRepo(null, false, false, null, null, fnc);
        }

        public bool DoActionOnRepo(Func<bool> action)
        {
            return DoActionOnRepo(null, false, true, null, null, action);
        }

        public bool StartCheckoutBranch(IWin32Window owner, string branch, bool remote, string containRevison)
        {
            return DoActionOnRepo(owner, true, true, PreCheckoutBranch, PostCheckoutBranch, () =>
            {
                using (var form = new FormCheckoutBranch(this, branch, remote, containRevison))
                    return form.DoDefaultActionOrShow(owner) != DialogResult.Cancel;
            }
            );
        }

        public bool StartCheckoutBranch(IWin32Window owner, string branch, bool remote)
        {
            return StartCheckoutBranch(owner, branch, remote, null);
        }

        public bool StartCheckoutBranch(IWin32Window owner, string containRevison)
        {
            return StartCheckoutBranch(owner, "", false, containRevison);
        }

        public bool StartCheckoutBranch(IWin32Window owner)
        {
            return StartCheckoutBranch(owner, "", false, null);
        }

        public bool StartCheckoutBranch()
        {
            return StartCheckoutBranch(null, "", false, null);
        }

        public bool StartCheckoutRemoteBranch(IWin32Window owner, string branch)
        {
            return StartCheckoutBranch(owner, branch, true);
        }

        public bool StartCompareRevisionsDialog(IWin32Window owner)
        {
            Func<bool> action = () =>
            {
                using (var form = new FormLog(this))
                {
                    return form.ShowDialog(owner) == DialogResult.OK;
                }
            };

            return DoActionOnRepo(owner, true, true, PreCompareRevisions, PostCompareRevisions, action);
        }

        public bool StartCompareRevisionsDialog()
        {
            return StartCompareRevisionsDialog(null);
        }

        public bool StartAddFilesDialog(IWin32Window owner, string addFiles)
        {
            return DoActionOnRepo(owner, true, true, PreAddFiles, PostAddFiles, () =>
            {
                using (var form = new FormAddFiles(this, addFiles))
                    form.ShowDialog(owner);

                return true;
            }
            );
        }

        public bool StartAddFilesDialog(IWin32Window owner)
        {
            return StartAddFilesDialog(owner, null);
        }

        public bool StartAddFilesDialog(string addFiles)
        {
            return StartAddFilesDialog(null, addFiles);
        }

        public bool StartAddFilesDialog()
        {
            return StartAddFilesDialog(null, null);
        }

        public bool StartCreateBranchDialog(IWin32Window owner, GitRevision revision)
        {
            Func<bool> action = () =>
            {
                using (var form = new FormCreateBranch(this, revision))
                {
                    return form.ShowDialog(owner) == DialogResult.OK;
                }
            };

            return DoActionOnRepo(owner, true, true, PreCreateBranch, PostCreateBranch, action);
        }

        public bool StartCreateBranchDialog()
        {
            return StartCreateBranchDialog(null, null);
        }

        public bool StartCloneDialog(IWin32Window owner, string url, bool openedFromProtocolHandler, GitModuleChangedEventHandler GitModuleChanged)
        {
            Func<bool> action = () =>
            {
                using (var form = new FormClone(this, url, openedFromProtocolHandler, GitModuleChanged))
                    form.ShowDialog(owner);
                return true;
            };

            return DoActionOnRepo(owner, false, false, PreClone, PostClone, action);
        }

        public bool StartCloneDialog(IWin32Window owner, string url, GitModuleChangedEventHandler GitModuleChanged)
        {
            return StartCloneDialog(owner, url, false, GitModuleChanged);
        }

        public bool StartCloneDialog(IWin32Window owner, string url)
        {
            return StartCloneDialog(owner, url, false, null);
        }

        public bool StartCloneDialog(IWin32Window owner)
        {
            return StartCloneDialog(owner, null, false, null);
        }

        public bool StartCloneDialog(string url)
        {
            return StartCloneDialog(null, url, false, null);
        }

        public bool StartCloneDialog()
        {
            return StartCloneDialog(null, null, false, null);
        }

        public bool StartSvnCloneDialog(IWin32Window owner, GitModuleChangedEventHandler GitModuleChanged)
        {
            Func<bool> action = () =>
            {
                using (var form = new FormSvnClone(this, GitModuleChanged))
                    form.ShowDialog(owner);
                return true;
            };

            return DoActionOnRepo(owner, false, false, PreSvnClone, PostSvnClone, action);
        }

        public bool StartSvnCloneDialog()
        {
            return StartSvnCloneDialog(null, null);
        }

        public void StartCleanupRepositoryDialog(IWin32Window owner)
        {
            using (var frm = new FormCleanupRepository(this))
                frm.ShowDialog(owner);
        }

        public void StartCleanupRepositoryDialog()
        {
            StartCleanupRepositoryDialog(null);
        }

        public bool StartSquashCommitDialog(IWin32Window owner, GitRevision revision)
        {
            Func<bool> action = () =>
            {
                using (var form = new FormCommit(this, CommitKind.Squash, revision))
                {
                    form.ShowDialog(owner);
                }
                return true;
            };

            return DoActionOnRepo(action);
        }

        public bool StartFixupCommitDialog(IWin32Window owner, GitRevision revision)
        {
            Func<bool> action = () =>
            {
                using (var form = new FormCommit(this, CommitKind.Fixup, revision))
                {
                    form.ShowDialog(owner);
                }
                return true;
            };

            return DoActionOnRepo(action);
        }

        public bool StartCommitDialog(IWin32Window owner, bool showOnlyWhenChanges)
        {
            Func<bool> action = () =>
            {
                using (var form = new FormCommit(this))
                {
                    if (showOnlyWhenChanges)
                        form.ShowDialogWhenChanges(owner);
                    else
                        form.ShowDialog(owner);
                }
                return true;
            };

            return DoActionOnRepo(owner, true, false, PreCommit, PostCommit, action);
        }

        public bool StartCommitDialog(IWin32Window owner)
        {
            return StartCommitDialog(owner, false);
        }

        public bool StartCommitDialog(bool showOnlyWhenChanges)
        {
            return StartCommitDialog(null, showOnlyWhenChanges);
        }

        public bool StartCommitDialog()
        {
            return StartCommitDialog(null, false);
        }

        public bool StartSvnDcommitDialog(IWin32Window owner)
        {
            Func<bool> action = () =>
            {
                return FormProcess.ShowDialog(owner, Module, Settings.GitCommand, GitSvnCommandHelpers.DcommitCmd());
            };

            return DoActionOnRepo(owner, true, true, PreSvnDcommit, PostSvnDcommit, action);
        }

        public bool StartSvnDcommitDialog()
        {
            return StartSvnDcommitDialog(null);
        }

        public bool StartSvnRebaseDialog(IWin32Window owner)
        {
            Func<bool> action = () =>
            {
                FormProcess.ShowDialog(owner, Module, Settings.GitCommand, GitSvnCommandHelpers.RebaseCmd());
                return true;
            };

            return DoActionOnRepo(owner, true, true, PreSvnRebase, PostSvnRebase, action);
        }

        public bool StartSvnRebaseDialog()
        {
            return StartSvnRebaseDialog(null);
        }

        public bool StartSvnFetchDialog(IWin32Window owner)
        {
            Func<bool> action = () =>
            {
                return FormProcess.ShowDialog(owner, Module, Settings.GitCommand, GitSvnCommandHelpers.FetchCmd());
            };

            return DoActionOnRepo(owner, true, true, PreSvnFetch, PostSvnFetch, action);
        }

        public bool StartSvnFetchDialog()
        {
            return StartSvnFetchDialog(null);
        }

        public bool StartInitializeDialog(IWin32Window owner, GitModuleChangedEventHandler GitModuleChanged)
        {
            return StartInitializeDialog(owner, null, GitModuleChanged);
        }

        public bool StartInitializeDialog()
        {
            return StartInitializeDialog((IWin32Window)null, null);
        }

        public bool StartInitializeDialog(IWin32Window owner, string dir, GitModuleChangedEventHandler GitModuleChanged)
        {
            Func<bool> action = () =>
            {
                if (dir == null)
                    dir = Module.IsValidGitWorkingDir() ? Module.WorkingDir : string.Empty;
                using (var frm = new FormInit(dir, GitModuleChanged)) frm.ShowDialog(owner);
                return true;
            };

            return DoActionOnRepo(owner, false, true, PreInitialize, PostInitialize, action);
        }

        public bool StartInitializeDialog(string dir)
        {
            return StartInitializeDialog(null, dir, null);
        }

        public bool StartPushDialog()
        {
            return StartPushDialog(false);
        }

        /// <summary>
        /// Starts pull dialog
        /// </summary>
        /// <param name="owner">An implementation of IWin32Window that will own the modal dialog box.</param>
        /// <param name="pullOnShow"></param>
        /// <param name="pullCompleted">true if pull completed with no errors</param>
        /// <returns>if revision grid should be refreshed</returns>
        public bool StartPullDialog(IWin32Window owner, bool pullOnShow, string remoteBranch, out bool pullCompleted, bool fetchAll)
        {
            var pulled = false;

            Func<bool> action = () =>
            {
                using (FormPull formPull = new FormPull(this, remoteBranch))
                {
                    if (fetchAll)
                        formPull.SetForFetchAll();

                    DialogResult dlgResult;
                    if (pullOnShow)
                        dlgResult = formPull.PullAndShowDialogWhenFailed(owner);
                    else
                        dlgResult = formPull.ShowDialog(owner);

                    if (dlgResult == DialogResult.OK)
                    {
                        pulled = !formPull.ErrorOccurred;
                    }

                    return dlgResult == DialogResult.OK;
                }
            };

            bool done = DoActionOnRepo(owner, true, true, PrePull, PostPull, action);

            pullCompleted = pulled;

            return done;
        }

        public bool StartPullDialog(IWin32Window owner, bool pullOnShow, out bool pullCompleted, bool fetchAll)
        {
            return StartPullDialog(owner, pullOnShow, null, out pullCompleted, fetchAll);
        }

        public bool StartPullDialog(IWin32Window owner, bool pullOnShow, out bool pullCompleted)
        {
            return StartPullDialog(owner, pullOnShow, out pullCompleted, false);
        }

        public bool StartPullDialog(IWin32Window owner, bool pullOnShow)
        {
            bool errorOccurred;
            return StartPullDialog(owner, pullOnShow, out errorOccurred, false);
        }

        public bool StartPullDialog(bool pullOnShow, out bool pullCompleted)
        {
            return StartPullDialog(null, pullOnShow, out pullCompleted, false);
        }

        public bool StartPullDialog(bool pullOnShow, string remoteBranch, out bool pullCompleted)
        {
            return StartPullDialog(null, pullOnShow, remoteBranch, out pullCompleted, false);
        }

        public bool StartPullDialog(bool pullOnShow)
        {
            return StartPullDialog(pullOnShow, null);
        }

        public bool StartPullDialog(bool pullOnShow, string remoteBranch)
        {
            bool errorOccurred;
            return StartPullDialog(pullOnShow, remoteBranch, out errorOccurred);
        }

        public bool StartPullDialog(IWin32Window owner)
        {
            bool errorOccurred;
            return StartPullDialog(owner, false, out errorOccurred, false);
        }

        public bool StartPullDialog()
        {
            return StartPullDialog(false);
        }

        public bool StartViewPatchDialog(IWin32Window owner, string patchFile)
        {
            Func<bool> action = () =>
            {
                using (var viewPatch = new FormViewPatch(this))
                {
                    if (!String.IsNullOrEmpty(patchFile))
                        viewPatch.LoadPatch(patchFile);
                    viewPatch.ShowDialog(owner);
                }
                return true;
            };

            return DoActionOnRepo(owner, false, false, PreViewPatch, PostViewPatch, action);
        }

        public bool StartViewPatchDialog(string patchFile)
        {
            return StartViewPatchDialog(null, patchFile);
        }

        public bool StartViewPatchDialog(IWin32Window owner)
        {
            return StartViewPatchDialog(owner, null);
        }

        public bool StartViewPatchDialog()
        {
            return StartViewPatchDialog(null, null);
        }

        public bool StartFormatPatchDialog(IWin32Window owner)
        {
            Func<bool> action = () =>
            {
                using (var form = new FormFormatPatch(this))
                    form.ShowDialog(owner);

                return true;
            };

            return DoActionOnRepo(owner, true, false, PreFormatPatch, PostFormatPatch, action);
        }

        public bool StartFormatPatchDialog()
        {
            return StartFormatPatchDialog(null);
        }

        public bool StartStashDialog(IWin32Window owner)
        {
            Func<bool> action = () =>
            {
                using (var form = new FormStash(this))
                    form.ShowDialog(owner);

                return true;
            };

            return DoActionOnRepo(owner, true, false, PreStash, PostStash, action);
        }

        public bool StartStashDialog()
        {
            return StartStashDialog(null);
        }

        public bool StartResetChangesDialog(IWin32Window owner)
        {
            var unstagedFiles = Module.GetUnstagedFiles();
            // Show a form asking the user if they want to reset the changes.
            FormResetChanges.ActionEnum resetAction = FormResetChanges.ShowResetDialog(owner, unstagedFiles.Any(item => !item.IsNew), unstagedFiles.Any(item => item.IsNew));

            if (resetAction == FormResetChanges.ActionEnum.Cancel)
            {
                return false;
            }

            Cursor.Current = Cursors.WaitCursor;

            // Reset all changes.
            Module.ResetHard("");

            // Also delete new files, if requested.
            if (resetAction == FormResetChanges.ActionEnum.ResetAndDelete)
            {
                foreach (var item in unstagedFiles.Where(item => item.IsNew))
                {
                    try
                    {
                        string path = Path.Combine(Module.WorkingDir, item.Name);
                        if (File.Exists(path))
                            File.Delete(path);
                        else
                            Directory.Delete(path, true);
                    }
                    catch (System.IO.IOException) { }
                    catch (System.UnauthorizedAccessException) { }
                }
            }

            Cursor.Current = Cursors.Default;

            return true;
        }

        public bool StartResetChangesDialog(IWin32Window owner, string fileName)
        {
            // Show a form asking the user if they want to reset the changes.
            FormResetChanges.ActionEnum resetAction = FormResetChanges.ShowResetDialog(owner, true, false);

            if (resetAction == FormResetChanges.ActionEnum.Cancel)
            {
                return false;
            }

            Cursor.Current = Cursors.WaitCursor;

            // Reset all changes.
            Module.ResetFile(fileName);

            // Also delete new files, if requested.
            if (resetAction == FormResetChanges.ActionEnum.ResetAndDelete)
            {
                try
                {
                    string path = Path.Combine(Module.WorkingDir, fileName);
                    if (File.Exists(path))
                        File.Delete(path);
                    else
                        Directory.Delete(path, true);
                }
                catch (System.IO.IOException) { }
                catch (System.UnauthorizedAccessException) { }
            }

            Cursor.Current = Cursors.Default;

            return true;
        }

        public bool StartResetChangesDialog(string fileName)
        {
            return StartResetChangesDialog(null, fileName);
        }

        public bool StartResetChangesDialog()
        {
            return StartResetChangesDialog((IWin32Window) null);
        }

        public bool StartRevertCommitDialog(IWin32Window owner, GitRevision revision)
        {
            Func<bool> action = () =>
            {
                using (var form = new FormRevertCommit(this, revision))
                {
                    return form.ShowDialog(owner) == DialogResult.OK;
                }
            };

            return DoActionOnRepo(owner, true, true, PreRevertCommit, PostRevertCommit, action);
        }

        public bool StartResolveConflictsDialog(IWin32Window owner, bool offerCommit)
        {
            Func<bool> action = () =>
            {
                using (var form = new FormResolveConflicts(this, offerCommit))
                    form.ShowDialog(owner);

                return true;
            };

            return DoActionOnRepo(owner, true, true, PreResolveConflicts, PostResolveConflicts, action);
        }

        public bool StartResolveConflictsDialog(IWin32Window owner)
        {
            return StartResolveConflictsDialog(owner, true);
        }

        public bool StartResolveConflictsDialog(bool offerCommit)
        {
            return StartResolveConflictsDialog(null, offerCommit);
        }

        public bool StartResolveConflictsDialog()
        {
            return StartResolveConflictsDialog(null, true);
        }

        public bool StartCherryPickDialog(IWin32Window owner, GitRevision revision)
        {
            Func<bool> action = () =>
            {
                using (var form = new FormCherryPick(this, revision))
                {
                    return form.ShowDialog(owner) == DialogResult.OK;
                }
            };

            return DoActionOnRepo(owner, true, true, PreCherryPick, PostCherryPick, action);
        }

        public bool StartCherryPickDialog(IWin32Window owner, IEnumerable<GitRevision> revisions)
        {
            if (revisions == null)
                throw new ArgumentNullException("revisions");
            Func<bool> action = () =>
            {
                FormCherryPick prevForm = null;

                try
                {
                    bool repoChanged = false;

                    foreach (var r in revisions)
                    {
                        var frm = new FormCherryPick(this, r);
                        if (prevForm != null)
                        {
                            frm.CopyOptions(prevForm);
                            prevForm.Dispose();
                        }
                        prevForm = frm;
                        if (frm.ShowDialog(owner) == DialogResult.OK)
                            repoChanged = true;
                        else
                            return repoChanged;
                    }

                    return repoChanged;
                }
                finally
                {
                    if (prevForm != null)
                    {
                        prevForm.Dispose();
                    }
                }
            };

            return DoActionOnRepo(owner, true, true, PreCherryPick, PostCherryPick, action);
        }

        public bool StartCherryPickDialog(IWin32Window owner)
        {
            return StartCherryPickDialog(owner, (GitRevision)null);
        }

        public bool StartCherryPickDialog()
        {
            return StartCherryPickDialog(null);
        }

        public bool StartMergeBranchDialog(IWin32Window owner, string branch)
        {

            Func<bool> action = () =>
            {
                using (var form = new FormMergeBranch(this, branch))
                    form.ShowDialog(owner);

                return true;
            };

            return DoActionOnRepo(owner, true, false, PreMergeBranch, PostMergeBranch, action);
        }

        public bool StartMergeBranchDialog(string branch)
        {
            return StartMergeBranchDialog(null, branch);
        }

        public bool StartCreateTagDialog(IWin32Window owner)
        {
            Func<bool> action = () =>
            {
                using (var form = new FormCreateTag(this, null))
                {
                    return form.ShowDialog(owner) == DialogResult.OK;
                }
            };

            return DoActionOnRepo(owner, true, true, PreCreateTag, PostCreateTag, action);
        }

        public bool StartCreateTagDialog()
        {
            return StartCreateTagDialog(null);
        }

        public bool StartDeleteTagDialog(IWin32Window owner, string tag)
        {
            Func<bool> action = () =>
            {
                using (var form = new FormDeleteTag(this, tag))
                {
                    return form.ShowDialog(owner) == DialogResult.OK;
                }

            };

            return DoActionOnRepo(owner, true, true, PreDeleteTag, PostDeleteTag, action);
        }

        public bool StartDeleteTagDialog(string tag)
        {
            return StartDeleteTagDialog(null, tag);
        }

        public bool StartDeleteTagDialog()
        {
            return StartDeleteTagDialog(null, "");
        }

        public bool StartEditGitIgnoreDialog(IWin32Window owner)
        {
            Func<bool> action = () =>
            {
                using (var form = new FormGitIgnore(this))
                    form.ShowDialog(owner);

                return true;
            };

            return DoActionOnRepo(owner, true, false, PreEditGitIgnore, PostEditGitIgnore, action);
        }

        public bool StartEditGitIgnoreDialog()
        {
            return StartEditGitIgnoreDialog(null);
        }

        public bool StartAddToGitIgnoreDialog(IWin32Window owner, params string[] filePattern)
        {

            Func<bool> action = () =>
            {
                using (var frm = new FormAddToGitIgnore(this, filePattern))
                    frm.ShowDialog(owner);

                return true;
            };

            return DoActionOnRepo(owner, true, false, PreEditGitIgnore, PostEditGitIgnore, action);
        }

        public bool StartSettingsDialog(IWin32Window owner, SettingsPageReference initalPage = null)
        {
            Func<bool> action = () =>
            {
                using (var form = new FormSettings(this, initalPage))
                {
                    form.ShowDialog(owner);
                }

                return true;
            };

            return DoActionOnRepo(owner, false, true, PreSettings, PostSettings, action);
        }

        public bool StartSettingsDialog()
        {
            return StartSettingsDialog(null);
        }

        public bool StartArchiveDialog(IWin32Window owner, GitRevision revision)
        {
            return DoActionOnRepo(owner, true, false, PreArchive, PostArchive, () =>
                {
                    using (var form = new FormArchive(this))
                    {
                        form.SelectedRevision = revision;
                        form.ShowDialog(owner);
                    }

                    return true;
                }
            );
        }

        public bool StartArchiveDialog(IWin32Window owner)
        {
            return StartArchiveDialog(owner, null);
        }

        public bool StartArchiveDialog()
        {
            return StartArchiveDialog(null);
        }

        public bool StartMailMapDialog(IWin32Window owner)
        {
            Func<bool> action = () =>
            {
                using (var form = new FormMailMap(this))
                    form.ShowDialog(owner);

                return true;
            };

            return DoActionOnRepo(owner, true, false, PreMailMap, PostMailMap, action);
        }

        public bool StartMailMapDialog()
        {
            return StartMailMapDialog(null);
        }

        public bool StartVerifyDatabaseDialog(IWin32Window owner)
        {
            Func<bool> action = () =>
            {
                using (var form = new FormVerify(this))
                    form.ShowDialog(owner);
                
                return true;
            };

            //TODO: move Notify to FormVerify and friends
            return DoActionOnRepo(owner, true, true, PreVerifyDatabase, PostVerifyDatabase, action);
        }

        public bool StartVerifyDatabaseDialog()
        {
            return StartVerifyDatabaseDialog(null);
        }

        /// <summary>
        /// 
        /// </summary>
        /// <param name="owner"></param>
        /// <param name="preselectRemote">makes the FormRemotes initialially select the given remote</param>
        /// <returns></returns>
        public bool StartRemotesDialog(IWin32Window owner, string preselectRemote)
        {
            Func<bool> action = () =>
            {
                using (var form = new FormRemotes(this))
                {
                    form.PreselectRemoteOnLoad = preselectRemote;
                    form.ShowDialog(owner);
                }

                return true;
            };

            return DoActionOnRepo(owner, true, true, PreRemotes, PostRemotes, action);
        }

        public bool StartRemotesDialog(IWin32Window owner)
        {
            return StartRemotesDialog(owner, null);
        }

        public bool StartRemotesDialog()
        {
            return StartRemotesDialog(null);
        }

        public bool StartRebaseDialog(IWin32Window owner, string branch)
        {
            return StartRebaseDialog(owner, string.Empty, null, branch);
        }

        public bool StartRebaseDialog(IWin32Window owner, string from, string to, string onto)
        {
            Func<bool> action = () =>
            {
                using (var form = new FormRebase(this, from, to, onto))
                    form.ShowDialog(owner);

                return true;
            };

            return DoActionOnRepo(owner, true, true, PreRebase, PostRebase, action);
        }

        public bool StartRebaseDialog(string branch)
        {
            return StartRebaseDialog(null, branch);
        }


        public bool StartRenameDialog(string branch)
        {
            return StartRenameDialog(null, branch);
        }

        public bool StartRenameDialog(IWin32Window owner, string branch)
        {
            Func<bool> action = () =>
            {
                using (var form = new FormRenameBranch(this, branch))
                {

                    return form.ShowDialog(owner) == DialogResult.OK;
                }

            };

            return DoActionOnRepo(owner, true, true, PreRename, PostRename, action);
        }

        public bool StartSubmodulesDialog(IWin32Window owner)
        {
            Func<bool> action = () =>
            {
                using (var form = new FormSubmodules(this))
                    form.ShowDialog(owner);

                return true;
            };

            return DoActionOnRepo(owner, true, true, PreSubmodulesEdit, PostSubmodulesEdit, action);
        }

        public bool StartSubmodulesDialog()
        {
            return StartSubmodulesDialog(null);
        }

        public bool StartUpdateSubmodulesDialog(IWin32Window owner)
        {
            Func<bool> action = () =>
            {
                return FormProcess.ShowDialog(owner, Module, GitCommandHelpers.SubmoduleUpdateCmd(""));
            };

            return DoActionOnRepo(owner, true, true, PreUpdateSubmodules, PostUpdateSubmodules, action);
        }

        public bool StartUpdateSubmodulesDialog()
        {
            return StartUpdateSubmodulesDialog(null);
        }

        public bool StartSyncSubmodulesDialog(IWin32Window owner)
        {
            Func<bool> action = () =>
            {
                return FormProcess.ShowDialog(owner, Module, GitCommandHelpers.SubmoduleSyncCmd(""));
            };

            return DoActionOnRepo(owner, true, true, PreSyncSubmodules, PostSyncSubmodules, action);
        }

        public bool StartSyncSubmodulesDialog()
        {
            return StartSyncSubmodulesDialog(null);
        }

        public bool StartPluginSettingsDialog(IWin32Window owner)
        {
            return StartSettingsDialog(owner, PluginsSettingsGroup.GetPageReference());
        }

        public bool StartPluginSettingsDialog()
        {
            return StartPluginSettingsDialog(null);
        }

        public bool StartRepoSettingsDialog(IWin32Window owner)
        {
            return StartSettingsDialog(owner, GitUI.CommandsDialogs.SettingsDialog.Pages.LocalSettingsSettingsPage.GetPageReference());
        }

        public bool StartBrowseDialog(IWin32Window owner, string filter)
        {
            if (!InvokeEvent(owner, PreBrowse))
                return false;

            var form = new FormBrowse(this, filter);
            Application.Run(form);

            InvokeEvent(owner, PostBrowse);

            return true;
        }

        public bool StartBrowseDialog(string filter)
        {
            return StartBrowseDialog(null, filter);
        }

        public void StartFileHistoryDialog(IWin32Window owner, string fileName, GitRevision revision, bool filterByRevision, bool showBlame)
        {
            Func<Form> provideForm = () =>
                {
                    var form = new FormFileHistory(this, fileName, revision, filterByRevision);

                    if (showBlame)
                        form.SelectBlameTab();

                    return form;
                };

            ShowModelessForm(owner, true, PreFileHistory, PostFileHistory, provideForm);
        }

        public void StartFileHistoryDialog(IWin32Window owner, string fileName, GitRevision revision, bool filterByRevision)
        {
            StartFileHistoryDialog(owner, fileName, revision, filterByRevision, false);
        }

        public void StartFileHistoryDialog(IWin32Window owner, string fileName, GitRevision revision)
        {
            StartFileHistoryDialog(owner, fileName, revision, false);
        }

        public void StartFileHistoryDialog(IWin32Window owner, string fileName)
        {
            StartFileHistoryDialog(owner, fileName, null, false);
        }

        public void StartFileHistoryDialog(string fileName, GitRevision revision)
        {
            StartFileHistoryDialog(null, fileName, revision, false);
        }

        public void StartFileHistoryDialog(string fileName)
        {
            StartFileHistoryDialog(fileName, null);
        }

        public bool StartPushDialog(IWin32Window owner, bool pushOnShow, out bool pushCompleted)
        {
            bool pushed = false;

            Func<bool> action = () =>
            {
                using (var form = new FormPush(this))
                {
                    DialogResult dlgResult;
                    if (pushOnShow)
                        dlgResult = form.PushAndShowDialogWhenFailed(owner);
                    else
                        dlgResult = form.ShowDialog(owner);

                    if (dlgResult == DialogResult.OK)
                        pushed = !form.ErrorOccurred;

                    return dlgResult == DialogResult.OK;
                }                
            };

            bool done = DoActionOnRepo(owner, true, true, PrePush, PostPush, action);

            pushCompleted = pushed;

            return done;
        }

        public bool StartPushDialog(IWin32Window owner, bool pushOnShow)
        {
            bool pushCompleted;
            return StartPushDialog(owner, pushOnShow, out pushCompleted);
        }

        public bool StartPushDialog(bool pushOnShow)
        {
            return StartPushDialog(null, pushOnShow);
        }

        public bool StartApplyPatchDialog(IWin32Window owner, string patchFile)
        {
            return DoActionOnRepo(owner, true, false, PreApplyPatch, PostApplyPatch, () =>
                {
                    using (var form = new FormApplyPatch(this))
                    {
                        if (Directory.Exists(patchFile))
                            form.SetPatchDir(patchFile);
                        else
                            form.SetPatchFile(patchFile);
                        
                        form.ShowDialog(owner);

                        return true;
                    }
                }
            );
        }

        public bool StartApplyPatchDialog(string patchFile)
        {
            return StartApplyPatchDialog(null, patchFile);
        }

        public bool StartApplyPatchDialog(IWin32Window owner)
        {
            return StartApplyPatchDialog(owner, null);
        }

        public bool StartApplyPatchDialog()
        {
            return StartApplyPatchDialog(null, null);
        }

        public bool StartEditGitAttributesDialog(IWin32Window owner)
        {
            Func<bool> action = () =>
            {
                using (var form = new FormGitAttributes(this))
                {
                    form.ShowDialog(owner);
                }
                return true;
            };

            return DoActionOnRepo(owner, true, false, PreEditGitAttributes, PostEditGitAttributes, action);
        }

        public bool StartEditGitAttributesDialog()
        {
            return StartEditGitAttributesDialog(null);
        }

        private bool InvokeEvent(IWin32Window ownerForm, GitUIEventHandler gitUIEventHandler)
        {
            return InvokeEvent(this, ownerForm, gitUIEventHandler);
        }

        public GitModule Module { get; private set; }

        public IGitModule GitModule
        {
            get
            {
                return Module;
            }
        }

        private void InvokePostEvent(IWin32Window ownerForm, bool actionDone, GitUIPostActionEventHandler gitUIEventHandler)
        {

            if (gitUIEventHandler != null)
            {
                var e = new GitUIPostActionEventArgs(ownerForm, this, actionDone);
                gitUIEventHandler(this, e);
            }
        }

        internal bool InvokeEvent(object sender, IWin32Window ownerForm, GitUIEventHandler gitUIEventHandler)
        {
            try
            {
                var e = new GitUIEventArgs(ownerForm, this);
                if (gitUIEventHandler != null)
                    gitUIEventHandler(sender, e);

                return !e.Cancel;
            }
            catch (Exception ex)
            {
                MessageBox.Show(ex.Message, "Exception");
            }
            return true;
        }

        public bool StartBlameDialog(IWin32Window owner, string fileName)
        {
            return StartBlameDialog(owner, fileName, null);
        }

        private bool StartBlameDialog(IWin32Window owner, string fileName, GitRevision revision)
        {
            return DoActionOnRepo(owner, true, false, PreBlame, PostBlame, () =>
                {
                    using (var frm = new FormBlame(this, fileName, revision))
                        frm.ShowDialog(owner);

                    return true;
                }
            );
        }

        public bool StartBlameDialog(string fileName)
        {
            return StartBlameDialog(null, fileName, null);
        }

        private bool StartBlameDialog(string fileName, GitRevision revision)
        {
            return StartBlameDialog(null, fileName, revision);
        }

        private void WrapRepoHostingCall(string name, IRepositoryHostPlugin gitHoster,
                                                Action<IRepositoryHostPlugin> call)
        {
            if (!gitHoster.ConfigurationOk)
            {
                var eventArgs = new GitUIEventArgs(null, this);
                gitHoster.Execute(eventArgs);
            }

            if (gitHoster.ConfigurationOk)
            {
                try
                {
                    call(gitHoster);
                }
                catch (Exception ex)
                {
                    MessageBox.Show(
                        string.Format("ERROR: {0} failed. Message: {1}\r\n\r\n{2}", name, ex.Message, ex.StackTrace),
                        "Error! :(");
                }
            }
        }

        public void StartCloneForkFromHoster(IWin32Window owner, IRepositoryHostPlugin gitHoster, GitModuleChangedEventHandler GitModuleChanged)
        {
            WrapRepoHostingCall("View pull requests", gitHoster, gh =>
            {
                using (var frm = new ForkAndCloneForm(gitHoster, GitModuleChanged)) frm.ShowDialog(owner);
            });
        }

        internal void StartPullRequestsDialog(IWin32Window owner, IRepositoryHostPlugin gitHoster)
        {
            WrapRepoHostingCall("View pull requests", gitHoster,
                                gh =>
                                {
                                    var frm = new ViewPullRequestsForm(this, gitHoster);
                                    frm.ShowInTaskbar = true;
                                    frm.Show();
                                });
        }

        internal void StartPullRequestsDialog(IRepositoryHostPlugin gitHoster)
        {
            StartPullRequestsDialog(null, gitHoster);
        }

        public void StartCreatePullRequest(IWin32Window owner)
        {
            List<IRepositoryHostPlugin> relevantHosts =
                (from gh in RepoHosts.GitHosters where gh.GitModuleIsRelevantToMe(Module) select gh).ToList();
            if (relevantHosts.Count == 0)
                MessageBox.Show(owner, "Could not find any repo hosts for current working directory");
            else if (relevantHosts.Count == 1)
                StartCreatePullRequest(owner, relevantHosts.First());
            else
                MessageBox.Show("StartCreatePullRequest:Selection not implemented!");
        }

        public void StartCreatePullRequest()
        {
            StartCreatePullRequest((IRepositoryHostPlugin)null);
        }

        public void StartCreatePullRequest(IWin32Window owner, IRepositoryHostPlugin gitHoster)
        {
            StartCreatePullRequest(owner, gitHoster, null, null);
        }

        public void StartCreatePullRequest(IRepositoryHostPlugin gitHoster)
        {
            StartCreatePullRequest(null, gitHoster, null, null);
        }

        public void StartCreatePullRequest(IRepositoryHostPlugin gitHoster, string chooseRemote, string chooseBranch)
        {
            StartCreatePullRequest(null, gitHoster, chooseRemote, chooseBranch);
        }

        public void StartCreatePullRequest(IWin32Window owner, IRepositoryHostPlugin gitHoster, string chooseRemote, string chooseBranch)
        {
            WrapRepoHostingCall("Create pull request", gitHoster,
                                gh =>
                                {
                                    CreatePullRequestForm form = new CreatePullRequestForm(this, gitHoster, chooseRemote, chooseBranch);
                                    form.ShowInTaskbar = true;
                                    form.Show();
                                });
        }

        public void RunCommand(string[] args)
        {
            var arguments = InitializeArguments(args);

            if (args.Length <= 1)
                return;

            if (args[1].Equals("blame") && args.Length <= 2)
            {
                MessageBox.Show("Cannot open blame, there is no file selected.", "Blame");
                return;
            }
            if (args[1].Equals("difftool") && args.Length <= 2)
            {
                MessageBox.Show("Cannot open difftool, there is no file selected.", "Difftool");
                return;
            }
            if (args[1].Equals("filehistory") && args.Length <= 2)
            {
                MessageBox.Show("Cannot open file history, there is no file selected.", "File history");
                return;
            }
            if (args[1].Equals("fileeditor") && args.Length <= 2)
            {
                MessageBox.Show("Cannot open file editor, there is no file selected.", "File editor");
                return;
            }
            if (args[1].Equals("revert") && args.Length <= 2)
            {
                MessageBox.Show("Cannot open revert, there is no file selected.", "Revert");
                return;
            }

            RunCommandBasedOnArgument(args, arguments);
        }


        // Please update FormCommandlineHelp if you add or change commands
        private void RunCommandBasedOnArgument(string[] args, Dictionary<string, string> arguments)
        {
            switch (args[1])
            {
                case "about":
                    var frm = new AboutBox();
                    frm.StartPosition = FormStartPosition.CenterScreen;
                    Application.Run(frm);
                    return;
                case "add":
                case "addfiles":
                    StartAddFilesDialog(args.Length == 3 ? args[2] : ".");
                    return;
                case "apply":       // [filename]
                case "applypatch":
                    StartApplyPatchDialog(args.Length == 3 ? args[2] : "");
                    return;
                case "blame":       // filename
                    RunBlameCommand(args);
                    return;
                case "branch":
                    StartCreateBranchDialog();
                    return;
                case "browse":      // [path] [-filter]
                    RunBrowseCommand(args);
                    return;
                case "checkout":
                case "checkoutbranch":
                    StartCheckoutBranch();
                    return;
                case "checkoutrevision":
                    StartCheckoutRevisionDialog();
                    return;
                case "cherry":
                    StartCherryPickDialog();
                    return;
                case "cleanup":
                    StartCleanupRepositoryDialog();
                    return;
                case "clone":       // [path]
                    RunCloneCommand(args);
                    return;
                case "commit":      // [--quiet]
                    Commit(arguments);
                    return;
                case "difftool":      // filename
                    Module.OpenWithDifftool(args[2]);
                    return;
                case "filehistory": // filename
                    if (Module.WorkingDir.TrimEnd('\\') == Path.GetFullPath(args[2]))
                        Module = Module.SuperprojectModule;
                    RunFileHistoryCommand(args);
                    return;
                case "fileeditor":  // filename
                    if (!StartFileEditorDialog(args[2]))
                        System.Environment.ExitCode = -1;
                    return;
                case "formatpatch":
                    StartFormatPatchDialog();
                    return;
                case "gitbash":
                    Module.RunBash();
                    return;
                case "gitignore":
                    StartEditGitIgnoreDialog();
                    return;
                case "init":        // [path]
                    RunInitCommand(args);
                    return;
                case "merge":       // [--branch name]
                    RunMergeCommand(arguments);
                    return;
                case "mergeconflicts": // [--quiet]
                case "mergetool":
                    RunMergeToolOrConflictCommand(arguments);
                    return;
                case "openrepo":    // [path]
                    RunOpenRepoCommand(args);
                    return;
                case "pull":        //  [--rebase] [--merge] [--fetch] [--quiet] [--remotebranch name]
                    Pull(arguments);
                    return;
                case "push":        // [--quiet]
                    Push(arguments);
                    return;
                case "rebase":      // [--branch name]
                    RunRebaseCommand(arguments);
                    return;
                case "remotes":
                    StartRemotesDialog();
                    return;
                case "revert":
                case "reset":
                    StartResetChangesDialog(args.Length == 3 ? args[2] : "");
                    return;
                case "searchfile":
                    RunSearchFileCommand();
                    return;
                case "settings":
                    StartSettingsDialog();
                    return;
                case "stash":
                    StartStashDialog();
                    return;
                case "synchronize": // [--rebase] [--merge] [--fetch] [--quiet]
                    RunSynchronizeCommand(arguments);
                    return;
                case "tag":
                    StartCreateTagDialog();
                    return;
                case "viewdiff":
                    StartCompareRevisionsDialog();
                    return;
                case "viewpatch":   // [filename]
                    StartViewPatchDialog(args.Length == 3 ? args[2] : "");
                    return;
                default:
                    if (args[1].StartsWith("git://") || args[1].StartsWith("http://") || args[1].StartsWith("https://"))
                    {
                        StartCloneDialog(null, args[1], true, null);
                        return;
                    }
                    if (args[1].StartsWith("github-windows://openRepo/"))
                    {
                        StartCloneDialog(null, args[1].Replace("github-windows://openRepo/", ""), true, null);
                        return;
                    }
                    break;
            }
            var frmCmdLine = new FormCommandlineHelp();
            frmCmdLine.StartPosition = FormStartPosition.CenterScreen;
            Application.Run(frmCmdLine);
        }

        private void RunMergeCommand(Dictionary<string, string> arguments)
        {
            string branch = null;
            if (arguments.ContainsKey("branch"))
                branch = arguments["branch"];
            StartMergeBranchDialog(branch);
        }

        private void RunSearchFileCommand()
        {
            var searchWindow = new SearchWindow<string>(FindFileMatches);
            Application.Run(searchWindow);
            if (searchWindow.SelectedItem != null)
                Debug.WriteLine(Path.Combine(Module.WorkingDir, searchWindow.SelectedItem));
        }

        private void RunBrowseCommand(string[] args)
        {
            StartBrowseDialog(GetParameterOrEmptyStringAsDefault(args, "-filter"));
        }

        private static string GetParameterOrEmptyStringAsDefault(string[] args, string paramName)
        {
            for (int i = 2; i < args.Length; i++)
            {
                string arg = args[i];
                if (arg.StartsWith(paramName + "="))
                {
                    return arg.Replace(paramName + "=", "");
                }
            }

            return string.Empty;
        }

        private void RunOpenRepoCommand(string[] args)
        {
            GitUICommands c = this;
            if (args.Length > 2)
            {
                if (File.Exists(args[2]))
                {
                    string path = File.ReadAllText(args[2]).Trim().Split(new char[] { '\n' }, 1).FirstOrDefault();
                    if (Directory.Exists(path))
                    {
                        c = new GitUICommands(path);
                    }
                }
            }

            c.StartBrowseDialog(GetParameterOrEmptyStringAsDefault(args, "-filter"));
        }

        private void RunSynchronizeCommand(Dictionary<string, string> arguments)
        {
            Commit(arguments);
            Pull(arguments);
            Push(arguments);
        }

        private void RunRebaseCommand(Dictionary<string, string> arguments)
        {
            string branch = null;
            if (arguments.ContainsKey("branch"))
                branch = arguments["branch"];
            StartRebaseDialog(branch);
        }

        public bool StartFileEditorDialog(string filename)
        {
            using (var formEditor = new FormEditor(this, filename))
                return formEditor.ShowDialog() != DialogResult.Cancel;
        }

        private void RunFileHistoryCommand(string[] args)
        {
            //Remove working dir from filename. This is to prevent filenames that are too
            //long while there is room left when the workingdir was not in the path.
            string fileHistoryFileName = String.IsNullOrEmpty(Module.WorkingDir) ? args[2] :
                args[2].Replace(Module.WorkingDir, "").Replace('\\', '/');

            StartFileHistoryDialog(fileHistoryFileName);
        }

        private void RunCloneCommand(string[] args)
        {
            if (args.Length > 2)
                StartCloneDialog(args[2]);
            else
                StartCloneDialog();
        }

        private void RunInitCommand(string[] args)
        {
            if (args.Length > 2)
                StartInitializeDialog(args[2]);
            else
                StartInitializeDialog();
        }

        private void RunBlameCommand(string[] args)
        {
            // Remove working dir from filename. This is to prevent filenames that are too
            // long while there is room left when the workingdir was not in the path.
            string filenameFromBlame = args[2].Replace(Module.WorkingDir, "").Replace('\\', '/');
            StartBlameDialog(filenameFromBlame);
        }

        private void RunMergeToolOrConflictCommand(Dictionary<string, string> arguments)
        {
            if (!arguments.ContainsKey("quiet") || Module.InTheMiddleOfConflictedMerge())
                StartResolveConflictsDialog();
        }

        private static Dictionary<string, string> InitializeArguments(string[] args)
        {
            Dictionary<string, string> arguments = new Dictionary<string, string>();

            for (int i = 2; i < args.Length; i++)
            {
                if (args[i].StartsWith("--") && i + 1 < args.Length && !args[i + 1].StartsWith("--"))
                    arguments.Add(args[i].TrimStart('-'), args[++i]);
                else if (args[i].StartsWith("--"))
                    arguments.Add(args[i].TrimStart('-'), null);
            }
            return arguments;
        }

        private IList<string> FindFileMatches(string name)
        {
            var candidates = Module.GetFullTree("HEAD");

            string nameAsLower = name.ToLower();

            return candidates.Where(fileName => fileName.ToLower().Contains(nameAsLower)).ToList();
        }

        private void Commit(Dictionary<string, string> arguments)
        {
            StartCommitDialog(arguments.ContainsKey("quiet"));
        }

        private void Push(Dictionary<string, string> arguments)
        {
            StartPushDialog(arguments.ContainsKey("quiet"));
        }

        private void Pull(Dictionary<string, string> arguments)
        {
            UpdateSettingsBasedOnArguments(arguments);

            string remoteBranch = null;
            if (arguments.ContainsKey("remotebranch"))
                remoteBranch = arguments["remotebranch"];

            StartPullDialog(arguments.ContainsKey("quiet"), remoteBranch);
        }

        private static void UpdateSettingsBasedOnArguments(Dictionary<string, string> arguments)
        {
            if (arguments.ContainsKey("merge"))
                Settings.FormPullAction = Settings.PullAction.Merge;
            if (arguments.ContainsKey("rebase"))
                Settings.FormPullAction = Settings.PullAction.Rebase;
            if (arguments.ContainsKey("fetch"))
                Settings.FormPullAction = Settings.PullAction.Fetch;
            if (arguments.ContainsKey("autostash"))
                Settings.AutoStash = true;
        }

        internal void RaisePreBrowseInitialize(IWin32Window owner)
        {
            InvokeEvent(owner, PreBrowseInitialize);
        }

        internal void RaisePostBrowseInitialize(IWin32Window owner)
        {
            InvokeEvent(owner, PostBrowseInitialize);
        }

        internal void RaisePostRegisterPlugin(IWin32Window owner)
        {
            InvokeEvent(owner, PostRegisterPlugin);
        }

        public IGitRemoteCommand CreateRemoteCommand()
        {
            return new GitRemoteCommand(Module);
        }

        private class GitRemoteCommand : IGitRemoteCommand
        {
            public object OwnerForm { get; set; }

            public string Remote { get; set; }

            public string Title { get; set; }

            public string CommandText { get; set; }

            public bool ErrorOccurred { get; private set; }

            public string CommandOutput { get; private set; }

            public readonly GitModule Module;

            public event GitRemoteCommandCompletedEventHandler Completed;

            internal GitRemoteCommand(GitModule aModule)
            {
                Module = aModule;
            }

            public void Execute()
            {
                if (CommandText == null)
                    throw new InvalidOperationException("CommandText is required");

                using (var form = new FormRemoteProcess(Module, CommandText))
                {
                    if (Title != null)
                        form.Text = Title;
                    if (Remote != null)
                        form.Remote = Remote;

                    form.HandleOnExitCallback = HandleOnExit;

                    form.ShowDialog(OwnerForm as IWin32Window);

                    ErrorOccurred = form.ErrorOccurred();
                    CommandOutput = form.GetOutputString();
                }
            }

            private bool HandleOnExit(ref bool isError, FormProcess form)
            {
                CommandOutput = form.GetOutputString();

                var e = new GitRemoteCommandCompletedEventArgs(this, isError, false);

                if (Completed != null)
                    Completed(form, e);

                isError = e.IsError;

                return e.Handled;
            }
        }
    }
}
<|MERGE_RESOLUTION|>--- conflicted
+++ resolved
@@ -1,2112 +1,2107 @@
-﻿using System;
-using System.Collections.Generic;
-using System.Diagnostics;
-using System.Drawing;
-using System.IO;
-using System.Linq;
-using System.Windows.Forms;
-using GitCommands;
-using GitUI.CommandsDialogs;
-using GitUI.CommandsDialogs.RepoHosting;
-using GitUI.CommandsDialogs.SettingsDialog;
-using GitUIPluginInterfaces;
-using GitUIPluginInterfaces.RepositoryHosts;
-using Gravatar;
-<<<<<<< HEAD
-using Settings = GitCommands.AppSettings;
-using GitUI.HelperDialogs;
-=======
-using Settings = GitCommands.Settings;
->>>>>>> a3aa4ccd
-
-namespace GitUI
-{
-    public sealed class GitUICommands : IGitUICommands
-    {
-        public GitUICommands(GitModule module)
-        {
-            Module = module;
-            RepoChangedNotifier = new ActionNotifier(
-                () => InvokeEvent(null, PostRepositoryChanged));
-        }
-
-        public GitUICommands(string workingDir)
-            : this(new GitModule(workingDir)) { }
-
-        #region IGitUICommands Members
-
-        public event GitUIEventHandler PreBrowse;
-        public event GitUIEventHandler PostBrowse;
-
-        public event GitUIEventHandler PreDeleteBranch;
-        public event GitUIPostActionEventHandler PostDeleteBranch;
-
-        public event GitUIEventHandler PreCheckoutRevision;
-        public event GitUIPostActionEventHandler PostCheckoutRevision;
-
-        public event GitUIEventHandler PreCheckoutBranch;
-        public event GitUIPostActionEventHandler PostCheckoutBranch;
-
-        public event GitUIEventHandler PreFileHistory;
-        public event GitUIPostActionEventHandler PostFileHistory;
-
-        public event GitUIEventHandler PreCompareRevisions;
-        public event GitUIPostActionEventHandler PostCompareRevisions;
-
-        public event GitUIEventHandler PreAddFiles;
-        public event GitUIPostActionEventHandler PostAddFiles;
-
-        public event GitUIEventHandler PreCreateBranch;
-        public event GitUIPostActionEventHandler PostCreateBranch;
-
-        public event GitUIEventHandler PreClone;
-        public event GitUIPostActionEventHandler PostClone;
-
-        public event GitUIEventHandler PreSvnClone;
-        public event GitUIPostActionEventHandler PostSvnClone;
-
-        public event GitUIEventHandler PreCommit;
-        public event GitUIPostActionEventHandler PostCommit;
-
-        public event GitUIEventHandler PreSvnDcommit;
-        public event GitUIPostActionEventHandler PostSvnDcommit;
-
-        public event GitUIEventHandler PreSvnRebase;
-        public event GitUIPostActionEventHandler PostSvnRebase;
-
-        public event GitUIEventHandler PreSvnFetch;
-        public event GitUIPostActionEventHandler PostSvnFetch;
-
-        public event GitUIEventHandler PreInitialize;
-        public event GitUIPostActionEventHandler PostInitialize;
-
-        public event GitUIEventHandler PrePush;
-        public event GitUIPostActionEventHandler PostPush;
-
-        public event GitUIEventHandler PrePull;
-        public event GitUIPostActionEventHandler PostPull;
-
-        public event GitUIEventHandler PreViewPatch;
-        public event GitUIPostActionEventHandler PostViewPatch;
-
-        public event GitUIEventHandler PreApplyPatch;
-        public event GitUIPostActionEventHandler PostApplyPatch;
-
-        public event GitUIEventHandler PreFormatPatch;
-        public event GitUIPostActionEventHandler PostFormatPatch;
-
-        public event GitUIEventHandler PreStash;
-        public event GitUIPostActionEventHandler PostStash;
-
-        public event GitUIEventHandler PreResolveConflicts;
-        public event GitUIPostActionEventHandler PostResolveConflicts;
-
-        public event GitUIEventHandler PreCherryPick;
-        public event GitUIPostActionEventHandler PostCherryPick;
-
-        public event GitUIEventHandler PreRevertCommit;
-        public event GitUIPostActionEventHandler PostRevertCommit;
-
-        public event GitUIEventHandler PreMergeBranch;
-        public event GitUIPostActionEventHandler PostMergeBranch;
-
-        public event GitUIEventHandler PreCreateTag;
-        public event GitUIPostActionEventHandler PostCreateTag;
-
-        public event GitUIEventHandler PreDeleteTag;
-        public event GitUIPostActionEventHandler PostDeleteTag;
-
-        public event GitUIEventHandler PreEditGitIgnore;
-        public event GitUIPostActionEventHandler PostEditGitIgnore;
-
-        public event GitUIEventHandler PreSettings;
-        public event GitUIPostActionEventHandler PostSettings;
-
-        public event GitUIEventHandler PreArchive;
-        public event GitUIPostActionEventHandler PostArchive;
-
-        public event GitUIEventHandler PreMailMap;
-        public event GitUIPostActionEventHandler PostMailMap;
-
-        public event GitUIEventHandler PreVerifyDatabase;
-        public event GitUIPostActionEventHandler PostVerifyDatabase;
-
-        public event GitUIEventHandler PreRemotes;
-        public event GitUIPostActionEventHandler PostRemotes;
-
-        public event GitUIEventHandler PreRebase;
-        public event GitUIPostActionEventHandler PostRebase;
-
-        public event GitUIEventHandler PreRename;
-        public event GitUIPostActionEventHandler PostRename;
-
-        public event GitUIEventHandler PreSubmodulesEdit;
-        public event GitUIPostActionEventHandler PostSubmodulesEdit;
-
-        public event GitUIEventHandler PreUpdateSubmodules;
-        public event GitUIPostActionEventHandler PostUpdateSubmodules;
-
-        public event GitUIEventHandler PreSyncSubmodules;
-        public event GitUIPostActionEventHandler PostSyncSubmodules;
-
-        public event GitUIEventHandler PreBlame;
-        public event GitUIPostActionEventHandler PostBlame;
-
-        public event GitUIEventHandler PreEditGitAttributes;
-        public event GitUIPostActionEventHandler PostEditGitAttributes;
-
-        public event GitUIEventHandler PreBrowseInitialize;
-        public event GitUIEventHandler PostBrowseInitialize;
-        /// <summary>
-        /// listeners for changes being made to repository
-        /// </summary>
-        public event GitUIEventHandler PostRepositoryChanged;
-
-        public event GitUIEventHandler PostRegisterPlugin;
-
-        public ILockableNotifier RepoChangedNotifier { get; private set; }
-
-        #endregion
-
-        public string GitCommand(string arguments)
-        {
-            return Module.RunGitCmd(arguments);
-        }
-
-        public string CommandLineCommand(string cmd, string arguments)
-        {
-            return Module.RunCmd(cmd, arguments);
-        }
-
-        private bool RequiresValidWorkingDir(object owner)
-        {
-            if (!Module.IsValidGitWorkingDir())
-            {
-                MessageBoxes.NotValidGitDirectory(owner as IWin32Window);
-                return false;
-            }
-
-            return true;
-        }
-
-        private bool RequiredValidGitSvnWorikingDir(object owner)
-        {
-            if (!RequiresValidWorkingDir(owner))
-                return false;
-
-            if (!GitSvnCommandHelpers.ValidSvnWorkingDir(Module))
-            {
-                MessageBoxes.NotValidGitSVNDirectory(owner as IWin32Window);
-                return false;
-            }
-
-            if (!GitSvnCommandHelpers.CheckRefsRemoteSvn(Module))
-            {
-                MessageBoxes.UnableGetSVNInformation(owner as IWin32Window);
-                return false;
-            }
-
-            return true;
-        }
-
-        public void CacheAvatar(string email)
-        {
-            FallBackService gravatarFallBack = FallBackService.Identicon;
-            try
-            {
-                gravatarFallBack =
-                    (FallBackService)Enum.Parse(typeof(FallBackService), Settings.GravatarFallbackService);
-            }
-            catch
-            {
-                Settings.GravatarFallbackService = gravatarFallBack.ToString();
-            }
-            GravatarService.CacheImage(email + ".png", email, Settings.AuthorImageSize,
-                gravatarFallBack);
-        }
-
-        public Icon FormIcon { get { return GitExtensionsForm.ApplicationIcon; } } 
-
-        public bool StartBatchFileProcessDialog(object owner, string batchFile)
-        {
-            string tempFileName = Path.ChangeExtension(Path.GetTempFileName(), ".cmd");
-            using (var writer = new StreamWriter(tempFileName))
-            {
-                writer.WriteLine("@prompt $G");
-                writer.Write(batchFile);
-            }
-            FormProcess.ShowDialog(owner as IWin32Window, Module, "cmd.exe", "/C \"" + tempFileName + "\"");
-            File.Delete(tempFileName);
-            return true;
-        }
-
-        public bool StartBatchFileProcessDialog(string batchFile)
-        {
-            return StartBatchFileProcessDialog(null, batchFile);
-        }
-
-        public bool StartCommandLineProcessDialog(GitCommand cmd, IWin32Window parentForm)
-        {
-            bool executed;
-
-            if (cmd.AccessesRemote())
-                executed = FormRemoteProcess.ShowDialog(parentForm, Module, cmd.ToLine());
-            else
-                executed = FormProcess.ShowDialog(parentForm, Module, cmd.ToLine());
-
-            if (executed && cmd.ChangesRepoState())
-                RepoChangedNotifier.Notify();
-
-            return executed;
-        }
-
-        public bool StartCommandLineProcessDialog(object owner, string command, string arguments)
-        {
-            FormProcess.ShowDialog(owner as IWin32Window, Module, command, arguments);
-            return true;
-        }
-
-        public bool StartCommandLineProcessDialog(string command, string arguments)
-        {
-            return StartCommandLineProcessDialog(null, command, arguments);
-        }
-
-        public bool StartGitCommandProcessDialog(IWin32Window owner, string arguments)
-        {
-            FormProcess.ShowDialog(owner, Module, arguments);
-            return true;
-        }
-
-        public bool StartGitCommandProcessDialog(string arguments)
-        {
-            return StartGitCommandProcessDialog(null, arguments);
-        }
-
-        public bool StartBrowseDialog()
-        {
-            return StartBrowseDialog("");
-        }
-
-        public bool StartDeleteBranchDialog(IWin32Window owner, string branch)
-        {
-            return DoActionOnRepo(owner, true, false, PreDeleteBranch, PostDeleteBranch, () =>
-                {
-                    using (var form = new FormDeleteBranch(this, branch))
-                        form.ShowDialog(owner);
-                    return true;
-                }
-            );
-        }
-
-        public bool StartDeleteBranchDialog(string branch)
-        {
-            return StartDeleteBranchDialog(null, branch);
-        }
-
-        public bool StartCheckoutRevisionDialog(IWin32Window owner, string revision = null)
-        {
-            return DoActionOnRepo(owner, true, true, PreCheckoutRevision, PostCheckoutRevision, () =>
-                {
-                    using (var form = new FormCheckoutRevision(this))
-                    {
-                        form.SetRevision(revision);
-                        return form.ShowDialog(owner) == DialogResult.OK;
-                    }
-                }
-            );
-        }
-
-        public bool StartCheckoutRevisionDialog()
-        {
-            return StartCheckoutRevisionDialog(null);
-        }
-
-        public void Stash(IWin32Window owner)
-        {
-            var arguments = GitCommandHelpers.StashSaveCmd(Settings.IncludeUntrackedFilesInAutoStash);
-            FormProcess.ShowDialog(owner, Module, arguments);
-        }
-
-        public void InvokeEventOnClose(Form form, GitUIEventHandler ev)
-        {
-            form.FormClosed += (object o, FormClosedEventArgs ea) =>
-            {
-                InvokeEvent(form == null ? null : form.Owner, ev);
-            };
-
-        }
-
-        public void ShowModelessForm(IWin32Window owner, bool requiresValidWorkingDir, 
-            GitUIEventHandler preEvent, GitUIPostActionEventHandler postEvent, Func<Form> provideForm)
-        {
-            if (requiresValidWorkingDir && !RequiresValidWorkingDir(owner))
-                return;
-
-            if (!InvokeEvent(owner, preEvent))
-                return;
-
-            Form form = provideForm();
-
-            FormClosedEventHandler formClosed = null;
-
-            formClosed = (sender, e) =>
-                {
-                    form.FormClosed -= formClosed;
-                    InvokePostEvent(owner, true, postEvent);
-                };
-
-            form.FormClosed += formClosed;
-            form.ShowInTaskbar = true;
-
-            if (Application.OpenForms.Count > 0)
-                form.Show();
-            else
-                form.ShowDialog();
-        }
-
-        /// <summary>
-        /// 
-        /// </summary>
-        /// <param name="requiresValidWorkingDir">If action requires valid working directory</param>
-        /// <param name="owner">Owner window</param>
-        /// <param name="changesRepo">if successfuly done action changes repo state</param>
-        /// <param name="preEvent">Event invoked before performing action</param>
-        /// <param name="postEvent">Event invoked after performing action</param>
-        /// <param name="action">Action to do. Return true to indicate that the action was successfully done.</param>
-        /// <returns>true if action was sccessfully done, false otherwise</returns>
-        public bool DoActionOnRepo(IWin32Window owner, bool requiresValidWorkingDir, bool changesRepo, 
-            GitUIEventHandler preEvent, GitUIPostActionEventHandler postEvent, Func<bool> action)
-        {
-            bool actionDone = false;            
-            RepoChangedNotifier.Lock();
-            try
-            {
-                if (requiresValidWorkingDir && !RequiresValidWorkingDir(owner))
-                    return false;
-
-                if (!InvokeEvent(owner, preEvent))
-                    return false;
-                try
-                {
-                    actionDone = action();
-                }
-                finally
-                {
-                    InvokePostEvent(owner, actionDone, postEvent);
-                }
-            }
-            finally
-            {
-                RepoChangedNotifier.UnLock(changesRepo && actionDone);
-            }
-
-            return actionDone;
-        }
-
-        public void DoActionOnRepo(Action action) 
-        {
-            Func<bool> fnc = () =>
-                {
-                    action();
-                    return true;
-                };
-            DoActionOnRepo(null, false, false, null, null, fnc);
-        }
-
-        public bool DoActionOnRepo(Func<bool> action)
-        {
-            return DoActionOnRepo(null, false, true, null, null, action);
-        }
-
-        public bool StartCheckoutBranch(IWin32Window owner, string branch, bool remote, string containRevison)
-        {
-            return DoActionOnRepo(owner, true, true, PreCheckoutBranch, PostCheckoutBranch, () =>
-            {
-                using (var form = new FormCheckoutBranch(this, branch, remote, containRevison))
-                    return form.DoDefaultActionOrShow(owner) != DialogResult.Cancel;
-            }
-            );
-        }
-
-        public bool StartCheckoutBranch(IWin32Window owner, string branch, bool remote)
-        {
-            return StartCheckoutBranch(owner, branch, remote, null);
-        }
-
-        public bool StartCheckoutBranch(IWin32Window owner, string containRevison)
-        {
-            return StartCheckoutBranch(owner, "", false, containRevison);
-        }
-
-        public bool StartCheckoutBranch(IWin32Window owner)
-        {
-            return StartCheckoutBranch(owner, "", false, null);
-        }
-
-        public bool StartCheckoutBranch()
-        {
-            return StartCheckoutBranch(null, "", false, null);
-        }
-
-        public bool StartCheckoutRemoteBranch(IWin32Window owner, string branch)
-        {
-            return StartCheckoutBranch(owner, branch, true);
-        }
-
-        public bool StartCompareRevisionsDialog(IWin32Window owner)
-        {
-            Func<bool> action = () =>
-            {
-                using (var form = new FormLog(this))
-                {
-                    return form.ShowDialog(owner) == DialogResult.OK;
-                }
-            };
-
-            return DoActionOnRepo(owner, true, true, PreCompareRevisions, PostCompareRevisions, action);
-        }
-
-        public bool StartCompareRevisionsDialog()
-        {
-            return StartCompareRevisionsDialog(null);
-        }
-
-        public bool StartAddFilesDialog(IWin32Window owner, string addFiles)
-        {
-            return DoActionOnRepo(owner, true, true, PreAddFiles, PostAddFiles, () =>
-            {
-                using (var form = new FormAddFiles(this, addFiles))
-                    form.ShowDialog(owner);
-
-                return true;
-            }
-            );
-        }
-
-        public bool StartAddFilesDialog(IWin32Window owner)
-        {
-            return StartAddFilesDialog(owner, null);
-        }
-
-        public bool StartAddFilesDialog(string addFiles)
-        {
-            return StartAddFilesDialog(null, addFiles);
-        }
-
-        public bool StartAddFilesDialog()
-        {
-            return StartAddFilesDialog(null, null);
-        }
-
-        public bool StartCreateBranchDialog(IWin32Window owner, GitRevision revision)
-        {
-            Func<bool> action = () =>
-            {
-                using (var form = new FormCreateBranch(this, revision))
-                {
-                    return form.ShowDialog(owner) == DialogResult.OK;
-                }
-            };
-
-            return DoActionOnRepo(owner, true, true, PreCreateBranch, PostCreateBranch, action);
-        }
-
-        public bool StartCreateBranchDialog()
-        {
-            return StartCreateBranchDialog(null, null);
-        }
-
-        public bool StartCloneDialog(IWin32Window owner, string url, bool openedFromProtocolHandler, GitModuleChangedEventHandler GitModuleChanged)
-        {
-            Func<bool> action = () =>
-            {
-                using (var form = new FormClone(this, url, openedFromProtocolHandler, GitModuleChanged))
-                    form.ShowDialog(owner);
-                return true;
-            };
-
-            return DoActionOnRepo(owner, false, false, PreClone, PostClone, action);
-        }
-
-        public bool StartCloneDialog(IWin32Window owner, string url, GitModuleChangedEventHandler GitModuleChanged)
-        {
-            return StartCloneDialog(owner, url, false, GitModuleChanged);
-        }
-
-        public bool StartCloneDialog(IWin32Window owner, string url)
-        {
-            return StartCloneDialog(owner, url, false, null);
-        }
-
-        public bool StartCloneDialog(IWin32Window owner)
-        {
-            return StartCloneDialog(owner, null, false, null);
-        }
-
-        public bool StartCloneDialog(string url)
-        {
-            return StartCloneDialog(null, url, false, null);
-        }
-
-        public bool StartCloneDialog()
-        {
-            return StartCloneDialog(null, null, false, null);
-        }
-
-        public bool StartSvnCloneDialog(IWin32Window owner, GitModuleChangedEventHandler GitModuleChanged)
-        {
-            Func<bool> action = () =>
-            {
-                using (var form = new FormSvnClone(this, GitModuleChanged))
-                    form.ShowDialog(owner);
-                return true;
-            };
-
-            return DoActionOnRepo(owner, false, false, PreSvnClone, PostSvnClone, action);
-        }
-
-        public bool StartSvnCloneDialog()
-        {
-            return StartSvnCloneDialog(null, null);
-        }
-
-        public void StartCleanupRepositoryDialog(IWin32Window owner)
-        {
-            using (var frm = new FormCleanupRepository(this))
-                frm.ShowDialog(owner);
-        }
-
-        public void StartCleanupRepositoryDialog()
-        {
-            StartCleanupRepositoryDialog(null);
-        }
-
-        public bool StartSquashCommitDialog(IWin32Window owner, GitRevision revision)
-        {
-            Func<bool> action = () =>
-            {
-                using (var form = new FormCommit(this, CommitKind.Squash, revision))
-                {
-                    form.ShowDialog(owner);
-                }
-                return true;
-            };
-
-            return DoActionOnRepo(action);
-        }
-
-        public bool StartFixupCommitDialog(IWin32Window owner, GitRevision revision)
-        {
-            Func<bool> action = () =>
-            {
-                using (var form = new FormCommit(this, CommitKind.Fixup, revision))
-                {
-                    form.ShowDialog(owner);
-                }
-                return true;
-            };
-
-            return DoActionOnRepo(action);
-        }
-
-        public bool StartCommitDialog(IWin32Window owner, bool showOnlyWhenChanges)
-        {
-            Func<bool> action = () =>
-            {
-                using (var form = new FormCommit(this))
-                {
-                    if (showOnlyWhenChanges)
-                        form.ShowDialogWhenChanges(owner);
-                    else
-                        form.ShowDialog(owner);
-                }
-                return true;
-            };
-
-            return DoActionOnRepo(owner, true, false, PreCommit, PostCommit, action);
-        }
-
-        public bool StartCommitDialog(IWin32Window owner)
-        {
-            return StartCommitDialog(owner, false);
-        }
-
-        public bool StartCommitDialog(bool showOnlyWhenChanges)
-        {
-            return StartCommitDialog(null, showOnlyWhenChanges);
-        }
-
-        public bool StartCommitDialog()
-        {
-            return StartCommitDialog(null, false);
-        }
-
-        public bool StartSvnDcommitDialog(IWin32Window owner)
-        {
-            Func<bool> action = () =>
-            {
-                return FormProcess.ShowDialog(owner, Module, Settings.GitCommand, GitSvnCommandHelpers.DcommitCmd());
-            };
-
-            return DoActionOnRepo(owner, true, true, PreSvnDcommit, PostSvnDcommit, action);
-        }
-
-        public bool StartSvnDcommitDialog()
-        {
-            return StartSvnDcommitDialog(null);
-        }
-
-        public bool StartSvnRebaseDialog(IWin32Window owner)
-        {
-            Func<bool> action = () =>
-            {
-                FormProcess.ShowDialog(owner, Module, Settings.GitCommand, GitSvnCommandHelpers.RebaseCmd());
-                return true;
-            };
-
-            return DoActionOnRepo(owner, true, true, PreSvnRebase, PostSvnRebase, action);
-        }
-
-        public bool StartSvnRebaseDialog()
-        {
-            return StartSvnRebaseDialog(null);
-        }
-
-        public bool StartSvnFetchDialog(IWin32Window owner)
-        {
-            Func<bool> action = () =>
-            {
-                return FormProcess.ShowDialog(owner, Module, Settings.GitCommand, GitSvnCommandHelpers.FetchCmd());
-            };
-
-            return DoActionOnRepo(owner, true, true, PreSvnFetch, PostSvnFetch, action);
-        }
-
-        public bool StartSvnFetchDialog()
-        {
-            return StartSvnFetchDialog(null);
-        }
-
-        public bool StartInitializeDialog(IWin32Window owner, GitModuleChangedEventHandler GitModuleChanged)
-        {
-            return StartInitializeDialog(owner, null, GitModuleChanged);
-        }
-
-        public bool StartInitializeDialog()
-        {
-            return StartInitializeDialog((IWin32Window)null, null);
-        }
-
-        public bool StartInitializeDialog(IWin32Window owner, string dir, GitModuleChangedEventHandler GitModuleChanged)
-        {
-            Func<bool> action = () =>
-            {
-                if (dir == null)
-                    dir = Module.IsValidGitWorkingDir() ? Module.WorkingDir : string.Empty;
-                using (var frm = new FormInit(dir, GitModuleChanged)) frm.ShowDialog(owner);
-                return true;
-            };
-
-            return DoActionOnRepo(owner, false, true, PreInitialize, PostInitialize, action);
-        }
-
-        public bool StartInitializeDialog(string dir)
-        {
-            return StartInitializeDialog(null, dir, null);
-        }
-
-        public bool StartPushDialog()
-        {
-            return StartPushDialog(false);
-        }
-
-        /// <summary>
-        /// Starts pull dialog
-        /// </summary>
-        /// <param name="owner">An implementation of IWin32Window that will own the modal dialog box.</param>
-        /// <param name="pullOnShow"></param>
-        /// <param name="pullCompleted">true if pull completed with no errors</param>
-        /// <returns>if revision grid should be refreshed</returns>
-        public bool StartPullDialog(IWin32Window owner, bool pullOnShow, string remoteBranch, out bool pullCompleted, bool fetchAll)
-        {
-            var pulled = false;
-
-            Func<bool> action = () =>
-            {
-                using (FormPull formPull = new FormPull(this, remoteBranch))
-                {
-                    if (fetchAll)
-                        formPull.SetForFetchAll();
-
-                    DialogResult dlgResult;
-                    if (pullOnShow)
-                        dlgResult = formPull.PullAndShowDialogWhenFailed(owner);
-                    else
-                        dlgResult = formPull.ShowDialog(owner);
-
-                    if (dlgResult == DialogResult.OK)
-                    {
-                        pulled = !formPull.ErrorOccurred;
-                    }
-
-                    return dlgResult == DialogResult.OK;
-                }
-            };
-
-            bool done = DoActionOnRepo(owner, true, true, PrePull, PostPull, action);
-
-            pullCompleted = pulled;
-
-            return done;
-        }
-
-        public bool StartPullDialog(IWin32Window owner, bool pullOnShow, out bool pullCompleted, bool fetchAll)
-        {
-            return StartPullDialog(owner, pullOnShow, null, out pullCompleted, fetchAll);
-        }
-
-        public bool StartPullDialog(IWin32Window owner, bool pullOnShow, out bool pullCompleted)
-        {
-            return StartPullDialog(owner, pullOnShow, out pullCompleted, false);
-        }
-
-        public bool StartPullDialog(IWin32Window owner, bool pullOnShow)
-        {
-            bool errorOccurred;
-            return StartPullDialog(owner, pullOnShow, out errorOccurred, false);
-        }
-
-        public bool StartPullDialog(bool pullOnShow, out bool pullCompleted)
-        {
-            return StartPullDialog(null, pullOnShow, out pullCompleted, false);
-        }
-
-        public bool StartPullDialog(bool pullOnShow, string remoteBranch, out bool pullCompleted)
-        {
-            return StartPullDialog(null, pullOnShow, remoteBranch, out pullCompleted, false);
-        }
-
-        public bool StartPullDialog(bool pullOnShow)
-        {
-            return StartPullDialog(pullOnShow, null);
-        }
-
-        public bool StartPullDialog(bool pullOnShow, string remoteBranch)
-        {
-            bool errorOccurred;
-            return StartPullDialog(pullOnShow, remoteBranch, out errorOccurred);
-        }
-
-        public bool StartPullDialog(IWin32Window owner)
-        {
-            bool errorOccurred;
-            return StartPullDialog(owner, false, out errorOccurred, false);
-        }
-
-        public bool StartPullDialog()
-        {
-            return StartPullDialog(false);
-        }
-
-        public bool StartViewPatchDialog(IWin32Window owner, string patchFile)
-        {
-            Func<bool> action = () =>
-            {
-                using (var viewPatch = new FormViewPatch(this))
-                {
-                    if (!String.IsNullOrEmpty(patchFile))
-                        viewPatch.LoadPatch(patchFile);
-                    viewPatch.ShowDialog(owner);
-                }
-                return true;
-            };
-
-            return DoActionOnRepo(owner, false, false, PreViewPatch, PostViewPatch, action);
-        }
-
-        public bool StartViewPatchDialog(string patchFile)
-        {
-            return StartViewPatchDialog(null, patchFile);
-        }
-
-        public bool StartViewPatchDialog(IWin32Window owner)
-        {
-            return StartViewPatchDialog(owner, null);
-        }
-
-        public bool StartViewPatchDialog()
-        {
-            return StartViewPatchDialog(null, null);
-        }
-
-        public bool StartFormatPatchDialog(IWin32Window owner)
-        {
-            Func<bool> action = () =>
-            {
-                using (var form = new FormFormatPatch(this))
-                    form.ShowDialog(owner);
-
-                return true;
-            };
-
-            return DoActionOnRepo(owner, true, false, PreFormatPatch, PostFormatPatch, action);
-        }
-
-        public bool StartFormatPatchDialog()
-        {
-            return StartFormatPatchDialog(null);
-        }
-
-        public bool StartStashDialog(IWin32Window owner)
-        {
-            Func<bool> action = () =>
-            {
-                using (var form = new FormStash(this))
-                    form.ShowDialog(owner);
-
-                return true;
-            };
-
-            return DoActionOnRepo(owner, true, false, PreStash, PostStash, action);
-        }
-
-        public bool StartStashDialog()
-        {
-            return StartStashDialog(null);
-        }
-
-        public bool StartResetChangesDialog(IWin32Window owner)
-        {
-            var unstagedFiles = Module.GetUnstagedFiles();
-            // Show a form asking the user if they want to reset the changes.
-            FormResetChanges.ActionEnum resetAction = FormResetChanges.ShowResetDialog(owner, unstagedFiles.Any(item => !item.IsNew), unstagedFiles.Any(item => item.IsNew));
-
-            if (resetAction == FormResetChanges.ActionEnum.Cancel)
-            {
-                return false;
-            }
-
-            Cursor.Current = Cursors.WaitCursor;
-
-            // Reset all changes.
-            Module.ResetHard("");
-
-            // Also delete new files, if requested.
-            if (resetAction == FormResetChanges.ActionEnum.ResetAndDelete)
-            {
-                foreach (var item in unstagedFiles.Where(item => item.IsNew))
-                {
-                    try
-                    {
-                        string path = Path.Combine(Module.WorkingDir, item.Name);
-                        if (File.Exists(path))
-                            File.Delete(path);
-                        else
-                            Directory.Delete(path, true);
-                    }
-                    catch (System.IO.IOException) { }
-                    catch (System.UnauthorizedAccessException) { }
-                }
-            }
-
-            Cursor.Current = Cursors.Default;
-
-            return true;
-        }
-
-        public bool StartResetChangesDialog(IWin32Window owner, string fileName)
-        {
-            // Show a form asking the user if they want to reset the changes.
-            FormResetChanges.ActionEnum resetAction = FormResetChanges.ShowResetDialog(owner, true, false);
-
-            if (resetAction == FormResetChanges.ActionEnum.Cancel)
-            {
-                return false;
-            }
-
-            Cursor.Current = Cursors.WaitCursor;
-
-            // Reset all changes.
-            Module.ResetFile(fileName);
-
-            // Also delete new files, if requested.
-            if (resetAction == FormResetChanges.ActionEnum.ResetAndDelete)
-            {
-                try
-                {
-                    string path = Path.Combine(Module.WorkingDir, fileName);
-                    if (File.Exists(path))
-                        File.Delete(path);
-                    else
-                        Directory.Delete(path, true);
-                }
-                catch (System.IO.IOException) { }
-                catch (System.UnauthorizedAccessException) { }
-            }
-
-            Cursor.Current = Cursors.Default;
-
-            return true;
-        }
-
-        public bool StartResetChangesDialog(string fileName)
-        {
-            return StartResetChangesDialog(null, fileName);
-        }
-
-        public bool StartResetChangesDialog()
-        {
-            return StartResetChangesDialog((IWin32Window) null);
-        }
-
-        public bool StartRevertCommitDialog(IWin32Window owner, GitRevision revision)
-        {
-            Func<bool> action = () =>
-            {
-                using (var form = new FormRevertCommit(this, revision))
-                {
-                    return form.ShowDialog(owner) == DialogResult.OK;
-                }
-            };
-
-            return DoActionOnRepo(owner, true, true, PreRevertCommit, PostRevertCommit, action);
-        }
-
-        public bool StartResolveConflictsDialog(IWin32Window owner, bool offerCommit)
-        {
-            Func<bool> action = () =>
-            {
-                using (var form = new FormResolveConflicts(this, offerCommit))
-                    form.ShowDialog(owner);
-
-                return true;
-            };
-
-            return DoActionOnRepo(owner, true, true, PreResolveConflicts, PostResolveConflicts, action);
-        }
-
-        public bool StartResolveConflictsDialog(IWin32Window owner)
-        {
-            return StartResolveConflictsDialog(owner, true);
-        }
-
-        public bool StartResolveConflictsDialog(bool offerCommit)
-        {
-            return StartResolveConflictsDialog(null, offerCommit);
-        }
-
-        public bool StartResolveConflictsDialog()
-        {
-            return StartResolveConflictsDialog(null, true);
-        }
-
-        public bool StartCherryPickDialog(IWin32Window owner, GitRevision revision)
-        {
-            Func<bool> action = () =>
-            {
-                using (var form = new FormCherryPick(this, revision))
-                {
-                    return form.ShowDialog(owner) == DialogResult.OK;
-                }
-            };
-
-            return DoActionOnRepo(owner, true, true, PreCherryPick, PostCherryPick, action);
-        }
-
-        public bool StartCherryPickDialog(IWin32Window owner, IEnumerable<GitRevision> revisions)
-        {
-            if (revisions == null)
-                throw new ArgumentNullException("revisions");
-            Func<bool> action = () =>
-            {
-                FormCherryPick prevForm = null;
-
-                try
-                {
-                    bool repoChanged = false;
-
-                    foreach (var r in revisions)
-                    {
-                        var frm = new FormCherryPick(this, r);
-                        if (prevForm != null)
-                        {
-                            frm.CopyOptions(prevForm);
-                            prevForm.Dispose();
-                        }
-                        prevForm = frm;
-                        if (frm.ShowDialog(owner) == DialogResult.OK)
-                            repoChanged = true;
-                        else
-                            return repoChanged;
-                    }
-
-                    return repoChanged;
-                }
-                finally
-                {
-                    if (prevForm != null)
-                    {
-                        prevForm.Dispose();
-                    }
-                }
-            };
-
-            return DoActionOnRepo(owner, true, true, PreCherryPick, PostCherryPick, action);
-        }
-
-        public bool StartCherryPickDialog(IWin32Window owner)
-        {
-            return StartCherryPickDialog(owner, (GitRevision)null);
-        }
-
-        public bool StartCherryPickDialog()
-        {
-            return StartCherryPickDialog(null);
-        }
-
-        public bool StartMergeBranchDialog(IWin32Window owner, string branch)
-        {
-
-            Func<bool> action = () =>
-            {
-                using (var form = new FormMergeBranch(this, branch))
-                    form.ShowDialog(owner);
-
-                return true;
-            };
-
-            return DoActionOnRepo(owner, true, false, PreMergeBranch, PostMergeBranch, action);
-        }
-
-        public bool StartMergeBranchDialog(string branch)
-        {
-            return StartMergeBranchDialog(null, branch);
-        }
-
-        public bool StartCreateTagDialog(IWin32Window owner)
-        {
-            Func<bool> action = () =>
-            {
-                using (var form = new FormCreateTag(this, null))
-                {
-                    return form.ShowDialog(owner) == DialogResult.OK;
-                }
-            };
-
-            return DoActionOnRepo(owner, true, true, PreCreateTag, PostCreateTag, action);
-        }
-
-        public bool StartCreateTagDialog()
-        {
-            return StartCreateTagDialog(null);
-        }
-
-        public bool StartDeleteTagDialog(IWin32Window owner, string tag)
-        {
-            Func<bool> action = () =>
-            {
-                using (var form = new FormDeleteTag(this, tag))
-                {
-                    return form.ShowDialog(owner) == DialogResult.OK;
-                }
-
-            };
-
-            return DoActionOnRepo(owner, true, true, PreDeleteTag, PostDeleteTag, action);
-        }
-
-        public bool StartDeleteTagDialog(string tag)
-        {
-            return StartDeleteTagDialog(null, tag);
-        }
-
-        public bool StartDeleteTagDialog()
-        {
-            return StartDeleteTagDialog(null, "");
-        }
-
-        public bool StartEditGitIgnoreDialog(IWin32Window owner)
-        {
-            Func<bool> action = () =>
-            {
-                using (var form = new FormGitIgnore(this))
-                    form.ShowDialog(owner);
-
-                return true;
-            };
-
-            return DoActionOnRepo(owner, true, false, PreEditGitIgnore, PostEditGitIgnore, action);
-        }
-
-        public bool StartEditGitIgnoreDialog()
-        {
-            return StartEditGitIgnoreDialog(null);
-        }
-
-        public bool StartAddToGitIgnoreDialog(IWin32Window owner, params string[] filePattern)
-        {
-
-            Func<bool> action = () =>
-            {
-                using (var frm = new FormAddToGitIgnore(this, filePattern))
-                    frm.ShowDialog(owner);
-
-                return true;
-            };
-
-            return DoActionOnRepo(owner, true, false, PreEditGitIgnore, PostEditGitIgnore, action);
-        }
-
-        public bool StartSettingsDialog(IWin32Window owner, SettingsPageReference initalPage = null)
-        {
-            Func<bool> action = () =>
-            {
-                using (var form = new FormSettings(this, initalPage))
-                {
-                    form.ShowDialog(owner);
-                }
-
-                return true;
-            };
-
-            return DoActionOnRepo(owner, false, true, PreSettings, PostSettings, action);
-        }
-
-        public bool StartSettingsDialog()
-        {
-            return StartSettingsDialog(null);
-        }
-
-        public bool StartArchiveDialog(IWin32Window owner, GitRevision revision)
-        {
-            return DoActionOnRepo(owner, true, false, PreArchive, PostArchive, () =>
-                {
-                    using (var form = new FormArchive(this))
-                    {
-                        form.SelectedRevision = revision;
-                        form.ShowDialog(owner);
-                    }
-
-                    return true;
-                }
-            );
-        }
-
-        public bool StartArchiveDialog(IWin32Window owner)
-        {
-            return StartArchiveDialog(owner, null);
-        }
-
-        public bool StartArchiveDialog()
-        {
-            return StartArchiveDialog(null);
-        }
-
-        public bool StartMailMapDialog(IWin32Window owner)
-        {
-            Func<bool> action = () =>
-            {
-                using (var form = new FormMailMap(this))
-                    form.ShowDialog(owner);
-
-                return true;
-            };
-
-            return DoActionOnRepo(owner, true, false, PreMailMap, PostMailMap, action);
-        }
-
-        public bool StartMailMapDialog()
-        {
-            return StartMailMapDialog(null);
-        }
-
-        public bool StartVerifyDatabaseDialog(IWin32Window owner)
-        {
-            Func<bool> action = () =>
-            {
-                using (var form = new FormVerify(this))
-                    form.ShowDialog(owner);
-                
-                return true;
-            };
-
-            //TODO: move Notify to FormVerify and friends
-            return DoActionOnRepo(owner, true, true, PreVerifyDatabase, PostVerifyDatabase, action);
-        }
-
-        public bool StartVerifyDatabaseDialog()
-        {
-            return StartVerifyDatabaseDialog(null);
-        }
-
-        /// <summary>
-        /// 
-        /// </summary>
-        /// <param name="owner"></param>
-        /// <param name="preselectRemote">makes the FormRemotes initialially select the given remote</param>
-        /// <returns></returns>
-        public bool StartRemotesDialog(IWin32Window owner, string preselectRemote)
-        {
-            Func<bool> action = () =>
-            {
-                using (var form = new FormRemotes(this))
-                {
-                    form.PreselectRemoteOnLoad = preselectRemote;
-                    form.ShowDialog(owner);
-                }
-
-                return true;
-            };
-
-            return DoActionOnRepo(owner, true, true, PreRemotes, PostRemotes, action);
-        }
-
-        public bool StartRemotesDialog(IWin32Window owner)
-        {
-            return StartRemotesDialog(owner, null);
-        }
-
-        public bool StartRemotesDialog()
-        {
-            return StartRemotesDialog(null);
-        }
-
-        public bool StartRebaseDialog(IWin32Window owner, string branch)
-        {
-            return StartRebaseDialog(owner, string.Empty, null, branch);
-        }
-
-        public bool StartRebaseDialog(IWin32Window owner, string from, string to, string onto)
-        {
-            Func<bool> action = () =>
-            {
-                using (var form = new FormRebase(this, from, to, onto))
-                    form.ShowDialog(owner);
-
-                return true;
-            };
-
-            return DoActionOnRepo(owner, true, true, PreRebase, PostRebase, action);
-        }
-
-        public bool StartRebaseDialog(string branch)
-        {
-            return StartRebaseDialog(null, branch);
-        }
-
-
-        public bool StartRenameDialog(string branch)
-        {
-            return StartRenameDialog(null, branch);
-        }
-
-        public bool StartRenameDialog(IWin32Window owner, string branch)
-        {
-            Func<bool> action = () =>
-            {
-                using (var form = new FormRenameBranch(this, branch))
-                {
-
-                    return form.ShowDialog(owner) == DialogResult.OK;
-                }
-
-            };
-
-            return DoActionOnRepo(owner, true, true, PreRename, PostRename, action);
-        }
-
-        public bool StartSubmodulesDialog(IWin32Window owner)
-        {
-            Func<bool> action = () =>
-            {
-                using (var form = new FormSubmodules(this))
-                    form.ShowDialog(owner);
-
-                return true;
-            };
-
-            return DoActionOnRepo(owner, true, true, PreSubmodulesEdit, PostSubmodulesEdit, action);
-        }
-
-        public bool StartSubmodulesDialog()
-        {
-            return StartSubmodulesDialog(null);
-        }
-
-        public bool StartUpdateSubmodulesDialog(IWin32Window owner)
-        {
-            Func<bool> action = () =>
-            {
-                return FormProcess.ShowDialog(owner, Module, GitCommandHelpers.SubmoduleUpdateCmd(""));
-            };
-
-            return DoActionOnRepo(owner, true, true, PreUpdateSubmodules, PostUpdateSubmodules, action);
-        }
-
-        public bool StartUpdateSubmodulesDialog()
-        {
-            return StartUpdateSubmodulesDialog(null);
-        }
-
-        public bool StartSyncSubmodulesDialog(IWin32Window owner)
-        {
-            Func<bool> action = () =>
-            {
-                return FormProcess.ShowDialog(owner, Module, GitCommandHelpers.SubmoduleSyncCmd(""));
-            };
-
-            return DoActionOnRepo(owner, true, true, PreSyncSubmodules, PostSyncSubmodules, action);
-        }
-
-        public bool StartSyncSubmodulesDialog()
-        {
-            return StartSyncSubmodulesDialog(null);
-        }
-
-        public bool StartPluginSettingsDialog(IWin32Window owner)
-        {
-            return StartSettingsDialog(owner, PluginsSettingsGroup.GetPageReference());
-        }
-
-        public bool StartPluginSettingsDialog()
-        {
-            return StartPluginSettingsDialog(null);
-        }
-
-        public bool StartRepoSettingsDialog(IWin32Window owner)
-        {
-            return StartSettingsDialog(owner, GitUI.CommandsDialogs.SettingsDialog.Pages.LocalSettingsSettingsPage.GetPageReference());
-        }
-
-        public bool StartBrowseDialog(IWin32Window owner, string filter)
-        {
-            if (!InvokeEvent(owner, PreBrowse))
-                return false;
-
-            var form = new FormBrowse(this, filter);
-            Application.Run(form);
-
-            InvokeEvent(owner, PostBrowse);
-
-            return true;
-        }
-
-        public bool StartBrowseDialog(string filter)
-        {
-            return StartBrowseDialog(null, filter);
-        }
-
-        public void StartFileHistoryDialog(IWin32Window owner, string fileName, GitRevision revision, bool filterByRevision, bool showBlame)
-        {
-            Func<Form> provideForm = () =>
-                {
-                    var form = new FormFileHistory(this, fileName, revision, filterByRevision);
-
-                    if (showBlame)
-                        form.SelectBlameTab();
-
-                    return form;
-                };
-
-            ShowModelessForm(owner, true, PreFileHistory, PostFileHistory, provideForm);
-        }
-
-        public void StartFileHistoryDialog(IWin32Window owner, string fileName, GitRevision revision, bool filterByRevision)
-        {
-            StartFileHistoryDialog(owner, fileName, revision, filterByRevision, false);
-        }
-
-        public void StartFileHistoryDialog(IWin32Window owner, string fileName, GitRevision revision)
-        {
-            StartFileHistoryDialog(owner, fileName, revision, false);
-        }
-
-        public void StartFileHistoryDialog(IWin32Window owner, string fileName)
-        {
-            StartFileHistoryDialog(owner, fileName, null, false);
-        }
-
-        public void StartFileHistoryDialog(string fileName, GitRevision revision)
-        {
-            StartFileHistoryDialog(null, fileName, revision, false);
-        }
-
-        public void StartFileHistoryDialog(string fileName)
-        {
-            StartFileHistoryDialog(fileName, null);
-        }
-
-        public bool StartPushDialog(IWin32Window owner, bool pushOnShow, out bool pushCompleted)
-        {
-            bool pushed = false;
-
-            Func<bool> action = () =>
-            {
-                using (var form = new FormPush(this))
-                {
-                    DialogResult dlgResult;
-                    if (pushOnShow)
-                        dlgResult = form.PushAndShowDialogWhenFailed(owner);
-                    else
-                        dlgResult = form.ShowDialog(owner);
-
-                    if (dlgResult == DialogResult.OK)
-                        pushed = !form.ErrorOccurred;
-
-                    return dlgResult == DialogResult.OK;
-                }                
-            };
-
-            bool done = DoActionOnRepo(owner, true, true, PrePush, PostPush, action);
-
-            pushCompleted = pushed;
-
-            return done;
-        }
-
-        public bool StartPushDialog(IWin32Window owner, bool pushOnShow)
-        {
-            bool pushCompleted;
-            return StartPushDialog(owner, pushOnShow, out pushCompleted);
-        }
-
-        public bool StartPushDialog(bool pushOnShow)
-        {
-            return StartPushDialog(null, pushOnShow);
-        }
-
-        public bool StartApplyPatchDialog(IWin32Window owner, string patchFile)
-        {
-            return DoActionOnRepo(owner, true, false, PreApplyPatch, PostApplyPatch, () =>
-                {
-                    using (var form = new FormApplyPatch(this))
-                    {
-                        if (Directory.Exists(patchFile))
-                            form.SetPatchDir(patchFile);
-                        else
-                            form.SetPatchFile(patchFile);
-                        
-                        form.ShowDialog(owner);
-
-                        return true;
-                    }
-                }
-            );
-        }
-
-        public bool StartApplyPatchDialog(string patchFile)
-        {
-            return StartApplyPatchDialog(null, patchFile);
-        }
-
-        public bool StartApplyPatchDialog(IWin32Window owner)
-        {
-            return StartApplyPatchDialog(owner, null);
-        }
-
-        public bool StartApplyPatchDialog()
-        {
-            return StartApplyPatchDialog(null, null);
-        }
-
-        public bool StartEditGitAttributesDialog(IWin32Window owner)
-        {
-            Func<bool> action = () =>
-            {
-                using (var form = new FormGitAttributes(this))
-                {
-                    form.ShowDialog(owner);
-                }
-                return true;
-            };
-
-            return DoActionOnRepo(owner, true, false, PreEditGitAttributes, PostEditGitAttributes, action);
-        }
-
-        public bool StartEditGitAttributesDialog()
-        {
-            return StartEditGitAttributesDialog(null);
-        }
-
-        private bool InvokeEvent(IWin32Window ownerForm, GitUIEventHandler gitUIEventHandler)
-        {
-            return InvokeEvent(this, ownerForm, gitUIEventHandler);
-        }
-
-        public GitModule Module { get; private set; }
-
-        public IGitModule GitModule
-        {
-            get
-            {
-                return Module;
-            }
-        }
-
-        private void InvokePostEvent(IWin32Window ownerForm, bool actionDone, GitUIPostActionEventHandler gitUIEventHandler)
-        {
-
-            if (gitUIEventHandler != null)
-            {
-                var e = new GitUIPostActionEventArgs(ownerForm, this, actionDone);
-                gitUIEventHandler(this, e);
-            }
-        }
-
-        internal bool InvokeEvent(object sender, IWin32Window ownerForm, GitUIEventHandler gitUIEventHandler)
-        {
-            try
-            {
-                var e = new GitUIEventArgs(ownerForm, this);
-                if (gitUIEventHandler != null)
-                    gitUIEventHandler(sender, e);
-
-                return !e.Cancel;
-            }
-            catch (Exception ex)
-            {
-                MessageBox.Show(ex.Message, "Exception");
-            }
-            return true;
-        }
-
-        public bool StartBlameDialog(IWin32Window owner, string fileName)
-        {
-            return StartBlameDialog(owner, fileName, null);
-        }
-
-        private bool StartBlameDialog(IWin32Window owner, string fileName, GitRevision revision)
-        {
-            return DoActionOnRepo(owner, true, false, PreBlame, PostBlame, () =>
-                {
-                    using (var frm = new FormBlame(this, fileName, revision))
-                        frm.ShowDialog(owner);
-
-                    return true;
-                }
-            );
-        }
-
-        public bool StartBlameDialog(string fileName)
-        {
-            return StartBlameDialog(null, fileName, null);
-        }
-
-        private bool StartBlameDialog(string fileName, GitRevision revision)
-        {
-            return StartBlameDialog(null, fileName, revision);
-        }
-
-        private void WrapRepoHostingCall(string name, IRepositoryHostPlugin gitHoster,
-                                                Action<IRepositoryHostPlugin> call)
-        {
-            if (!gitHoster.ConfigurationOk)
-            {
-                var eventArgs = new GitUIEventArgs(null, this);
-                gitHoster.Execute(eventArgs);
-            }
-
-            if (gitHoster.ConfigurationOk)
-            {
-                try
-                {
-                    call(gitHoster);
-                }
-                catch (Exception ex)
-                {
-                    MessageBox.Show(
-                        string.Format("ERROR: {0} failed. Message: {1}\r\n\r\n{2}", name, ex.Message, ex.StackTrace),
-                        "Error! :(");
-                }
-            }
-        }
-
-        public void StartCloneForkFromHoster(IWin32Window owner, IRepositoryHostPlugin gitHoster, GitModuleChangedEventHandler GitModuleChanged)
-        {
-            WrapRepoHostingCall("View pull requests", gitHoster, gh =>
-            {
-                using (var frm = new ForkAndCloneForm(gitHoster, GitModuleChanged)) frm.ShowDialog(owner);
-            });
-        }
-
-        internal void StartPullRequestsDialog(IWin32Window owner, IRepositoryHostPlugin gitHoster)
-        {
-            WrapRepoHostingCall("View pull requests", gitHoster,
-                                gh =>
-                                {
-                                    var frm = new ViewPullRequestsForm(this, gitHoster);
-                                    frm.ShowInTaskbar = true;
-                                    frm.Show();
-                                });
-        }
-
-        internal void StartPullRequestsDialog(IRepositoryHostPlugin gitHoster)
-        {
-            StartPullRequestsDialog(null, gitHoster);
-        }
-
-        public void StartCreatePullRequest(IWin32Window owner)
-        {
-            List<IRepositoryHostPlugin> relevantHosts =
-                (from gh in RepoHosts.GitHosters where gh.GitModuleIsRelevantToMe(Module) select gh).ToList();
-            if (relevantHosts.Count == 0)
-                MessageBox.Show(owner, "Could not find any repo hosts for current working directory");
-            else if (relevantHosts.Count == 1)
-                StartCreatePullRequest(owner, relevantHosts.First());
-            else
-                MessageBox.Show("StartCreatePullRequest:Selection not implemented!");
-        }
-
-        public void StartCreatePullRequest()
-        {
-            StartCreatePullRequest((IRepositoryHostPlugin)null);
-        }
-
-        public void StartCreatePullRequest(IWin32Window owner, IRepositoryHostPlugin gitHoster)
-        {
-            StartCreatePullRequest(owner, gitHoster, null, null);
-        }
-
-        public void StartCreatePullRequest(IRepositoryHostPlugin gitHoster)
-        {
-            StartCreatePullRequest(null, gitHoster, null, null);
-        }
-
-        public void StartCreatePullRequest(IRepositoryHostPlugin gitHoster, string chooseRemote, string chooseBranch)
-        {
-            StartCreatePullRequest(null, gitHoster, chooseRemote, chooseBranch);
-        }
-
-        public void StartCreatePullRequest(IWin32Window owner, IRepositoryHostPlugin gitHoster, string chooseRemote, string chooseBranch)
-        {
-            WrapRepoHostingCall("Create pull request", gitHoster,
-                                gh =>
-                                {
-                                    CreatePullRequestForm form = new CreatePullRequestForm(this, gitHoster, chooseRemote, chooseBranch);
-                                    form.ShowInTaskbar = true;
-                                    form.Show();
-                                });
-        }
-
-        public void RunCommand(string[] args)
-        {
-            var arguments = InitializeArguments(args);
-
-            if (args.Length <= 1)
-                return;
-
-            if (args[1].Equals("blame") && args.Length <= 2)
-            {
-                MessageBox.Show("Cannot open blame, there is no file selected.", "Blame");
-                return;
-            }
-            if (args[1].Equals("difftool") && args.Length <= 2)
-            {
-                MessageBox.Show("Cannot open difftool, there is no file selected.", "Difftool");
-                return;
-            }
-            if (args[1].Equals("filehistory") && args.Length <= 2)
-            {
-                MessageBox.Show("Cannot open file history, there is no file selected.", "File history");
-                return;
-            }
-            if (args[1].Equals("fileeditor") && args.Length <= 2)
-            {
-                MessageBox.Show("Cannot open file editor, there is no file selected.", "File editor");
-                return;
-            }
-            if (args[1].Equals("revert") && args.Length <= 2)
-            {
-                MessageBox.Show("Cannot open revert, there is no file selected.", "Revert");
-                return;
-            }
-
-            RunCommandBasedOnArgument(args, arguments);
-        }
-
-
-        // Please update FormCommandlineHelp if you add or change commands
-        private void RunCommandBasedOnArgument(string[] args, Dictionary<string, string> arguments)
-        {
-            switch (args[1])
-            {
-                case "about":
-                    var frm = new AboutBox();
-                    frm.StartPosition = FormStartPosition.CenterScreen;
-                    Application.Run(frm);
-                    return;
-                case "add":
-                case "addfiles":
-                    StartAddFilesDialog(args.Length == 3 ? args[2] : ".");
-                    return;
-                case "apply":       // [filename]
-                case "applypatch":
-                    StartApplyPatchDialog(args.Length == 3 ? args[2] : "");
-                    return;
-                case "blame":       // filename
-                    RunBlameCommand(args);
-                    return;
-                case "branch":
-                    StartCreateBranchDialog();
-                    return;
-                case "browse":      // [path] [-filter]
-                    RunBrowseCommand(args);
-                    return;
-                case "checkout":
-                case "checkoutbranch":
-                    StartCheckoutBranch();
-                    return;
-                case "checkoutrevision":
-                    StartCheckoutRevisionDialog();
-                    return;
-                case "cherry":
-                    StartCherryPickDialog();
-                    return;
-                case "cleanup":
-                    StartCleanupRepositoryDialog();
-                    return;
-                case "clone":       // [path]
-                    RunCloneCommand(args);
-                    return;
-                case "commit":      // [--quiet]
-                    Commit(arguments);
-                    return;
-                case "difftool":      // filename
-                    Module.OpenWithDifftool(args[2]);
-                    return;
-                case "filehistory": // filename
-                    if (Module.WorkingDir.TrimEnd('\\') == Path.GetFullPath(args[2]))
-                        Module = Module.SuperprojectModule;
-                    RunFileHistoryCommand(args);
-                    return;
-                case "fileeditor":  // filename
-                    if (!StartFileEditorDialog(args[2]))
-                        System.Environment.ExitCode = -1;
-                    return;
-                case "formatpatch":
-                    StartFormatPatchDialog();
-                    return;
-                case "gitbash":
-                    Module.RunBash();
-                    return;
-                case "gitignore":
-                    StartEditGitIgnoreDialog();
-                    return;
-                case "init":        // [path]
-                    RunInitCommand(args);
-                    return;
-                case "merge":       // [--branch name]
-                    RunMergeCommand(arguments);
-                    return;
-                case "mergeconflicts": // [--quiet]
-                case "mergetool":
-                    RunMergeToolOrConflictCommand(arguments);
-                    return;
-                case "openrepo":    // [path]
-                    RunOpenRepoCommand(args);
-                    return;
-                case "pull":        //  [--rebase] [--merge] [--fetch] [--quiet] [--remotebranch name]
-                    Pull(arguments);
-                    return;
-                case "push":        // [--quiet]
-                    Push(arguments);
-                    return;
-                case "rebase":      // [--branch name]
-                    RunRebaseCommand(arguments);
-                    return;
-                case "remotes":
-                    StartRemotesDialog();
-                    return;
-                case "revert":
-                case "reset":
-                    StartResetChangesDialog(args.Length == 3 ? args[2] : "");
-                    return;
-                case "searchfile":
-                    RunSearchFileCommand();
-                    return;
-                case "settings":
-                    StartSettingsDialog();
-                    return;
-                case "stash":
-                    StartStashDialog();
-                    return;
-                case "synchronize": // [--rebase] [--merge] [--fetch] [--quiet]
-                    RunSynchronizeCommand(arguments);
-                    return;
-                case "tag":
-                    StartCreateTagDialog();
-                    return;
-                case "viewdiff":
-                    StartCompareRevisionsDialog();
-                    return;
-                case "viewpatch":   // [filename]
-                    StartViewPatchDialog(args.Length == 3 ? args[2] : "");
-                    return;
-                default:
-                    if (args[1].StartsWith("git://") || args[1].StartsWith("http://") || args[1].StartsWith("https://"))
-                    {
-                        StartCloneDialog(null, args[1], true, null);
-                        return;
-                    }
-                    if (args[1].StartsWith("github-windows://openRepo/"))
-                    {
-                        StartCloneDialog(null, args[1].Replace("github-windows://openRepo/", ""), true, null);
-                        return;
-                    }
-                    break;
-            }
-            var frmCmdLine = new FormCommandlineHelp();
-            frmCmdLine.StartPosition = FormStartPosition.CenterScreen;
-            Application.Run(frmCmdLine);
-        }
-
-        private void RunMergeCommand(Dictionary<string, string> arguments)
-        {
-            string branch = null;
-            if (arguments.ContainsKey("branch"))
-                branch = arguments["branch"];
-            StartMergeBranchDialog(branch);
-        }
-
-        private void RunSearchFileCommand()
-        {
-            var searchWindow = new SearchWindow<string>(FindFileMatches);
-            Application.Run(searchWindow);
-            if (searchWindow.SelectedItem != null)
-                Debug.WriteLine(Path.Combine(Module.WorkingDir, searchWindow.SelectedItem));
-        }
-
-        private void RunBrowseCommand(string[] args)
-        {
-            StartBrowseDialog(GetParameterOrEmptyStringAsDefault(args, "-filter"));
-        }
-
-        private static string GetParameterOrEmptyStringAsDefault(string[] args, string paramName)
-        {
-            for (int i = 2; i < args.Length; i++)
-            {
-                string arg = args[i];
-                if (arg.StartsWith(paramName + "="))
-                {
-                    return arg.Replace(paramName + "=", "");
-                }
-            }
-
-            return string.Empty;
-        }
-
-        private void RunOpenRepoCommand(string[] args)
-        {
-            GitUICommands c = this;
-            if (args.Length > 2)
-            {
-                if (File.Exists(args[2]))
-                {
-                    string path = File.ReadAllText(args[2]).Trim().Split(new char[] { '\n' }, 1).FirstOrDefault();
-                    if (Directory.Exists(path))
-                    {
-                        c = new GitUICommands(path);
-                    }
-                }
-            }
-
-            c.StartBrowseDialog(GetParameterOrEmptyStringAsDefault(args, "-filter"));
-        }
-
-        private void RunSynchronizeCommand(Dictionary<string, string> arguments)
-        {
-            Commit(arguments);
-            Pull(arguments);
-            Push(arguments);
-        }
-
-        private void RunRebaseCommand(Dictionary<string, string> arguments)
-        {
-            string branch = null;
-            if (arguments.ContainsKey("branch"))
-                branch = arguments["branch"];
-            StartRebaseDialog(branch);
-        }
-
-        public bool StartFileEditorDialog(string filename)
-        {
-            using (var formEditor = new FormEditor(this, filename))
-                return formEditor.ShowDialog() != DialogResult.Cancel;
-        }
-
-        private void RunFileHistoryCommand(string[] args)
-        {
-            //Remove working dir from filename. This is to prevent filenames that are too
-            //long while there is room left when the workingdir was not in the path.
-            string fileHistoryFileName = String.IsNullOrEmpty(Module.WorkingDir) ? args[2] :
-                args[2].Replace(Module.WorkingDir, "").Replace('\\', '/');
-
-            StartFileHistoryDialog(fileHistoryFileName);
-        }
-
-        private void RunCloneCommand(string[] args)
-        {
-            if (args.Length > 2)
-                StartCloneDialog(args[2]);
-            else
-                StartCloneDialog();
-        }
-
-        private void RunInitCommand(string[] args)
-        {
-            if (args.Length > 2)
-                StartInitializeDialog(args[2]);
-            else
-                StartInitializeDialog();
-        }
-
-        private void RunBlameCommand(string[] args)
-        {
-            // Remove working dir from filename. This is to prevent filenames that are too
-            // long while there is room left when the workingdir was not in the path.
-            string filenameFromBlame = args[2].Replace(Module.WorkingDir, "").Replace('\\', '/');
-            StartBlameDialog(filenameFromBlame);
-        }
-
-        private void RunMergeToolOrConflictCommand(Dictionary<string, string> arguments)
-        {
-            if (!arguments.ContainsKey("quiet") || Module.InTheMiddleOfConflictedMerge())
-                StartResolveConflictsDialog();
-        }
-
-        private static Dictionary<string, string> InitializeArguments(string[] args)
-        {
-            Dictionary<string, string> arguments = new Dictionary<string, string>();
-
-            for (int i = 2; i < args.Length; i++)
-            {
-                if (args[i].StartsWith("--") && i + 1 < args.Length && !args[i + 1].StartsWith("--"))
-                    arguments.Add(args[i].TrimStart('-'), args[++i]);
-                else if (args[i].StartsWith("--"))
-                    arguments.Add(args[i].TrimStart('-'), null);
-            }
-            return arguments;
-        }
-
-        private IList<string> FindFileMatches(string name)
-        {
-            var candidates = Module.GetFullTree("HEAD");
-
-            string nameAsLower = name.ToLower();
-
-            return candidates.Where(fileName => fileName.ToLower().Contains(nameAsLower)).ToList();
-        }
-
-        private void Commit(Dictionary<string, string> arguments)
-        {
-            StartCommitDialog(arguments.ContainsKey("quiet"));
-        }
-
-        private void Push(Dictionary<string, string> arguments)
-        {
-            StartPushDialog(arguments.ContainsKey("quiet"));
-        }
-
-        private void Pull(Dictionary<string, string> arguments)
-        {
-            UpdateSettingsBasedOnArguments(arguments);
-
-            string remoteBranch = null;
-            if (arguments.ContainsKey("remotebranch"))
-                remoteBranch = arguments["remotebranch"];
-
-            StartPullDialog(arguments.ContainsKey("quiet"), remoteBranch);
-        }
-
-        private static void UpdateSettingsBasedOnArguments(Dictionary<string, string> arguments)
-        {
-            if (arguments.ContainsKey("merge"))
-                Settings.FormPullAction = Settings.PullAction.Merge;
-            if (arguments.ContainsKey("rebase"))
-                Settings.FormPullAction = Settings.PullAction.Rebase;
-            if (arguments.ContainsKey("fetch"))
-                Settings.FormPullAction = Settings.PullAction.Fetch;
-            if (arguments.ContainsKey("autostash"))
-                Settings.AutoStash = true;
-        }
-
-        internal void RaisePreBrowseInitialize(IWin32Window owner)
-        {
-            InvokeEvent(owner, PreBrowseInitialize);
-        }
-
-        internal void RaisePostBrowseInitialize(IWin32Window owner)
-        {
-            InvokeEvent(owner, PostBrowseInitialize);
-        }
-
-        internal void RaisePostRegisterPlugin(IWin32Window owner)
-        {
-            InvokeEvent(owner, PostRegisterPlugin);
-        }
-
-        public IGitRemoteCommand CreateRemoteCommand()
-        {
-            return new GitRemoteCommand(Module);
-        }
-
-        private class GitRemoteCommand : IGitRemoteCommand
-        {
-            public object OwnerForm { get; set; }
-
-            public string Remote { get; set; }
-
-            public string Title { get; set; }
-
-            public string CommandText { get; set; }
-
-            public bool ErrorOccurred { get; private set; }
-
-            public string CommandOutput { get; private set; }
-
-            public readonly GitModule Module;
-
-            public event GitRemoteCommandCompletedEventHandler Completed;
-
-            internal GitRemoteCommand(GitModule aModule)
-            {
-                Module = aModule;
-            }
-
-            public void Execute()
-            {
-                if (CommandText == null)
-                    throw new InvalidOperationException("CommandText is required");
-
-                using (var form = new FormRemoteProcess(Module, CommandText))
-                {
-                    if (Title != null)
-                        form.Text = Title;
-                    if (Remote != null)
-                        form.Remote = Remote;
-
-                    form.HandleOnExitCallback = HandleOnExit;
-
-                    form.ShowDialog(OwnerForm as IWin32Window);
-
-                    ErrorOccurred = form.ErrorOccurred();
-                    CommandOutput = form.GetOutputString();
-                }
-            }
-
-            private bool HandleOnExit(ref bool isError, FormProcess form)
-            {
-                CommandOutput = form.GetOutputString();
-
-                var e = new GitRemoteCommandCompletedEventArgs(this, isError, false);
-
-                if (Completed != null)
-                    Completed(form, e);
-
-                isError = e.IsError;
-
-                return e.Handled;
-            }
-        }
-    }
-}
+﻿using System;
+using System.Collections.Generic;
+using System.Diagnostics;
+using System.Drawing;
+using System.IO;
+using System.Linq;
+using System.Windows.Forms;
+using GitCommands;
+using GitUI.CommandsDialogs;
+using GitUI.CommandsDialogs.RepoHosting;
+using GitUI.CommandsDialogs.SettingsDialog;
+using GitUIPluginInterfaces;
+using GitUIPluginInterfaces.RepositoryHosts;
+using Gravatar;
+using Settings = GitCommands.AppSettings;
+
+namespace GitUI
+{
+    public sealed class GitUICommands : IGitUICommands
+    {
+        public GitUICommands(GitModule module)
+        {
+            Module = module;
+            RepoChangedNotifier = new ActionNotifier(
+                () => InvokeEvent(null, PostRepositoryChanged));
+        }
+
+        public GitUICommands(string workingDir)
+            : this(new GitModule(workingDir)) { }
+
+        #region IGitUICommands Members
+
+        public event GitUIEventHandler PreBrowse;
+        public event GitUIEventHandler PostBrowse;
+
+        public event GitUIEventHandler PreDeleteBranch;
+        public event GitUIPostActionEventHandler PostDeleteBranch;
+
+        public event GitUIEventHandler PreCheckoutRevision;
+        public event GitUIPostActionEventHandler PostCheckoutRevision;
+
+        public event GitUIEventHandler PreCheckoutBranch;
+        public event GitUIPostActionEventHandler PostCheckoutBranch;
+
+        public event GitUIEventHandler PreFileHistory;
+        public event GitUIPostActionEventHandler PostFileHistory;
+
+        public event GitUIEventHandler PreCompareRevisions;
+        public event GitUIPostActionEventHandler PostCompareRevisions;
+
+        public event GitUIEventHandler PreAddFiles;
+        public event GitUIPostActionEventHandler PostAddFiles;
+
+        public event GitUIEventHandler PreCreateBranch;
+        public event GitUIPostActionEventHandler PostCreateBranch;
+
+        public event GitUIEventHandler PreClone;
+        public event GitUIPostActionEventHandler PostClone;
+
+        public event GitUIEventHandler PreSvnClone;
+        public event GitUIPostActionEventHandler PostSvnClone;
+
+        public event GitUIEventHandler PreCommit;
+        public event GitUIPostActionEventHandler PostCommit;
+
+        public event GitUIEventHandler PreSvnDcommit;
+        public event GitUIPostActionEventHandler PostSvnDcommit;
+
+        public event GitUIEventHandler PreSvnRebase;
+        public event GitUIPostActionEventHandler PostSvnRebase;
+
+        public event GitUIEventHandler PreSvnFetch;
+        public event GitUIPostActionEventHandler PostSvnFetch;
+
+        public event GitUIEventHandler PreInitialize;
+        public event GitUIPostActionEventHandler PostInitialize;
+
+        public event GitUIEventHandler PrePush;
+        public event GitUIPostActionEventHandler PostPush;
+
+        public event GitUIEventHandler PrePull;
+        public event GitUIPostActionEventHandler PostPull;
+
+        public event GitUIEventHandler PreViewPatch;
+        public event GitUIPostActionEventHandler PostViewPatch;
+
+        public event GitUIEventHandler PreApplyPatch;
+        public event GitUIPostActionEventHandler PostApplyPatch;
+
+        public event GitUIEventHandler PreFormatPatch;
+        public event GitUIPostActionEventHandler PostFormatPatch;
+
+        public event GitUIEventHandler PreStash;
+        public event GitUIPostActionEventHandler PostStash;
+
+        public event GitUIEventHandler PreResolveConflicts;
+        public event GitUIPostActionEventHandler PostResolveConflicts;
+
+        public event GitUIEventHandler PreCherryPick;
+        public event GitUIPostActionEventHandler PostCherryPick;
+
+        public event GitUIEventHandler PreRevertCommit;
+        public event GitUIPostActionEventHandler PostRevertCommit;
+
+        public event GitUIEventHandler PreMergeBranch;
+        public event GitUIPostActionEventHandler PostMergeBranch;
+
+        public event GitUIEventHandler PreCreateTag;
+        public event GitUIPostActionEventHandler PostCreateTag;
+
+        public event GitUIEventHandler PreDeleteTag;
+        public event GitUIPostActionEventHandler PostDeleteTag;
+
+        public event GitUIEventHandler PreEditGitIgnore;
+        public event GitUIPostActionEventHandler PostEditGitIgnore;
+
+        public event GitUIEventHandler PreSettings;
+        public event GitUIPostActionEventHandler PostSettings;
+
+        public event GitUIEventHandler PreArchive;
+        public event GitUIPostActionEventHandler PostArchive;
+
+        public event GitUIEventHandler PreMailMap;
+        public event GitUIPostActionEventHandler PostMailMap;
+
+        public event GitUIEventHandler PreVerifyDatabase;
+        public event GitUIPostActionEventHandler PostVerifyDatabase;
+
+        public event GitUIEventHandler PreRemotes;
+        public event GitUIPostActionEventHandler PostRemotes;
+
+        public event GitUIEventHandler PreRebase;
+        public event GitUIPostActionEventHandler PostRebase;
+
+        public event GitUIEventHandler PreRename;
+        public event GitUIPostActionEventHandler PostRename;
+
+        public event GitUIEventHandler PreSubmodulesEdit;
+        public event GitUIPostActionEventHandler PostSubmodulesEdit;
+
+        public event GitUIEventHandler PreUpdateSubmodules;
+        public event GitUIPostActionEventHandler PostUpdateSubmodules;
+
+        public event GitUIEventHandler PreSyncSubmodules;
+        public event GitUIPostActionEventHandler PostSyncSubmodules;
+
+        public event GitUIEventHandler PreBlame;
+        public event GitUIPostActionEventHandler PostBlame;
+
+        public event GitUIEventHandler PreEditGitAttributes;
+        public event GitUIPostActionEventHandler PostEditGitAttributes;
+
+        public event GitUIEventHandler PreBrowseInitialize;
+        public event GitUIEventHandler PostBrowseInitialize;
+        /// <summary>
+        /// listeners for changes being made to repository
+        /// </summary>
+        public event GitUIEventHandler PostRepositoryChanged;
+
+        public event GitUIEventHandler PostRegisterPlugin;
+
+        public ILockableNotifier RepoChangedNotifier { get; private set; }
+
+        #endregion
+
+        public string GitCommand(string arguments)
+        {
+            return Module.RunGitCmd(arguments);
+        }
+
+        public string CommandLineCommand(string cmd, string arguments)
+        {
+            return Module.RunCmd(cmd, arguments);
+        }
+
+        private bool RequiresValidWorkingDir(object owner)
+        {
+            if (!Module.IsValidGitWorkingDir())
+            {
+                MessageBoxes.NotValidGitDirectory(owner as IWin32Window);
+                return false;
+            }
+
+            return true;
+        }
+
+        private bool RequiredValidGitSvnWorikingDir(object owner)
+        {
+            if (!RequiresValidWorkingDir(owner))
+                return false;
+
+            if (!GitSvnCommandHelpers.ValidSvnWorkingDir(Module))
+            {
+                MessageBoxes.NotValidGitSVNDirectory(owner as IWin32Window);
+                return false;
+            }
+
+            if (!GitSvnCommandHelpers.CheckRefsRemoteSvn(Module))
+            {
+                MessageBoxes.UnableGetSVNInformation(owner as IWin32Window);
+                return false;
+            }
+
+            return true;
+        }
+
+        public void CacheAvatar(string email)
+        {
+            FallBackService gravatarFallBack = FallBackService.Identicon;
+            try
+            {
+                gravatarFallBack =
+                    (FallBackService)Enum.Parse(typeof(FallBackService), Settings.GravatarFallbackService);
+            }
+            catch
+            {
+                Settings.GravatarFallbackService = gravatarFallBack.ToString();
+            }
+            GravatarService.CacheImage(email + ".png", email, Settings.AuthorImageSize,
+                gravatarFallBack);
+        }
+
+        public Icon FormIcon { get { return GitExtensionsForm.ApplicationIcon; } } 
+
+        public bool StartBatchFileProcessDialog(object owner, string batchFile)
+        {
+            string tempFileName = Path.ChangeExtension(Path.GetTempFileName(), ".cmd");
+            using (var writer = new StreamWriter(tempFileName))
+            {
+                writer.WriteLine("@prompt $G");
+                writer.Write(batchFile);
+            }
+            FormProcess.ShowDialog(owner as IWin32Window, Module, "cmd.exe", "/C \"" + tempFileName + "\"");
+            File.Delete(tempFileName);
+            return true;
+        }
+
+        public bool StartBatchFileProcessDialog(string batchFile)
+        {
+            return StartBatchFileProcessDialog(null, batchFile);
+        }
+
+        public bool StartCommandLineProcessDialog(GitCommand cmd, IWin32Window parentForm)
+        {
+            bool executed;
+
+            if (cmd.AccessesRemote())
+                executed = FormRemoteProcess.ShowDialog(parentForm, Module, cmd.ToLine());
+            else
+                executed = FormProcess.ShowDialog(parentForm, Module, cmd.ToLine());
+
+            if (executed && cmd.ChangesRepoState())
+                RepoChangedNotifier.Notify();
+
+            return executed;
+        }
+
+        public bool StartCommandLineProcessDialog(object owner, string command, string arguments)
+        {
+            FormProcess.ShowDialog(owner as IWin32Window, Module, command, arguments);
+            return true;
+        }
+
+        public bool StartCommandLineProcessDialog(string command, string arguments)
+        {
+            return StartCommandLineProcessDialog(null, command, arguments);
+        }
+
+        public bool StartGitCommandProcessDialog(IWin32Window owner, string arguments)
+        {
+            FormProcess.ShowDialog(owner, Module, arguments);
+            return true;
+        }
+
+        public bool StartGitCommandProcessDialog(string arguments)
+        {
+            return StartGitCommandProcessDialog(null, arguments);
+        }
+
+        public bool StartBrowseDialog()
+        {
+            return StartBrowseDialog("");
+        }
+
+        public bool StartDeleteBranchDialog(IWin32Window owner, string branch)
+        {
+            return DoActionOnRepo(owner, true, false, PreDeleteBranch, PostDeleteBranch, () =>
+                {
+                    using (var form = new FormDeleteBranch(this, branch))
+                        form.ShowDialog(owner);
+                    return true;
+                }
+            );
+        }
+
+        public bool StartDeleteBranchDialog(string branch)
+        {
+            return StartDeleteBranchDialog(null, branch);
+        }
+
+        public bool StartCheckoutRevisionDialog(IWin32Window owner, string revision = null)
+        {
+            return DoActionOnRepo(owner, true, true, PreCheckoutRevision, PostCheckoutRevision, () =>
+                {
+                    using (var form = new FormCheckoutRevision(this))
+                    {
+                        form.SetRevision(revision);
+                        return form.ShowDialog(owner) == DialogResult.OK;
+                    }
+                }
+            );
+        }
+
+        public bool StartCheckoutRevisionDialog()
+        {
+            return StartCheckoutRevisionDialog(null);
+        }
+
+        public void Stash(IWin32Window owner)
+        {
+            var arguments = GitCommandHelpers.StashSaveCmd(Settings.IncludeUntrackedFilesInAutoStash);
+            FormProcess.ShowDialog(owner, Module, arguments);
+        }
+
+        public void InvokeEventOnClose(Form form, GitUIEventHandler ev)
+        {
+            form.FormClosed += (object o, FormClosedEventArgs ea) =>
+            {
+                InvokeEvent(form == null ? null : form.Owner, ev);
+            };
+
+        }
+
+        public void ShowModelessForm(IWin32Window owner, bool requiresValidWorkingDir, 
+            GitUIEventHandler preEvent, GitUIPostActionEventHandler postEvent, Func<Form> provideForm)
+        {
+            if (requiresValidWorkingDir && !RequiresValidWorkingDir(owner))
+                return;
+
+            if (!InvokeEvent(owner, preEvent))
+                return;
+
+            Form form = provideForm();
+
+            FormClosedEventHandler formClosed = null;
+
+            formClosed = (sender, e) =>
+                {
+                    form.FormClosed -= formClosed;
+                    InvokePostEvent(owner, true, postEvent);
+                };
+
+            form.FormClosed += formClosed;
+            form.ShowInTaskbar = true;
+
+            if (Application.OpenForms.Count > 0)
+                form.Show();
+            else
+                form.ShowDialog();
+        }
+
+        /// <summary>
+        /// 
+        /// </summary>
+        /// <param name="requiresValidWorkingDir">If action requires valid working directory</param>
+        /// <param name="owner">Owner window</param>
+        /// <param name="changesRepo">if successfuly done action changes repo state</param>
+        /// <param name="preEvent">Event invoked before performing action</param>
+        /// <param name="postEvent">Event invoked after performing action</param>
+        /// <param name="action">Action to do. Return true to indicate that the action was successfully done.</param>
+        /// <returns>true if action was sccessfully done, false otherwise</returns>
+        public bool DoActionOnRepo(IWin32Window owner, bool requiresValidWorkingDir, bool changesRepo, 
+            GitUIEventHandler preEvent, GitUIPostActionEventHandler postEvent, Func<bool> action)
+        {
+            bool actionDone = false;            
+            RepoChangedNotifier.Lock();
+            try
+            {
+                if (requiresValidWorkingDir && !RequiresValidWorkingDir(owner))
+                    return false;
+
+                if (!InvokeEvent(owner, preEvent))
+                    return false;
+                try
+                {
+                    actionDone = action();
+                }
+                finally
+                {
+                    InvokePostEvent(owner, actionDone, postEvent);
+                }
+            }
+            finally
+            {
+                RepoChangedNotifier.UnLock(changesRepo && actionDone);
+            }
+
+            return actionDone;
+        }
+
+        public void DoActionOnRepo(Action action) 
+        {
+            Func<bool> fnc = () =>
+                {
+                    action();
+                    return true;
+                };
+            DoActionOnRepo(null, false, false, null, null, fnc);
+        }
+
+        public bool DoActionOnRepo(Func<bool> action)
+        {
+            return DoActionOnRepo(null, false, true, null, null, action);
+        }
+
+        public bool StartCheckoutBranch(IWin32Window owner, string branch, bool remote, string containRevison)
+        {
+            return DoActionOnRepo(owner, true, true, PreCheckoutBranch, PostCheckoutBranch, () =>
+            {
+                using (var form = new FormCheckoutBranch(this, branch, remote, containRevison))
+                    return form.DoDefaultActionOrShow(owner) != DialogResult.Cancel;
+            }
+            );
+        }
+
+        public bool StartCheckoutBranch(IWin32Window owner, string branch, bool remote)
+        {
+            return StartCheckoutBranch(owner, branch, remote, null);
+        }
+
+        public bool StartCheckoutBranch(IWin32Window owner, string containRevison)
+        {
+            return StartCheckoutBranch(owner, "", false, containRevison);
+        }
+
+        public bool StartCheckoutBranch(IWin32Window owner)
+        {
+            return StartCheckoutBranch(owner, "", false, null);
+        }
+
+        public bool StartCheckoutBranch()
+        {
+            return StartCheckoutBranch(null, "", false, null);
+        }
+
+        public bool StartCheckoutRemoteBranch(IWin32Window owner, string branch)
+        {
+            return StartCheckoutBranch(owner, branch, true);
+        }
+
+        public bool StartCompareRevisionsDialog(IWin32Window owner)
+        {
+            Func<bool> action = () =>
+            {
+                using (var form = new FormLog(this))
+                {
+                    return form.ShowDialog(owner) == DialogResult.OK;
+                }
+            };
+
+            return DoActionOnRepo(owner, true, true, PreCompareRevisions, PostCompareRevisions, action);
+        }
+
+        public bool StartCompareRevisionsDialog()
+        {
+            return StartCompareRevisionsDialog(null);
+        }
+
+        public bool StartAddFilesDialog(IWin32Window owner, string addFiles)
+        {
+            return DoActionOnRepo(owner, true, true, PreAddFiles, PostAddFiles, () =>
+            {
+                using (var form = new FormAddFiles(this, addFiles))
+                    form.ShowDialog(owner);
+
+                return true;
+            }
+            );
+        }
+
+        public bool StartAddFilesDialog(IWin32Window owner)
+        {
+            return StartAddFilesDialog(owner, null);
+        }
+
+        public bool StartAddFilesDialog(string addFiles)
+        {
+            return StartAddFilesDialog(null, addFiles);
+        }
+
+        public bool StartAddFilesDialog()
+        {
+            return StartAddFilesDialog(null, null);
+        }
+
+        public bool StartCreateBranchDialog(IWin32Window owner, GitRevision revision)
+        {
+            Func<bool> action = () =>
+            {
+                using (var form = new FormCreateBranch(this, revision))
+                {
+                    return form.ShowDialog(owner) == DialogResult.OK;
+                }
+            };
+
+            return DoActionOnRepo(owner, true, true, PreCreateBranch, PostCreateBranch, action);
+        }
+
+        public bool StartCreateBranchDialog()
+        {
+            return StartCreateBranchDialog(null, null);
+        }
+
+        public bool StartCloneDialog(IWin32Window owner, string url, bool openedFromProtocolHandler, GitModuleChangedEventHandler GitModuleChanged)
+        {
+            Func<bool> action = () =>
+            {
+                using (var form = new FormClone(this, url, openedFromProtocolHandler, GitModuleChanged))
+                    form.ShowDialog(owner);
+                return true;
+            };
+
+            return DoActionOnRepo(owner, false, false, PreClone, PostClone, action);
+        }
+
+        public bool StartCloneDialog(IWin32Window owner, string url, GitModuleChangedEventHandler GitModuleChanged)
+        {
+            return StartCloneDialog(owner, url, false, GitModuleChanged);
+        }
+
+        public bool StartCloneDialog(IWin32Window owner, string url)
+        {
+            return StartCloneDialog(owner, url, false, null);
+        }
+
+        public bool StartCloneDialog(IWin32Window owner)
+        {
+            return StartCloneDialog(owner, null, false, null);
+        }
+
+        public bool StartCloneDialog(string url)
+        {
+            return StartCloneDialog(null, url, false, null);
+        }
+
+        public bool StartCloneDialog()
+        {
+            return StartCloneDialog(null, null, false, null);
+        }
+
+        public bool StartSvnCloneDialog(IWin32Window owner, GitModuleChangedEventHandler GitModuleChanged)
+        {
+            Func<bool> action = () =>
+            {
+                using (var form = new FormSvnClone(this, GitModuleChanged))
+                    form.ShowDialog(owner);
+                return true;
+            };
+
+            return DoActionOnRepo(owner, false, false, PreSvnClone, PostSvnClone, action);
+        }
+
+        public bool StartSvnCloneDialog()
+        {
+            return StartSvnCloneDialog(null, null);
+        }
+
+        public void StartCleanupRepositoryDialog(IWin32Window owner)
+        {
+            using (var frm = new FormCleanupRepository(this))
+                frm.ShowDialog(owner);
+        }
+
+        public void StartCleanupRepositoryDialog()
+        {
+            StartCleanupRepositoryDialog(null);
+        }
+
+        public bool StartSquashCommitDialog(IWin32Window owner, GitRevision revision)
+        {
+            Func<bool> action = () =>
+            {
+                using (var form = new FormCommit(this, CommitKind.Squash, revision))
+                {
+                    form.ShowDialog(owner);
+                }
+                return true;
+            };
+
+            return DoActionOnRepo(action);
+        }
+
+        public bool StartFixupCommitDialog(IWin32Window owner, GitRevision revision)
+        {
+            Func<bool> action = () =>
+            {
+                using (var form = new FormCommit(this, CommitKind.Fixup, revision))
+                {
+                    form.ShowDialog(owner);
+                }
+                return true;
+            };
+
+            return DoActionOnRepo(action);
+        }
+
+        public bool StartCommitDialog(IWin32Window owner, bool showOnlyWhenChanges)
+        {
+            Func<bool> action = () =>
+            {
+                using (var form = new FormCommit(this))
+                {
+                    if (showOnlyWhenChanges)
+                        form.ShowDialogWhenChanges(owner);
+                    else
+                        form.ShowDialog(owner);
+                }
+                return true;
+            };
+
+            return DoActionOnRepo(owner, true, false, PreCommit, PostCommit, action);
+        }
+
+        public bool StartCommitDialog(IWin32Window owner)
+        {
+            return StartCommitDialog(owner, false);
+        }
+
+        public bool StartCommitDialog(bool showOnlyWhenChanges)
+        {
+            return StartCommitDialog(null, showOnlyWhenChanges);
+        }
+
+        public bool StartCommitDialog()
+        {
+            return StartCommitDialog(null, false);
+        }
+
+        public bool StartSvnDcommitDialog(IWin32Window owner)
+        {
+            Func<bool> action = () =>
+            {
+                return FormProcess.ShowDialog(owner, Module, Settings.GitCommand, GitSvnCommandHelpers.DcommitCmd());
+            };
+
+            return DoActionOnRepo(owner, true, true, PreSvnDcommit, PostSvnDcommit, action);
+        }
+
+        public bool StartSvnDcommitDialog()
+        {
+            return StartSvnDcommitDialog(null);
+        }
+
+        public bool StartSvnRebaseDialog(IWin32Window owner)
+        {
+            Func<bool> action = () =>
+            {
+                FormProcess.ShowDialog(owner, Module, Settings.GitCommand, GitSvnCommandHelpers.RebaseCmd());
+                return true;
+            };
+
+            return DoActionOnRepo(owner, true, true, PreSvnRebase, PostSvnRebase, action);
+        }
+
+        public bool StartSvnRebaseDialog()
+        {
+            return StartSvnRebaseDialog(null);
+        }
+
+        public bool StartSvnFetchDialog(IWin32Window owner)
+        {
+            Func<bool> action = () =>
+            {
+                return FormProcess.ShowDialog(owner, Module, Settings.GitCommand, GitSvnCommandHelpers.FetchCmd());
+            };
+
+            return DoActionOnRepo(owner, true, true, PreSvnFetch, PostSvnFetch, action);
+        }
+
+        public bool StartSvnFetchDialog()
+        {
+            return StartSvnFetchDialog(null);
+        }
+
+        public bool StartInitializeDialog(IWin32Window owner, GitModuleChangedEventHandler GitModuleChanged)
+        {
+            return StartInitializeDialog(owner, null, GitModuleChanged);
+        }
+
+        public bool StartInitializeDialog()
+        {
+            return StartInitializeDialog((IWin32Window)null, null);
+        }
+
+        public bool StartInitializeDialog(IWin32Window owner, string dir, GitModuleChangedEventHandler GitModuleChanged)
+        {
+            Func<bool> action = () =>
+            {
+                if (dir == null)
+                    dir = Module.IsValidGitWorkingDir() ? Module.WorkingDir : string.Empty;
+                using (var frm = new FormInit(dir, GitModuleChanged)) frm.ShowDialog(owner);
+                return true;
+            };
+
+            return DoActionOnRepo(owner, false, true, PreInitialize, PostInitialize, action);
+        }
+
+        public bool StartInitializeDialog(string dir)
+        {
+            return StartInitializeDialog(null, dir, null);
+        }
+
+        public bool StartPushDialog()
+        {
+            return StartPushDialog(false);
+        }
+
+        /// <summary>
+        /// Starts pull dialog
+        /// </summary>
+        /// <param name="owner">An implementation of IWin32Window that will own the modal dialog box.</param>
+        /// <param name="pullOnShow"></param>
+        /// <param name="pullCompleted">true if pull completed with no errors</param>
+        /// <returns>if revision grid should be refreshed</returns>
+        public bool StartPullDialog(IWin32Window owner, bool pullOnShow, string remoteBranch, out bool pullCompleted, bool fetchAll)
+        {
+            var pulled = false;
+
+            Func<bool> action = () =>
+            {
+                using (FormPull formPull = new FormPull(this, remoteBranch))
+                {
+                    if (fetchAll)
+                        formPull.SetForFetchAll();
+
+                    DialogResult dlgResult;
+                    if (pullOnShow)
+                        dlgResult = formPull.PullAndShowDialogWhenFailed(owner);
+                    else
+                        dlgResult = formPull.ShowDialog(owner);
+
+                    if (dlgResult == DialogResult.OK)
+                    {
+                        pulled = !formPull.ErrorOccurred;
+                    }
+
+                    return dlgResult == DialogResult.OK;
+                }
+            };
+
+            bool done = DoActionOnRepo(owner, true, true, PrePull, PostPull, action);
+
+            pullCompleted = pulled;
+
+            return done;
+        }
+
+        public bool StartPullDialog(IWin32Window owner, bool pullOnShow, out bool pullCompleted, bool fetchAll)
+        {
+            return StartPullDialog(owner, pullOnShow, null, out pullCompleted, fetchAll);
+        }
+
+        public bool StartPullDialog(IWin32Window owner, bool pullOnShow, out bool pullCompleted)
+        {
+            return StartPullDialog(owner, pullOnShow, out pullCompleted, false);
+        }
+
+        public bool StartPullDialog(IWin32Window owner, bool pullOnShow)
+        {
+            bool errorOccurred;
+            return StartPullDialog(owner, pullOnShow, out errorOccurred, false);
+        }
+
+        public bool StartPullDialog(bool pullOnShow, out bool pullCompleted)
+        {
+            return StartPullDialog(null, pullOnShow, out pullCompleted, false);
+        }
+
+        public bool StartPullDialog(bool pullOnShow, string remoteBranch, out bool pullCompleted)
+        {
+            return StartPullDialog(null, pullOnShow, remoteBranch, out pullCompleted, false);
+        }
+
+        public bool StartPullDialog(bool pullOnShow)
+        {
+            return StartPullDialog(pullOnShow, null);
+        }
+
+        public bool StartPullDialog(bool pullOnShow, string remoteBranch)
+        {
+            bool errorOccurred;
+            return StartPullDialog(pullOnShow, remoteBranch, out errorOccurred);
+        }
+
+        public bool StartPullDialog(IWin32Window owner)
+        {
+            bool errorOccurred;
+            return StartPullDialog(owner, false, out errorOccurred, false);
+        }
+
+        public bool StartPullDialog()
+        {
+            return StartPullDialog(false);
+        }
+
+        public bool StartViewPatchDialog(IWin32Window owner, string patchFile)
+        {
+            Func<bool> action = () =>
+            {
+                using (var viewPatch = new FormViewPatch(this))
+                {
+                    if (!String.IsNullOrEmpty(patchFile))
+                        viewPatch.LoadPatch(patchFile);
+                    viewPatch.ShowDialog(owner);
+                }
+                return true;
+            };
+
+            return DoActionOnRepo(owner, false, false, PreViewPatch, PostViewPatch, action);
+        }
+
+        public bool StartViewPatchDialog(string patchFile)
+        {
+            return StartViewPatchDialog(null, patchFile);
+        }
+
+        public bool StartViewPatchDialog(IWin32Window owner)
+        {
+            return StartViewPatchDialog(owner, null);
+        }
+
+        public bool StartViewPatchDialog()
+        {
+            return StartViewPatchDialog(null, null);
+        }
+
+        public bool StartFormatPatchDialog(IWin32Window owner)
+        {
+            Func<bool> action = () =>
+            {
+                using (var form = new FormFormatPatch(this))
+                    form.ShowDialog(owner);
+
+                return true;
+            };
+
+            return DoActionOnRepo(owner, true, false, PreFormatPatch, PostFormatPatch, action);
+        }
+
+        public bool StartFormatPatchDialog()
+        {
+            return StartFormatPatchDialog(null);
+        }
+
+        public bool StartStashDialog(IWin32Window owner)
+        {
+            Func<bool> action = () =>
+            {
+                using (var form = new FormStash(this))
+                    form.ShowDialog(owner);
+
+                return true;
+            };
+
+            return DoActionOnRepo(owner, true, false, PreStash, PostStash, action);
+        }
+
+        public bool StartStashDialog()
+        {
+            return StartStashDialog(null);
+        }
+
+        public bool StartResetChangesDialog(IWin32Window owner)
+        {
+            var unstagedFiles = Module.GetUnstagedFiles();
+            // Show a form asking the user if they want to reset the changes.
+            FormResetChanges.ActionEnum resetAction = FormResetChanges.ShowResetDialog(owner, unstagedFiles.Any(item => !item.IsNew), unstagedFiles.Any(item => item.IsNew));
+
+            if (resetAction == FormResetChanges.ActionEnum.Cancel)
+            {
+                return false;
+            }
+
+            Cursor.Current = Cursors.WaitCursor;
+
+            // Reset all changes.
+            Module.ResetHard("");
+
+            // Also delete new files, if requested.
+            if (resetAction == FormResetChanges.ActionEnum.ResetAndDelete)
+            {
+                foreach (var item in unstagedFiles.Where(item => item.IsNew))
+                {
+                    try
+                    {
+                        string path = Path.Combine(Module.WorkingDir, item.Name);
+                        if (File.Exists(path))
+                            File.Delete(path);
+                        else
+                            Directory.Delete(path, true);
+                    }
+                    catch (System.IO.IOException) { }
+                    catch (System.UnauthorizedAccessException) { }
+                }
+            }
+
+            Cursor.Current = Cursors.Default;
+
+            return true;
+        }
+
+        public bool StartResetChangesDialog(IWin32Window owner, string fileName)
+        {
+            // Show a form asking the user if they want to reset the changes.
+            FormResetChanges.ActionEnum resetAction = FormResetChanges.ShowResetDialog(owner, true, false);
+
+            if (resetAction == FormResetChanges.ActionEnum.Cancel)
+            {
+                return false;
+            }
+
+            Cursor.Current = Cursors.WaitCursor;
+
+            // Reset all changes.
+            Module.ResetFile(fileName);
+
+            // Also delete new files, if requested.
+            if (resetAction == FormResetChanges.ActionEnum.ResetAndDelete)
+            {
+                try
+                {
+                    string path = Path.Combine(Module.WorkingDir, fileName);
+                    if (File.Exists(path))
+                        File.Delete(path);
+                    else
+                        Directory.Delete(path, true);
+                }
+                catch (System.IO.IOException) { }
+                catch (System.UnauthorizedAccessException) { }
+            }
+
+            Cursor.Current = Cursors.Default;
+
+            return true;
+        }
+
+        public bool StartResetChangesDialog(string fileName)
+        {
+            return StartResetChangesDialog(null, fileName);
+        }
+
+        public bool StartResetChangesDialog()
+        {
+            return StartResetChangesDialog((IWin32Window) null);
+        }
+
+        public bool StartRevertCommitDialog(IWin32Window owner, GitRevision revision)
+        {
+            Func<bool> action = () =>
+            {
+                using (var form = new FormRevertCommit(this, revision))
+                {
+                    return form.ShowDialog(owner) == DialogResult.OK;
+                }
+            };
+
+            return DoActionOnRepo(owner, true, true, PreRevertCommit, PostRevertCommit, action);
+        }
+
+        public bool StartResolveConflictsDialog(IWin32Window owner, bool offerCommit)
+        {
+            Func<bool> action = () =>
+            {
+                using (var form = new FormResolveConflicts(this, offerCommit))
+                    form.ShowDialog(owner);
+
+                return true;
+            };
+
+            return DoActionOnRepo(owner, true, true, PreResolveConflicts, PostResolveConflicts, action);
+        }
+
+        public bool StartResolveConflictsDialog(IWin32Window owner)
+        {
+            return StartResolveConflictsDialog(owner, true);
+        }
+
+        public bool StartResolveConflictsDialog(bool offerCommit)
+        {
+            return StartResolveConflictsDialog(null, offerCommit);
+        }
+
+        public bool StartResolveConflictsDialog()
+        {
+            return StartResolveConflictsDialog(null, true);
+        }
+
+        public bool StartCherryPickDialog(IWin32Window owner, GitRevision revision)
+        {
+            Func<bool> action = () =>
+            {
+                using (var form = new FormCherryPick(this, revision))
+                {
+                    return form.ShowDialog(owner) == DialogResult.OK;
+                }
+            };
+
+            return DoActionOnRepo(owner, true, true, PreCherryPick, PostCherryPick, action);
+        }
+
+        public bool StartCherryPickDialog(IWin32Window owner, IEnumerable<GitRevision> revisions)
+        {
+            if (revisions == null)
+                throw new ArgumentNullException("revisions");
+            Func<bool> action = () =>
+            {
+                FormCherryPick prevForm = null;
+
+                try
+                {
+                    bool repoChanged = false;
+
+                    foreach (var r in revisions)
+                    {
+                        var frm = new FormCherryPick(this, r);
+                        if (prevForm != null)
+                        {
+                            frm.CopyOptions(prevForm);
+                            prevForm.Dispose();
+                        }
+                        prevForm = frm;
+                        if (frm.ShowDialog(owner) == DialogResult.OK)
+                            repoChanged = true;
+                        else
+                            return repoChanged;
+                    }
+
+                    return repoChanged;
+                }
+                finally
+                {
+                    if (prevForm != null)
+                    {
+                        prevForm.Dispose();
+                    }
+                }
+            };
+
+            return DoActionOnRepo(owner, true, true, PreCherryPick, PostCherryPick, action);
+        }
+
+        public bool StartCherryPickDialog(IWin32Window owner)
+        {
+            return StartCherryPickDialog(owner, (GitRevision)null);
+        }
+
+        public bool StartCherryPickDialog()
+        {
+            return StartCherryPickDialog(null);
+        }
+
+        public bool StartMergeBranchDialog(IWin32Window owner, string branch)
+        {
+
+            Func<bool> action = () =>
+            {
+                using (var form = new FormMergeBranch(this, branch))
+                    form.ShowDialog(owner);
+
+                return true;
+            };
+
+            return DoActionOnRepo(owner, true, false, PreMergeBranch, PostMergeBranch, action);
+        }
+
+        public bool StartMergeBranchDialog(string branch)
+        {
+            return StartMergeBranchDialog(null, branch);
+        }
+
+        public bool StartCreateTagDialog(IWin32Window owner)
+        {
+            Func<bool> action = () =>
+            {
+                using (var form = new FormCreateTag(this, null))
+                {
+                    return form.ShowDialog(owner) == DialogResult.OK;
+                }
+            };
+
+            return DoActionOnRepo(owner, true, true, PreCreateTag, PostCreateTag, action);
+        }
+
+        public bool StartCreateTagDialog()
+        {
+            return StartCreateTagDialog(null);
+        }
+
+        public bool StartDeleteTagDialog(IWin32Window owner, string tag)
+        {
+            Func<bool> action = () =>
+            {
+                using (var form = new FormDeleteTag(this, tag))
+                {
+                    return form.ShowDialog(owner) == DialogResult.OK;
+                }
+
+            };
+
+            return DoActionOnRepo(owner, true, true, PreDeleteTag, PostDeleteTag, action);
+        }
+
+        public bool StartDeleteTagDialog(string tag)
+        {
+            return StartDeleteTagDialog(null, tag);
+        }
+
+        public bool StartDeleteTagDialog()
+        {
+            return StartDeleteTagDialog(null, "");
+        }
+
+        public bool StartEditGitIgnoreDialog(IWin32Window owner)
+        {
+            Func<bool> action = () =>
+            {
+                using (var form = new FormGitIgnore(this))
+                    form.ShowDialog(owner);
+
+                return true;
+            };
+
+            return DoActionOnRepo(owner, true, false, PreEditGitIgnore, PostEditGitIgnore, action);
+        }
+
+        public bool StartEditGitIgnoreDialog()
+        {
+            return StartEditGitIgnoreDialog(null);
+        }
+
+        public bool StartAddToGitIgnoreDialog(IWin32Window owner, params string[] filePattern)
+        {
+
+            Func<bool> action = () =>
+            {
+                using (var frm = new FormAddToGitIgnore(this, filePattern))
+                    frm.ShowDialog(owner);
+
+                return true;
+            };
+
+            return DoActionOnRepo(owner, true, false, PreEditGitIgnore, PostEditGitIgnore, action);
+        }
+
+        public bool StartSettingsDialog(IWin32Window owner, SettingsPageReference initalPage = null)
+        {
+            Func<bool> action = () =>
+            {
+                using (var form = new FormSettings(this, initalPage))
+                {
+                    form.ShowDialog(owner);
+                }
+
+                return true;
+            };
+
+            return DoActionOnRepo(owner, false, true, PreSettings, PostSettings, action);
+        }
+
+        public bool StartSettingsDialog()
+        {
+            return StartSettingsDialog(null);
+        }
+
+        public bool StartArchiveDialog(IWin32Window owner, GitRevision revision)
+        {
+            return DoActionOnRepo(owner, true, false, PreArchive, PostArchive, () =>
+                {
+                    using (var form = new FormArchive(this))
+                    {
+                        form.SelectedRevision = revision;
+                        form.ShowDialog(owner);
+                    }
+
+                    return true;
+                }
+            );
+        }
+
+        public bool StartArchiveDialog(IWin32Window owner)
+        {
+            return StartArchiveDialog(owner, null);
+        }
+
+        public bool StartArchiveDialog()
+        {
+            return StartArchiveDialog(null);
+        }
+
+        public bool StartMailMapDialog(IWin32Window owner)
+        {
+            Func<bool> action = () =>
+            {
+                using (var form = new FormMailMap(this))
+                    form.ShowDialog(owner);
+
+                return true;
+            };
+
+            return DoActionOnRepo(owner, true, false, PreMailMap, PostMailMap, action);
+        }
+
+        public bool StartMailMapDialog()
+        {
+            return StartMailMapDialog(null);
+        }
+
+        public bool StartVerifyDatabaseDialog(IWin32Window owner)
+        {
+            Func<bool> action = () =>
+            {
+                using (var form = new FormVerify(this))
+                    form.ShowDialog(owner);
+                
+                return true;
+            };
+
+            //TODO: move Notify to FormVerify and friends
+            return DoActionOnRepo(owner, true, true, PreVerifyDatabase, PostVerifyDatabase, action);
+        }
+
+        public bool StartVerifyDatabaseDialog()
+        {
+            return StartVerifyDatabaseDialog(null);
+        }
+
+        /// <summary>
+        /// 
+        /// </summary>
+        /// <param name="owner"></param>
+        /// <param name="preselectRemote">makes the FormRemotes initialially select the given remote</param>
+        /// <returns></returns>
+        public bool StartRemotesDialog(IWin32Window owner, string preselectRemote)
+        {
+            Func<bool> action = () =>
+            {
+                using (var form = new FormRemotes(this))
+                {
+                    form.PreselectRemoteOnLoad = preselectRemote;
+                    form.ShowDialog(owner);
+                }
+
+                return true;
+            };
+
+            return DoActionOnRepo(owner, true, true, PreRemotes, PostRemotes, action);
+        }
+
+        public bool StartRemotesDialog(IWin32Window owner)
+        {
+            return StartRemotesDialog(owner, null);
+        }
+
+        public bool StartRemotesDialog()
+        {
+            return StartRemotesDialog(null);
+        }
+
+        public bool StartRebaseDialog(IWin32Window owner, string branch)
+        {
+            return StartRebaseDialog(owner, string.Empty, null, branch);
+        }
+
+        public bool StartRebaseDialog(IWin32Window owner, string from, string to, string onto)
+        {
+            Func<bool> action = () =>
+            {
+                using (var form = new FormRebase(this, from, to, onto))
+                    form.ShowDialog(owner);
+
+                return true;
+            };
+
+            return DoActionOnRepo(owner, true, true, PreRebase, PostRebase, action);
+        }
+
+        public bool StartRebaseDialog(string branch)
+        {
+            return StartRebaseDialog(null, branch);
+        }
+
+
+        public bool StartRenameDialog(string branch)
+        {
+            return StartRenameDialog(null, branch);
+        }
+
+        public bool StartRenameDialog(IWin32Window owner, string branch)
+        {
+            Func<bool> action = () =>
+            {
+                using (var form = new FormRenameBranch(this, branch))
+                {
+
+                    return form.ShowDialog(owner) == DialogResult.OK;
+                }
+
+            };
+
+            return DoActionOnRepo(owner, true, true, PreRename, PostRename, action);
+        }
+
+        public bool StartSubmodulesDialog(IWin32Window owner)
+        {
+            Func<bool> action = () =>
+            {
+                using (var form = new FormSubmodules(this))
+                    form.ShowDialog(owner);
+
+                return true;
+            };
+
+            return DoActionOnRepo(owner, true, true, PreSubmodulesEdit, PostSubmodulesEdit, action);
+        }
+
+        public bool StartSubmodulesDialog()
+        {
+            return StartSubmodulesDialog(null);
+        }
+
+        public bool StartUpdateSubmodulesDialog(IWin32Window owner)
+        {
+            Func<bool> action = () =>
+            {
+                return FormProcess.ShowDialog(owner, Module, GitCommandHelpers.SubmoduleUpdateCmd(""));
+            };
+
+            return DoActionOnRepo(owner, true, true, PreUpdateSubmodules, PostUpdateSubmodules, action);
+        }
+
+        public bool StartUpdateSubmodulesDialog()
+        {
+            return StartUpdateSubmodulesDialog(null);
+        }
+
+        public bool StartSyncSubmodulesDialog(IWin32Window owner)
+        {
+            Func<bool> action = () =>
+            {
+                return FormProcess.ShowDialog(owner, Module, GitCommandHelpers.SubmoduleSyncCmd(""));
+            };
+
+            return DoActionOnRepo(owner, true, true, PreSyncSubmodules, PostSyncSubmodules, action);
+        }
+
+        public bool StartSyncSubmodulesDialog()
+        {
+            return StartSyncSubmodulesDialog(null);
+        }
+
+        public bool StartPluginSettingsDialog(IWin32Window owner)
+        {
+            return StartSettingsDialog(owner, PluginsSettingsGroup.GetPageReference());
+        }
+
+        public bool StartPluginSettingsDialog()
+        {
+            return StartPluginSettingsDialog(null);
+        }
+
+        public bool StartRepoSettingsDialog(IWin32Window owner)
+        {
+            return StartSettingsDialog(owner, GitUI.CommandsDialogs.SettingsDialog.Pages.LocalSettingsSettingsPage.GetPageReference());
+        }
+
+        public bool StartBrowseDialog(IWin32Window owner, string filter)
+        {
+            if (!InvokeEvent(owner, PreBrowse))
+                return false;
+
+            var form = new FormBrowse(this, filter);
+            Application.Run(form);
+
+            InvokeEvent(owner, PostBrowse);
+
+            return true;
+        }
+
+        public bool StartBrowseDialog(string filter)
+        {
+            return StartBrowseDialog(null, filter);
+        }
+
+        public void StartFileHistoryDialog(IWin32Window owner, string fileName, GitRevision revision, bool filterByRevision, bool showBlame)
+        {
+            Func<Form> provideForm = () =>
+                {
+                    var form = new FormFileHistory(this, fileName, revision, filterByRevision);
+
+                    if (showBlame)
+                        form.SelectBlameTab();
+
+                    return form;
+                };
+
+            ShowModelessForm(owner, true, PreFileHistory, PostFileHistory, provideForm);
+        }
+
+        public void StartFileHistoryDialog(IWin32Window owner, string fileName, GitRevision revision, bool filterByRevision)
+        {
+            StartFileHistoryDialog(owner, fileName, revision, filterByRevision, false);
+        }
+
+        public void StartFileHistoryDialog(IWin32Window owner, string fileName, GitRevision revision)
+        {
+            StartFileHistoryDialog(owner, fileName, revision, false);
+        }
+
+        public void StartFileHistoryDialog(IWin32Window owner, string fileName)
+        {
+            StartFileHistoryDialog(owner, fileName, null, false);
+        }
+
+        public void StartFileHistoryDialog(string fileName, GitRevision revision)
+        {
+            StartFileHistoryDialog(null, fileName, revision, false);
+        }
+
+        public void StartFileHistoryDialog(string fileName)
+        {
+            StartFileHistoryDialog(fileName, null);
+        }
+
+        public bool StartPushDialog(IWin32Window owner, bool pushOnShow, out bool pushCompleted)
+        {
+            bool pushed = false;
+
+            Func<bool> action = () =>
+            {
+                using (var form = new FormPush(this))
+                {
+                    DialogResult dlgResult;
+                    if (pushOnShow)
+                        dlgResult = form.PushAndShowDialogWhenFailed(owner);
+                    else
+                        dlgResult = form.ShowDialog(owner);
+
+                    if (dlgResult == DialogResult.OK)
+                        pushed = !form.ErrorOccurred;
+
+                    return dlgResult == DialogResult.OK;
+                }                
+            };
+
+            bool done = DoActionOnRepo(owner, true, true, PrePush, PostPush, action);
+
+            pushCompleted = pushed;
+
+            return done;
+        }
+
+        public bool StartPushDialog(IWin32Window owner, bool pushOnShow)
+        {
+            bool pushCompleted;
+            return StartPushDialog(owner, pushOnShow, out pushCompleted);
+        }
+
+        public bool StartPushDialog(bool pushOnShow)
+        {
+            return StartPushDialog(null, pushOnShow);
+        }
+
+        public bool StartApplyPatchDialog(IWin32Window owner, string patchFile)
+        {
+            return DoActionOnRepo(owner, true, false, PreApplyPatch, PostApplyPatch, () =>
+                {
+                    using (var form = new FormApplyPatch(this))
+                    {
+                        if (Directory.Exists(patchFile))
+                            form.SetPatchDir(patchFile);
+                        else
+                            form.SetPatchFile(patchFile);
+                        
+                        form.ShowDialog(owner);
+
+                        return true;
+                    }
+                }
+            );
+        }
+
+        public bool StartApplyPatchDialog(string patchFile)
+        {
+            return StartApplyPatchDialog(null, patchFile);
+        }
+
+        public bool StartApplyPatchDialog(IWin32Window owner)
+        {
+            return StartApplyPatchDialog(owner, null);
+        }
+
+        public bool StartApplyPatchDialog()
+        {
+            return StartApplyPatchDialog(null, null);
+        }
+
+        public bool StartEditGitAttributesDialog(IWin32Window owner)
+        {
+            Func<bool> action = () =>
+            {
+                using (var form = new FormGitAttributes(this))
+                {
+                    form.ShowDialog(owner);
+                }
+                return true;
+            };
+
+            return DoActionOnRepo(owner, true, false, PreEditGitAttributes, PostEditGitAttributes, action);
+        }
+
+        public bool StartEditGitAttributesDialog()
+        {
+            return StartEditGitAttributesDialog(null);
+        }
+
+        private bool InvokeEvent(IWin32Window ownerForm, GitUIEventHandler gitUIEventHandler)
+        {
+            return InvokeEvent(this, ownerForm, gitUIEventHandler);
+        }
+
+        public GitModule Module { get; private set; }
+
+        public IGitModule GitModule
+        {
+            get
+            {
+                return Module;
+            }
+        }
+
+        private void InvokePostEvent(IWin32Window ownerForm, bool actionDone, GitUIPostActionEventHandler gitUIEventHandler)
+        {
+
+            if (gitUIEventHandler != null)
+            {
+                var e = new GitUIPostActionEventArgs(ownerForm, this, actionDone);
+                gitUIEventHandler(this, e);
+            }
+        }
+
+        internal bool InvokeEvent(object sender, IWin32Window ownerForm, GitUIEventHandler gitUIEventHandler)
+        {
+            try
+            {
+                var e = new GitUIEventArgs(ownerForm, this);
+                if (gitUIEventHandler != null)
+                    gitUIEventHandler(sender, e);
+
+                return !e.Cancel;
+            }
+            catch (Exception ex)
+            {
+                MessageBox.Show(ex.Message, "Exception");
+            }
+            return true;
+        }
+
+        public bool StartBlameDialog(IWin32Window owner, string fileName)
+        {
+            return StartBlameDialog(owner, fileName, null);
+        }
+
+        private bool StartBlameDialog(IWin32Window owner, string fileName, GitRevision revision)
+        {
+            return DoActionOnRepo(owner, true, false, PreBlame, PostBlame, () =>
+                {
+                    using (var frm = new FormBlame(this, fileName, revision))
+                        frm.ShowDialog(owner);
+
+                    return true;
+                }
+            );
+        }
+
+        public bool StartBlameDialog(string fileName)
+        {
+            return StartBlameDialog(null, fileName, null);
+        }
+
+        private bool StartBlameDialog(string fileName, GitRevision revision)
+        {
+            return StartBlameDialog(null, fileName, revision);
+        }
+
+        private void WrapRepoHostingCall(string name, IRepositoryHostPlugin gitHoster,
+                                                Action<IRepositoryHostPlugin> call)
+        {
+            if (!gitHoster.ConfigurationOk)
+            {
+                var eventArgs = new GitUIEventArgs(null, this);
+                gitHoster.Execute(eventArgs);
+            }
+
+            if (gitHoster.ConfigurationOk)
+            {
+                try
+                {
+                    call(gitHoster);
+                }
+                catch (Exception ex)
+                {
+                    MessageBox.Show(
+                        string.Format("ERROR: {0} failed. Message: {1}\r\n\r\n{2}", name, ex.Message, ex.StackTrace),
+                        "Error! :(");
+                }
+            }
+        }
+
+        public void StartCloneForkFromHoster(IWin32Window owner, IRepositoryHostPlugin gitHoster, GitModuleChangedEventHandler GitModuleChanged)
+        {
+            WrapRepoHostingCall("View pull requests", gitHoster, gh =>
+            {
+                using (var frm = new ForkAndCloneForm(gitHoster, GitModuleChanged)) frm.ShowDialog(owner);
+            });
+        }
+
+        internal void StartPullRequestsDialog(IWin32Window owner, IRepositoryHostPlugin gitHoster)
+        {
+            WrapRepoHostingCall("View pull requests", gitHoster,
+                                gh =>
+                                {
+                                    var frm = new ViewPullRequestsForm(this, gitHoster);
+                                    frm.ShowInTaskbar = true;
+                                    frm.Show();
+                                });
+        }
+
+        internal void StartPullRequestsDialog(IRepositoryHostPlugin gitHoster)
+        {
+            StartPullRequestsDialog(null, gitHoster);
+        }
+
+        public void StartCreatePullRequest(IWin32Window owner)
+        {
+            List<IRepositoryHostPlugin> relevantHosts =
+                (from gh in RepoHosts.GitHosters where gh.GitModuleIsRelevantToMe(Module) select gh).ToList();
+            if (relevantHosts.Count == 0)
+                MessageBox.Show(owner, "Could not find any repo hosts for current working directory");
+            else if (relevantHosts.Count == 1)
+                StartCreatePullRequest(owner, relevantHosts.First());
+            else
+                MessageBox.Show("StartCreatePullRequest:Selection not implemented!");
+        }
+
+        public void StartCreatePullRequest()
+        {
+            StartCreatePullRequest((IRepositoryHostPlugin)null);
+        }
+
+        public void StartCreatePullRequest(IWin32Window owner, IRepositoryHostPlugin gitHoster)
+        {
+            StartCreatePullRequest(owner, gitHoster, null, null);
+        }
+
+        public void StartCreatePullRequest(IRepositoryHostPlugin gitHoster)
+        {
+            StartCreatePullRequest(null, gitHoster, null, null);
+        }
+
+        public void StartCreatePullRequest(IRepositoryHostPlugin gitHoster, string chooseRemote, string chooseBranch)
+        {
+            StartCreatePullRequest(null, gitHoster, chooseRemote, chooseBranch);
+        }
+
+        public void StartCreatePullRequest(IWin32Window owner, IRepositoryHostPlugin gitHoster, string chooseRemote, string chooseBranch)
+        {
+            WrapRepoHostingCall("Create pull request", gitHoster,
+                                gh =>
+                                {
+                                    CreatePullRequestForm form = new CreatePullRequestForm(this, gitHoster, chooseRemote, chooseBranch);
+                                    form.ShowInTaskbar = true;
+                                    form.Show();
+                                });
+        }
+
+        public void RunCommand(string[] args)
+        {
+            var arguments = InitializeArguments(args);
+
+            if (args.Length <= 1)
+                return;
+
+            if (args[1].Equals("blame") && args.Length <= 2)
+            {
+                MessageBox.Show("Cannot open blame, there is no file selected.", "Blame");
+                return;
+            }
+            if (args[1].Equals("difftool") && args.Length <= 2)
+            {
+                MessageBox.Show("Cannot open difftool, there is no file selected.", "Difftool");
+                return;
+            }
+            if (args[1].Equals("filehistory") && args.Length <= 2)
+            {
+                MessageBox.Show("Cannot open file history, there is no file selected.", "File history");
+                return;
+            }
+            if (args[1].Equals("fileeditor") && args.Length <= 2)
+            {
+                MessageBox.Show("Cannot open file editor, there is no file selected.", "File editor");
+                return;
+            }
+            if (args[1].Equals("revert") && args.Length <= 2)
+            {
+                MessageBox.Show("Cannot open revert, there is no file selected.", "Revert");
+                return;
+            }
+
+            RunCommandBasedOnArgument(args, arguments);
+        }
+
+
+        // Please update FormCommandlineHelp if you add or change commands
+        private void RunCommandBasedOnArgument(string[] args, Dictionary<string, string> arguments)
+        {
+            switch (args[1])
+            {
+                case "about":
+                    var frm = new AboutBox();
+                    frm.StartPosition = FormStartPosition.CenterScreen;
+                    Application.Run(frm);
+                    return;
+                case "add":
+                case "addfiles":
+                    StartAddFilesDialog(args.Length == 3 ? args[2] : ".");
+                    return;
+                case "apply":       // [filename]
+                case "applypatch":
+                    StartApplyPatchDialog(args.Length == 3 ? args[2] : "");
+                    return;
+                case "blame":       // filename
+                    RunBlameCommand(args);
+                    return;
+                case "branch":
+                    StartCreateBranchDialog();
+                    return;
+                case "browse":      // [path] [-filter]
+                    RunBrowseCommand(args);
+                    return;
+                case "checkout":
+                case "checkoutbranch":
+                    StartCheckoutBranch();
+                    return;
+                case "checkoutrevision":
+                    StartCheckoutRevisionDialog();
+                    return;
+                case "cherry":
+                    StartCherryPickDialog();
+                    return;
+                case "cleanup":
+                    StartCleanupRepositoryDialog();
+                    return;
+                case "clone":       // [path]
+                    RunCloneCommand(args);
+                    return;
+                case "commit":      // [--quiet]
+                    Commit(arguments);
+                    return;
+                case "difftool":      // filename
+                    Module.OpenWithDifftool(args[2]);
+                    return;
+                case "filehistory": // filename
+                    if (Module.WorkingDir.TrimEnd('\\') == Path.GetFullPath(args[2]))
+                        Module = Module.SuperprojectModule;
+                    RunFileHistoryCommand(args);
+                    return;
+                case "fileeditor":  // filename
+                    if (!StartFileEditorDialog(args[2]))
+                        System.Environment.ExitCode = -1;
+                    return;
+                case "formatpatch":
+                    StartFormatPatchDialog();
+                    return;
+                case "gitbash":
+                    Module.RunBash();
+                    return;
+                case "gitignore":
+                    StartEditGitIgnoreDialog();
+                    return;
+                case "init":        // [path]
+                    RunInitCommand(args);
+                    return;
+                case "merge":       // [--branch name]
+                    RunMergeCommand(arguments);
+                    return;
+                case "mergeconflicts": // [--quiet]
+                case "mergetool":
+                    RunMergeToolOrConflictCommand(arguments);
+                    return;
+                case "openrepo":    // [path]
+                    RunOpenRepoCommand(args);
+                    return;
+                case "pull":        //  [--rebase] [--merge] [--fetch] [--quiet] [--remotebranch name]
+                    Pull(arguments);
+                    return;
+                case "push":        // [--quiet]
+                    Push(arguments);
+                    return;
+                case "rebase":      // [--branch name]
+                    RunRebaseCommand(arguments);
+                    return;
+                case "remotes":
+                    StartRemotesDialog();
+                    return;
+                case "revert":
+                case "reset":
+                    StartResetChangesDialog(args.Length == 3 ? args[2] : "");
+                    return;
+                case "searchfile":
+                    RunSearchFileCommand();
+                    return;
+                case "settings":
+                    StartSettingsDialog();
+                    return;
+                case "stash":
+                    StartStashDialog();
+                    return;
+                case "synchronize": // [--rebase] [--merge] [--fetch] [--quiet]
+                    RunSynchronizeCommand(arguments);
+                    return;
+                case "tag":
+                    StartCreateTagDialog();
+                    return;
+                case "viewdiff":
+                    StartCompareRevisionsDialog();
+                    return;
+                case "viewpatch":   // [filename]
+                    StartViewPatchDialog(args.Length == 3 ? args[2] : "");
+                    return;
+                default:
+                    if (args[1].StartsWith("git://") || args[1].StartsWith("http://") || args[1].StartsWith("https://"))
+                    {
+                        StartCloneDialog(null, args[1], true, null);
+                        return;
+                    }
+                    if (args[1].StartsWith("github-windows://openRepo/"))
+                    {
+                        StartCloneDialog(null, args[1].Replace("github-windows://openRepo/", ""), true, null);
+                        return;
+                    }
+                    break;
+            }
+            var frmCmdLine = new FormCommandlineHelp();
+            frmCmdLine.StartPosition = FormStartPosition.CenterScreen;
+            Application.Run(frmCmdLine);
+        }
+
+        private void RunMergeCommand(Dictionary<string, string> arguments)
+        {
+            string branch = null;
+            if (arguments.ContainsKey("branch"))
+                branch = arguments["branch"];
+            StartMergeBranchDialog(branch);
+        }
+
+        private void RunSearchFileCommand()
+        {
+            var searchWindow = new SearchWindow<string>(FindFileMatches);
+            Application.Run(searchWindow);
+            if (searchWindow.SelectedItem != null)
+                Debug.WriteLine(Path.Combine(Module.WorkingDir, searchWindow.SelectedItem));
+        }
+
+        private void RunBrowseCommand(string[] args)
+        {
+            StartBrowseDialog(GetParameterOrEmptyStringAsDefault(args, "-filter"));
+        }
+
+        private static string GetParameterOrEmptyStringAsDefault(string[] args, string paramName)
+        {
+            for (int i = 2; i < args.Length; i++)
+            {
+                string arg = args[i];
+                if (arg.StartsWith(paramName + "="))
+                {
+                    return arg.Replace(paramName + "=", "");
+                }
+            }
+
+            return string.Empty;
+        }
+
+        private void RunOpenRepoCommand(string[] args)
+        {
+            GitUICommands c = this;
+            if (args.Length > 2)
+            {
+                if (File.Exists(args[2]))
+                {
+                    string path = File.ReadAllText(args[2]).Trim().Split(new char[] { '\n' }, 1).FirstOrDefault();
+                    if (Directory.Exists(path))
+                    {
+                        c = new GitUICommands(path);
+                    }
+                }
+            }
+
+            c.StartBrowseDialog(GetParameterOrEmptyStringAsDefault(args, "-filter"));
+        }
+
+        private void RunSynchronizeCommand(Dictionary<string, string> arguments)
+        {
+            Commit(arguments);
+            Pull(arguments);
+            Push(arguments);
+        }
+
+        private void RunRebaseCommand(Dictionary<string, string> arguments)
+        {
+            string branch = null;
+            if (arguments.ContainsKey("branch"))
+                branch = arguments["branch"];
+            StartRebaseDialog(branch);
+        }
+
+        public bool StartFileEditorDialog(string filename)
+        {
+            using (var formEditor = new FormEditor(this, filename))
+                return formEditor.ShowDialog() != DialogResult.Cancel;
+        }
+
+        private void RunFileHistoryCommand(string[] args)
+        {
+            //Remove working dir from filename. This is to prevent filenames that are too
+            //long while there is room left when the workingdir was not in the path.
+            string fileHistoryFileName = String.IsNullOrEmpty(Module.WorkingDir) ? args[2] :
+                args[2].Replace(Module.WorkingDir, "").Replace('\\', '/');
+
+            StartFileHistoryDialog(fileHistoryFileName);
+        }
+
+        private void RunCloneCommand(string[] args)
+        {
+            if (args.Length > 2)
+                StartCloneDialog(args[2]);
+            else
+                StartCloneDialog();
+        }
+
+        private void RunInitCommand(string[] args)
+        {
+            if (args.Length > 2)
+                StartInitializeDialog(args[2]);
+            else
+                StartInitializeDialog();
+        }
+
+        private void RunBlameCommand(string[] args)
+        {
+            // Remove working dir from filename. This is to prevent filenames that are too
+            // long while there is room left when the workingdir was not in the path.
+            string filenameFromBlame = args[2].Replace(Module.WorkingDir, "").Replace('\\', '/');
+            StartBlameDialog(filenameFromBlame);
+        }
+
+        private void RunMergeToolOrConflictCommand(Dictionary<string, string> arguments)
+        {
+            if (!arguments.ContainsKey("quiet") || Module.InTheMiddleOfConflictedMerge())
+                StartResolveConflictsDialog();
+        }
+
+        private static Dictionary<string, string> InitializeArguments(string[] args)
+        {
+            Dictionary<string, string> arguments = new Dictionary<string, string>();
+
+            for (int i = 2; i < args.Length; i++)
+            {
+                if (args[i].StartsWith("--") && i + 1 < args.Length && !args[i + 1].StartsWith("--"))
+                    arguments.Add(args[i].TrimStart('-'), args[++i]);
+                else if (args[i].StartsWith("--"))
+                    arguments.Add(args[i].TrimStart('-'), null);
+            }
+            return arguments;
+        }
+
+        private IList<string> FindFileMatches(string name)
+        {
+            var candidates = Module.GetFullTree("HEAD");
+
+            string nameAsLower = name.ToLower();
+
+            return candidates.Where(fileName => fileName.ToLower().Contains(nameAsLower)).ToList();
+        }
+
+        private void Commit(Dictionary<string, string> arguments)
+        {
+            StartCommitDialog(arguments.ContainsKey("quiet"));
+        }
+
+        private void Push(Dictionary<string, string> arguments)
+        {
+            StartPushDialog(arguments.ContainsKey("quiet"));
+        }
+
+        private void Pull(Dictionary<string, string> arguments)
+        {
+            UpdateSettingsBasedOnArguments(arguments);
+
+            string remoteBranch = null;
+            if (arguments.ContainsKey("remotebranch"))
+                remoteBranch = arguments["remotebranch"];
+
+            StartPullDialog(arguments.ContainsKey("quiet"), remoteBranch);
+        }
+
+        private static void UpdateSettingsBasedOnArguments(Dictionary<string, string> arguments)
+        {
+            if (arguments.ContainsKey("merge"))
+                Settings.FormPullAction = Settings.PullAction.Merge;
+            if (arguments.ContainsKey("rebase"))
+                Settings.FormPullAction = Settings.PullAction.Rebase;
+            if (arguments.ContainsKey("fetch"))
+                Settings.FormPullAction = Settings.PullAction.Fetch;
+            if (arguments.ContainsKey("autostash"))
+                Settings.AutoStash = true;
+        }
+
+        internal void RaisePreBrowseInitialize(IWin32Window owner)
+        {
+            InvokeEvent(owner, PreBrowseInitialize);
+        }
+
+        internal void RaisePostBrowseInitialize(IWin32Window owner)
+        {
+            InvokeEvent(owner, PostBrowseInitialize);
+        }
+
+        internal void RaisePostRegisterPlugin(IWin32Window owner)
+        {
+            InvokeEvent(owner, PostRegisterPlugin);
+        }
+
+        public IGitRemoteCommand CreateRemoteCommand()
+        {
+            return new GitRemoteCommand(Module);
+        }
+
+        private class GitRemoteCommand : IGitRemoteCommand
+        {
+            public object OwnerForm { get; set; }
+
+            public string Remote { get; set; }
+
+            public string Title { get; set; }
+
+            public string CommandText { get; set; }
+
+            public bool ErrorOccurred { get; private set; }
+
+            public string CommandOutput { get; private set; }
+
+            public readonly GitModule Module;
+
+            public event GitRemoteCommandCompletedEventHandler Completed;
+
+            internal GitRemoteCommand(GitModule aModule)
+            {
+                Module = aModule;
+            }
+
+            public void Execute()
+            {
+                if (CommandText == null)
+                    throw new InvalidOperationException("CommandText is required");
+
+                using (var form = new FormRemoteProcess(Module, CommandText))
+                {
+                    if (Title != null)
+                        form.Text = Title;
+                    if (Remote != null)
+                        form.Remote = Remote;
+
+                    form.HandleOnExitCallback = HandleOnExit;
+
+                    form.ShowDialog(OwnerForm as IWin32Window);
+
+                    ErrorOccurred = form.ErrorOccurred();
+                    CommandOutput = form.GetOutputString();
+                }
+            }
+
+            private bool HandleOnExit(ref bool isError, FormProcess form)
+            {
+                CommandOutput = form.GetOutputString();
+
+                var e = new GitRemoteCommandCompletedEventArgs(this, isError, false);
+
+                if (Completed != null)
+                    Completed(form, e);
+
+                isError = e.IsError;
+
+                return e.Handled;
+            }
+        }
+    }
+}