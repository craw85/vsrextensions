--- conflicted
+++ resolved
@@ -91,18 +91,9 @@
                     command += " --force";
 
                 command += " \"" + _branch + "\"";
-<<<<<<< HEAD
-                using (var form = new FormProcess(command))
-                {
-                    form.ShowDialog(this);
-                    if (!form.ErrorOccurred())
-                        Close();
-                }
-=======
                 var successfullyCheckedOut = FormProcess.ShowDialog(this, command);
                 if (successfullyCheckedOut)
                     Close();
->>>>>>> 5cfe64a5
             }
             catch (Exception ex)
             {
