--- conflicted
+++ resolved
@@ -1,319 +1,314 @@
-﻿namespace GitUI
-{
-    partial class FormMergeBranch
-    {
-        /// <summary>
-        /// Required designer variable.
-        /// </summary>
-        private System.ComponentModel.IContainer components = null;
-
-        /// <summary>
-        /// Clean up any resources being used.
-        /// </summary>
-        /// <param name="disposing">true if managed resources should be disposed; otherwise, false.</param>
-        protected override void Dispose(bool disposing)
-        {
-            if (disposing && (components != null))
-            {
-                components.Dispose();
-            }
-            base.Dispose(disposing);
-        }
-
-        #region Windows Form Designer generated code
-
-        /// <summary>
-        /// Required method for Designer support - do not modify
-        /// the contents of this method with the code editor.
-        /// </summary>
-        private void InitializeComponent()
-        {
-            this.components = new System.ComponentModel.Container();
-            this.groupBox1 = new System.Windows.Forms.GroupBox();
-            this.Branches = new GitUI.BranchComboBox();
-            this.noCommit = new System.Windows.Forms.CheckBox();
-            this.advanced = new System.Windows.Forms.CheckBox();
-            this.NonDefaultMergeStrategy = new System.Windows.Forms.CheckBox();
-            this.squash = new System.Windows.Forms.CheckBox();
-            this.strategyHelp = new System.Windows.Forms.LinkLabel();
-            this._NO_TRANSLATE_mergeStrategy = new System.Windows.Forms.ComboBox();
-            this.currentBranchLabel = new System.Windows.Forms.Label();
-            this.noFastForward = new System.Windows.Forms.RadioButton();
-            this.fastForward = new System.Windows.Forms.RadioButton();
-            this.Ok = new System.Windows.Forms.Button();
-            this.label1 = new System.Windows.Forms.Label();
-            this.Currentbranch = new System.Windows.Forms.Label();
-            this.label2 = new System.Windows.Forms.Label();
-            this.strategyToolTip = new System.Windows.Forms.ToolTip(this.components);
-            this.tableLayoutPanel1 = new System.Windows.Forms.TableLayoutPanel();
-            this.helpImageDisplayUserControl1 = new GitUI.Help.HelpImageDisplayUserControl();
-            this.groupBox1.SuspendLayout();
-            this.tableLayoutPanel1.SuspendLayout();
-            this.SuspendLayout();
-            // 
-            // groupBox1
-            // 
-            this.groupBox1.Controls.Add(this.Branches);
-            this.groupBox1.Controls.Add(this.noCommit);
-            this.groupBox1.Controls.Add(this.advanced);
-            this.groupBox1.Controls.Add(this.NonDefaultMergeStrategy);
-            this.groupBox1.Controls.Add(this.squash);
-            this.groupBox1.Controls.Add(this.strategyHelp);
-            this.groupBox1.Controls.Add(this._NO_TRANSLATE_mergeStrategy);
-            this.groupBox1.Controls.Add(this.currentBranchLabel);
-            this.groupBox1.Controls.Add(this.noFastForward);
-            this.groupBox1.Controls.Add(this.fastForward);
-            this.groupBox1.Controls.Add(this.Ok);
-            this.groupBox1.Controls.Add(this.label1);
-            this.groupBox1.Controls.Add(this.Currentbranch);
-            this.groupBox1.Controls.Add(this.label2);
-            this.groupBox1.Dock = System.Windows.Forms.DockStyle.Fill;
-            this.groupBox1.Location = new System.Drawing.Point(279, 3);
-            this.groupBox1.Name = "groupBox1";
-            this.groupBox1.Size = new System.Drawing.Size(492, 420);
-            this.groupBox1.TabIndex = 0;
-            this.groupBox1.TabStop = false;
-            this.groupBox1.Text = "Merge";
-            // 
-            // Branches
-            // 
-            this.Branches.BranchesToSelect = null;
-            this.Branches.Location = new System.Drawing.Point(130, 68);
-            this.Branches.Margin = new System.Windows.Forms.Padding(0);
-            this.Branches.Name = "Branches";
-            this.Branches.Size = new System.Drawing.Size(322, 21);
-            this.Branches.TabIndex = 0;
-            // 
-            // noCommit
-            // 
-            this.noCommit.AutoSize = true;
-            this.noCommit.Location = new System.Drawing.Point(27, 233);
-            this.noCommit.Name = "noCommit";
-            this.noCommit.Size = new System.Drawing.Size(107, 19);
-            this.noCommit.TabIndex = 8;
-            this.noCommit.Text = "Do not commit";
-            this.noCommit.UseVisualStyleBackColor = true;
-            this.noCommit.Visible = false;
-            // 
-            // advanced
-            // 
-            this.advanced.AutoSize = true;
-            this.advanced.CheckAlign = System.Drawing.ContentAlignment.BottomLeft;
-            this.advanced.Location = new System.Drawing.Point(13, 160);
-            this.advanced.Name = "advanced";
-            this.advanced.Size = new System.Drawing.Size(152, 19);
-            this.advanced.TabIndex = 3;
-            this.advanced.Text = "Show advanced options";
-            this.advanced.UseVisualStyleBackColor = true;
-            this.advanced.CheckedChanged += new System.EventHandler(this.advanced_CheckedChanged);
-            // 
-            // NonDefaultMergeStrategy
-            // 
-            this.NonDefaultMergeStrategy.AutoSize = true;
-            this.NonDefaultMergeStrategy.Location = new System.Drawing.Point(27, 185);
-            this.NonDefaultMergeStrategy.Name = "NonDefaultMergeStrategy";
-            this.NonDefaultMergeStrategy.Size = new System.Drawing.Size(193, 19);
-            this.NonDefaultMergeStrategy.TabIndex = 4;
-            this.NonDefaultMergeStrategy.Text = "Use non-default merge strategy";
-            this.NonDefaultMergeStrategy.UseVisualStyleBackColor = true;
-            this.NonDefaultMergeStrategy.Visible = false;
-            this.NonDefaultMergeStrategy.CheckedChanged += new System.EventHandler(this.NonDefaultMergeStrategy_CheckedChanged);
-            // 
-            // squash
-            // 
-            this.squash.AutoSize = true;
-            this.squash.Location = new System.Drawing.Point(27, 209);
-            this.squash.Name = "squash";
-            this.squash.Size = new System.Drawing.Size(114, 19);
-            this.squash.TabIndex = 7;
-            this.squash.Text = "Squash commits";
-            this.squash.UseVisualStyleBackColor = true;
-            this.squash.Visible = false;
-            // 
-            // strategyHelp
-            // 
-            this.strategyHelp.AutoSize = true;
-            this.strategyHelp.Location = new System.Drawing.Point(418, 186);
-            this.strategyHelp.Name = "strategyHelp";
-            this.strategyHelp.Size = new System.Drawing.Size(32, 15);
-            this.strategyHelp.TabIndex = 6;
-            this.strategyHelp.TabStop = true;
-            this.strategyHelp.Text = "Help";
-            this.strategyHelp.Visible = false;
-            this.strategyHelp.LinkClicked += new System.Windows.Forms.LinkLabelLinkClickedEventHandler(this.strategyHelp_LinkClicked);
-            // 
-            // _NO_TRANSLATE_mergeStrategy
-            // 
-            this._NO_TRANSLATE_mergeStrategy.AutoCompleteMode = System.Windows.Forms.AutoCompleteMode.SuggestAppend;
-            this._NO_TRANSLATE_mergeStrategy.AutoCompleteSource = System.Windows.Forms.AutoCompleteSource.ListItems;
-            this._NO_TRANSLATE_mergeStrategy.FormattingEnabled = true;
-            this._NO_TRANSLATE_mergeStrategy.Items.AddRange(new object[] {
-            "resolve",
-            "recursive",
-            "octopus",
-            "ours",
-            "subtree"});
-            this._NO_TRANSLATE_mergeStrategy.Location = new System.Drawing.Point(254, 183);
-            this._NO_TRANSLATE_mergeStrategy.Name = "_NO_TRANSLATE_mergeStrategy";
-            this._NO_TRANSLATE_mergeStrategy.Size = new System.Drawing.Size(158, 23);
-            this._NO_TRANSLATE_mergeStrategy.TabIndex = 5;
-            this._NO_TRANSLATE_mergeStrategy.Visible = false;
-            // 
-            // currentBranchLabel
-            // 
-            this.currentBranchLabel.AutoSize = true;
-            this.currentBranchLabel.Location = new System.Drawing.Point(126, 42);
-            this.currentBranchLabel.Name = "currentBranchLabel";
-            this.currentBranchLabel.Size = new System.Drawing.Size(12, 15);
-            this.currentBranchLabel.TabIndex = 0;
-            this.currentBranchLabel.Text = "?";
-            // 
-            // noFastForward
-            // 
-            this.noFastForward.AutoSize = true;
-            this.noFastForward.Location = new System.Drawing.Point(13, 135);
-            this.noFastForward.Name = "noFastForward";
-            this.noFastForward.Size = new System.Drawing.Size(213, 19);
-            this.noFastForward.TabIndex = 0;
-            this.noFastForward.Text = "Always create a new merge commit";
-            this.noFastForward.UseVisualStyleBackColor = true;
-            this.noFastForward.CheckedChanged += new System.EventHandler(this.noFastForward_CheckedChanged);
-            // 
-            // fastForward
-            // 
-            this.fastForward.AutoSize = true;
-            this.fastForward.Checked = true;
-            this.fastForward.Location = new System.Drawing.Point(13, 110);
-            this.fastForward.Name = "fastForward";
-            this.fastForward.Size = new System.Drawing.Size(286, 19);
-            this.fastForward.TabIndex = 1;
-            this.fastForward.TabStop = true;
-            this.fastForward.Text = "Keep a single branch line if possible (fast forward)";
-            this.fastForward.UseVisualStyleBackColor = true;
-            this.fastForward.CheckedChanged += new System.EventHandler(this.fastForward_CheckedChanged);
-            // 
-            // Ok
-            // 
-            this.Ok.Anchor = ((System.Windows.Forms.AnchorStyles)((System.Windows.Forms.AnchorStyles.Bottom | System.Windows.Forms.AnchorStyles.Right)));
-            this.Ok.Location = new System.Drawing.Point(376, 385);
-            this.Ok.Name = "Ok";
-            this.Ok.Size = new System.Drawing.Size(108, 25);
-            this.Ok.TabIndex = 9;
-            this.Ok.Text = "&Merge";
-            this.Ok.UseVisualStyleBackColor = true;
-            this.Ok.Click += new System.EventHandler(this.OkClick);
-            // 
-            // label1
-            // 
-            this.label1.AutoSize = true;
-            this.label1.Location = new System.Drawing.Point(10, 16);
-            this.label1.Name = "label1";
-            this.label1.Size = new System.Drawing.Size(186, 15);
-            this.label1.TabIndex = 0;
-            this.label1.Text = "Merge branch into current branch";
-            // 
-            // Currentbranch
-            // 
-            this.Currentbranch.AutoSize = true;
-            this.Currentbranch.Location = new System.Drawing.Point(10, 42);
-            this.Currentbranch.Name = "Currentbranch";
-            this.Currentbranch.Size = new System.Drawing.Size(87, 15);
-            this.Currentbranch.TabIndex = 0;
-            this.Currentbranch.Text = "Current branch";
-            // 
-            // label2
-            // 
-            this.label2.AutoSize = true;
-            this.label2.Location = new System.Drawing.Point(10, 68);
-            this.label2.Name = "label2";
-            this.label2.Size = new System.Drawing.Size(67, 15);
-            this.label2.TabIndex = 0;
-            this.label2.Text = "Merge with";
-            // 
-            // strategyToolTip
-            // 
-            this.strategyToolTip.AutomaticDelay = 1;
-            this.strategyToolTip.AutoPopDelay = 0;
-            this.strategyToolTip.InitialDelay = 1;
-            this.strategyToolTip.ReshowDelay = 1;
-            this.strategyToolTip.ShowAlways = true;
-            this.strategyToolTip.UseAnimation = false;
-            this.strategyToolTip.UseFading = false;
-            // 
-            // tableLayoutPanel1
-            // 
-            this.tableLayoutPanel1.ColumnCount = 2;
-            this.tableLayoutPanel1.ColumnStyles.Add(new System.Windows.Forms.ColumnStyle());
-            this.tableLayoutPanel1.ColumnStyles.Add(new System.Windows.Forms.ColumnStyle(System.Windows.Forms.SizeType.Percent, 100F));
-            this.tableLayoutPanel1.Controls.Add(this.helpImageDisplayUserControl1, 0, 0);
-            this.tableLayoutPanel1.Controls.Add(this.groupBox1, 1, 0);
-            this.tableLayoutPanel1.Dock = System.Windows.Forms.DockStyle.Fill;
-            this.tableLayoutPanel1.Location = new System.Drawing.Point(0, 0);
-            this.tableLayoutPanel1.Name = "tableLayoutPanel1";
-            this.tableLayoutPanel1.RowCount = 1;
-            this.tableLayoutPanel1.RowStyles.Add(new System.Windows.Forms.RowStyle(System.Windows.Forms.SizeType.Percent, 100F));
-<<<<<<< HEAD
-            this.tableLayoutPanel1.Size = new System.Drawing.Size(774, 426);
-            this.tableLayoutPanel1.TabIndex = 6;
-=======
-            this.tableLayoutPanel1.Size = new System.Drawing.Size(546, 260);
-            this.tableLayoutPanel1.TabIndex = 0;
->>>>>>> 39f20de1
-            // 
-            // helpImageDisplayUserControl1
-            // 
-            this.helpImageDisplayUserControl1.AutoSizeMode = System.Windows.Forms.AutoSizeMode.GrowAndShrink;
-            this.helpImageDisplayUserControl1.Dock = System.Windows.Forms.DockStyle.Fill;
-            this.helpImageDisplayUserControl1.Image1 = global::GitUI.Properties.Resources.HelpCommandMerge;
-            this.helpImageDisplayUserControl1.Image2 = global::GitUI.Properties.Resources.HelpCommandMergeFastForward;
-            this.helpImageDisplayUserControl1.Location = new System.Drawing.Point(3, 3);
-            this.helpImageDisplayUserControl1.MinimumSize = new System.Drawing.Size(100, 150);
-            this.helpImageDisplayUserControl1.Name = "helpImageDisplayUserControl1";
-            this.helpImageDisplayUserControl1.ShowImage2HoverText = "Hover to see scenario when fast forward is possible.";
-            this.helpImageDisplayUserControl1.ShowImage2OnHover = true;
-            this.helpImageDisplayUserControl1.Size = new System.Drawing.Size(270, 420);
-            this.helpImageDisplayUserControl1.TabIndex = 18;
-            // 
-            // FormMergeBranch
-            // 
-            this.AcceptButton = this.Ok;
-            this.AutoScaleDimensions = new System.Drawing.SizeF(96F, 96F);
-            this.AutoScaleMode = System.Windows.Forms.AutoScaleMode.Dpi;
-            this.ClientSize = new System.Drawing.Size(774, 426);
-            this.Controls.Add(this.tableLayoutPanel1);
-            this.MaximizeBox = false;
-            this.MinimizeBox = false;
-            this.MinimumSize = new System.Drawing.Size(790, 440);
-            this.Name = "FormMergeBranch";
-            this.StartPosition = System.Windows.Forms.FormStartPosition.CenterParent;
-            this.Text = "Merge branches";
-            this.Load += new System.EventHandler(this.FormMergeBranchLoad);
-            this.groupBox1.ResumeLayout(false);
-            this.groupBox1.PerformLayout();
-            this.tableLayoutPanel1.ResumeLayout(false);
-            this.ResumeLayout(false);
-
-        }
-
-        #endregion
-
-        private System.Windows.Forms.Label label1;
-        private System.Windows.Forms.Label Currentbranch;
-        private System.Windows.Forms.Label label2;
-        private System.Windows.Forms.Button Ok;
-        private System.Windows.Forms.GroupBox groupBox1;
-        private System.Windows.Forms.RadioButton noFastForward;
-        private System.Windows.Forms.RadioButton fastForward;
-        private System.Windows.Forms.Label currentBranchLabel;
-        private System.Windows.Forms.ComboBox _NO_TRANSLATE_mergeStrategy;
-        private System.Windows.Forms.LinkLabel strategyHelp;
-        private System.Windows.Forms.ToolTip strategyToolTip;
-        private System.Windows.Forms.CheckBox squash;
-        private System.Windows.Forms.CheckBox advanced;
-        private System.Windows.Forms.CheckBox NonDefaultMergeStrategy;
-        private System.Windows.Forms.CheckBox noCommit;
-        private BranchComboBox Branches;
-        private System.Windows.Forms.TableLayoutPanel tableLayoutPanel1;
-        private Help.HelpImageDisplayUserControl helpImageDisplayUserControl1;
-    }
+﻿namespace GitUI
+{
+    partial class FormMergeBranch
+    {
+        /// <summary>
+        /// Required designer variable.
+        /// </summary>
+        private System.ComponentModel.IContainer components = null;
+
+        /// <summary>
+        /// Clean up any resources being used.
+        /// </summary>
+        /// <param name="disposing">true if managed resources should be disposed; otherwise, false.</param>
+        protected override void Dispose(bool disposing)
+        {
+            if (disposing && (components != null))
+            {
+                components.Dispose();
+            }
+            base.Dispose(disposing);
+        }
+
+        #region Windows Form Designer generated code
+
+        /// <summary>
+        /// Required method for Designer support - do not modify
+        /// the contents of this method with the code editor.
+        /// </summary>
+        private void InitializeComponent()
+        {
+            this.components = new System.ComponentModel.Container();
+            this.groupBox1 = new System.Windows.Forms.GroupBox();
+            this.Branches = new GitUI.BranchComboBox();
+            this.noCommit = new System.Windows.Forms.CheckBox();
+            this.advanced = new System.Windows.Forms.CheckBox();
+            this.NonDefaultMergeStrategy = new System.Windows.Forms.CheckBox();
+            this.squash = new System.Windows.Forms.CheckBox();
+            this.strategyHelp = new System.Windows.Forms.LinkLabel();
+            this._NO_TRANSLATE_mergeStrategy = new System.Windows.Forms.ComboBox();
+            this.currentBranchLabel = new System.Windows.Forms.Label();
+            this.noFastForward = new System.Windows.Forms.RadioButton();
+            this.fastForward = new System.Windows.Forms.RadioButton();
+            this.Ok = new System.Windows.Forms.Button();
+            this.label1 = new System.Windows.Forms.Label();
+            this.Currentbranch = new System.Windows.Forms.Label();
+            this.label2 = new System.Windows.Forms.Label();
+            this.strategyToolTip = new System.Windows.Forms.ToolTip(this.components);
+            this.tableLayoutPanel1 = new System.Windows.Forms.TableLayoutPanel();
+            this.helpImageDisplayUserControl1 = new GitUI.Help.HelpImageDisplayUserControl();
+            this.groupBox1.SuspendLayout();
+            this.tableLayoutPanel1.SuspendLayout();
+            this.SuspendLayout();
+            // 
+            // groupBox1
+            // 
+            this.groupBox1.Controls.Add(this.Branches);
+            this.groupBox1.Controls.Add(this.noCommit);
+            this.groupBox1.Controls.Add(this.advanced);
+            this.groupBox1.Controls.Add(this.NonDefaultMergeStrategy);
+            this.groupBox1.Controls.Add(this.squash);
+            this.groupBox1.Controls.Add(this.strategyHelp);
+            this.groupBox1.Controls.Add(this._NO_TRANSLATE_mergeStrategy);
+            this.groupBox1.Controls.Add(this.currentBranchLabel);
+            this.groupBox1.Controls.Add(this.noFastForward);
+            this.groupBox1.Controls.Add(this.fastForward);
+            this.groupBox1.Controls.Add(this.Ok);
+            this.groupBox1.Controls.Add(this.label1);
+            this.groupBox1.Controls.Add(this.Currentbranch);
+            this.groupBox1.Controls.Add(this.label2);
+            this.groupBox1.Dock = System.Windows.Forms.DockStyle.Fill;
+            this.groupBox1.Location = new System.Drawing.Point(279, 3);
+            this.groupBox1.Name = "groupBox1";
+            this.groupBox1.Size = new System.Drawing.Size(492, 420);
+            this.groupBox1.TabIndex = 0;
+            this.groupBox1.TabStop = false;
+            this.groupBox1.Text = "Merge";
+            // 
+            // Branches
+            // 
+            this.Branches.BranchesToSelect = null;
+            this.Branches.Location = new System.Drawing.Point(130, 68);
+            this.Branches.Margin = new System.Windows.Forms.Padding(0);
+            this.Branches.Name = "Branches";
+            this.Branches.Size = new System.Drawing.Size(322, 21);
+            this.Branches.TabIndex = 0;
+            // 
+            // noCommit
+            // 
+            this.noCommit.AutoSize = true;
+            this.noCommit.Location = new System.Drawing.Point(27, 233);
+            this.noCommit.Name = "noCommit";
+            this.noCommit.Size = new System.Drawing.Size(107, 19);
+            this.noCommit.TabIndex = 8;
+            this.noCommit.Text = "Do not commit";
+            this.noCommit.UseVisualStyleBackColor = true;
+            this.noCommit.Visible = false;
+            // 
+            // advanced
+            // 
+            this.advanced.AutoSize = true;
+            this.advanced.CheckAlign = System.Drawing.ContentAlignment.BottomLeft;
+            this.advanced.Location = new System.Drawing.Point(13, 160);
+            this.advanced.Name = "advanced";
+            this.advanced.Size = new System.Drawing.Size(152, 19);
+            this.advanced.TabIndex = 3;
+            this.advanced.Text = "Show advanced options";
+            this.advanced.UseVisualStyleBackColor = true;
+            this.advanced.CheckedChanged += new System.EventHandler(this.advanced_CheckedChanged);
+            // 
+            // NonDefaultMergeStrategy
+            // 
+            this.NonDefaultMergeStrategy.AutoSize = true;
+            this.NonDefaultMergeStrategy.Location = new System.Drawing.Point(27, 185);
+            this.NonDefaultMergeStrategy.Name = "NonDefaultMergeStrategy";
+            this.NonDefaultMergeStrategy.Size = new System.Drawing.Size(193, 19);
+            this.NonDefaultMergeStrategy.TabIndex = 4;
+            this.NonDefaultMergeStrategy.Text = "Use non-default merge strategy";
+            this.NonDefaultMergeStrategy.UseVisualStyleBackColor = true;
+            this.NonDefaultMergeStrategy.Visible = false;
+            this.NonDefaultMergeStrategy.CheckedChanged += new System.EventHandler(this.NonDefaultMergeStrategy_CheckedChanged);
+            // 
+            // squash
+            // 
+            this.squash.AutoSize = true;
+            this.squash.Location = new System.Drawing.Point(27, 209);
+            this.squash.Name = "squash";
+            this.squash.Size = new System.Drawing.Size(114, 19);
+            this.squash.TabIndex = 7;
+            this.squash.Text = "Squash commits";
+            this.squash.UseVisualStyleBackColor = true;
+            this.squash.Visible = false;
+            // 
+            // strategyHelp
+            // 
+            this.strategyHelp.AutoSize = true;
+            this.strategyHelp.Location = new System.Drawing.Point(418, 186);
+            this.strategyHelp.Name = "strategyHelp";
+            this.strategyHelp.Size = new System.Drawing.Size(32, 15);
+            this.strategyHelp.TabIndex = 6;
+            this.strategyHelp.TabStop = true;
+            this.strategyHelp.Text = "Help";
+            this.strategyHelp.Visible = false;
+            this.strategyHelp.LinkClicked += new System.Windows.Forms.LinkLabelLinkClickedEventHandler(this.strategyHelp_LinkClicked);
+            // 
+            // _NO_TRANSLATE_mergeStrategy
+            // 
+            this._NO_TRANSLATE_mergeStrategy.AutoCompleteMode = System.Windows.Forms.AutoCompleteMode.SuggestAppend;
+            this._NO_TRANSLATE_mergeStrategy.AutoCompleteSource = System.Windows.Forms.AutoCompleteSource.ListItems;
+            this._NO_TRANSLATE_mergeStrategy.FormattingEnabled = true;
+            this._NO_TRANSLATE_mergeStrategy.Items.AddRange(new object[] {
+            "resolve",
+            "recursive",
+            "octopus",
+            "ours",
+            "subtree"});
+            this._NO_TRANSLATE_mergeStrategy.Location = new System.Drawing.Point(254, 183);
+            this._NO_TRANSLATE_mergeStrategy.Name = "_NO_TRANSLATE_mergeStrategy";
+            this._NO_TRANSLATE_mergeStrategy.Size = new System.Drawing.Size(158, 23);
+            this._NO_TRANSLATE_mergeStrategy.TabIndex = 5;
+            this._NO_TRANSLATE_mergeStrategy.Visible = false;
+            // 
+            // currentBranchLabel
+            // 
+            this.currentBranchLabel.AutoSize = true;
+            this.currentBranchLabel.Location = new System.Drawing.Point(126, 42);
+            this.currentBranchLabel.Name = "currentBranchLabel";
+            this.currentBranchLabel.Size = new System.Drawing.Size(12, 15);
+            this.currentBranchLabel.TabIndex = 0;
+            this.currentBranchLabel.Text = "?";
+            // 
+            // noFastForward
+            // 
+            this.noFastForward.AutoSize = true;
+            this.noFastForward.Location = new System.Drawing.Point(13, 135);
+            this.noFastForward.Name = "noFastForward";
+            this.noFastForward.Size = new System.Drawing.Size(213, 19);
+            this.noFastForward.TabIndex = 0;
+            this.noFastForward.Text = "Always create a new merge commit";
+            this.noFastForward.UseVisualStyleBackColor = true;
+            this.noFastForward.CheckedChanged += new System.EventHandler(this.noFastForward_CheckedChanged);
+            // 
+            // fastForward
+            // 
+            this.fastForward.AutoSize = true;
+            this.fastForward.Checked = true;
+            this.fastForward.Location = new System.Drawing.Point(13, 110);
+            this.fastForward.Name = "fastForward";
+            this.fastForward.Size = new System.Drawing.Size(286, 19);
+            this.fastForward.TabIndex = 1;
+            this.fastForward.TabStop = true;
+            this.fastForward.Text = "Keep a single branch line if possible (fast forward)";
+            this.fastForward.UseVisualStyleBackColor = true;
+            this.fastForward.CheckedChanged += new System.EventHandler(this.fastForward_CheckedChanged);
+            // 
+            // Ok
+            // 
+            this.Ok.Anchor = ((System.Windows.Forms.AnchorStyles)((System.Windows.Forms.AnchorStyles.Bottom | System.Windows.Forms.AnchorStyles.Right)));
+            this.Ok.Location = new System.Drawing.Point(376, 385);
+            this.Ok.Name = "Ok";
+            this.Ok.Size = new System.Drawing.Size(108, 25);
+            this.Ok.TabIndex = 9;
+            this.Ok.Text = "&Merge";
+            this.Ok.UseVisualStyleBackColor = true;
+            this.Ok.Click += new System.EventHandler(this.OkClick);
+            // 
+            // label1
+            // 
+            this.label1.AutoSize = true;
+            this.label1.Location = new System.Drawing.Point(10, 16);
+            this.label1.Name = "label1";
+            this.label1.Size = new System.Drawing.Size(186, 15);
+            this.label1.TabIndex = 0;
+            this.label1.Text = "Merge branch into current branch";
+            // 
+            // Currentbranch
+            // 
+            this.Currentbranch.AutoSize = true;
+            this.Currentbranch.Location = new System.Drawing.Point(10, 42);
+            this.Currentbranch.Name = "Currentbranch";
+            this.Currentbranch.Size = new System.Drawing.Size(87, 15);
+            this.Currentbranch.TabIndex = 0;
+            this.Currentbranch.Text = "Current branch";
+            // 
+            // label2
+            // 
+            this.label2.AutoSize = true;
+            this.label2.Location = new System.Drawing.Point(10, 68);
+            this.label2.Name = "label2";
+            this.label2.Size = new System.Drawing.Size(67, 15);
+            this.label2.TabIndex = 0;
+            this.label2.Text = "Merge with";
+            // 
+            // strategyToolTip
+            // 
+            this.strategyToolTip.AutomaticDelay = 1;
+            this.strategyToolTip.AutoPopDelay = 0;
+            this.strategyToolTip.InitialDelay = 1;
+            this.strategyToolTip.ReshowDelay = 1;
+            this.strategyToolTip.ShowAlways = true;
+            this.strategyToolTip.UseAnimation = false;
+            this.strategyToolTip.UseFading = false;
+            // 
+            // tableLayoutPanel1
+            // 
+            this.tableLayoutPanel1.ColumnCount = 2;
+            this.tableLayoutPanel1.ColumnStyles.Add(new System.Windows.Forms.ColumnStyle());
+            this.tableLayoutPanel1.ColumnStyles.Add(new System.Windows.Forms.ColumnStyle(System.Windows.Forms.SizeType.Percent, 100F));
+            this.tableLayoutPanel1.Controls.Add(this.helpImageDisplayUserControl1, 0, 0);
+            this.tableLayoutPanel1.Controls.Add(this.groupBox1, 1, 0);
+            this.tableLayoutPanel1.Dock = System.Windows.Forms.DockStyle.Fill;
+            this.tableLayoutPanel1.Location = new System.Drawing.Point(0, 0);
+            this.tableLayoutPanel1.Name = "tableLayoutPanel1";
+            this.tableLayoutPanel1.RowCount = 1;
+            this.tableLayoutPanel1.RowStyles.Add(new System.Windows.Forms.RowStyle(System.Windows.Forms.SizeType.Percent, 100F));
+            this.tableLayoutPanel1.Size = new System.Drawing.Size(774, 426);
+            this.tableLayoutPanel1.TabIndex = 0;
+            // 
+            // helpImageDisplayUserControl1
+            // 
+            this.helpImageDisplayUserControl1.AutoSizeMode = System.Windows.Forms.AutoSizeMode.GrowAndShrink;
+            this.helpImageDisplayUserControl1.Dock = System.Windows.Forms.DockStyle.Fill;
+            this.helpImageDisplayUserControl1.Image1 = global::GitUI.Properties.Resources.HelpCommandMerge;
+            this.helpImageDisplayUserControl1.Image2 = global::GitUI.Properties.Resources.HelpCommandMergeFastForward;
+            this.helpImageDisplayUserControl1.Location = new System.Drawing.Point(3, 3);
+            this.helpImageDisplayUserControl1.MinimumSize = new System.Drawing.Size(100, 150);
+            this.helpImageDisplayUserControl1.Name = "helpImageDisplayUserControl1";
+            this.helpImageDisplayUserControl1.ShowImage2HoverText = "Hover to see scenario when fast forward is possible.";
+            this.helpImageDisplayUserControl1.ShowImage2OnHover = true;
+            this.helpImageDisplayUserControl1.Size = new System.Drawing.Size(270, 420);
+            this.helpImageDisplayUserControl1.TabIndex = 18;
+            // 
+            // FormMergeBranch
+            // 
+            this.AcceptButton = this.Ok;
+            this.AutoScaleDimensions = new System.Drawing.SizeF(96F, 96F);
+            this.AutoScaleMode = System.Windows.Forms.AutoScaleMode.Dpi;
+            this.ClientSize = new System.Drawing.Size(774, 426);
+            this.Controls.Add(this.tableLayoutPanel1);
+            this.MaximizeBox = false;
+            this.MinimizeBox = false;
+            this.MinimumSize = new System.Drawing.Size(790, 440);
+            this.Name = "FormMergeBranch";
+            this.StartPosition = System.Windows.Forms.FormStartPosition.CenterParent;
+            this.Text = "Merge branches";
+            this.Load += new System.EventHandler(this.FormMergeBranchLoad);
+            this.groupBox1.ResumeLayout(false);
+            this.groupBox1.PerformLayout();
+            this.tableLayoutPanel1.ResumeLayout(false);
+            this.ResumeLayout(false);
+
+        }
+
+        #endregion
+
+        private System.Windows.Forms.Label label1;
+        private System.Windows.Forms.Label Currentbranch;
+        private System.Windows.Forms.Label label2;
+        private System.Windows.Forms.Button Ok;
+        private System.Windows.Forms.GroupBox groupBox1;
+        private System.Windows.Forms.RadioButton noFastForward;
+        private System.Windows.Forms.RadioButton fastForward;
+        private System.Windows.Forms.Label currentBranchLabel;
+        private System.Windows.Forms.ComboBox _NO_TRANSLATE_mergeStrategy;
+        private System.Windows.Forms.LinkLabel strategyHelp;
+        private System.Windows.Forms.ToolTip strategyToolTip;
+        private System.Windows.Forms.CheckBox squash;
+        private System.Windows.Forms.CheckBox advanced;
+        private System.Windows.Forms.CheckBox NonDefaultMergeStrategy;
+        private System.Windows.Forms.CheckBox noCommit;
+        private BranchComboBox Branches;
+        private System.Windows.Forms.TableLayoutPanel tableLayoutPanel1;
+        private Help.HelpImageDisplayUserControl helpImageDisplayUserControl1;
+    }
 }