--- conflicted
+++ resolved
@@ -45,7 +45,7 @@
 
         public void LaunchBuildServerInfoFetchOperation()
         {
-            Debug.Assert(ThreadHelper.JoinableTaskContext.IsOnMainThread);
+            Debug.Assert(ThreadHelper.JoinableTaskContext.IsOnMainThread, "Assertion failed: ThreadHelper.JoinableTaskContext.IsOnMainThread");
 
             CancelBuildStatusFetchOperation();
 
@@ -77,7 +77,6 @@
                     var fromNowObservable = _buildServerAdapter.GetFinishedBuildsSince(scheduler, DateTime.Now);
                     var runningBuildsObservable = _buildServerAdapter.GetRunningBuilds(scheduler);
 
-<<<<<<< HEAD
                     var cancellationToken = new CompositeDisposable
                     {
                         fullDayObservable.OnErrorResumeNext(fullObservable)
@@ -99,11 +98,6 @@
 
                     _buildStatusCancellationToken = cancellationToken;
                 });
-=======
-                _buildStatusCancellationToken = cancellationToken;
-            },
-                TaskScheduler.FromCurrentSynchronizationContext());
->>>>>>> c2b6a894
         }
 
         public void CancelBuildStatusFetchOperation()
