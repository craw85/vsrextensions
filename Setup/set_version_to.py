#!/usr/bin/env python
# -*- coding: utf-8 -*-

"""Update version in GitExtension source files
"""

import argparse, sys
import glob
import re

if __name__ == '__main__':
    parser = argparse.ArgumentParser()
    parser.add_argument('-v', '--version',
                       help='numeric product version')
    parser.add_argument('-t', '--text', default=None,
                       help='text product version')
    args = parser.parse_args()
    
    if not args.version:
        parser.print_help()
        exit(1)

    m = re.match("(\d+\.\d+)", args.version)
    if m:
        short_version = m.group(1)
    else:
        parser.print_help()
        exit(1)

    verData = ["0"] * 4
    verSplitted = args.version.split('.')
    for i in range(len(verSplitted)):
        verData[i] = verSplitted[i]

    if not args.text:
      args.text = args.version
    
<<<<<<< HEAD
    filename = "..\GitUI\CommandsDialogs\FormBrowse.cs"
    pattern = re.compile(r'(git-extensions-documentation.readthedocs.org/en)(/\w+)', re.IGNORECASE)
    commonAssemblyInfo = open(filename, "r").readlines()
    o = ""
    for i in commonAssemblyInfo:
        o += pattern.sub(r"\1/release-%s" % (short_version), i)
    outfile = open(filename, "w")
    outfile.writelines(o)

=======
    submodules = glob.glob("..\Externals\**\AssemblyInfo.cs", recursive=True)
>>>>>>> 23b6f519
    filenames = [ "..\CommonAssemblyInfo.cs", "..\CommonAssemblyInfoExternals.cs" ]
    combined = filenames + submodules
    for filename in combined:
        print (filename)
        commonAssemblyInfo = open(filename, "r").readlines()
        o = ""
        for i in commonAssemblyInfo:
            line = i
            if line.find("[assembly: Assembly") != -1:
                if line.find("AssemblyVersion(") != -1 or line.find("AssemblyFileVersion(") != -1:
                    data = line.split('"')
                    data[1] = args.version
                    line = '"'.join(data)
                elif line.find("AssemblyInformationalVersion(") != -1:
                    data = line.split('"')
                    data[1] = args.text
                    line = '"'.join(data)
            o += line
        outfile = open(filename, "w")
        outfile.writelines(o)
    
    filename = "..\GitExtensionsShellEx\GitExtensionsShellEx.rc"
    gitExtensionsShellEx = open(filename, "r").readlines()
    o = ""
    for i in gitExtensionsShellEx:
        line = i
        if line.find("FILEVERSION") != -1:
            data = line.split(' ')
            data[2] = ','.join(verData) + '\n'
            line = ' '.join(data)
        elif line.find("PRODUCTVERSION") != -1:
            data = line.split(' ')
            data[2] = ','.join(verData) + '\n'
            line = ' '.join(data)
        elif line.find('"FileVersion"') != -1:
            data = line.split(', ', 1)
            data[1] = '"' + '.'.join(verSplitted) + '"\n'
            line = ', '.join(data)
        elif line.find('"ProductVersion"') != -1:
            data = line.split(', ', 1)
            data[1] = '"' + args.text + '"\n'
            line = ', '.join(data)
        o += line
    outfile = open(filename, "w")
    outfile.writelines(o)
    
    filename = "..\GitExtSshAskPass\SshAskPass.rc2"
    gitExtSshAskPass = open(filename, "r").readlines()
    o = ""
    for i in gitExtSshAskPass:
        line = i
        if line.find("FILEVERSION") != -1:
            data = line.split(' ')
            data[2] = ','.join(verData) + '\n'
            line = ' '.join(data)
        elif line.find("PRODUCTVERSION") != -1:
            data = line.split(' ')
            data[2] = ','.join(verData) + '\n'
            line = ' '.join(data)
        elif line.find('"FileVersion"') != -1:
            data = line.split(', ', 1)
            data[1] = '"' + '.'.join(verSplitted) + '"\n'
            line = ', '.join(data)
        elif line.find('"ProductVersion"') != -1:
            data = line.split(', ', 1)
            data[1] = '"' + args.text + '"\n'
            line = ', '.join(data)
        o += line
    outfile = open(filename, "w")
    outfile.writelines(o)

    for i in range(1, len(verSplitted)):
        if len(verSplitted[i]) == 1:
            verSplitted[i] = "0" + verSplitted[i]
    
    filename = "MakeInstallers.cmd"
    makeInstallers = open(filename, "r").readlines()
    o = ""
    for i in makeInstallers:
        line = i
        if line.find("set numericVersion=") == 0:
            data = line.split('=')
            data[1] = '.'.join(verSplitted) + '\n'
            line = '='.join(data)
        elif line.find("set version=") == 0:
            data = line.split('=')
            data[1] = args.text + '\n'
            line= '='.join(data)
        o += line
    outfile = open(filename, "w")
    outfile.writelines(o)
    
    filename = "..\GitExtensionsDoc\source\conf.py"
    docoConf = open(filename, "r").readlines()
    o = ""
    for i in docoConf:
        line = i
        if line.find("release = ") != -1:
            data = line.split(' = ')
            data[1] = '.'.join(verSplitted)
            line = " = '".join(data) + "'\n"
        elif line.find("version = ") != -1:
            data = line.split(' = ')
            data[1] = args.text
            line = " = '".join(data) + "'\n"
        o += line
    outfile = open(filename, "w")
    outfile.writelines(o)
    
    filename = "..\GitExtensionsVSIX\source.extension.vsixmanifest"
    vsixManifest = open(filename, "r").readlines()
    o = ""
    for i in vsixManifest:
        line = i
        if line.find("<Identity Publisher=\"GitExt Team\" Version=") != -1:
            line = re.sub("<Identity Publisher=\"GitExt Team\" Version=\"[0-9\.]+", "<Identity Publisher=\"GitExt Team\" Version=\"" + '.'.join(verSplitted), line)
        o += line
    outfile = open(filename, "w")
    outfile.writelines(o)<|MERGE_RESOLUTION|>--- conflicted
+++ resolved
@@ -35,7 +35,6 @@
     if not args.text:
       args.text = args.version
     
-<<<<<<< HEAD
     filename = "..\GitUI\CommandsDialogs\FormBrowse.cs"
     pattern = re.compile(r'(git-extensions-documentation.readthedocs.org/en)(/\w+)', re.IGNORECASE)
     commonAssemblyInfo = open(filename, "r").readlines()
@@ -45,9 +44,7 @@
     outfile = open(filename, "w")
     outfile.writelines(o)
 
-=======
     submodules = glob.glob("..\Externals\**\AssemblyInfo.cs", recursive=True)
->>>>>>> 23b6f519
     filenames = [ "..\CommonAssemblyInfo.cs", "..\CommonAssemblyInfoExternals.cs" ]
     combined = filenames + submodules
     for filename in combined:
