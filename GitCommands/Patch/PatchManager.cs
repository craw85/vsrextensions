--- conflicted
+++ resolved
@@ -1,4 +1,3 @@
-<<<<<<< HEAD
 ﻿using System;
 using System.Collections.Generic;
 using System.IO;
@@ -615,621 +614,4 @@
     }
 
 
-=======
-﻿using System;
-using System.Collections.Generic;
-using System.IO;
-using System.Text;
-using System.Windows.Forms;
-using GitCommands;
-
-namespace PatchApply
-{
-    public class PatchManager
-    {
-        private List<Patch> _patches = new List<Patch>();
-
-        public string PatchFileName { get; set; }
-
-        public string DirToPatch { get; set; }
-
-        public List<Patch> Patches
-        {
-            get { return _patches; }
-            set { _patches = value; }
-        }
-
-        public static byte[] GetResetUnstagedLinesAsPatch(GitModule module, string text, int selectionPosition, int selectionLength, bool staged, Encoding fileContentEncoding)
-        {
-
-            string header;
-
-            ChunkList selectedChunks = ChunkList.GetSelectedChunks(text, selectionPosition, selectionLength, staged, out header);
-
-            if (selectedChunks == null)
-                return null;
-            
-            string body = selectedChunks.ToResetUnstagedLinesPatch();
-
-            //git apply has problem with dealing with autocrlf
-            //I noticed that patch applies when '\r' chars are removed from patch if autocrlf is set to true
-            if (body != null && "true".Equals(module.GetEffectiveSetting("core.autocrlf"), StringComparison.InvariantCultureIgnoreCase))
-                body = body.Replace("\r", "");            
-
-            if (header == null || body == null)
-                return null;
-            else
-                return GetPatchBytes(header, body, fileContentEncoding);
-        }
-
-        public static byte[] GetSelectedLinesAsPatch(GitModule module, string text, int selectionPosition, int selectionLength, bool staged, Encoding fileContentEncoding, bool isNewFile)
-        {
-
-            string header;
-
-            ChunkList selectedChunks = ChunkList.GetSelectedChunks(text, selectionPosition, selectionLength, staged, out header);
-
-            if (selectedChunks == null)
-                return null;
-
-            //if file is new, --- /dev/null has to be replaced by --- a/fileName
-            if (isNewFile)
-                header = CorrectHeaderForNewFile(header);
-
-            string body = selectedChunks.ToStagePatch(staged);
-
-            if (header == null || body == null)
-                return null;
-            else
-                return GetPatchBytes(header, body, fileContentEncoding);
-        }
-
-        private static string CorrectHeaderForNewFile(string header)
-        {
-            string[] headerLines = header.Split(new string[] {"\n"}, StringSplitOptions.RemoveEmptyEntries);
-            string pppLine = null;
-            foreach (string line in headerLines)
-                if (line.StartsWith("+++"))
-                    pppLine = "---" + line.Substring(3);
-
-            StringBuilder sb = new StringBuilder();
-
-            foreach (string line in headerLines)
-            {
-                if (line.StartsWith("---"))
-                    sb.Append(pppLine + "\n");
-                else if (!line.StartsWith("new file mode"))
-                    sb.Append(line + "\n");
-            }
-
-            return sb.ToString();        
-        }
-
-        public static byte[] GetSelectedLinesAsNewPatch(GitModule module, string newFileName, string text, int selectionPosition, int selectionLength, Encoding fileContentEncoding, bool reset)
-        {
-            StringBuilder sb = new StringBuilder();
-            string fileMode = "100000";//given fake mode to satisfy patch format, git will override this
-            sb.Append(string.Format("diff --git a/{0} b/{0}", newFileName));
-            sb.Append("\n");
-            if (!reset)
-            {
-                sb.Append("new file mode " + fileMode);
-                sb.Append("\n");
-            }
-            sb.Append("index 0000000..0000000");
-            sb.Append("\n");
-            if (reset)
-                sb.Append("--- a/" + newFileName);
-            else
-                sb.Append("--- /dev/null");
-            sb.Append("\n");
-            sb.Append("+++ b/" + newFileName);
-            sb.Append("\n");
-
-            string header = sb.ToString();
-
-            ChunkList selectedChunks = ChunkList.FromNewFile(module, text, selectionPosition, selectionLength, reset);
-
-            if (selectedChunks == null)
-                return null;
-            
-            string body = selectedChunks.ToStagePatch(false);
-            //git apply has problem with dealing with autocrlf
-            //I noticed that patch applies when '\r' chars are removed from patch if autocrlf is set to true
-            if (reset && body != null && "true".Equals(module.GetEffectiveSetting("core.autocrlf"), StringComparison.InvariantCultureIgnoreCase))
-                body = body.Replace("\r", "");            
-
-            if (header == null || body == null)
-                return null;
-            else
-                return GetPatchBytes(header, body, fileContentEncoding);
-        }
-
-        public static byte[] GetPatchBytes(string header, string body, Encoding fileContentEncoding)
-        {
-            byte[] hb = EncodingHelper.ConvertTo(GitModule.SystemEncoding, header);
-            byte[] bb = EncodingHelper.ConvertTo(fileContentEncoding, body);
-            byte[] result = new byte[hb.Length + bb.Length];
-            hb.CopyTo(result, 0);
-            bb.CopyTo(result, hb.Length);
-            return result;        
-        }
-
-        public string GetMD5Hash(string input)
-        {
-            IEnumerable<byte> bs = GetUTF8EncodedBytes(input);
-            var s = new System.Text.StringBuilder();
-            foreach (byte b in bs)
-            {
-                s.Append(b.ToString("x2").ToLower());
-            }
-            return s.ToString();
-        }
-
-        private static IEnumerable<byte> GetUTF8EncodedBytes(string input)
-        {
-            var x = new System.Security.Cryptography.MD5CryptoServiceProvider();
-            byte[] bs = System.Text.Encoding.UTF8.GetBytes(input);
-            bs = x.ComputeHash(bs);
-            return bs;
-        }
-
-        //TODO encoding for each file in patch should be obtained separately from .gitattributes
-        public void LoadPatch(string text, bool applyPatch, Encoding filesContentEncoding)
-        {
-            PatchProcessor patchProcessor = new PatchProcessor(filesContentEncoding);
-
-            _patches = patchProcessor.CreatePatchesFromString(text);
-
-            if (!applyPatch)
-                return;
-
-            foreach (Patch patchApply in _patches)
-            {
-                if (patchApply.Apply)
-                    patchApply.ApplyPatch(filesContentEncoding);
-            }
-        }
-
-        public void LoadPatchFile(bool applyPatch, Encoding filesContentEncoding)
-        {
-            using (var re = new StreamReader(PatchFileName, GitModule.LosslessEncoding))
-            {
-                LoadPatchStream(re, applyPatch, filesContentEncoding);
-            }
-        }
-
-        private void LoadPatchStream(TextReader reader, bool applyPatch, Encoding filesContentEncoding)
-        {
-            LoadPatch(reader.ReadToEnd(), applyPatch, filesContentEncoding);
-        }
-    }
-
-    internal class PatchLine
-    {
-        public string Text { get; set; }
-        public bool Selected { get; set; }
-    }
-
-    internal class SubChunk
-    {
-        public List<PatchLine> PreContext = new List<PatchLine>();
-        public List<PatchLine> RemovedLines = new List<PatchLine>();
-        public List<PatchLine> AddedLines = new List<PatchLine>();
-        public List<PatchLine> PostContext = new List<PatchLine>();
-        public string WasNoNewLineAtTheEnd = null;
-        public string IsNoNewLineAtTheEnd = null;
-
-
-        public string ToStagePatch(ref int addedCount, ref int removedCount, ref bool wereSelectedLines, bool staged)
-        {
-            string diff = null;
-            string removePart = null;
-            string addPart = null;
-            string prePart = null;
-            string postPart = null;
-            bool inPostPart = false;
-            bool selectedLastLine = false;
-            addedCount += PreContext.Count + PostContext.Count;
-            removedCount += PreContext.Count + PostContext.Count;
-
-            foreach (PatchLine line in PreContext)
-                diff = diff.Combine("\n", line.Text);
-
-            for (int i = 0; i < RemovedLines.Count; i++)
-            {
-                PatchLine removedLine = RemovedLines[i];
-                selectedLastLine = removedLine.Selected;
-                if (removedLine.Selected)
-                {
-                    wereSelectedLines = true;
-                    inPostPart = true;
-                    removePart = removePart.Combine("\n", removedLine.Text);
-                    removedCount++;
-                }
-                else if (!staged)
-                {
-                    if (inPostPart)
-                        removePart = removePart.Combine("\n", " " + removedLine.Text.Substring(1));
-                    else
-                        prePart = prePart.Combine("\n", " " + removedLine.Text.Substring(1));
-                    addedCount++;
-                    removedCount++;
-                }
-            }
-
-            bool selectedLastRemovedLine = selectedLastLine;
-
-            for (int i = 0; i < AddedLines.Count; i++)
-            {
-                PatchLine addedLine = AddedLines[i];
-                selectedLastLine = addedLine.Selected;
-                if (addedLine.Selected)
-                {
-                    wereSelectedLines = true;
-                    inPostPart = true;
-                    addPart = addPart.Combine("\n", addedLine.Text);
-                    addedCount++;
-                }
-
-                else if (staged)
-                {
-                    if (inPostPart)
-                        postPart = postPart.Combine("\n", " " + addedLine.Text.Substring(1));
-                    else
-                        prePart = prePart.Combine("\n", " " + addedLine.Text.Substring(1));
-                    addedCount++;
-                    removedCount++;
-                }
-
-            }
-
-            diff = diff.Combine("\n", prePart);
-            diff = diff.Combine("\n", removePart);
-            if (PostContext.Count == 0 && (!staged || selectedLastRemovedLine))
-                diff = diff.Combine("\n", WasNoNewLineAtTheEnd);
-            diff = diff.Combine("\n", addPart);
-            diff = diff.Combine("\n", postPart);
-            foreach (PatchLine line in PostContext)
-                diff = diff.Combine("\n", line.Text);
-            //stage no new line at the end only if last +- line is selected 
-            if (PostContext.Count == 0 && (selectedLastLine || staged))
-                diff = diff.Combine("\n", IsNoNewLineAtTheEnd);
-            if (PostContext.Count > 0)
-                diff = diff.Combine("\n", WasNoNewLineAtTheEnd);
-
-            return diff;
-        }
-
-        //patch base is changed file
-        public string ToResetUnstagedLinesPatch(ref int addedCount, ref int removedCount, ref bool wereSelectedLines)
-        {
-            string diff = null;
-            string removePart = null;
-            string addPart = null;
-            string prePart = null;
-            string postPart = null;
-            bool inPostPart = false;
-            addedCount += PreContext.Count + PostContext.Count;
-            removedCount += PreContext.Count + PostContext.Count;
-
-            foreach (PatchLine line in PreContext)
-                diff = diff.Combine("\n", line.Text);
-
-            foreach (PatchLine removedLine in RemovedLines)
-            {
-                if (removedLine.Selected)
-                {
-                    wereSelectedLines = true;
-                    inPostPart = true;
-                    addPart = addPart.Combine("\n", "+" + removedLine.Text.Substring(1));
-                    addedCount++;
-                }
-            }
-
-            foreach (PatchLine addedLine in AddedLines)
-            {
-                if (addedLine.Selected)
-                {
-                    wereSelectedLines = true;
-                    inPostPart = true;
-                    removePart = removePart.Combine("\n", "-" + addedLine.Text.Substring(1));
-                    removedCount++;
-                }
-                else
-                {
-                    if (inPostPart)
-                        postPart = postPart.Combine("\n", " " + addedLine.Text.Substring(1));
-                    else
-                        prePart = prePart.Combine("\n", " " + addedLine.Text.Substring(1));
-                    addedCount++;
-                    removedCount++;
-                }
-            }
-
-            diff = diff.Combine("\n", prePart);
-            diff = diff.Combine("\n", removePart);
-            if (PostContext.Count == 0)
-                diff = diff.Combine("\n", WasNoNewLineAtTheEnd);
-            diff = diff.Combine("\n", addPart);
-            diff = diff.Combine("\n", postPart);
-            foreach (PatchLine line in PostContext)
-                diff = diff.Combine("\n", line.Text);
-            if (PostContext.Count == 0)
-                diff = diff.Combine("\n", IsNoNewLineAtTheEnd);
-            else
-                diff = diff.Combine("\n", WasNoNewLineAtTheEnd);
-
-            return diff;
-        }
-    }
-
-    internal delegate string SubChunkToPatchFnc(SubChunk subChunk, ref int addedCount, ref int removedCount, ref bool wereSelectedLines);
-
-    internal class Chunk
-    {
-        private int StartLine;
-        private List<SubChunk> SubChunks = new List<SubChunk>();
-        private SubChunk _CurrentSubChunk = null;
-
-        public SubChunk CurrentSubChunk
-        {
-            get
-            {
-                if (_CurrentSubChunk == null)
-                {
-                    _CurrentSubChunk = new SubChunk();
-                    SubChunks.Add(_CurrentSubChunk);
-                }
-                return _CurrentSubChunk;
-            }
-        }
-
-        public void AddContextLine(PatchLine line, bool preContext)
-        {
-            if (preContext)
-                CurrentSubChunk.PreContext.Add(line);
-            else
-                CurrentSubChunk.PostContext.Add(line);
-        }
-
-        public void AddDiffLine(PatchLine line, bool removed)
-        {
-            //if postContext is not empty @line comes from next SubChunk
-            if (CurrentSubChunk.PostContext.Count > 0)
-                _CurrentSubChunk = null;//start new SubChunk
-
-            if (removed)
-                CurrentSubChunk.RemovedLines.Add(line);
-            else
-                CurrentSubChunk.AddedLines.Add(line);
-        }
-
-        public bool ParseHeader(string header)
-        {
-            header = header.SkipStr("-");
-            header = header.TakeUntilStr(",");
-
-            return int.TryParse(header, out StartLine);
-        }
-
-        public static Chunk ParseChunk(string chunkStr, int currentPos, int selectionPosition, int selectionLength)
-        {
-            string[] lines = chunkStr.Split('\n');
-            if (lines.Length < 2)
-                return null;
-
-            bool inPatch = true;
-            bool inPreContext = true;
-            int i = 1;
-
-            Chunk result = new Chunk();
-            result.ParseHeader(lines[0]);
-            currentPos += lines[0].Length + 1;
-
-            while (i < lines.Length)
-            {
-                string line = lines[i];
-                if (inPatch)
-                {
-                    PatchLine patchLine = new PatchLine()
-                    {
-                        Text = line
-                    };
-                    //do not refactor, there are no break points condition in VS Experss
-                    if (currentPos <= selectionPosition + selectionLength && currentPos + line.Length >= selectionPosition)
-                        patchLine.Selected = true;
-
-                    if (line.StartsWith(" "))
-                        result.AddContextLine(patchLine, inPreContext);
-                    else if (line.StartsWith("-"))
-                    {
-                        inPreContext = false;
-                        result.AddDiffLine(patchLine, true);
-                    }
-                    else if (line.StartsWith("+"))
-                    {
-                        inPreContext = false;
-                        result.AddDiffLine(patchLine, false);
-                    }
-                    else if (line.StartsWith("\\"))
-                    {
-                        if (line.Contains("No newline at end of file"))
-                            if (result.CurrentSubChunk.AddedLines.Count > 0 && result.CurrentSubChunk.PostContext.Count == 0)
-                                result.CurrentSubChunk.IsNoNewLineAtTheEnd = line;
-                            else
-                                result.CurrentSubChunk.WasNoNewLineAtTheEnd = line;
-                    }
-                    else
-                        inPatch = false;
-
-                }
-
-                currentPos += line.Length + 1;
-                i++;
-            }
-
-            return result;
-        }
-
-        public static Chunk FromNewFile(GitModule module, string fileText, int selectionPosition, int selectionLength, bool reset)
-        {
-            Chunk result = new Chunk();
-            result.StartLine = 0;
-            int currentPos = 0;
-            string gitEol = module.GetEffectiveSetting("core.eol");
-            string eol;
-            if ("crlf".Equals(gitEol))
-                eol = "\r\n";
-            else if ("native".Equals(gitEol))
-                eol = Environment.NewLine;
-            else
-                eol = "\n";            
-
-            int eolLength = eol.Length;
-
-            string[] lines = fileText.Split(new string[] { eol }, StringSplitOptions.None);
-            int i = 0;
-
-            while (i < lines.Length)
-            {
-                string line = lines[i];
-                PatchLine patchLine = new PatchLine()
-                {
-                    Text = (reset ? "-" : "+") + line
-                };
-                //do not refactor, there are no breakpoints condition in VS Experss
-                if (currentPos <= selectionPosition + selectionLength && currentPos + line.Length >= selectionPosition)
-                    patchLine.Selected = true;
-
-                if (i == lines.Length - 1)
-                {
-                    if (!line.Equals(string.Empty))
-                    {
-                        result.CurrentSubChunk.IsNoNewLineAtTheEnd = "\\ No newline at end of file";
-                        result.AddDiffLine(patchLine, reset);
-                    }
-                }
-                else
-                    result.AddDiffLine(patchLine, reset);
-
-                currentPos += line.Length + eolLength;
-                i++;
-            }
-            return result;
-        }
-
-
-        public string ToPatch(SubChunkToPatchFnc subChunkToPatch)
-        {
-            bool wereSelectedLines = false;
-            string diff = null;
-            int addedCount = 0;
-            int removedCount = 0;
-
-            foreach (SubChunk subChunk in SubChunks)
-            {
-                string subDiff = subChunkToPatch(subChunk, ref addedCount, ref removedCount, ref wereSelectedLines);
-                diff = diff.Combine("\n", subDiff);
-            }
-
-            if (!wereSelectedLines)
-                return null;
-
-            diff = "@@ -" + StartLine + "," + removedCount + " +" + StartLine + "," + addedCount + " @@".Combine("\n", diff);
-
-            return diff;
-        }
-    }
-
-    internal class ChunkList : List<Chunk>
-    {
-
-        public static ChunkList GetSelectedChunks(string text, int selectionPosition, int selectionLength, bool staged, out string header)
-        {
-            header = null;
-            //When there is no patch, return nothing
-            if (string.IsNullOrEmpty(text))
-                return null;
-
-            // Divide diff into header and patch
-            int patchPos = text.IndexOf("@@");
-            if (patchPos < 1)
-                return null;
-
-            header = text.Substring(0, patchPos);
-            string diff = text.Substring(patchPos - 1);
-
-            string[] chunks = diff.Split(new string[] { "\n@@" }, StringSplitOptions.RemoveEmptyEntries);
-            ChunkList selectedChunks = new ChunkList();
-            int i = 0;
-            int currentPos = patchPos - 1;
-
-            while (i < chunks.Length && currentPos <= selectionPosition + selectionLength)
-            {
-                string chunkStr = chunks[i];
-                currentPos += 3;
-                //if selection intersects with chunsk
-                if (currentPos + chunkStr.Length >= selectionPosition)
-                {
-                    Chunk chunk = Chunk.ParseChunk(chunkStr, currentPos, selectionPosition, selectionLength);
-                    if (chunk != null)
-                        selectedChunks.Add(chunk);
-                }
-                currentPos += chunkStr.Length;
-                i++;
-            }
-
-            return selectedChunks;
-        }
-
-        public static ChunkList FromNewFile(GitModule module, string text, int selectionPosition, int selectionLength, bool reset)
-        {
-            Chunk chunk = Chunk.FromNewFile(module, text, selectionPosition, selectionLength, reset);
-            ChunkList result = new ChunkList();
-            result.Add(chunk);
-            return result;
-        }
-
-        public string ToResetUnstagedLinesPatch()
-        {
-            SubChunkToPatchFnc subChunkToPatch = (SubChunk subChunk, ref int addedCount, ref int removedCount, ref bool wereSelectedLines) =>
-                {
-                    return subChunk.ToResetUnstagedLinesPatch(ref addedCount, ref removedCount, ref wereSelectedLines);
-                };
-
-            return ToPatch(subChunkToPatch);
-        }
-
-        public string ToStagePatch(bool staged)
-        {
-            SubChunkToPatchFnc subChunkToPatch = (SubChunk subChunk, ref int addedCount, ref int removedCount, ref bool wereSelectedLines) =>
-            {
-                return subChunk.ToStagePatch(ref addedCount, ref removedCount, ref wereSelectedLines, staged);
-            };
-
-            return ToPatch(subChunkToPatch);
-        }
-
-        protected string ToPatch(SubChunkToPatchFnc subChunkToPatch)
-        {
-            string result = null;
-
-            foreach (Chunk chunk in this)
-                result = result.Combine("\n", chunk.ToPatch(subChunkToPatch));
-
-
-            if (result != null)
-            {
-                result = result.Combine("\n", "--");
-                result = result.Combine("\n", Application.ProductName + " " + Settings.GitExtensionsVersionString);
-            }
-            return result;
-        
-        }
-    
-    }
-
-
->>>>>>> 92466fe0
 }