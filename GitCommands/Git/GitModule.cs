--- conflicted
+++ resolved
@@ -854,14 +854,7 @@
                 {
                     if (!FileHelper.IsBinaryFile(this, saveAs) && !FileHelper.IsBinaryFileAccordingToContent(bytes))
                     {
-<<<<<<< HEAD
-                        StreamReader reader = new StreamReader(stream, FilesEncoding);
-                        String sfileout = reader.ReadToEnd();
-                        sfileout = sfileout.Replace("\r\n", "\n").Replace("\r", "\n").Replace("\n", "\r\n");
-                        bytes = FilesEncoding.GetBytes(sfileout);
-=======
-                        buf = GitConvert.ConvertCrLfToWorktree(buf);
->>>>>>> 2b112f34
+                        bytes = GitConvert.ConvertCrLfToWorktree(bytes);
                     }
                 }
 
@@ -2691,7 +2684,6 @@
         private string GetTree(bool tags, bool branches)
         {
             if (tags && branches)
-<<<<<<< HEAD
             {
                 return Repository.Refs
                     .Select(r => string.Format("{0} {1}", r.ResolveToDirectReference().TargetIdentifier, r.CanonicalName))
@@ -2711,15 +2703,6 @@
                     .Select(r => string.Format("{0} {1}", r.Tip.Sha, r.CanonicalName))
                     .Aggregate(new StringBuilder(), (sb, s) => sb.AppendLine(s))
                     .ToString();
-=======
-                return RunGitCmd("show-ref --dereference", SystemEncoding);
-
-            if (tags)
-                return RunGitCmd("show-ref --tags", SystemEncoding);
-
-            if (branches)
-                return RunGitCmd("show-ref --dereference --heads", SystemEncoding);
->>>>>>> 2b112f34
             return "";
         }
 
