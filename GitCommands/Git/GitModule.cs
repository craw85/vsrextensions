﻿using System;
using System.Collections.Generic;
using System.ComponentModel;
using System.Diagnostics;
using System.IO;
using System.Linq;
using System.Net.Mail;
using System.Security.Permissions;
using System.Text;
using System.Text.RegularExpressions;
using System.Threading.Tasks;
using GitCommands.Config;
using GitCommands.Settings;
using GitCommands.Utils;
using GitUIPluginInterfaces;
using JetBrains.Annotations;
using PatchApply;

namespace GitCommands
{
    public delegate void GitModuleChangedEventHandler(GitModule module);

    public enum SubmoduleStatus
    {
        Unknown,
        NewSubmodule,
        FastForward,
        Rewind,
        NewerTime,
        OlderTime,
        SameTime
    }

    /// <summary>
    /// Class provide non-static methods for manipulation with git module.
    /// You can create several instances for submodules.
    /// </summary>
    [DebuggerDisplay("GitModule ( {_workingdir} )")]
    public sealed class GitModule : IGitModule
    {
        private static readonly Regex DefaultHeadPattern = new Regex("refs/remotes/[^/]+/HEAD", RegexOptions.Compiled);
        private readonly object _lock = new object();

        public GitModule(string workingdir)
        {
            WorkingDir = workingdir;
        }

        private string _workingdir;

        public string WorkingDir
        {
            get
            {
                return _workingdir;
            }
            private set
            {
                _superprojectInit = false;
                _workingdir = PathUtil.EnsureTrailingPathSeparator(value);
            }
        }

        public string FullPath(string localPath)
        {
            return Path.Combine(WorkingDir, localPath);
        }

        private bool _superprojectInit;
        private GitModule _superprojectModule;
        private string _submoduleName;
        private string _submodulePath;

        public string SubmoduleName
        {
            get
            {
                InitSuperproject();
                return _submoduleName;
            }
        }

        public string SubmodulePath
        {
            get
            {
                InitSuperproject();
                return _submodulePath;
            }
        }

        public GitModule SuperprojectModule
        {
            get
            {
                InitSuperproject();
                return _superprojectModule;
            }
        }

        private void InitSuperproject()
        {
            if (!_superprojectInit)
            {
                string superprojectDir = FindGitSuperprojectPath(out _submoduleName, out _submodulePath);
                _superprojectModule = superprojectDir == null ? null : new GitModule(superprojectDir);
                _superprojectInit = true;
            }
        }

        public GitModule FindTopProjectModule()
        {
            GitModule module = SuperprojectModule;
            if (module == null)
                return null;
            do
            {
                if (module.SuperprojectModule == null)
                    return module;
                module = module.SuperprojectModule;
            } while (module != null);
            return module;
        }

        private RepoDistSettings _Settings;
        public RepoDistSettings Settings
        {
            get
            {
                lock (_lock)
                {
                    if (_Settings == null)
                        _Settings = RepoDistSettings.CreateEffective(this);
                }

                return _Settings;
            }
        }

        private ConfigFileSettings _EffectiveConfigFile;
        public ConfigFileSettings EffectiveConfigFile
        {
            get
            {
                lock (_lock)
                {
                    if (_EffectiveConfigFile == null)
                        _EffectiveConfigFile = ConfigFileSettings.CreateEffective(this);
                }

                return _EffectiveConfigFile;
            }            
        }

        //encoding for files paths
        private static Encoding _systemEncoding;
        public static Encoding SystemEncoding
        {
            get
            {
                if (_systemEncoding == null)
                {
                    //check whether GitExtensions works with standard msysgit or msysgit-unicode

                    // invoke a git command that returns an invalid argument in its response, and
                    // check if a unicode-only character is reported back. If so assume msysgit-unicode

                    // git config --get with a malformed key (no section) returns:
                    // "error: key does not contain a section: <key>"
                    const string controlStr = "ą"; // "a caudata"
                    string arguments = string.Format("config --get {0}", controlStr);

                    int exitCode;

                    String s = new GitModule("").RunGitCmd(arguments, out exitCode, Encoding.UTF8);
                    if (s != null && s.IndexOf(controlStr) != -1)
                        _systemEncoding = new UTF8Encoding(false);
                    else
                        _systemEncoding = Encoding.Default;

                    Debug.WriteLine("System encoding: " + _systemEncoding.EncodingName);
                }

                return _systemEncoding;
            }
        }

<<<<<<< HEAD
        private Encoding GetEncoding(bool local, string settingName)
        {
            string lname = local ? "_local" + '_' + WorkingDir : "_global";
            lname = settingName + lname;
            Encoding result;
            if (Settings.GetEncoding(lname, out result))
                return result;

            string encodingName;
            ConfigFile cfg;
            if (local)
                cfg = GetLocalConfig();
            else
                cfg = GitCommandHelpers.GetGlobalConfig();

            encodingName = cfg.GetValue(settingName);

            if (string.IsNullOrEmpty(encodingName))
                result = null;
            else if (!Settings.AvailableEncodings.TryGetValue(encodingName, out result))
            {
                try
                {
                    result = Encoding.GetEncoding(encodingName);
                }
                catch (ArgumentException)
                {
                    Debug.WriteLine("Unsupported encoding set in git config file: {0}\nPlease check the setting {1} in your {2} config file.", encodingName, settingName, (local ? "local" : "global"));
                    result = null;
                }
            }

            Settings.SetEncoding(lname, result);

            return result;
        }

        private void SetEncoding(bool local, string settingName, Encoding encoding)
        {
            string lname = local ? "_local" + '_' + WorkingDir : "_global";
            lname = settingName + lname;
            Settings.SetEncoding(lname, encoding);
            //storing to config file is handled by FormSettings
        }


=======
>>>>>>> 1273cddb
        //Encoding that let us read all bytes without replacing any char
        //It is using to read output of commands, which may consist of:
        //1) commit header (message, author, ...) encoded in CommitEncoding, recoded to LogOutputEncoding or not dependent of 
        //   pretty parameter (pretty=raw - recoded, pretty=format - not recoded)
        //2) file content encoded in its original encoding
        //3) file path (file name is encoded in system default encoding),
        //   when core.quotepath is on, every non ASCII character is escaped 
        //   with \ followed by its code as a three digit octal number
        //4) branch, tag name, errors, warnings, hints encoded in system default encoding
        public static readonly Encoding LosslessEncoding = Encoding.GetEncoding("ISO-8859-1");//is any better?

        public Encoding FilesEncoding
        {
            get
            {
                Encoding result = EffectiveConfigFile.FilesEncoding;
                if (result == null)
                    result = new UTF8Encoding(false);
                return result;
            }
        }

        public Encoding CommitEncoding
        {
            get
            {
                Encoding result = EffectiveConfigFile.CommitEncoding;
                    result = new UTF8Encoding(false);
                return result;
            }
        }

        /// <summary>
        /// Encoding for commit header (message, notes, author, commiter, emails)
        /// </summary>
        public Encoding LogOutputEncoding
        {
            get
            {
                Encoding result = EffectiveConfigFile.LogOutputEncoding;
                if (result == null)
                    result = CommitEncoding;
                return result;
            }
        }

        public static readonly string DetachedBranch = "(no branch)";

        private static readonly string[] DetachedPrefixes = { "(no branch", "(detached from " };
        
        public AppSettings.PullAction LastPullAction
        {
            get { return AppSettings.GetEnum("LastPullAction_" + WorkingDir, AppSettings.PullAction.None); }
            set { AppSettings.SetEnum("LastPullAction_" + WorkingDir, value); }
        }

        public void LastPullActionToFormPullAction()
        {
            if (LastPullAction == AppSettings.PullAction.FetchAll)
                AppSettings.FormPullAction = AppSettings.PullAction.Fetch;
            else if (LastPullAction != AppSettings.PullAction.None)
                AppSettings.FormPullAction = LastPullAction;
        }

        private static string FixPath(string path)
        {
            return GitCommandHelpers.FixPath(path);
        }

        public bool IsValidGitWorkingDir()
        {
            return IsValidGitWorkingDir(_workingdir);
        }

        public static bool IsValidGitWorkingDir(string dir)
        {
            if (string.IsNullOrEmpty(dir))
                return false;

            if (Directory.Exists(dir + AppSettings.PathSeparator.ToString() + ".git") || File.Exists(dir + AppSettings.PathSeparator.ToString() + ".git"))
                return true;

            return Directory.Exists(dir + AppSettings.PathSeparator.ToString() + "info") &&
                   Directory.Exists(dir + AppSettings.PathSeparator.ToString() + "objects") &&
                   Directory.Exists(dir + AppSettings.PathSeparator.ToString() + "refs");
        }

        public string GetGitDirectory()
        {
            return GetGitDirectory(_workingdir);
        }

        public static string GetGitDirectory(string repositoryPath)
        {
            if (File.Exists(repositoryPath + ".git"))
            {
                var lines = File.ReadLines(repositoryPath + ".git");
                foreach (string line in lines)
                {
                    if (line.StartsWith("gitdir:"))
                    {
                        string path = line.Substring(7).Trim().Replace('/', '\\');
                        if (Path.IsPathRooted(path))
                            return path + Settings.PathSeparator.ToString();
                        else
                            return Path.GetFullPath(Path.Combine(repositoryPath, path + Settings.PathSeparator.ToString()));
                    }
                }
            }
            return repositoryPath + ".git" + Settings.PathSeparator.ToString();
        }

        public bool IsBareRepository()
        {
            return IsBareRepository(_workingdir);
        }

        public static bool IsBareRepository(string repositoryPath)
        {
            return !Directory.Exists(GetGitDirectory(repositoryPath));
        }

        public string WorkingDirGitDir()
        {
            return WorkingDirGitDir(_workingdir);
        }

        public static string WorkingDirGitDir(string repositoryPath)
        {
            if (string.IsNullOrEmpty(repositoryPath))
                return repositoryPath;
            var candidatePath = GetGitDirectory(repositoryPath);
            return Directory.Exists(candidatePath) ? candidatePath : repositoryPath;
        }

        /// <summary>
        /// This is a faster function to get the names of all submodules then the 
        /// GetSubmodules() function. The command @git submodule is very slow.
        /// </summary>
        public IList<string> GetSubmodulesLocalPathes(bool recursive = true)
        {
            var configFile = GetSubmoduleConfigFile();
            var submodules = configFile.ConfigSections.Select(configSection => configSection.GetPathValue("path").Trim()).ToList();
            if (recursive)
            {
                for (int i = 0; i < submodules.Count; i++)
                {
                    var submodule = GetSubmodule(submodules[i]);
                    var submoduleConfigFile = submodule.GetSubmoduleConfigFile();
                    var subsubmodules = submoduleConfigFile.ConfigSections.Select(configSection => configSection.GetPathValue("path").Trim()).ToList();
                    for (int j = 0; j < subsubmodules.Count; j++)
                        subsubmodules[j] = submodules[i] + '/' + subsubmodules[j];
                    submodules.InsertRange(i + 1, subsubmodules);
                    i += subsubmodules.Count;
                }
            }
            return submodules;
        }

        public string GetGlobalSetting(string setting)
        {
            var configFile = GitCommandHelpers.GetGlobalConfig();
            return configFile.GetValue(setting);
        }

        public string GetGlobalPathSetting(string setting)
        {
            var configFile = GitCommandHelpers.GetGlobalConfig();
            return configFile.GetPathValue(setting);
        }

        public void SetGlobalSetting(string setting, string value)
        {
            var configFile = GitCommandHelpers.GetGlobalConfig();
            configFile.SetValue(setting, value);
            configFile.Save();
        }

        public void SetGlobalPathSetting(string setting, string value)
        {
            var configFile = GitCommandHelpers.GetGlobalConfig();
            configFile.SetPathValue(setting, value);
            configFile.Save();
        }

        public static string FindGitWorkingDir(string startDir)
        {
            if (string.IsNullOrEmpty(startDir))
                return "";

            startDir = startDir.Trim();

            var pathSeparators = new[] { AppSettings.PathSeparator, AppSettings.PathSeparatorWrong };
            var len = startDir.Length;

            while (len > 0 && pathSeparators.Any(s => s == startDir[len - 1]))
                len--;

            startDir = startDir.Substring(0, len) + AppSettings.PathSeparator.ToString();

            var dir = startDir;

            while (dir.LastIndexOfAny(pathSeparators) > 0)
            {
                dir = dir.Substring(0, dir.LastIndexOfAny(pathSeparators));

                if (IsValidGitWorkingDir(dir))
                    return dir + AppSettings.PathSeparator.ToString();
            }
            return startDir;
        }

        private static Process CreateAndStartCommand(string fileName, string arguments, string workingDir, bool showConsole)
        {
            GitCommandHelpers.SetEnvironmentVariable();

            Settings.GitLog.Log(fileName + " " + arguments);

            var info = new ProcessStartInfo
            {
                FileName = fileName,
                Arguments = arguments,
                WorkingDirectory = workingDir
            };
            if (!showConsole)
            {
                info.UseShellExecute = false;
                info.CreateNoWindow = true;
            }
            return Process.Start(info);
        }

        /// <summary>
        /// Run external app, console window is hidden
        /// </summary>
        public Process RunExternalCmdDetached(string cmd, string arguments)
        {
<<<<<<< HEAD
            return RunExternalCmdDetached(cmd, arguments, _workingdir);
=======
            RunRealCmd(AppSettings.GitCommand, arguments);
>>>>>>> 1273cddb
        }

        /// <summary>
        /// Run external app, console window is hidden
        /// </summary>
        public static Process RunExternalCmdDetached(string cmd, string arguments, string workingdir)
        {
            try
            {
                return CreateAndStartCommand(cmd, arguments, workingdir, false);
            }
            catch (Exception ex)
            {
                Trace.WriteLine(ex.Message);
            }

            return null;
        }

        /// <summary>
        /// Run command, console window is visible, wait for exit
        /// </summary>
        public void RunExternalCmdShowConsole(string cmd, string arguments)
        {
<<<<<<< HEAD
            try
=======
            GitCommandHelpers.SetEnvironmentVariable();

            AppSettings.GitLog.Log(cmd + " " + arguments);
            //process used to execute external commands

            var info = new ProcessStartInfo
                           {
                               UseShellExecute = true,
                               ErrorDialog = false,
                               RedirectStandardOutput = false,
                               RedirectStandardInput = false,
                               CreateNoWindow = false,
                               FileName = cmd,
                               Arguments = arguments,
                               WorkingDirectory = _workingdir,
                               WindowStyle = ProcessWindowStyle.Normal,
                               LoadUserProfile = true
                           };

            if (waitForExit)
>>>>>>> 1273cddb
            {
                using (var process = CreateAndStartCommand(cmd, arguments, _workingdir, true))
                    process.WaitForExit();
            }
            catch (Exception ex)
            {
                Trace.WriteLine(ex.Message);
            }
        }

        /// <summary>
        /// Run command, console window is visible
        /// </summary>
        public Process RunExternalCmdDetachedShowConsole(string cmd, string arguments)
        {
            try
            {
                return CreateAndStartCommand(cmd, arguments, _workingdir, true);
            }
            catch (Exception ex)
            {
                Trace.WriteLine(ex.Message);
            }

            return null;
        }

        /// <summary>
        /// Run cacheable command, console window is hidden, wait for exit, redirect output
        /// </summary>
        [PermissionSet(SecurityAction.Demand, Name = "FullTrust")]
        public string RunCacheableCmd(string cmd, string arguments = "", Encoding encoding = null)
        {
            if (encoding == null)
                encoding = SystemEncoding;

            byte[] cmdout, cmderr;
            if (GitCommandCache.TryGet(arguments, out cmdout, out cmderr))
                return EncodingHelper.DecodeString(cmdout, cmderr, ref encoding);

            GitCommandHelpers.RunCmdByte(cmd, arguments, _workingdir, null, out cmdout, out cmderr);

            GitCommandCache.Add(arguments, cmdout, cmderr);

            return EncodingHelper.DecodeString(cmdout, cmderr, ref encoding);
        }

        /// <summary>
        /// Run command, console window is hidden, wait for exit, redirect output
        /// </summary>
        [PermissionSet(SecurityAction.Demand, Name = "FullTrust")]
        public string RunCmd(string cmd, string arguments, Encoding encoding = null, byte[] stdInput = null)
        {
            int exitCode;
            return RunCmd(cmd, arguments, out exitCode, encoding, stdInput);
        }

        /// <summary>
        /// Run command, console window is hidden, wait for exit, redirect output
        /// </summary>
        [PermissionSet(SecurityAction.Demand, Name = "FullTrust")]
        public string RunCmd(string cmd, string arguments, out int exitCode, Encoding encoding = null, byte[] stdInput = null)
        {
            byte[] output, error;
            exitCode = GitCommandHelpers.RunCmdByte(cmd, arguments, _workingdir, stdInput, out output, out error);
            if (encoding == null)
                encoding = SystemEncoding;
            return EncodingHelper.GetString(output, error, encoding);
        }

<<<<<<< HEAD
        /// <summary>
        /// Run git command, console window is hidden, wait for exit, redirect output
        /// </summary>
        public string RunGitCmd(string arguments, out int exitCode, Encoding encoding = null, byte[] stdInput = null)
=======
        private int RunCmdByte(string cmd, string arguments, out byte[] output, out byte[] error)
        {
            return RunCmdByte(cmd, arguments, null, out output, out error);
        }

        private int RunCmdByte(string cmd, string arguments, byte[] stdInput, out byte[] output, out byte[] error)
        {
            try
            {
                GitCommandHelpers.SetEnvironmentVariable();
                arguments = arguments.Replace("$QUOTE$", "\\\"");
                int exitCode = GitCommandHelpers.CreateAndStartProcess(arguments, cmd, _workingdir, out output, out error, stdInput);
                return exitCode;
            }
            catch (Win32Exception)
            {
                output = error = null;
                return 1;
            }
        }

        public string RunGitCmd(string arguments, out int exitCode, byte[] stdInput)
        {
            return RunGitCmd(arguments, out exitCode, stdInput, SystemEncoding);
        }

        public string RunGitCmd(string arguments, out int exitCode, byte[] stdInput, Encoding encoding)
        {
            return RunCmd(AppSettings.GitCommand, arguments, out exitCode, stdInput, encoding);
        }

        public string RunGitCmd(string arguments, out int exitCode)
        {
            return RunGitCmd(arguments, out exitCode, null);
        }

        public string RunGitCmd(string arguments, byte[] stdInput)
>>>>>>> 1273cddb
        {
            return RunCmd(Settings.GitCommand, arguments, out exitCode, encoding, stdInput);
        }

        /// <summary>
        /// Run git command, console window is hidden, wait for exit, redirect output
        /// </summary>
        public string RunGitCmd(string arguments, Encoding encoding = null, byte[] stdInput = null)
        {
            int exitCode;
            return RunCmd(Settings.GitCommand, arguments, out exitCode, encoding, stdInput);
        }

        /// <summary>
        /// Run command, console window is hidden, wait for exit, redirect output
        /// </summary>
        [PermissionSet(SecurityAction.Demand, Name = "FullTrust")]
        private IEnumerable<string> ReadCmdOutputLines(string cmd, string arguments, string stdInput)
        {
            return GitCommandHelpers.ReadCmdOutputLines(arguments, cmd, _workingdir, stdInput);
        }

        /// <summary>
        /// Run git command, console window is hidden, wait for exit, redirect output
        /// </summary>
        public IEnumerable<string> ReadGitOutputLines(string arguments)
        {
<<<<<<< HEAD
            return ReadCmdOutputLines(Settings.GitCommand, arguments, null);
=======
            return ReadCmdOutputLines(AppSettings.GitCommand, arguments, null, SystemEncoding);
        }

        [PermissionSet(SecurityAction.Demand, Name = "FullTrust")]
        public void RunGitCmdAndNotWait(string arguments)
        {
            GitCommandHelpers.SetEnvironmentVariable();

            string cmd = AppSettings.GitCommand;
            AppSettings.GitLog.Log(cmd + " " + arguments);
            //process used to execute external commands

            var info = new ProcessStartInfo
            {
                UseShellExecute = true,
                ErrorDialog = true,
                RedirectStandardOutput = false,
                RedirectStandardInput = false,
                RedirectStandardError = false,

                LoadUserProfile = true,
                CreateNoWindow = false,
                FileName = cmd,
                Arguments = arguments,
                WorkingDirectory = _workingdir,
                WindowStyle = ProcessWindowStyle.Hidden
            };

            try
            {
                Process.Start(info);
            }
            catch (Win32Exception ex)
            {
                Trace.WriteLine(ex);
            }
>>>>>>> 1273cddb
        }

        /// <summary>
        /// Run batch file, console window is hidden, wait for exit, redirect output
        /// </summary>
        public string RunBatchFile(string batchFile)
        {
            string tempFileName = Path.ChangeExtension(Path.GetTempFileName(), ".cmd");
            using (var writer = new StreamWriter(tempFileName))
            {
                writer.WriteLine("@prompt $G");
                writer.Write(batchFile);
            }
            string result = RunCmd("cmd.exe", "/C \"" + tempFileName + "\"");
            File.Delete(tempFileName);
            return result;
        }

        public void EditNotes(string revision)
        {
            string editor = GetEffectivePathSetting("core.editor").ToLower();
            if (editor.Contains("gitextensions") || editor.Contains("notepad") ||
                editor.Contains("notepad++"))
            {
                RunGitCmd("notes edit " + revision);
            }
            else
            {
<<<<<<< HEAD
                RunExternalCmdShowConsole(Settings.GitCommand, "notes edit " + revision);
=======
                RunRealCmd(AppSettings.GitCommand, "notes edit " + revision);
>>>>>>> 1273cddb
            }
        }

        public bool InTheMiddleOfConflictedMerge()
        {
            return !string.IsNullOrEmpty(RunGitCmd("ls-files -z --unmerged"));
        }

        public IList<GitItem> GetConflictedFiles()
        {
            var unmergedFiles = new List<GitItem>();

            var fileName = "";
            foreach (var file in GetUnmergedFileListing())
            {
                if (file.IndexOf('\t') <= 0)
                    continue;
                if (file.Substring(file.IndexOf('\t') + 1) == fileName)
                    continue;
                fileName = file.Substring(file.IndexOf('\t') + 1);
                unmergedFiles.Add(new GitItem(this) { FileName = fileName });
            }

            return unmergedFiles;
        }

        private IEnumerable<string> GetUnmergedFileListing()
        {
            return RunGitCmd("ls-files -z --unmerged").Split(new[] { '\0', '\n' }, StringSplitOptions.RemoveEmptyEntries);
        }

        public bool HandleConflictSelectSide(string fileName, string side)
        {
            Directory.SetCurrentDirectory(_workingdir);
            fileName = FixPath(fileName);

            side = GetSide(side);

            string result = RunGitCmd(String.Format("checkout-index -f --stage={0} -- \"{1}\"", side, fileName));
            if (!result.IsNullOrEmpty())
            {
                return false;
            }

            result = RunGitCmd(String.Format("add -- \"{0}\"", fileName));
            if (!result.IsNullOrEmpty())
            {
                return false;
            }

            return true;
        }

        public bool HandleConflictsSaveSide(string fileName, string saveAsFileName, string side)
        {
            Directory.SetCurrentDirectory(_workingdir);
            fileName = FixPath(fileName);

            side = GetSide(side);

            var result = RunGitCmd(String.Format("checkout-index --stage={0} --temp -- \"{1}\"", side, fileName));
            if (result.IsNullOrEmpty())
            {
                return false;
            }

            if (!result.StartsWith(".merge_file_"))
            {
                return false;
            }

            // Parse temporary file name from command line result
            var splitResult = result.Split(new[] { "\t", "\n", "\r" }, StringSplitOptions.RemoveEmptyEntries);
            if (splitResult.Length != 2)
            {
                return false;
            }

            var temporaryFileName = splitResult[0].Trim();

            if (!File.Exists(temporaryFileName))
            {
                return false;
            }

            var retValue = false;
            try
            {
                if (File.Exists(saveAsFileName))
                {
                    File.Delete(saveAsFileName);
                }
                File.Move(temporaryFileName, saveAsFileName);
                retValue = true;
            }
            catch
            {
            }
            finally
            {
                if (File.Exists(temporaryFileName))
                {
                    File.Delete(temporaryFileName);
                }
            }

            return retValue;
        }

        public void SaveBlobAs(string saveAs, string blob)
        {
            using (var ms = (MemoryStream)GetFileStream(blob)) //Ugly, has implementation info.
            {
                byte[] buf = ms.ToArray();
                if (EffectiveConfigFile.core.autocrlf.Value == AutoCRLFType.True)
                {
                    if (!FileHelper.IsBinaryFile(this, saveAs) && !FileHelper.IsBinaryFileAccordingToContent(buf))
                    {
                        buf = GitConvert.ConvertCrLfToWorktree(buf);
                    }
                }

                using (FileStream fileOut = File.Create(saveAs))
                {
                    fileOut.Write(buf, 0, buf.Length);
                }
            }
        }

        private static string GetSide(string side)
        {
            if (side.Equals("REMOTE", StringComparison.CurrentCultureIgnoreCase))
                side = "3";
            if (side.Equals("LOCAL", StringComparison.CurrentCultureIgnoreCase))
                side = "2";
            if (side.Equals("BASE", StringComparison.CurrentCultureIgnoreCase))
                side = "1";
            return side;
        }

        public string[] GetConflictedFiles(string filename)
        {
            Directory.SetCurrentDirectory(_workingdir);

            filename = FixPath(filename);

            string[] fileNames =
                {
                    filename + ".BASE",
                    filename + ".LOCAL",
                    filename + ".REMOTE"
                };

            var unmerged = RunGitCmd("ls-files -z --unmerged \"" + filename + "\"").Split(new char[] { '\0', '\n' }, StringSplitOptions.RemoveEmptyEntries);

            foreach (var file in unmerged)
            {
                string fileStage = null;
                int findSecondWhitespace = file.IndexOfAny(new[] { ' ', '\t' });
                if (findSecondWhitespace >= 0) fileStage = file.Substring(findSecondWhitespace).Trim();
                findSecondWhitespace = fileStage.IndexOfAny(new[] { ' ', '\t' });
                if (findSecondWhitespace >= 0) fileStage = fileStage.Substring(findSecondWhitespace).Trim();
                if (string.IsNullOrEmpty(fileStage))
                    continue;

                int stage;
                if (!Int32.TryParse(fileStage.Trim()[0].ToString(), out stage))
                    continue;

                var tempFile = RunGitCmd("checkout-index --temp --stage=" + stage + " -- " + "\"" + filename + "\"");
                tempFile = tempFile.Split('\t')[0];
                tempFile = Path.Combine(_workingdir, tempFile);

                var newFileName = Path.Combine(_workingdir, fileNames[stage - 1]);
                try
                {
                    fileNames[stage - 1] = newFileName;
                    var index = 1;
                    while (File.Exists(fileNames[stage - 1]) && index < 50)
                    {
                        fileNames[stage - 1] = newFileName + index.ToString();
                        index++;
                    }
                    File.Move(tempFile, fileNames[stage - 1]);
                }
                catch (Exception ex)
                {
                    Trace.WriteLine(ex);
                }
            }

            if (!File.Exists(fileNames[0])) fileNames[0] = null;
            if (!File.Exists(fileNames[1])) fileNames[1] = null;
            if (!File.Exists(fileNames[2])) fileNames[2] = null;

            return fileNames;
        }

        public string[] GetConflictedFileNames(string filename)
        {
            filename = FixPath(filename);

            var fileNames = new string[3];

            var unmerged = RunGitCmd("ls-files -z --unmerged \"" + filename + "\"").Split(new[] { '\0', '\n' }, StringSplitOptions.RemoveEmptyEntries);

            foreach (var line in unmerged)
            {
                int findSecondWhitespace = line.IndexOfAny(new[] { ' ', '\t' });
                string fileStage = findSecondWhitespace >= 0 ? line.Substring(findSecondWhitespace).Trim() : "";

                findSecondWhitespace = fileStage.IndexOfAny(new[] { ' ', '\t' });

                fileStage = findSecondWhitespace >= 0 ? fileStage.Substring(findSecondWhitespace).Trim() : "";

                int stage;
                if (fileStage.Length > 2 && Int32.TryParse(fileStage[0].ToString(), out stage) && stage >= 1 && stage <= 3)
                {
                    fileNames[stage - 1] = fileStage.Substring(2);
                }
            }

            return fileNames;
        }

        public string[] GetConflictedSubmoduleHashes(string filename)
        {
            filename = FixPath(filename);

            var hashes = new string[3];

            var unmerged = RunGitCmd("ls-files -z --unmerged \"" + filename + "\"").Split(new[] { '\0', '\n' }, StringSplitOptions.RemoveEmptyEntries);

            foreach (var line in unmerged)
            {
                int findSecondWhitespace = line.IndexOfAny(new[] { ' ', '\t' });
                string fileStage = findSecondWhitespace >= 0 ? line.Substring(findSecondWhitespace).Trim() : "";

                findSecondWhitespace = fileStage.IndexOfAny(new[] { ' ', '\t' });

                string hash = findSecondWhitespace >= 0 ? fileStage.Substring(0, findSecondWhitespace).Trim() : "";
                fileStage = findSecondWhitespace >= 0 ? fileStage.Substring(findSecondWhitespace).Trim() : "";

                int stage;
                if (fileStage.Length > 2 && Int32.TryParse(fileStage[0].ToString(), out stage) && stage >= 1 && stage <= 3)
                {
                    hashes[stage - 1] = hash;
                }
            }

            return hashes;
        }

<<<<<<< HEAD
=======
        public static string GetGitDirectory(string repositoryPath)
        {
            if (File.Exists(repositoryPath + ".git"))
            {
                var lines = File.ReadLines(repositoryPath + ".git");
                foreach (string line in lines)
                {
                    if (line.StartsWith("gitdir:"))
                    {
                        string path = line.Substring(7).Trim().Replace('/', '\\');
                        if (Path.IsPathRooted(path))
                            return path + AppSettings.PathSeparator.ToString();
                        else
                            return Path.GetFullPath(Path.Combine(repositoryPath, path + AppSettings.PathSeparator.ToString()));
                    }
                }
            }
            return repositoryPath + ".git" + AppSettings.PathSeparator.ToString();
        }

>>>>>>> 1273cddb
        public string GetMergeMessage()
        {
            var file = GetGitDirectory() + "MERGE_MSG";

            return
                File.Exists(file)
                    ? File.ReadAllText(file)
                    : "";
        }

        public void RunGitK()
        {
            if (EnvUtils.RunningOnUnix())
            {
                RunExternalCmdDetachedShowConsole("gitk", "");
            }
            else
            {
<<<<<<< HEAD
                RunExternalCmdDetached("cmd.exe", "/c \"\"" + Settings.GitCommand.Replace("git.cmd", "gitk.cmd")
=======
                StartExternalCommand("cmd.exe", "/c \"\"" + AppSettings.GitCommand.Replace("git.cmd", "gitk.cmd")
>>>>>>> 1273cddb
                                                              .Replace("bin\\git.exe", "cmd\\gitk.cmd")
                                                              .Replace("bin/git.exe", "cmd/gitk.cmd") + "\" --branches --tags --remotes\"");
            }
        }

        public void RunGui()
        {
            if (EnvUtils.RunningOnUnix())
            {
                RunExternalCmdDetachedShowConsole("git", "gui");
            }
            else
            {
<<<<<<< HEAD
                RunExternalCmdDetached("cmd.exe", "/c \"\"" + Settings.GitCommand + "\" gui\"");
=======
                StartExternalCommand("cmd.exe", "/c \"\"" + AppSettings.GitCommand + "\" gui\"");
>>>>>>> 1273cddb
            }
        }

        public Process RunBash(string bashCommand = null)
        {
            if (EnvUtils.RunningOnUnix())
            {
                string[] termEmuCmds =
                {
                    "gnome-terminal",
                    "konsole",
                    "Terminal",
                    "xterm"
                };

                string args = "";
                string cmd = termEmuCmds.FirstOrDefault(termEmuCmd => !string.IsNullOrEmpty(RunCmd("which", termEmuCmd)));

                if (string.IsNullOrEmpty(cmd))
                {
                    cmd = "bash";
                    args = "--login -i";
                }

                return RunExternalCmdDetachedShowConsole(cmd, args);
            }
            else
            {
                string args;
                if (string.IsNullOrWhiteSpace(bashCommand))
                {
                    args = " --login -i\"";
                }
                else
                {
                    args = " --login -i -c \"" + bashCommand.Replace("\"", "\\\"") + "\"";
                }

<<<<<<< HEAD
                if (File.Exists(Settings.GitBinDir + "bash.exe"))
                    return RunExternalCmdDetachedShowConsole("cmd.exe", "/c \"\"" + Settings.GitBinDir + "bash\"" + args);
                else
                    return RunExternalCmdDetachedShowConsole("cmd.exe", "/c \"\"" + Settings.GitBinDir + "sh\"" + args);
=======
                if (File.Exists(AppSettings.GitBinDir + "bash.exe"))
                    return RunRealCmdDetached("cmd.exe", "/c \"\"" + AppSettings.GitBinDir + "bash\"" + args);
                else
                    return RunRealCmdDetached("cmd.exe", "/c \"\"" + AppSettings.GitBinDir + "sh\"" + args);
>>>>>>> 1273cddb
            }
        }

        public string Init(bool bare, bool shared)
        {
            if (bare && shared)
                return RunGitCmd("init --bare --shared=all");
            if (bare)
                return RunGitCmd("init --bare");
            return RunGitCmd("init");
        }

        public bool IsMerge(string commit)
        {
            string output = RunGitCmd("log -n 1 --format=format:%P \"" + commit + "\"");
            string[] parents = output.Split(' ');
            if (parents.Length > 1) return true;
            return false;
        }

        public string[] GetParents(string commit)
        {
            string output = RunGitCmd("log -n 1 --format=format:%P \"" + commit + "\"");
            return output.Split(' ');
        }

        public GitRevision[] GetParentsRevisions(string commit)
        {
            string[] parents = GetParents(commit);
            var parentsRevisions = new GitRevision[parents.Length];
            for (int i = 0; i < parents.Length; i++)
            {
                const string formatString =
                    /* Tree           */ "%T%n" +
                    /* Author Name    */ "%aN%n" +
                    /* Author Date    */ "%ai%n" +
                    /* Committer Name */ "%cN%n" +
                    /* Committer Date */ "%ci%n" +
                    /* Commit Message */ "%s";
                string cmd = "log -n 1 --format=format:" + formatString + " " + parents[i];
                var revInfo = RunGitCmd(cmd);
                string[] infos = revInfo.Split('\n');
                var revision = new GitRevision(this, parents[i])
                {
                    TreeGuid = infos[0],
                    Author = infos[1],
                    Committer = infos[3],
                    Message = infos[5]
                };
                DateTime date;
                DateTime.TryParse(infos[2], out date);
                revision.AuthorDate = date;
                DateTime.TryParse(infos[4], out date);
                revision.CommitDate = date;
                parentsRevisions[i] = revision;
            }
            return parentsRevisions;
        }

        public string CherryPick(string cherry, bool commit, string arguments)
        {
            return RunGitCmd(GitCommandHelpers.CherryPickCmd(cherry, commit, arguments));
        }

        public string ShowSha1(string sha1)
        {
<<<<<<< HEAD
            return ReEncodeShowString(RunCacheableCmd(Settings.GitCommand, "show " + sha1, LosslessEncoding));
=======
            return ReEncodeShowString(RunCachableCmd(AppSettings.GitCommand, "show " + sha1, LosslessEncoding));
>>>>>>> 1273cddb
        }

        public string UserCommitCount()
        {
            return RunGitCmd("shortlog -s -n");
        }

        public string DeleteBranch(string branchName, bool force, bool remoteBranch)
        {
            return RunGitCmd(GitCommandHelpers.DeleteBranchCmd(branchName, force, remoteBranch));
        }

        public string DeleteTag(string tagName)
        {
            return RunGitCmd(GitCommandHelpers.DeleteTagCmd(tagName));
        }

        public string GetCurrentCheckout()
        {
            return RunGitCmd("rev-parse HEAD").TrimEnd();
        }

        public KeyValuePair<char, string> GetSuperprojectCurrentCheckout()
        {
            if (SuperprojectModule == null)
                return new KeyValuePair<char, string>(' ', "");

            var lines = SuperprojectModule.RunGitCmd("submodule status --cached " + _submodulePath).Split('\n');

            if (lines.Length == 0)
                return new KeyValuePair<char, string>(' ', "");

            string submodule = lines[0];
            if (submodule.Length < 43)
                return new KeyValuePair<char, string>(' ', "");

            var currentCommitGuid = submodule.Substring(1, 40).Trim();
            return new KeyValuePair<char, string>(submodule[0], currentCommitGuid);
        }

        public int CommitCount()
        {
            int count;
            var arguments = "/c \"\"" + AppSettings.GitCommand + "\" rev-list --all --abbrev-commit | wc -l\"";
            return
                int.TryParse(RunCmd("cmd.exe", arguments), out count)
                    ? count
                    : 0;
        }

        public bool IsMergeCommit(string commitId)
        {
            return ExistsMergeCommit(commitId + "~1", commitId);
        }

        public bool ExistsMergeCommit(string startRev, string endRev)
        {
            if (startRev.IsNullOrEmpty() || endRev.IsNullOrEmpty())
                return false;

            string revisions = RunGitCmd("rev-list --parents --no-walk " + startRev + ".." + endRev);
            string[] revisionsTab = revisions.Split('\n');
            Func<string, bool> ex = (string parents) =>
                {
                    string[] tab = parents.Split(' ');
                    return tab.Length > 2 && tab.All(parent => GitRevision.Sha1HashRegex.IsMatch(parent));
                };
            return revisionsTab.Any(ex);
        }

        public ConfigFile GetSubmoduleConfigFile()
        {
            return new ConfigFile(_workingdir + ".gitmodules", true);
        }

        public string GetCurrentSubmoduleLocalPath()
        {
            if (SuperprojectModule == null)
                return null;
            string submodulePath = WorkingDir.Substring(SuperprojectModule.WorkingDir.Length);
            submodulePath = submodulePath.Replace(AppSettings.PathSeparator, AppSettings.PathSeparatorWrong).TrimEnd(
                    AppSettings.PathSeparatorWrong);
            return submodulePath;
        }

        public string GetSubmoduleNameByPath(string localPath)
        {
            var configFile = GetSubmoduleConfigFile();
            var submodule = configFile.ConfigSections.FirstOrDefault(configSection => configSection.GetPathValue("path").Trim() == localPath);
            if (submodule != null)
                return submodule.SubSection.Trim();
            return null;
        }

        public string GetSubmoduleLocalPath(string name)
        {
            var configFile = GetSubmoduleConfigFile();
            return configFile.GetPathValue(string.Format("submodule.{0}.path", name)).Trim();
        }

        public string GetSubmoduleRemotePath(string name)
        {
            var configFile = GetSubmoduleConfigFile();
            return configFile.GetPathValue(string.Format("submodule.{0}.url", name)).Trim();
        }

        public string GetSubmoduleFullPath(string localPath)
        {
            string dir = _workingdir + localPath + AppSettings.PathSeparator.ToString();//
            return Path.GetFullPath(dir); // fix slashes
        }

        public GitModule GetSubmodule(string localPath)
        {
            return new GitModule(GetSubmoduleFullPath(localPath));
        }

        IGitModule IGitModule.GetSubmodule(string submoduleName)
        {
            return GetSubmodule(submoduleName);
        }

        private GitSubmoduleInfo GetSubmoduleInfo(string submodule)
        {
            var gitSubmodule =
                new GitSubmoduleInfo(this)
                {
                    Initialized = submodule[0] != '-',
                    UpToDate = submodule[0] != '+',
                    CurrentCommitGuid = submodule.Substring(1, 40).Trim()
                };

            var localPath = submodule.Substring(42).Trim();
            if (localPath.Contains("("))
            {
                gitSubmodule.LocalPath = localPath.Substring(0, localPath.IndexOf("(")).TrimEnd();
                gitSubmodule.Branch = localPath.Substring(localPath.IndexOf("(")).Trim(new[] { '(', ')', ' ' });
            }
            else
                gitSubmodule.LocalPath = localPath;
            return gitSubmodule;
        }

        public IEnumerable<IGitSubmoduleInfo> GetSubmodulesInfo()
        {
            var submodules = ReadGitOutputLines("submodule status");

            string lastLine = null;

            foreach (var submodule in submodules)
            {
                if (submodule.Length < 43)
                    continue;

                if (submodule.Equals(lastLine))
                    continue;

                lastLine = submodule;

                yield return GetSubmoduleInfo(submodule);
            }
        }

        public string FindGitSuperprojectPath(out string submoduleName, out string submodulePath)
        {
            submoduleName = null;
            submodulePath = null;
            if (String.IsNullOrEmpty(_workingdir))
                return null;

            string superprojectPath = null;

            string currentPath = Path.GetDirectoryName(_workingdir); // remove last slash
            if (!string.IsNullOrEmpty(currentPath))
            {
                string path = Path.GetDirectoryName(currentPath);
                if (!string.IsNullOrEmpty(path))
                {
                    for (int i = 0; i < 3; i++)
                    {
                        if (File.Exists(path + AppSettings.PathSeparator.ToString() + ".gitmodules") &&
                            IsValidGitWorkingDir(path + AppSettings.PathSeparator.ToString()))
                        {
                            superprojectPath = path + AppSettings.PathSeparator.ToString();
                            break;
                        }
                        // Check upper directory
                        path = Path.GetDirectoryName(path);
                    }
                }
            }

            if (File.Exists(_workingdir + ".git") &&
                superprojectPath == null)
            {
                var lines = File.ReadLines(_workingdir + ".git");
                foreach (string line in lines)
                {
                    if (line.StartsWith("gitdir:"))
                    {
                        string gitpath = line.Substring(7).Trim();
                        int pos = gitpath.IndexOf("/.git/");
                        if (pos != -1)
                        {
                            gitpath = gitpath.Substring(0, pos + 1).Replace('/', '\\');
                            gitpath = Path.GetFullPath(Path.Combine(_workingdir, gitpath));
                            if (File.Exists(gitpath + ".gitmodules") && IsValidGitWorkingDir(gitpath))
                                superprojectPath = gitpath;
                        }
                    }
                }
            }

            if (!string.IsNullOrEmpty(superprojectPath))
            {
                submodulePath = FixPath(currentPath.Substring(superprojectPath.Length));
                var configFile = new ConfigFile(superprojectPath + ".gitmodules", true);
                foreach (ConfigSection configSection in configFile.ConfigSections)
                {
                    if (configSection.GetPathValue("path") == FixPath(submodulePath))
                    {
                        submoduleName = configSection.SubSection;
                        return superprojectPath;
                    }
                }
            }

            return null;
        }

        public string GetSubmoduleSummary(string submodule)
        {
            var arguments = string.Format("submodule summary {0}", submodule);
            return RunGitCmd(arguments);
        }

        public string Stash()
        {
            var arguments = GitCommandHelpers.StashSaveCmd(AppSettings.IncludeUntrackedFilesInAutoStash);
            return RunGitCmd(arguments);
        }

        public string StashApply()
        {
            return RunGitCmd("stash apply");
        }

        public string StashClear()
        {
            return RunGitCmd("stash clear");
        }

        public string ResetSoft(string commit)
        {
            return ResetSoft(commit, "");
        }

        public string ResetMixed(string commit)
        {
            return ResetMixed(commit, "");
        }

        public string ResetHard(string commit)
        {
            return ResetHard(commit, "");
        }

        public string ResetSoft(string commit, string file)
        {
            var args = "reset --soft";

            if (!string.IsNullOrEmpty(commit))
                args += " \"" + commit + "\"";

            if (!string.IsNullOrEmpty(file))
                args += " -- \"" + file + "\"";

            return RunGitCmd(args);
        }

        public string ResetMixed(string commit, string file)
        {
            var args = "reset --mixed";

            if (!string.IsNullOrEmpty(commit))
                args += " \"" + commit + "\"";

            if (!string.IsNullOrEmpty(file))
                args += " -- \"" + file + "\"";

            return RunGitCmd(args);
        }

        public string ResetHard(string commit, string file)
        {
            var args = "reset --hard";

            if (!string.IsNullOrEmpty(commit))
                args += " \"" + commit + "\"";

            if (!string.IsNullOrEmpty(file))
                args += " -- \"" + file + "\"";

            return RunGitCmd(args);
        }

        public string ResetFile(string file)
        {
            file = FixPath(file);
            return RunGitCmd("checkout-index --index --force -- \"" + file + "\"");
        }


        public string FormatPatch(string from, string to, string output, int start)
        {
            output = FixPath(output);

<<<<<<< HEAD
            var result = RunGitCmd("format-patch -M -C -B --start-number " + start + " \"" + from + "\"..\"" + to +
=======
            var result = RunCmd(AppSettings.GitCommand,
                                "format-patch -M -C -B --start-number " + start + " \"" + from + "\"..\"" + to +
>>>>>>> 1273cddb
                                "\" -o \"" + output + "\"");

            return result;
        }

        public string FormatPatch(string from, string to, string output)
        {
            output = FixPath(output);

<<<<<<< HEAD
            var result = RunGitCmd("format-patch -M -C -B \"" + from + "\"..\"" + to + "\" -o \"" + output + "\"");
=======
            var result = RunCmd(AppSettings.GitCommand,
                                "format-patch -M -C -B \"" + from + "\"..\"" + to + "\" -o \"" + output + "\"");
>>>>>>> 1273cddb

            return result;
        }


        public string Tag(string tagName, string revision, bool annotation, bool force)
        {
<<<<<<< HEAD
            if (annotation)
                return RunGitCmd(string.Format("tag \"{0}\" -a {1} -F \"{2}\\TAGMESSAGE\" -- \"{3}\"", tagName.Trim(), (force ? "-f" : ""), WorkingDirGitDir(), revision));
            return RunGitCmd(string.Format("tag {0} \"{1}\" \"{2}\"", (force ? "-f" : ""), tagName.Trim(), revision));
=======
            return annotation
                ? RunCmd(AppSettings.GitCommand,
                                "tag \"" + tagName.Trim() + "\" -a " + (force ? "-f" : "") + " -F \"" + WorkingDirGitDir() +
                                "\\TAGMESSAGE\" -- \"" + revision + "\"")
                : RunGitCmd("tag " + (force ? "-f" : "") + " \"" + tagName.Trim() + "\" \"" + revision + "\"");
>>>>>>> 1273cddb
        }

        public string Branch(string branchName, string revision, bool checkout)
        {
            return RunGitCmd(GitCommandHelpers.BranchCmd(branchName, revision, checkout));
        }

        public string CheckoutFiles(IEnumerable<string> fileList, string revision, bool force)
        {
            string files = fileList.Select(s => s.Quote()).Join(" ");
            return RunGitCmd("checkout " + force.AsForce() + revision.Quote() + " -- " + files);
        }


        public string Push(string path)
        {
            return RunGitCmd("push \"" + FixPath(path).Trim() + "\"");
        }

        public bool StartPageantForRemote(string remote)
        {
            var sshKeyFile = GetPuttyKeyFileForRemote(remote);
            if (string.IsNullOrEmpty(sshKeyFile))
                return false;

            StartPageantWithKey(sshKeyFile);
            return true;
        }

        public static void StartPageantWithKey(string sshKeyFile)
        {
<<<<<<< HEAD
            RunExternalCmdDetached(Settings.Pageant, "\"" + sshKeyFile + "\"", "");
=======
            StartExternalCommand(string.Empty, AppSettings.Pageant, "\"" + sshKeyFile + "\"");
>>>>>>> 1273cddb
        }

        public string GetPuttyKeyFileForRemote(string remote)
        {
            if (string.IsNullOrEmpty(remote) ||
                string.IsNullOrEmpty(AppSettings.Pageant) ||
                !AppSettings.AutoStartPageant ||
                !GitCommandHelpers.Plink())
                return "";

            return GetPathSetting(string.Format("remote.{0}.puttykeyfile", remote));
        }

<<<<<<< HEAD
=======
        public string Fetch(string remote, string branch)
        {
            remote = FixPath(remote);

            Directory.SetCurrentDirectory(_workingdir);

            RunRealCmd("cmd.exe", " /k \"\"" + AppSettings.GitCommand + "\" " + FetchCmd(remote, null, branch) + "\"");

            return "Done";
        }

>>>>>>> 1273cddb
        public static bool PathIsUrl(string path)
        {
            return path.Contains(AppSettings.PathSeparator.ToString()) || path.Contains(AppSettings.PathSeparatorWrong.ToString());
        }

        public string FetchCmd(string remote, string remoteBranch, string localBranch, bool? fetchTags = false)
        {
            var progressOption = "";
            if (GitCommandHelpers.VersionInUse.FetchCanAskForProgress)
                progressOption = "--progress ";

            if (string.IsNullOrEmpty(remote) && string.IsNullOrEmpty(remoteBranch) && string.IsNullOrEmpty(localBranch))
                return "fetch " + progressOption;

            return "fetch " + progressOption + GetFetchArgs(remote, remoteBranch, localBranch, fetchTags);
        }

<<<<<<< HEAD
        public string PullCmd(string remote, string remoteBranch, string localBranch, bool rebase, bool? fetchTags = false)
=======
        public string FetchCmd(string remote, string remoteBranch, string localBranch)
        {
            return FetchCmd(remote, remoteBranch, localBranch, false);
        }

        public string Pull(string remote, string remoteBranch, string localBranch, bool rebase)
        {
            remote = FixPath(remote);

            Directory.SetCurrentDirectory(_workingdir);

            RunRealCmd("cmd.exe", " /k \"\"" + AppSettings.GitCommand + "\" " + PullCmd(remote, localBranch, remoteBranch, rebase) + "\"");

            return "Done";
        }

        public string PullCmd(string remote, string remoteBranch, string localBranch, bool rebase, bool? fetchTags)
>>>>>>> 1273cddb
        {
            var pullArgs = "";
            if (GitCommandHelpers.VersionInUse.FetchCanAskForProgress)
                pullArgs = "--progress ";

            if (rebase)
                pullArgs = "--rebase".Combine(" ", pullArgs);

            return "pull " + pullArgs + GetFetchArgs(remote, remoteBranch, localBranch, fetchTags);
        }

        private string GetFetchArgs(string remote, string remoteBranch, string localBranch, bool? fetchTags)
        {
            remote = FixPath(remote);

            //Remove spaces... 
            if (remoteBranch != null)
                remoteBranch = remoteBranch.Replace(" ", "");
            if (localBranch != null)
                localBranch = localBranch.Replace(" ", "");

            string remoteBranchArguments;

            if (string.IsNullOrEmpty(remoteBranch))
                remoteBranchArguments = "";
            else
            {
                if (remoteBranch.StartsWith("+"))
                    remoteBranch = remoteBranch.Remove(0, 1);
                remoteBranchArguments = "+" + GitCommandHelpers.GetFullBranchName(remoteBranch);
            }

            string localBranchArguments;
            var remoteUrl = GetPathSetting(string.Format(SettingKeyString.RemoteUrl, remote));

            if (PathIsUrl(remote) && !string.IsNullOrEmpty(localBranch) && string.IsNullOrEmpty(remoteUrl))
                localBranchArguments = ":" + GitCommandHelpers.GetFullBranchName(localBranch);
            else if (localBranch.IsNullOrEmpty() || PathIsUrl(remote) || remoteUrl.IsNullOrEmpty() || remoteBranchArguments.IsNullOrEmpty())
                localBranchArguments = "";
            else
                localBranchArguments = ":" + "refs/remotes/" + remote.Trim() + "/" + localBranch + "";

            string arguments = fetchTags == true ? "--tags" : fetchTags == false ? " --no-tags" : "";

            return "\"" + remote.Trim() + "\" " + remoteBranchArguments + localBranchArguments + arguments;
        }

        public string ContinueRebase()
        {
            Directory.SetCurrentDirectory(_workingdir);

            var result = RunGitCmd(GitCommandHelpers.ContinueRebaseCmd());

            return result;
        }

        public string SkipRebase()
        {
            Directory.SetCurrentDirectory(_workingdir);

            var result = RunGitCmd(GitCommandHelpers.SkipRebaseCmd());

            return result;
        }

        public string GetRebaseDir()
        {
            string gitDirectory = GetGitDirectory();
            if (Directory.Exists(gitDirectory + "rebase-merge" + AppSettings.PathSeparator.ToString()))
                return gitDirectory + "rebase-merge" + AppSettings.PathSeparator.ToString();
            if (Directory.Exists(gitDirectory + "rebase-apply" + AppSettings.PathSeparator.ToString()))
                return gitDirectory + "rebase-apply" + AppSettings.PathSeparator.ToString();
            if (Directory.Exists(gitDirectory + "rebase" + AppSettings.PathSeparator.ToString()))
                return gitDirectory + "rebase" + AppSettings.PathSeparator.ToString();

            return "";
        }

        public string ApplyPatch(string dir, string amCommand)
        {
            using (var gitCommand = new GitCommandsInstance(this))
            {
                var files = Directory.GetFiles(dir);

                if (files.Length == 0)
                    return "";

                var output = "";
<<<<<<< HEAD
                using (Process process = gitCommand.CmdStartProcess(Settings.GitCommand, amCommand))
=======
                using (Process process1 = gitCommand.CmdStartProcess(AppSettings.GitCommand, amCommand))
>>>>>>> 1273cddb
                {
                    foreach (var file in files)
                    {
                        using (FileStream fs = new FileStream(file, FileMode.Open))
                        {
                            fs.CopyTo(process.StandardInput.BaseStream);
                        }
                    }
                    process.StandardInput.Close();
                    process.WaitForExit();

                    if (gitCommand.Output != null)
                        output = gitCommand.Output.ToString().Trim();
                }
                return output;
            }
        }

        public string StageFiles(IList<GitItemStatus> files, out bool wereErrors)
        {
            var gitCommand = new GitCommandsInstance(this);

            var output = "";
            wereErrors = false;

            Process process = null;
            foreach (var file in files)
            {
                if (file.IsDeleted)
                    continue;
<<<<<<< HEAD
                if (process == null)
                    process = gitCommand.CmdStartProcess(Settings.GitCommand, "update-index --add --stdin");
=======
                if (process1 == null)
                    process1 = gitCommand.CmdStartProcess(AppSettings.GitCommand, "update-index --add --stdin");
>>>>>>> 1273cddb

                //process1.StandardInput.WriteLine("\"" + FixPath(file.Name) + "\"");
                byte[] bytearr = EncodingHelper.ConvertTo(SystemEncoding, "\"" + FixPath(file.Name) + "\"" + process.StandardInput.NewLine);
                process.StandardInput.BaseStream.Write(bytearr, 0, bytearr.Length);
            }
            if (process != null)
            {
                process.StandardInput.Close();
                process.WaitForExit();
                wereErrors = process.ExitCode != 0;

                if (gitCommand.Output != null)
                    output = gitCommand.Output.ToString().Trim();
            }

            Lazy<Process> process2 = new Lazy<Process>(() => 
                gitCommand.CmdStartProcess(AppSettings.GitCommand, "update-index --remove --stdin"));

            foreach (var file in files)
            {
                if (!file.IsDeleted)
                    continue;
                UpdateIndex(process2, file.Name);
            }
            if (process2.IsValueCreated)
            {
                process2.Value.StandardInput.Close();
                process2.Value.WaitForExit();
                wereErrors = wereErrors || process2.Value.ExitCode != 0;

                if (gitCommand.Output != null)
                {
                    if (!string.IsNullOrEmpty(output))
                    {
                        output += Environment.NewLine;
                    }
                    output += gitCommand.Output.ToString().Trim();
                }
            }

            return output;
        }

        public string UnstageFiles(IList<GitItemStatus> files)
        {
            var gitCommand = new GitCommandsInstance(this);

            var output = "";

            Process process1 = null;
            foreach (var file in files)
            {
                if (file.IsNew)
                    continue;
                if (process1 == null)
                    process1 = gitCommand.CmdStartProcess(AppSettings.GitCommand, "update-index --info-only --index-info");

                process1.StandardInput.WriteLine("0 0000000000000000000000000000000000000000\t\"" + FixPath(file.Name) +
                                                 "\"");
            }
            if (process1 != null)
            {
                process1.StandardInput.Close();
                process1.WaitForExit();
            }

            if (gitCommand.Output != null)
                output = gitCommand.Output.ToString();

            Lazy<Process> process2 = new Lazy<Process>(() =>
                gitCommand.CmdStartProcess(AppSettings.GitCommand, "update-index --force-remove --stdin"));

            foreach (var file in files)
            {
                if (!file.IsNew)
                    continue;
                UpdateIndex(process2, file.Name);
            }
            if (process2.IsValueCreated)
            {
                process2.Value.StandardInput.Close();
                process2.Value.WaitForExit();
            }

            if (gitCommand.Output != null)
                output += gitCommand.Output.ToString();

            return output;
        }

        private static void UpdateIndex(Lazy<Process> process, string filename)
        {
            byte[] bytearr = EncodingHelper.ConvertTo(SystemEncoding,
                                                      "\"" + FixPath(filename) + "\"" + process.Value.StandardInput.NewLine);
            process.Value.StandardInput.BaseStream.Write(bytearr, 0, bytearr.Length);
        }

        public bool InTheMiddleOfBisect()
        {
            return File.Exists(WorkingDirGitDir() + AppSettings.PathSeparator.ToString() + "BISECT_START");
        }

        public bool InTheMiddleOfRebase()
        {
            return !File.Exists(GetRebaseDir() + "applying") &&
                   Directory.Exists(GetRebaseDir());
        }

        public bool InTheMiddleOfPatch()
        {
            return !File.Exists(GetRebaseDir() + "rebasing") &&
                   Directory.Exists(GetRebaseDir());
        }

        public string GetNextRebasePatch()
        {
            var file = GetRebaseDir() + "next";
            return File.Exists(file) ? File.ReadAllText(file).Trim() : "";
        }

        private static string AppendQuotedString(string str1, string str2)
        {
            var m1 = QuotedText.Match(str1);
            var m2 = QuotedText.Match(str2);
            if (!m1.Success || !m2.Success)
                return str1 + str2;
            Debug.Assert(m1.Groups[1].Value == m2.Groups[1].Value);
            return str1.Substring(0, str1.Length - 2) + m2.Groups[2].Value + "?=";
        }

        private static string DecodeString(string str)
        {
            // decode QuotedPrintable text using .NET internal decoder 
            Attachment attachment = Attachment.CreateAttachmentFromString("", str);
            return attachment.Name;
        }

        private static readonly Regex HeadersMatch = new Regex(@"^(?<header_key>[-A-Za-z0-9]+)(?::[ \t]*)(?<header_value>.*)$", RegexOptions.Compiled);
        private static readonly Regex QuotedText = new Regex(@"=\?([\w-]+)\?q\?(.*)\?=$", RegexOptions.Compiled);

        public bool InTheMiddleOfInteractiveRebase()
        {
            return File.Exists(GetRebaseDir() + "git-rebase-todo");
        }
        
        public IList<PatchFile> GetInteractiveRebasePatchFiles()
        {
            string todoFile = GetRebaseDir() + "git-rebase-todo";
            string[] todoCommits = File.Exists(todoFile) ? File.ReadAllText(todoFile).Trim().Split(new char[]{'\n', '\r'}, StringSplitOptions.RemoveEmptyEntries) : null;

            IList<PatchFile> patchFiles = new List<PatchFile>();

            if (todoCommits != null)
            {
                foreach (string todoCommit in todoCommits)
                {
                    if (todoCommit.StartsWith("#"))
                        continue;

                    string[] parts = todoCommit.Split(' ');

                    if (parts.Length >= 3)
                    {
                        string error = string.Empty;
                        CommitData data = CommitData.GetCommitData(this, parts[1], ref error);

                        PatchFile nextCommitPatch = new PatchFile();
                        nextCommitPatch.Author = string.IsNullOrEmpty(error) ? data.Author : error;
                        nextCommitPatch.Subject = string.IsNullOrEmpty(error) ? data.Body : error;
                        nextCommitPatch.Name = parts[0];
                        nextCommitPatch.Date = string.IsNullOrEmpty(error) ? data.CommitDate.LocalDateTime.ToString() : error;
                        nextCommitPatch.IsNext = patchFiles.Count == 0;

                        patchFiles.Add(nextCommitPatch);
                    }
                }
            }

            return patchFiles;
        }

        public IList<PatchFile> GetRebasePatchFiles()
        {
            var patchFiles = new List<PatchFile>();

            var nextFile = GetNextRebasePatch();

            int next;
            int.TryParse(nextFile, out next);


            var files = new string[0];
            if (Directory.Exists(GetRebaseDir()))
                files = Directory.GetFiles(GetRebaseDir());

            foreach (var fullFileName in files)
            {
                int n;
                var file = fullFileName.Substring(fullFileName.LastIndexOf(AppSettings.PathSeparator.ToString()) + 1);
                if (!int.TryParse(file, out n))
                    continue;

                var patchFile =
                    new PatchFile
                        {
                            Name = file,
                            FullName = fullFileName,
                            IsNext = n == next,
                            IsSkipped = n < next
                        };

                if (File.Exists(GetRebaseDir() + file))
                {
                    string key = null;
                    string value = null;
                    foreach (var line in File.ReadLines(GetRebaseDir() + file))
                    {
                        var m = HeadersMatch.Match(line);
                        if (key == null)
                        {
                            if (!String.IsNullOrWhiteSpace(line) && !m.Success)
                                continue;
                        }
                        else if (String.IsNullOrWhiteSpace(line) || m.Success)
                        {
                            value = DecodeString(value);
                            switch (key)
                            {
                                case "From":
                                    if (value.IndexOf('<') > 0 && value.IndexOf('<') < value.Length)
                                        patchFile.Author = value.Substring(0, value.IndexOf('<')).Trim();
                                    else
                                        patchFile.Author = value;
                                    break;
                                case "Date":
                                    if (value.IndexOf('+') > 0 && value.IndexOf('<') < value.Length)
                                        patchFile.Date = value.Substring(0, value.IndexOf('+')).Trim();
                                    else
                                        patchFile.Date = value;
                                    break;
                                case "Subject":
                                    patchFile.Subject = value;
                                    break;
                            }
                        }
                        if (m.Success)
                        {
                            key = m.Groups[1].Value;
                            value = m.Groups[2].Value;
                        }
                        else
                            value = AppendQuotedString(value, line.Trim());

                        if (string.IsNullOrEmpty(line) ||
                            !string.IsNullOrEmpty(patchFile.Author) &&
                            !string.IsNullOrEmpty(patchFile.Date) &&
                            !string.IsNullOrEmpty(patchFile.Subject))
                            break;
                    }
                }

                patchFiles.Add(patchFile);
            }

            return patchFiles;
        }

        public string Rebase(string branch)
        {
            Directory.SetCurrentDirectory(_workingdir);

            return RunGitCmd(GitCommandHelpers.RebaseCmd(branch, false, false, false));
        }

        public string AbortRebase()
        {
            Directory.SetCurrentDirectory(_workingdir);

            return RunGitCmd(GitCommandHelpers.AbortRebaseCmd());
        }

        public string Resolved()
        {
            Directory.SetCurrentDirectory(_workingdir);

            return RunGitCmd(GitCommandHelpers.ResolvedCmd());
        }

        public string Skip()
        {
            Directory.SetCurrentDirectory(_workingdir);

            return RunGitCmd(GitCommandHelpers.SkipCmd());
        }

        public string Abort()
        {
            Directory.SetCurrentDirectory(_workingdir);

            return RunGitCmd(GitCommandHelpers.AbortCmd());
        }

        public string CommitCmd(bool amend, bool signOff = false, string author = "", bool useExplicitCommitMessage = true)
        {
            string command = "commit";
            if (amend)
                command += " --amend";

            if (signOff)
                command += " --signoff";

            if (!string.IsNullOrEmpty(author))
                command += " --author=\"" + author + "\"";

            if (useExplicitCommitMessage)
            {
                var path = WorkingDirGitDir() + AppSettings.PathSeparator.ToString() + "COMMITMESSAGE\"";
                command += " -F \"" + path;
            }

            return command;
        }

        public string Patch(string patchFile)
        {
            Directory.SetCurrentDirectory(_workingdir);

            return RunGitCmd(GitCommandHelpers.PatchCmd(FixPath(patchFile)));
        }

        public string UpdateRemotes()
        {
            return RunGitCmd("remote update");
        }

        public string RemoveRemote(string name)
        {
            return RunGitCmd("remote rm \"" + name + "\"");
        }

        public string RenameRemote(string name, string newName)
        {
            return RunGitCmd("remote rename \"" + name + "\" \"" + newName + "\"");
        }

        public string Rename(string name, string newName)
        {
            return RunGitCmd("branch -m \"" + name + "\" \"" + newName + "\"");
        }

        public string AddRemote(string name, string path)
        {
            var location = FixPath(path);

            if (string.IsNullOrEmpty(name))
                return "Please enter a name.";

            return
                string.IsNullOrEmpty(location)
                    ? RunGitCmd(string.Format("remote add \"{0}\" \"\"", name))
                    : RunGitCmd(string.Format("remote add \"{0}\" \"{1}\"", name, location));
        }

        public string[] GetRemotes(bool allowEmpty = true)
        {
            string remotes = RunGitCmd("remote show");
            return allowEmpty ? remotes.Split('\n') : remotes.Split(new char[] { '\n' }, StringSplitOptions.RemoveEmptyEntries);
        }

        public ConfigFile GetLocalConfig()
        {
            return new ConfigFile(WorkingDirGitDir() + AppSettings.PathSeparator.ToString() + "config", true);
        }

        public ConfigFile GetGitExtensionsConfig()
        {
            return new ConfigFile(FullPath(".gitextensions"), true);
        }

        public string GetSetting(string setting)
        {
            var configFile = GetLocalConfig();
            return configFile.GetValue(setting);
        }

        public string GetPathSetting(string setting)
        {
            var configFile = GetLocalConfig();
            return configFile.GetPathValue(setting);
        }

        public string GetEffectiveSetting(string setting)
        {
            var localConfig = GetLocalConfig();
            if (localConfig.HasValue(setting))
                return localConfig.GetValue(setting);

            return GitCommandHelpers.GetGlobalConfig().GetValue(setting);
        }

        public string GetEffectivePathSetting(string setting)
        {
            var localConfig = GetLocalConfig();
            if (localConfig.HasValue(setting))
                return localConfig.GetPathValue(setting);

            return GitCommandHelpers.GetGlobalConfig().GetPathValue(setting);
        }

        public void UnsetSetting(string setting)
        {
            var configFile = GetLocalConfig();
            configFile.RemoveSetting(setting);
            configFile.Save();
        }

        public void SetSetting(string setting, string value)
        {
            var configFile = GetLocalConfig();
            configFile.SetValue(setting, value);
            configFile.Save();
        }

        public void SetPathSetting(string setting, string value)
        {
            var configFile = GetLocalConfig();
            configFile.SetPathValue(setting, value);
            configFile.Save();
        }

        public IList<Patch> GetStashedItems(string stashName)
        {
            var patchManager = new PatchManager();
            patchManager.LoadPatch(RunGitCmd("stash show -p " + stashName, LosslessEncoding), false, FilesEncoding);

            return patchManager.Patches;
        }

        public IList<GitStash> GetStashes()
        {
            var list = RunGitCmd("stash list").Split('\n');

            var stashes = new List<GitStash>();
            foreach (var stashString in list)
            {
                if (stashString.IndexOf(':') <= 0)
                    continue;

                var stash = new GitStash
                        {
                            Name = stashString.Substring(0, stashString.IndexOf(':')).Trim()
                        };

                if (stashString.IndexOf(':') + 1 < stashString.Length)
                    stash.Message = stashString.Substring(stashString.IndexOf(':') + 1).Trim();

                stashes.Add(stash);
            }

            return stashes;
        }

        public Patch GetSingleDiff(string @from, string to, string fileName, string oldFileName, string extraDiffArguments, Encoding encoding, bool cacheResult)
        {
            string fileA = null;
            string fileB = null;

            if (!string.IsNullOrEmpty(fileName))
            {
                fileB = fileName;
                fileName = string.Concat("\"", FixPath(fileName), "\"");
            }

            if (!string.IsNullOrEmpty(oldFileName))
            {
                fileA = oldFileName;
                oldFileName = string.Concat("\"", FixPath(oldFileName), "\"");
            }

            if (fileA.IsNullOrEmpty())
                fileA = fileB;
            else if (fileB.IsNullOrEmpty())
                fileB = fileA;

            from = FixPath(from);
            to = FixPath(to);
            string commitRange = string.Empty;
            if (!to.IsNullOrEmpty())
                commitRange = "\"" + to + "\"";
            if (!from.IsNullOrEmpty())
                commitRange = string.Join(" ", commitRange, "\"" + from + "\"");

            if (AppSettings.UsePatienceDiffAlgorithm)
                extraDiffArguments = string.Concat(extraDiffArguments, " --patience");

            var patchManager = new PatchManager();
            var arguments = String.Format("diff {0} -M -C {1} -- {2} {3}", extraDiffArguments, commitRange, fileName, oldFileName);
<<<<<<< HEAD
            string patch;
            if (cacheResult)
                patch = RunCacheableCmd(Settings.GitCommand, arguments, LosslessEncoding);
            else
                patch = RunCmd(Settings.GitCommand, arguments, LosslessEncoding);
            patchManager.LoadPatch(patch, false, encoding);
=======
            patchManager.LoadPatch(this.RunCmd(AppSettings.GitCommand, arguments, LosslessEncoding, allowCache), false, encoding);
>>>>>>> 1273cddb

            foreach (Patch p in patchManager.Patches)
                if (p.FileNameA.Equals(fileA) && p.FileNameB.Equals(fileB) ||
                    p.FileNameA.Equals(fileB) && p.FileNameB.Equals(fileA))
                    return p;

            return patchManager.Patches.Count > 0 ? patchManager.Patches[patchManager.Patches.Count - 1] : null;
        }

        public Patch GetSingleDiff(string @from, string to, string fileName, string extraDiffArguments, Encoding encoding, bool allowCache)
        {
            return GetSingleDiff(from, to, fileName, null, extraDiffArguments, encoding, allowCache);
        }

        public string GetStatusText(bool untracked)
        {
            string cmd = "status -s";
            if (untracked)
                cmd = cmd + " -u";
            return RunGitCmd(cmd);
        }

        public string GetDiffFilesText(string from, string to)
        {
            return GetDiffFilesText(from, to, false);
        }

        public string GetDiffFilesText(string from, string to, bool noCache)
        {
            string cmd = "diff -M -C --name-status \"" + to + "\" \"" + from + "\"";
<<<<<<< HEAD
            return noCache ? RunGitCmd(cmd) : this.RunCacheableCmd(Settings.GitCommand, cmd, SystemEncoding);
=======
            return noCache ? RunGitCmd(cmd) : this.RunCachableCmd(AppSettings.GitCommand, cmd, SystemEncoding);
>>>>>>> 1273cddb
        }

        public List<GitItemStatus> GetDiffFilesWithSubmodulesStatus(string from, string to)
        {
            var status = GetDiffFiles(from, to);
            GetSubmoduleStatus(status, from, to);
            return status;
        }

        public List<GitItemStatus> GetDiffFiles(string from, string to, bool noCache = false)
        {
            string cmd = "diff -M -C -z --name-status \"" + to + "\" \"" + from + "\"";
<<<<<<< HEAD
            string result = noCache ? RunGitCmd(cmd) : this.RunCacheableCmd(Settings.GitCommand, cmd, SystemEncoding);
=======
            string result = noCache ? RunGitCmd(cmd) : this.RunCachableCmd(AppSettings.GitCommand, cmd, SystemEncoding);
>>>>>>> 1273cddb
            return GitCommandHelpers.GetAllChangedFilesFromString(this, result, true);
        }

        public IList<GitItemStatus> GetStashDiffFiles(string stashName)
        {
            bool gitShowsUntrackedFiles = false;

            var resultCollection = GetDiffFiles(stashName, stashName + "^", true);

            if (!gitShowsUntrackedFiles)
            {
                string untrackedTreeHash = RunGitCmd("log " + stashName + "^3 --pretty=format:\"%T\" --max-count=1");
                if (GitRevision.Sha1HashRegex.IsMatch(untrackedTreeHash))
                {
                    var files = GetTreeFiles(untrackedTreeHash, true);
                    resultCollection.AddRange(files);
                }
            }

            return resultCollection;
        }

        public IEnumerable<GitItemStatus> GetUntrackedFiles()
        {
<<<<<<< HEAD
            var status = RunGitCmd("ls-files -z --others --directory --no-empty-directory --exclude-standard");
=======
            var status = RunCmd(AppSettings.GitCommand,
                                "ls-files -z --others --directory --no-empty-directory --exclude-standard");
>>>>>>> 1273cddb

            return status.Split(new char[] { '\0', '\n' }, StringSplitOptions.RemoveEmptyEntries)
                .Select(statusString => statusString.Trim())
                .Where(statusString => !string.IsNullOrEmpty(statusString))
                .Select(statusString => new GitItemStatus
            {
                IsNew = true,
                IsChanged = false,
                IsDeleted = false,
                IsTracked = false,
                Name = statusString
            });
        }

        public IList<GitItemStatus> GetTreeFiles(string treeGuid, bool full)
        {
            var tree = GetTree(treeGuid, full);

            var list = tree
                .Select(file => new GitItemStatus
                {
                    IsNew = true,
                    IsChanged = false,
                    IsDeleted = false,
                    IsStaged = false,
                    Name = file.Name,
                    TreeGuid = file.Guid
                }).ToList();

            // Doesn't work with removed submodules
            var submodulesList = GetSubmodulesLocalPathes();
            foreach (var item in list)
            {
                if (submodulesList.Contains(item.Name))
                    item.IsSubmodule = true;
            }

            return list;
        }

        public IList<GitItemStatus> GetAllChangedFiles(bool excludeIgnoredFiles = true, UntrackedFilesMode untrackedFiles = UntrackedFilesMode.Default)
        {
            var status = RunGitCmd(GitCommandHelpers.GetAllChangedFilesCmd(excludeIgnoredFiles, untrackedFiles));

            return GitCommandHelpers.GetAllChangedFilesFromString(this, status);
        }

        public IList<GitItemStatus> GetAllChangedFilesWithSubmodulesStatus(bool excludeIgnoredFiles = true, UntrackedFilesMode untrackedFiles = UntrackedFilesMode.Default)
        {
            var status = GetAllChangedFiles(excludeIgnoredFiles, untrackedFiles);
            GetCurrentSubmoduleStatus(status);
            return status;
        }

        private void GetCurrentSubmoduleStatus(IList<GitItemStatus> status)
        {
            foreach (var item in status)
                if (item.IsSubmodule)
                {
                    var localItem = item;
                    localItem.SubmoduleStatus = Task.Factory.StartNew(() =>
                        {
                            var submoduleStatus = GitCommandHelpers.GetCurrentSubmoduleChanges(this, localItem.Name, localItem.OldName, localItem.IsStaged);
                            if (submoduleStatus != null && submoduleStatus.Commit != submoduleStatus.OldCommit)
                            {
                                var submodule = submoduleStatus.GetSubmodule(this);
                                submoduleStatus.CheckSubmoduleStatus(submodule);
                            }
                            return submoduleStatus;
                        });
                }
        }

        private void GetSubmoduleStatus(IList<GitItemStatus> status, string from, string to)
        {
            status.ForEach(item =>
            {
                if (item.IsSubmodule)
                {
                    item.SubmoduleStatus = Task.Factory.StartNew(() =>
                    {
                        Patch patch = GetSingleDiff(from, to, item.Name, item.OldName, "", SystemEncoding, true);
                        string text = patch != null ? patch.Text : "";
                        var submoduleStatus = GitCommandHelpers.GetSubmoduleStatus(text);
                        if (submoduleStatus.Commit != submoduleStatus.OldCommit)
                        {
                            var submodule = submoduleStatus.GetSubmodule(this);
                            submoduleStatus.CheckSubmoduleStatus(submodule);
                        }
                        return submoduleStatus;
                    });
                }
            });
        }

        public IList<GitItemStatus> GetTrackedChangedFiles()
        {
            var status = RunGitCmd(GitCommandHelpers.GetAllChangedFilesCmd(true, UntrackedFilesMode.No));

            return GitCommandHelpers.GetAllChangedFilesFromString(this, status);
        }

        public IList<GitItemStatus> GetDeletedFiles()
        {
            var status = RunGitCmd("ls-files -z --deleted --exclude-standard");

            var statusStrings = status.Split(new char[] { '\0', '\n' }, StringSplitOptions.RemoveEmptyEntries);

            var gitItemStatusList = new List<GitItemStatus>();

            foreach (var statusString in statusStrings)
            {
                if (string.IsNullOrEmpty(statusString.Trim()))
                    continue;
                gitItemStatusList.Add(
                    new GitItemStatus
                        {
                            IsNew = false,
                            IsChanged = false,
                            IsDeleted = true,
                            IsTracked = true,
                            Name = statusString.Trim()
                        });
            }

            return gitItemStatusList;
        }

        public bool FileIsStaged(string filename)
        {
            var status = RunGitCmd("diff -z --cached --numstat -- \"" + filename + "\"");
            return !string.IsNullOrEmpty(status);
        }

        public IList<GitItemStatus> GetStagedFiles()
        {
            string status = RunGitCmd("diff -M -C -z --cached --name-status", SystemEncoding);

            if (status.Length < 50 && status.Contains("fatal: No HEAD commit to compare"))
            {
                //This command is a little more expensive because it will return both staged and unstaged files
                string command = GitCommandHelpers.GetAllChangedFilesCmd(true, UntrackedFilesMode.No);
                status = RunGitCmd(command, SystemEncoding);
                IList<GitItemStatus> stagedFiles = GitCommandHelpers.GetAllChangedFilesFromString(this, status, false);
                return stagedFiles.Where(f => f.IsStaged).ToList<GitItemStatus>();
            }

            return GitCommandHelpers.GetAllChangedFilesFromString(this, status, true);
        }

        public IList<GitItemStatus> GetStagedFilesWithSubmodulesStatus()
        {
            var status = GetStagedFiles();
            GetCurrentSubmoduleStatus(status);
            return status;
        }

        public IList<GitItemStatus> GetUnstagedFiles()
        {
            return GetAllChangedFiles().Where(x => !x.IsStaged).ToArray();
        }

        public IList<GitItemStatus> GetUnstagedFilesWithSubmodulesStatus()
        {
            return GetAllChangedFilesWithSubmodulesStatus().Where(x => !x.IsStaged).ToArray();
        }

        public IList<GitItemStatus> GitStatus()
        {
            return GitStatus(UntrackedFilesMode.Default, 0);
        }

        public IList<GitItemStatus> GitStatus(UntrackedFilesMode untrackedFilesMode, IgnoreSubmodulesMode ignoreSubmodulesMode)
        {
            if (!GitCommandHelpers.VersionInUse.SupportGitStatusPorcelain)
                throw new Exception("The version of git you are using is not supported for this action. Please upgrade to git 1.7.3 or newer.");

            string command = GitCommandHelpers.GetAllChangedFilesCmd(true, untrackedFilesMode, ignoreSubmodulesMode);
            string status = RunGitCmd(command);
            return GitCommandHelpers.GetAllChangedFilesFromString(this, status);
        }

        public bool IsDirtyDir()
        {
            return GitStatus(UntrackedFilesMode.All, IgnoreSubmodulesMode.Default).Count > 0;
        }

        public Patch GetCurrentChanges(string fileName, string oldFileName, bool staged, string extraDiffArguments, Encoding encoding)
        {
            fileName = string.Concat("\"", FixPath(fileName), "\"");
            if (!string.IsNullOrEmpty(oldFileName))
                oldFileName = string.Concat("\"", FixPath(oldFileName), "\"");

            if (AppSettings.UsePatienceDiffAlgorithm)
                extraDiffArguments = string.Concat(extraDiffArguments, " --patience");

            var args = string.Concat("diff ", extraDiffArguments, " -- ", fileName);
            if (staged)
                args = string.Concat("diff -M -C --cached", extraDiffArguments, " -- ", fileName, " ", oldFileName);

            String result = RunGitCmd(args, LosslessEncoding);
            var patchManager = new PatchManager();
            patchManager.LoadPatch(result, false, encoding);

            return patchManager.Patches.Count > 0 ? patchManager.Patches[patchManager.Patches.Count - 1] : null;
        }

        public string StageFile(string file)
        {
            return RunGitCmd("update-index --add" + " \"" + FixPath(file) + "\"");
        }

        public string StageFileToRemove(string file)
        {
            return RunGitCmd("update-index --remove" + " \"" + FixPath(file) + "\"");
        }


        public string UnstageFile(string file)
        {
            return RunGitCmd("rm --cached \"" + FixPath(file) + "\"");
        }

        public string UnstageFileToRemove(string file)
        {
            return RunGitCmd("reset HEAD -- \"" + FixPath(file) + "\"");
        }

        /// <summary>
        /// Dirty but fast. This sometimes fails.
        /// </summary>
        public static string GetSelectedBranchFast(string repositoryPath)
        {
            if (string.IsNullOrEmpty(repositoryPath))
                return string.Empty;

            string head;
            string headFileName = Path.Combine(WorkingDirGitDir(repositoryPath), "HEAD");
            if (File.Exists(headFileName))
            {
                head = File.ReadAllText(headFileName, SystemEncoding);
                if (!head.Contains("ref:"))
                    return DetachedBranch;
            }
            else
            {
                return string.Empty;
            }

            if (!string.IsNullOrEmpty(head))
            {
                return head.Replace("ref:", "").Replace("refs/heads/", string.Empty).Trim();
            }

            return string.Empty;
        }

        public string GetSelectedBranch(string repositoryPath)
        {
            string head = GetSelectedBranchFast(repositoryPath);

            if (string.IsNullOrEmpty(head))
            {
                int exitcode;
                head = RunGitCmd("symbolic-ref HEAD", out exitcode);
                if (exitcode == 1)
                    return DetachedBranch;
            }

            return head;
        }

        public string GetSelectedBranch()
        {
            return GetSelectedBranch(_workingdir);
        }

        public bool IsDetachedHead()
        {
            return IsDetachedHead(GetSelectedBranch());
        }

        public bool IsDetachedHead(string branch)
        {
            return DetachedPrefixes.Any(a => branch.StartsWith(a, StringComparison.Ordinal));
        }

        public string GetCurrentRemote()
        {
            string remote = GetSetting(string.Format("branch.{0}.remote", GetSelectedBranch()));
            return remote;
        }

        public string GetRemoteBranch(string branch)
        {
            string remote = GetSetting(string.Format("branch.{0}.remote", branch));
            string merge = GetSetting(string.Format("branch.{0}.merge", branch));
            if (String.IsNullOrEmpty(remote) || String.IsNullOrEmpty(merge))
                return "";
            return remote + "/" + (merge.StartsWith("refs/heads/") ? merge.Substring(11) : merge);
        }

        public IList<GitRef> GetRemoteRefs(string remote, bool tags, bool branches)
        {
            remote = FixPath(remote);

            var tree = GetTreeFromRemoteRefs(remote, tags, branches);
            return GetTreeRefs(tree);
        }

        private string GetTreeFromRemoteRefs(string remote, bool tags, bool branches)
        {
            if (tags && branches)
                return RunGitCmd("ls-remote --heads --tags \"" + remote + "\"");
            if (tags)
                return RunGitCmd("ls-remote --tags \"" + remote + "\"");
            if (branches)
                return RunGitCmd("ls-remote --heads \"" + remote + "\"");
            return "";
        }

        public IList<GitRef> GetRefs(bool tags = true, bool branches = true)
        {
            var tree = GetTree(tags, branches);
            return GetTreeRefs(tree);
        }

        /// <summary>
        /// 
        /// </summary>
        /// <param name="orderByCommitDate">true: slower!</param>
        /// <returns></returns>
        public IList<GitRef> GetTagRefs(GetTagRefsSortOrder option)
        {
            var list = GetRefs(true, false);

            var sortedList = new List<GitRef>();

            if (option == GetTagRefsSortOrder.ByCommitDateAscending)
            {
                sortedList = list.OrderBy(head =>
                {
                    var r = new GitRevision(this, head.Guid);
                    return r.CommitDate;
                }).ToList();
            }
            else if (option == GetTagRefsSortOrder.ByCommitDateDescending)
            {
                sortedList = list.OrderByDescending(head =>
                {
                    var r = new GitRevision(this, head.Guid);
                    return r.CommitDate;
                }).ToList();
            }
            else
                sortedList = new List<GitRef>(list);

            return sortedList;
        }

        public enum GetTagRefsSortOrder
        {
            /// <summary>
            /// default
            /// </summary>
            ByName,

            /// <summary>
            /// slower than ByName
            /// </summary>
            ByCommitDateAscending,

            /// <summary>
            /// slower than ByName
            /// </summary>
            ByCommitDateDescending
        }

        public ICollection<string> GetMergedBranches()
        {
            return RunGitCmd(GitCommandHelpers.MergedBranches()).Split(new[] { '\n' }, StringSplitOptions.RemoveEmptyEntries);
        }

        private string GetTree(bool tags, bool branches)
        {
            if (tags && branches)
                return RunGitCmd("show-ref --dereference", SystemEncoding);

            if (tags)
                return RunGitCmd("show-ref --tags", SystemEncoding);

            if (branches)
                return RunGitCmd("show-ref --dereference --heads", SystemEncoding);
            return "";
        }

        private IList<GitRef> GetTreeRefs(string tree)
        {
            var itemsStrings = tree.Split('\n');

            var gitRefs = new List<GitRef>();
            var defaultHeads = new Dictionary<string, GitRef>(); // remote -> HEAD
            var remotes = GetRemotes(false);

            foreach (var itemsString in itemsStrings)
            {
                if (itemsString == null || itemsString.Length <= 42)
                    continue;

                var completeName = itemsString.Substring(41).Trim();
                var guid = itemsString.Substring(0, 40);
                var remoteName = GitCommandHelpers.GetRemoteName(completeName, remotes);
                var head = new GitRef(this, guid, completeName, remoteName);
                if (DefaultHeadPattern.IsMatch(completeName))
                    defaultHeads[remoteName] = head;
                else
                    gitRefs.Add(head);
            }

            // do not show default head if remote has a branch on the same commit
            GitRef defaultHead;
            foreach (var gitRef in gitRefs.Where(head => defaultHeads.TryGetValue(head.Remote, out defaultHead) && head.Guid == defaultHead.Guid))
            {
                defaultHeads.Remove(gitRef.Remote);
            }

            gitRefs.AddRange(defaultHeads.Values);

            return gitRefs;
        }

        /// <summary>
        /// Gets branches which contain the given commit.
        /// If both local and remote branches are requested, remote branches are prefixed with "remotes/"
        /// (as returned by git branch -a)
        /// </summary>
        /// <param name="sha1">The sha1.</param>
        /// <param name="getLocal">Pass true to include local branches</param>
        /// <param name="getRemote">Pass true to include remote branches</param>
        /// <returns></returns>
        public IEnumerable<string> GetAllBranchesWhichContainGivenCommit(string sha1, bool getLocal, bool getRemote)
        {
            string args = "--contains " + sha1;
            if (getRemote && getLocal)
                args = "-a " + args;
            else if (getRemote)
                args = "-r " + args;
            else if (!getLocal)
                return new string[] { };
            string info = RunGitCmd("branch " + args);
            if (info.Trim().StartsWith("fatal") || info.Trim().StartsWith("error:"))
                return new List<string>();

            string[] result = info.Split(new[] { '\r', '\n', '*' }, StringSplitOptions.RemoveEmptyEntries);

            // Remove symlink targets as in "origin/HEAD -> origin/master"
            for (int i = 0; i < result.Length; i++)
            {
                string item = result[i].Trim();
                int idx;
                if (getRemote && ((idx = item.IndexOf(" ->")) >= 0))
                {
                    item = item.Substring(0, idx);
                }
                result[i] = item;
            }

            return result;
        }

        /// <summary>
        /// Gets all tags which contain the given commit.
        /// </summary>
        /// <param name="sha1">The sha1.</param>
        /// <returns></returns>
        public IEnumerable<string> GetAllTagsWhichContainGivenCommit(string sha1)
        {
            string info = RunGitCmd("tag --contains " + sha1, SystemEncoding);


            if (info.Trim().StartsWith("fatal") || info.Trim().StartsWith("error:"))
                return new List<string>();
            return info.Split(new[] { '\r', '\n', '*', ' ' }, StringSplitOptions.RemoveEmptyEntries);
        }

        public IList<string> GetFiles(IEnumerable<string> filePatterns)
        {
            var quotedPatterns = filePatterns
                .Where(pattern => !pattern.Contains("\""))
                .Select(pattern => pattern.Quote())
                .Join(" ");
            // filter duplicates out of the result because options -c and -m may return 
            // same files at times
            return RunGitCmd("ls-files -z -o -m -c " + quotedPatterns)
                .Split(new[] { '\0', '\n' }, StringSplitOptions.RemoveEmptyEntries)
                .Distinct()
                .ToList();
        }

        public IList<GitItem> GetFileChanges(string file)
        {
            file = FixPath(file);
            var tree = RunGitCmd("whatchanged --all -- \"" + file + "\"");

            var itemsStrings = tree.Split('\n');

            var items = new List<GitItem>();

            GitItem item = null;
            foreach (var itemsString in itemsStrings)
            {
                if (itemsString.StartsWith("commit "))
                {
                    item = new GitItem(this) { CommitGuid = itemsString.Substring(7).Trim() };

                    items.Add(item);
                }
                else if (item == null)
                {
                    continue;
                }
                else if (itemsString.StartsWith("Author: "))
                {
                    item.Author = itemsString.Substring(7).Trim();
                }
                else if (itemsString.StartsWith("Date:   "))
                {
                    item.Date = itemsString.Substring(7).Trim();
                }
                else if (!itemsString.StartsWith(":") && !string.IsNullOrEmpty(itemsString))
                {
                    item.Name += itemsString.Trim() + Environment.NewLine;
                }
                else
                {
                    if (itemsString.Length > 32)
                        item.Guid = itemsString.Substring(26, 7);
                }
            }

            return items;
        }

        public string[] GetFullTree(string id)
        {
<<<<<<< HEAD
            string tree = this.RunCacheableCmd(Settings.GitCommand, String.Format("ls-tree -z -r --name-only {0}", id), SystemEncoding);
=======
            string tree = this.RunCachableCmd(AppSettings.GitCommand, String.Format("ls-tree -z -r --name-only {0}", id), SystemEncoding);
>>>>>>> 1273cddb
            return tree.Split(new char[] { '\0', '\n' });
        }

        public IList<IGitItem> GetTree(string id, bool full)
        {
            string args = "-z";
            if (full)
                args += " -r";
<<<<<<< HEAD
            var tree = this.RunCacheableCmd(Settings.GitCommand, "ls-tree " + args + " \"" + id + "\"", SystemEncoding);
=======
            var tree = this.RunCachableCmd(AppSettings.GitCommand, "ls-tree " + args + " \"" + id + "\"", SystemEncoding);
>>>>>>> 1273cddb

            return GitItem.CreateIGitItemsFromString(this, tree);
        }

        public GitBlame Blame(string filename, string from, Encoding encoding)
        {
            return Blame(filename, from, null, encoding);
        }

        public GitBlame Blame(string filename, string from, string lines, Encoding encoding)
        {
            from = FixPath(from);
            filename = FixPath(filename);
            string blameCommand = string.Format("blame --porcelain -M -w -l{0} \"{1}\" -- \"{2}\"", lines != null ? " -L " + lines : "", from, filename);
            var itemsStrings =
<<<<<<< HEAD
                RunCacheableCmd(
                    Settings.GitCommand,
=======
                RunCachableCmd(
                    AppSettings.GitCommand,
>>>>>>> 1273cddb
                    blameCommand,
                    LosslessEncoding
                    )
                    .Split('\n');

            GitBlame blame = new GitBlame();

            GitBlameHeader blameHeader = null;
            GitBlameLine blameLine = null;

            for (int i = 0; i < itemsStrings.GetLength(0); i++)
            {
                try
                {
                    string line = itemsStrings[i];

                    //The contents of the actual line is output after the above header, prefixed by a TAB. This is to allow adding more header elements later.
                    if (line.StartsWith("\t"))
                    {
                        blameLine.LineText = line.Substring(1) //trim ONLY first tab
                                                 .Trim(new char[] { '\r' }); //trim \r, this is a workaround for a \r\n bug
                        blameLine.LineText = ReEncodeStringFromLossless(blameLine.LineText, encoding);
                    }
                    else if (line.StartsWith("author-mail"))
                        blameHeader.AuthorMail = ReEncodeStringFromLossless(line.Substring("author-mail".Length).Trim());
                    else if (line.StartsWith("author-time"))
                        blameHeader.AuthorTime = DateTimeUtils.ParseUnixTime(line.Substring("author-time".Length).Trim());
                    else if (line.StartsWith("author-tz"))
                        blameHeader.AuthorTimeZone = line.Substring("author-tz".Length).Trim();
                    else if (line.StartsWith("author"))
                    {
                        blameHeader = new GitBlameHeader();
                        blameHeader.CommitGuid = blameLine.CommitGuid;
                        blameHeader.Author = ReEncodeStringFromLossless(line.Substring("author".Length).Trim());
                        blame.Headers.Add(blameHeader);
                    }
                    else if (line.StartsWith("committer-mail"))
                        blameHeader.CommitterMail = line.Substring("committer-mail".Length).Trim();
                    else if (line.StartsWith("committer-time"))
                        blameHeader.CommitterTime = DateTimeUtils.ParseUnixTime(line.Substring("committer-time".Length).Trim());
                    else if (line.StartsWith("committer-tz"))
                        blameHeader.CommitterTimeZone = line.Substring("committer-tz".Length).Trim();
                    else if (line.StartsWith("committer"))
                        blameHeader.Committer = ReEncodeStringFromLossless(line.Substring("committer".Length).Trim());
                    else if (line.StartsWith("summary"))
                        blameHeader.Summary = ReEncodeStringFromLossless(line.Substring("summary".Length).Trim());
                    else if (line.StartsWith("filename"))
                        blameHeader.FileName = ReEncodeFileNameFromLossless(line.Substring("filename".Length).Trim());
                    else if (line.IndexOf(' ') == 40) //SHA1, create new line!
                    {
                        blameLine = new GitBlameLine();
                        var headerParams = line.Split(' ');
                        blameLine.CommitGuid = headerParams[0];
                        if (headerParams.Length >= 3)
                        {
                            blameLine.OriginLineNumber = int.Parse(headerParams[1]);
                            blameLine.FinalLineNumber = int.Parse(headerParams[2]);
                        }
                        blame.Lines.Add(blameLine);
                    }
                }
                catch
                {
                    //Catch all parser errors, and ignore them all!
                    //We should never get here...
                    AppSettings.GitLog.Log("Error parsing output from command: " + blameCommand + "\n\nPlease report a bug!");
                }
            }

            return blame;
        }

        public string GetFileRevisionText(string file, string revision, Encoding encoding)
        {
<<<<<<< HEAD
            return RunCacheableCmd(
                    Settings.GitCommand,
=======
            return
                this.RunCachableCmd(
                    AppSettings.GitCommand,
>>>>>>> 1273cddb
                    string.Format("show {0}:\"{1}\"", revision, file.Replace('\\', '/')), encoding);
        }

        public string GetFileText(string id, Encoding encoding)
        {
<<<<<<< HEAD
            return RunCacheableCmd(Settings.GitCommand, "cat-file blob \"" + id + "\"", encoding);
=======
            return RunCachableCmd(AppSettings.GitCommand, "cat-file blob \"" + id + "\"", encoding);
>>>>>>> 1273cddb
        }

        public string GetFileBlobHash(string fileName, string revision)
        {
            if (revision == GitRevision.UnstagedGuid) //working dir changes
            {
                return null;
            }
            if (revision == GitRevision.IndexGuid) //index
            {
                string blob = RunGitCmd(string.Format("ls-files -s \"{0}\"", fileName));
                string[] s = blob.Split(new char[] { ' ', '\t' });
                if (s.Length >= 2)
                    return s[1];

            }
            else
            {
                string blob = RunGitCmd(string.Format("ls-tree -r {0} \"{1}\"", revision, fileName));
                string[] s = blob.Split(new char[] { ' ', '\t' });
                if (s.Length >= 3)
                    return s[2];
            }
            return string.Empty;
        }

        public static void StreamCopy(Stream input, Stream output)
        {
            int read;
            var buffer = new byte[2048];
            do
            {
                read = input.Read(buffer, 0, buffer.Length);
                output.Write(buffer, 0, read);
            } while (read > 0);
        }

        public Stream GetFileStream(string blob)
        {
            try
            {
                var newStream = new MemoryStream();

                GitCommandHelpers.SetEnvironmentVariable();

<<<<<<< HEAD
                Settings.GitLog.Log(Settings.GitCommand + " " + "cat-file blob " + blob);
=======
                AppSettings.GitLog.Log(AppSettings.GitCommand + " " + "cat-file blob " + blob);
                //process used to execute external commands
>>>>>>> 1273cddb

                //process used to execute external commands
                var info = new ProcessStartInfo
                {
                    UseShellExecute = false,
                    CreateNoWindow = true,
                    RedirectStandardInput = false,
                    RedirectStandardOutput = true,
                    RedirectStandardError = false,
<<<<<<< HEAD
                    FileName = "\"" + Settings.GitCommand + "\"",
=======
                    CreateNoWindow = true,
                    FileName = "\"" + AppSettings.GitCommand + "\"",
>>>>>>> 1273cddb
                    Arguments = "cat-file blob " + blob,
                    WorkingDirectory = _workingdir
                };

                using (var process = Process.Start(info))
                {
                    StreamCopy(process.StandardOutput.BaseStream, newStream);
                    newStream.Position = 0;

                    process.WaitForExit();
                    return newStream;
                }
            }
            catch (Win32Exception ex)
            {
                Trace.WriteLine(ex);
            }

            return null;
        }

        public IEnumerable<string> GetPreviousCommitMessages(int count)
        {
            return GetPreviousCommitMessages("HEAD", count);
        }

        public IEnumerable<string> GetPreviousCommitMessages(string revision, int count)
        {
            string sep = "d3fb081b9000598e658da93657bf822cc87b2bf6";
<<<<<<< HEAD
            string output = RunGitCmd("log -n " + count + " " + revision + " --pretty=format:" + sep + "%e%n%s%n%n%b", LosslessEncoding);
=======
            string output = RunCmd(AppSettings.GitCommand, "log -n " + count + " " + revision + " --pretty=format:" + sep + "%e%n%s%n%n%b", LosslessEncoding);
>>>>>>> 1273cddb
            string[] messages = output.Split(new string[] { sep }, StringSplitOptions.RemoveEmptyEntries);

            if (messages.Length == 0)
                return new string[] { string.Empty };

            return messages.Select(cm =>
                {
                    int idx = cm.IndexOf("\n");
                    string encodingName = cm.Substring(0, idx);
                    cm = cm.Substring(idx + 1, cm.Length - idx - 1);
                    cm = ReEncodeCommitMessage(cm, encodingName);
                    return cm;

                });
        }


        public string MergeBranch(string branch)
        {
            return RunGitCmd(GitCommandHelpers.MergeBranchCmd(branch, true, false, false, null));
        }

        public string OpenWithDifftool(string filename, string oldFileName = "", string revision1 = null, string revision2 = null, string extraDiffArguments = "")
        {
            var output = "";
            if (!filename.IsNullOrEmpty())
                filename = filename.Quote();
            if (!oldFileName.IsNullOrEmpty())
                oldFileName = oldFileName.Quote();

            string args = string.Join(" ", extraDiffArguments, revision2.QuoteNE(), revision1.QuoteNE(), "--", filename, oldFileName);
            if (GitCommandHelpers.VersionInUse.GuiDiffToolExist)
                RunExternalCmdDetached(Settings.GitCommand, "difftool --gui --no-prompt " + args);
            else
                output = RunGitCmd("difftool --no-prompt " + args);
            return output;
        }

        public string RevParse(string revisionExpression)
        {
            string revparseCommand = string.Format("rev-parse \"{0}~0\"", revisionExpression);
            int exitCode = 0;
<<<<<<< HEAD
            string[] resultStrings = RunGitCmd(revparseCommand, out exitCode).Split('\n');
=======
            string[] resultStrings = RunCmd(AppSettings.GitCommand, revparseCommand, out exitCode).Split('\n');
>>>>>>> 1273cddb
            return exitCode == 0 ? resultStrings[0] : "";
        }

        public string GetMergeBase(string a, string b)
        {
            return RunGitCmd("merge-base " + a + " " + b).TrimEnd();
        }

        public SubmoduleStatus CheckSubmoduleStatus(string commit, string oldCommit, CommitData data, CommitData olddata, bool loaddata = false)
        {
            if (!IsValidGitWorkingDir() || oldCommit == null)
                return SubmoduleStatus.NewSubmodule;

            if (commit == null || commit == oldCommit)
                return SubmoduleStatus.Unknown;

            string baseCommit = GetMergeBase(commit, oldCommit);
            if (baseCommit == oldCommit)
                return SubmoduleStatus.FastForward;
            else if (baseCommit == commit)
                return SubmoduleStatus.Rewind;

            string error = "";
            if (loaddata)
                olddata = CommitData.GetCommitData(this, oldCommit, ref error);
            if (olddata == null)
                return SubmoduleStatus.NewSubmodule;
            if (loaddata)
                data = CommitData.GetCommitData(this, commit, ref error);
            if (data == null)
                return SubmoduleStatus.Unknown;
            if (data.CommitDate > olddata.CommitDate)
                return SubmoduleStatus.NewerTime;
            else if (data.CommitDate < olddata.CommitDate)
                return SubmoduleStatus.OlderTime;
            else if (data.CommitDate == olddata.CommitDate)
                return SubmoduleStatus.SameTime;
            return SubmoduleStatus.Unknown;
        }

        public SubmoduleStatus CheckSubmoduleStatus(string commit, string oldCommit)
        {
            return CheckSubmoduleStatus(commit, oldCommit, null, null, true);
        }

        /// <summary>
        /// Uses check-ref-format to ensure that a branch name is well formed.
        /// </summary>
        /// <param name="branchName">Branch name to test.</param>
        /// <returns>true if <see cref="branchName"/> is valid reference name, otherwise false.</returns>
        public bool CheckBranchFormat([NotNull] string branchName)
        {
            if (branchName == null)
                throw new ArgumentNullException("branchName");

            if (branchName.IsNullOrWhiteSpace())
                return false;

            branchName = branchName.Replace("\"", "\\\"");

            int exitCode;
<<<<<<< HEAD
            RunGitCmd(string.Format("check-ref-format --branch \"{0}\"", branchName), out exitCode);
=======
            RunCmd(AppSettings.GitCommand, string.Format("check-ref-format --branch \"{0}\"", branchName), out exitCode);
>>>>>>> 1273cddb
            return exitCode == 0;
        }

        public bool IsLockedIndex()
        {
            return IsLockedIndex(_workingdir);
        }

        public static bool IsLockedIndex(string repositoryPath)
        {
            var gitDir = WorkingDirGitDir(repositoryPath);
            var indexLockFile = Path.Combine(gitDir, "index.lock");

            if (File.Exists(indexLockFile))
            {
                return true;
            }

            return false;
        }

        public bool IsRunningGitProcess()
        {
            if (IsLockedIndex())
            {
                return true;
            }

            // Get processes by "ps" command.
            var cmd = Path.Combine(AppSettings.GitBinDir, "ps");
            var arguments = "x";
            if (EnvUtils.RunningOnWindows())
            {
                // "x" option is unimplemented by msysgit and cygwin.
                arguments = "";
            }

            var output = RunCmd(cmd, arguments);
            var lines = output.Split('\n');
            if (lines.Count() >= 2)
                return false;
            var headers = lines[0].Split(new[] { ' ' }, StringSplitOptions.RemoveEmptyEntries);
            var commandIndex = Array.IndexOf(headers, "COMMAND");
            for (int i = 1; i < lines.Count(); i++)
            {
                var columns = lines[i].Split(new[] { ' ' }, StringSplitOptions.RemoveEmptyEntries);
                if (commandIndex < columns.Count())
                {
                    var command = columns[commandIndex];
                    if (command.EndsWith("/git"))
                    {
                        return true;
                    }
                }
            }

            return false;
        }

        public static string ReEncodeFileName(string diffStr, int headerLines)
        {
            StringReader r = new StringReader(diffStr);
            StringWriter w = new StringWriter();
            string line;
            while (headerLines > 0 && (line = r.ReadLine()) != null)
            {
                headerLines--;
                line = ReEncodeFileNameFromLossless(line);
                w.WriteLine(line);
            }
            w.Write(r.ReadToEnd());

            return w.ToString();
        }

        public static string UnquoteFileName(string fileName)
        {
            char[] chars = fileName.ToCharArray();
            IList<byte> blist = new List<byte>();
            int i = 0;
            StringBuilder sb = new StringBuilder();
            while (i < chars.Length)
            {
                char c = chars[i];
                if (c == '\\')
                {
                    //there should be 3 digits
                    if (chars.Length >= i + 3)
                    {
                        string octNumber = "" + chars[i + 1] + chars[i + 2] + chars[i + 3];

                        try
                        {
                            int code = System.Convert.ToInt32(octNumber, 8);
                            blist.Add((byte)code);
                            i += 4;
                        }
                        catch (Exception)
                        {
                        }
                    }
                }
                else
                {
                    if (blist.Count > 0)
                    {
                        sb.Append(SystemEncoding.GetString(blist.ToArray()));
                        blist.Clear();
                    }

                    sb.Append(c);
                    i++;
                }
            }
            if (blist.Count > 0)
            {
                sb.Append(SystemEncoding.GetString(blist.ToArray()));
                blist.Clear();
            }
            return sb.ToString();
        }

        public static string ReEncodeFileNameFromLossless(string fileName)
        {
            fileName = ReEncodeStringFromLossless(fileName, SystemEncoding);
            return UnquoteFileName(fileName);
        }

        public static string ReEncodeString(string s, Encoding fromEncoding, Encoding toEncoding)
        {
            if (s == null || fromEncoding.HeaderName.Equals(toEncoding.HeaderName))
                return s;
            else
            {
                byte[] bytes = fromEncoding.GetBytes(s);
                s = toEncoding.GetString(bytes);
                return s;
            }
        }

        /// <summary>
        /// reencodes string from GitCommandHelpers.LosslessEncoding to toEncoding
        /// </summary>
        /// <param name="s"></param>
        /// <returns></returns>
        public static string ReEncodeStringFromLossless(string s, Encoding toEncoding)
        {
            if (toEncoding == null)
                return s;
            return ReEncodeString(s, LosslessEncoding, toEncoding);
        }

        public string ReEncodeStringFromLossless(string s)
        {
            return ReEncodeStringFromLossless(s, LogOutputEncoding);
        }

        //there is a bug: git does not recode commit message when format is given
        //Lossless encoding is used, because LogOutputEncoding might not be lossless and not recoded
        //characters could be replaced by replacement character while reencoding to LogOutputEncoding
        public string ReEncodeCommitMessage(string s, string toEncodingName)
        {

            bool isABug = true;

            Encoding encoding;
            try
            {
                if (isABug)
                {
                    if (toEncodingName.IsNullOrEmpty())
                        encoding = Encoding.UTF8;
                    else if (toEncodingName.Equals(LosslessEncoding.HeaderName, StringComparison.InvariantCultureIgnoreCase))
                        encoding = null; //no recoding is needed
                    else
                        encoding = Encoding.GetEncoding(toEncodingName);
                }
                else//if bug will be fixed, git should recode commit message to LogOutputEncoding
                    encoding = LogOutputEncoding;

            }
            catch (Exception)
            {
                return "! Unsupported commit message encoding: " + toEncodingName + " !\n\n" + s;
            }
            return ReEncodeStringFromLossless(s, encoding);
        }

        /// <summary>
        /// header part of show result is encoded in logoutputencoding (including reencoded commit message)
        /// diff part is raw data in file's original encoding
        /// s should be encoded in LosslessEncoding
        /// </summary>
        /// <param name="s"></param>
        /// <returns></returns>
        public string ReEncodeShowString(string s)
        {
            if (s.IsNullOrEmpty())
                return s;

            int p = s.IndexOf("diff --git");
            string header;
            string diffHeader;
            string diffContent;
            string diff;
            if (p > 0)
            {
                header = s.Substring(0, p);
                diff = s.Substring(p);
            }
            else
            {
                header = string.Empty;
                diff = s;
            }

            p = diff.IndexOf("@@");
            if (p > 0)
            {
                diffHeader = diff.Substring(0, p);
                diffContent = diff.Substring(p);
            }
            else
            {
                diffHeader = string.Empty;
                diffContent = diff;
            }

            header = ReEncodeString(header, LosslessEncoding, LogOutputEncoding);
            diffHeader = ReEncodeFileNameFromLossless(diffHeader);
            diffContent = ReEncodeString(diffContent, LosslessEncoding, FilesEncoding);
            return header + diffHeader + diffContent;
        }

        #region IGitCommands

        public string GitWorkingDir
        {
            get
            {
                return WorkingDir;
            }
        }

        public string GitCommand
        {
            get
            {
                return AppSettings.GitCommand;
            }
        }

        public Version AppVersion
        {
            get
            {
<<<<<<< HEAD
                return Settings.AppVersion;
=======
                return AppSettings.GitExtensionsVersionInt.ToString();
>>>>>>> 1273cddb
            }
        }

        public string GravatarCacheDir
        {
            get
            {
                return AppSettings.GravatarCachePath;
            }
        }

        #endregion
    }
}<|MERGE_RESOLUTION|>--- conflicted
+++ resolved
@@ -185,55 +185,6 @@
             }
         }
 
-<<<<<<< HEAD
-        private Encoding GetEncoding(bool local, string settingName)
-        {
-            string lname = local ? "_local" + '_' + WorkingDir : "_global";
-            lname = settingName + lname;
-            Encoding result;
-            if (Settings.GetEncoding(lname, out result))
-                return result;
-
-            string encodingName;
-            ConfigFile cfg;
-            if (local)
-                cfg = GetLocalConfig();
-            else
-                cfg = GitCommandHelpers.GetGlobalConfig();
-
-            encodingName = cfg.GetValue(settingName);
-
-            if (string.IsNullOrEmpty(encodingName))
-                result = null;
-            else if (!Settings.AvailableEncodings.TryGetValue(encodingName, out result))
-            {
-                try
-                {
-                    result = Encoding.GetEncoding(encodingName);
-                }
-                catch (ArgumentException)
-                {
-                    Debug.WriteLine("Unsupported encoding set in git config file: {0}\nPlease check the setting {1} in your {2} config file.", encodingName, settingName, (local ? "local" : "global"));
-                    result = null;
-                }
-            }
-
-            Settings.SetEncoding(lname, result);
-
-            return result;
-        }
-
-        private void SetEncoding(bool local, string settingName, Encoding encoding)
-        {
-            string lname = local ? "_local" + '_' + WorkingDir : "_global";
-            lname = settingName + lname;
-            Settings.SetEncoding(lname, encoding);
-            //storing to config file is handled by FormSettings
-        }
-
-
-=======
->>>>>>> 1273cddb
         //Encoding that let us read all bytes without replacing any char
         //It is using to read output of commands, which may consist of:
         //1) commit header (message, author, ...) encoded in CommitEncoding, recoded to LogOutputEncoding or not dependent of 
@@ -337,13 +288,13 @@
                     {
                         string path = line.Substring(7).Trim().Replace('/', '\\');
                         if (Path.IsPathRooted(path))
-                            return path + Settings.PathSeparator.ToString();
+                            return path + AppSettings.PathSeparator.ToString();
                         else
-                            return Path.GetFullPath(Path.Combine(repositoryPath, path + Settings.PathSeparator.ToString()));
+                            return Path.GetFullPath(Path.Combine(repositoryPath, path + AppSettings.PathSeparator.ToString()));
                     }
                 }
             }
-            return repositoryPath + ".git" + Settings.PathSeparator.ToString();
+            return repositoryPath + ".git" + AppSettings.PathSeparator.ToString();
         }
 
         public bool IsBareRepository()
@@ -450,7 +401,7 @@
         {
             GitCommandHelpers.SetEnvironmentVariable();
 
-            Settings.GitLog.Log(fileName + " " + arguments);
+            AppSettings.GitLog.Log(fileName + " " + arguments);
 
             var info = new ProcessStartInfo
             {
@@ -471,11 +422,7 @@
         /// </summary>
         public Process RunExternalCmdDetached(string cmd, string arguments)
         {
-<<<<<<< HEAD
             return RunExternalCmdDetached(cmd, arguments, _workingdir);
-=======
-            RunRealCmd(AppSettings.GitCommand, arguments);
->>>>>>> 1273cddb
         }
 
         /// <summary>
@@ -500,30 +447,7 @@
         /// </summary>
         public void RunExternalCmdShowConsole(string cmd, string arguments)
         {
-<<<<<<< HEAD
             try
-=======
-            GitCommandHelpers.SetEnvironmentVariable();
-
-            AppSettings.GitLog.Log(cmd + " " + arguments);
-            //process used to execute external commands
-
-            var info = new ProcessStartInfo
-                           {
-                               UseShellExecute = true,
-                               ErrorDialog = false,
-                               RedirectStandardOutput = false,
-                               RedirectStandardInput = false,
-                               CreateNoWindow = false,
-                               FileName = cmd,
-                               Arguments = arguments,
-                               WorkingDirectory = _workingdir,
-                               WindowStyle = ProcessWindowStyle.Normal,
-                               LoadUserProfile = true
-                           };
-
-            if (waitForExit)
->>>>>>> 1273cddb
             {
                 using (var process = CreateAndStartCommand(cmd, arguments, _workingdir, true))
                     process.WaitForExit();
@@ -594,52 +518,12 @@
             return EncodingHelper.GetString(output, error, encoding);
         }
 
-<<<<<<< HEAD
         /// <summary>
         /// Run git command, console window is hidden, wait for exit, redirect output
         /// </summary>
         public string RunGitCmd(string arguments, out int exitCode, Encoding encoding = null, byte[] stdInput = null)
-=======
-        private int RunCmdByte(string cmd, string arguments, out byte[] output, out byte[] error)
-        {
-            return RunCmdByte(cmd, arguments, null, out output, out error);
-        }
-
-        private int RunCmdByte(string cmd, string arguments, byte[] stdInput, out byte[] output, out byte[] error)
-        {
-            try
-            {
-                GitCommandHelpers.SetEnvironmentVariable();
-                arguments = arguments.Replace("$QUOTE$", "\\\"");
-                int exitCode = GitCommandHelpers.CreateAndStartProcess(arguments, cmd, _workingdir, out output, out error, stdInput);
-                return exitCode;
-            }
-            catch (Win32Exception)
-            {
-                output = error = null;
-                return 1;
-            }
-        }
-
-        public string RunGitCmd(string arguments, out int exitCode, byte[] stdInput)
-        {
-            return RunGitCmd(arguments, out exitCode, stdInput, SystemEncoding);
-        }
-
-        public string RunGitCmd(string arguments, out int exitCode, byte[] stdInput, Encoding encoding)
-        {
-            return RunCmd(AppSettings.GitCommand, arguments, out exitCode, stdInput, encoding);
-        }
-
-        public string RunGitCmd(string arguments, out int exitCode)
-        {
-            return RunGitCmd(arguments, out exitCode, null);
-        }
-
-        public string RunGitCmd(string arguments, byte[] stdInput)
->>>>>>> 1273cddb
-        {
-            return RunCmd(Settings.GitCommand, arguments, out exitCode, encoding, stdInput);
+        {
+            return RunCmd(AppSettings.GitCommand, arguments, out exitCode, encoding, stdInput);
         }
 
         /// <summary>
@@ -648,7 +532,7 @@
         public string RunGitCmd(string arguments, Encoding encoding = null, byte[] stdInput = null)
         {
             int exitCode;
-            return RunCmd(Settings.GitCommand, arguments, out exitCode, encoding, stdInput);
+            return RunCmd(AppSettings.GitCommand, arguments, out exitCode, encoding, stdInput);
         }
 
         /// <summary>
@@ -665,46 +549,7 @@
         /// </summary>
         public IEnumerable<string> ReadGitOutputLines(string arguments)
         {
-<<<<<<< HEAD
-            return ReadCmdOutputLines(Settings.GitCommand, arguments, null);
-=======
-            return ReadCmdOutputLines(AppSettings.GitCommand, arguments, null, SystemEncoding);
-        }
-
-        [PermissionSet(SecurityAction.Demand, Name = "FullTrust")]
-        public void RunGitCmdAndNotWait(string arguments)
-        {
-            GitCommandHelpers.SetEnvironmentVariable();
-
-            string cmd = AppSettings.GitCommand;
-            AppSettings.GitLog.Log(cmd + " " + arguments);
-            //process used to execute external commands
-
-            var info = new ProcessStartInfo
-            {
-                UseShellExecute = true,
-                ErrorDialog = true,
-                RedirectStandardOutput = false,
-                RedirectStandardInput = false,
-                RedirectStandardError = false,
-
-                LoadUserProfile = true,
-                CreateNoWindow = false,
-                FileName = cmd,
-                Arguments = arguments,
-                WorkingDirectory = _workingdir,
-                WindowStyle = ProcessWindowStyle.Hidden
-            };
-
-            try
-            {
-                Process.Start(info);
-            }
-            catch (Win32Exception ex)
-            {
-                Trace.WriteLine(ex);
-            }
->>>>>>> 1273cddb
+            return ReadCmdOutputLines(AppSettings.GitCommand, arguments, null);
         }
 
         /// <summary>
@@ -733,11 +578,7 @@
             }
             else
             {
-<<<<<<< HEAD
-                RunExternalCmdShowConsole(Settings.GitCommand, "notes edit " + revision);
-=======
-                RunRealCmd(AppSettings.GitCommand, "notes edit " + revision);
->>>>>>> 1273cddb
+                RunExternalCmdShowConsole(AppSettings.GitCommand, "notes edit " + revision);
             }
         }
 
@@ -991,29 +832,6 @@
             return hashes;
         }
 
-<<<<<<< HEAD
-=======
-        public static string GetGitDirectory(string repositoryPath)
-        {
-            if (File.Exists(repositoryPath + ".git"))
-            {
-                var lines = File.ReadLines(repositoryPath + ".git");
-                foreach (string line in lines)
-                {
-                    if (line.StartsWith("gitdir:"))
-                    {
-                        string path = line.Substring(7).Trim().Replace('/', '\\');
-                        if (Path.IsPathRooted(path))
-                            return path + AppSettings.PathSeparator.ToString();
-                        else
-                            return Path.GetFullPath(Path.Combine(repositoryPath, path + AppSettings.PathSeparator.ToString()));
-                    }
-                }
-            }
-            return repositoryPath + ".git" + AppSettings.PathSeparator.ToString();
-        }
-
->>>>>>> 1273cddb
         public string GetMergeMessage()
         {
             var file = GetGitDirectory() + "MERGE_MSG";
@@ -1032,11 +850,7 @@
             }
             else
             {
-<<<<<<< HEAD
-                RunExternalCmdDetached("cmd.exe", "/c \"\"" + Settings.GitCommand.Replace("git.cmd", "gitk.cmd")
-=======
-                StartExternalCommand("cmd.exe", "/c \"\"" + AppSettings.GitCommand.Replace("git.cmd", "gitk.cmd")
->>>>>>> 1273cddb
+                RunExternalCmdDetached("cmd.exe", "/c \"\"" + AppSettings.GitCommand.Replace("git.cmd", "gitk.cmd")
                                                               .Replace("bin\\git.exe", "cmd\\gitk.cmd")
                                                               .Replace("bin/git.exe", "cmd/gitk.cmd") + "\" --branches --tags --remotes\"");
             }
@@ -1050,11 +864,7 @@
             }
             else
             {
-<<<<<<< HEAD
-                RunExternalCmdDetached("cmd.exe", "/c \"\"" + Settings.GitCommand + "\" gui\"");
-=======
-                StartExternalCommand("cmd.exe", "/c \"\"" + AppSettings.GitCommand + "\" gui\"");
->>>>>>> 1273cddb
+                RunExternalCmdDetached("cmd.exe", "/c \"\"" + AppSettings.GitCommand + "\" gui\"");
             }
         }
 
@@ -1093,17 +903,10 @@
                     args = " --login -i -c \"" + bashCommand.Replace("\"", "\\\"") + "\"";
                 }
 
-<<<<<<< HEAD
-                if (File.Exists(Settings.GitBinDir + "bash.exe"))
-                    return RunExternalCmdDetachedShowConsole("cmd.exe", "/c \"\"" + Settings.GitBinDir + "bash\"" + args);
+                if (File.Exists(AppSettings.GitBinDir + "bash.exe"))
+                    return RunExternalCmdDetachedShowConsole("cmd.exe", "/c \"\"" + AppSettings.GitBinDir + "bash\"" + args);
                 else
-                    return RunExternalCmdDetachedShowConsole("cmd.exe", "/c \"\"" + Settings.GitBinDir + "sh\"" + args);
-=======
-                if (File.Exists(AppSettings.GitBinDir + "bash.exe"))
-                    return RunRealCmdDetached("cmd.exe", "/c \"\"" + AppSettings.GitBinDir + "bash\"" + args);
-                else
-                    return RunRealCmdDetached("cmd.exe", "/c \"\"" + AppSettings.GitBinDir + "sh\"" + args);
->>>>>>> 1273cddb
+                    return RunExternalCmdDetachedShowConsole("cmd.exe", "/c \"\"" + AppSettings.GitBinDir + "sh\"" + args);
             }
         }
 
@@ -1170,11 +973,7 @@
 
         public string ShowSha1(string sha1)
         {
-<<<<<<< HEAD
-            return ReEncodeShowString(RunCacheableCmd(Settings.GitCommand, "show " + sha1, LosslessEncoding));
-=======
-            return ReEncodeShowString(RunCachableCmd(AppSettings.GitCommand, "show " + sha1, LosslessEncoding));
->>>>>>> 1273cddb
+            return ReEncodeShowString(RunCacheableCmd(AppSettings.GitCommand, "show " + sha1, LosslessEncoding));
         }
 
         public string UserCommitCount()
@@ -1492,12 +1291,7 @@
         {
             output = FixPath(output);
 
-<<<<<<< HEAD
             var result = RunGitCmd("format-patch -M -C -B --start-number " + start + " \"" + from + "\"..\"" + to +
-=======
-            var result = RunCmd(AppSettings.GitCommand,
-                                "format-patch -M -C -B --start-number " + start + " \"" + from + "\"..\"" + to +
->>>>>>> 1273cddb
                                 "\" -o \"" + output + "\"");
 
             return result;
@@ -1507,12 +1301,7 @@
         {
             output = FixPath(output);
 
-<<<<<<< HEAD
             var result = RunGitCmd("format-patch -M -C -B \"" + from + "\"..\"" + to + "\" -o \"" + output + "\"");
-=======
-            var result = RunCmd(AppSettings.GitCommand,
-                                "format-patch -M -C -B \"" + from + "\"..\"" + to + "\" -o \"" + output + "\"");
->>>>>>> 1273cddb
 
             return result;
         }
@@ -1520,17 +1309,9 @@
 
         public string Tag(string tagName, string revision, bool annotation, bool force)
         {
-<<<<<<< HEAD
             if (annotation)
                 return RunGitCmd(string.Format("tag \"{0}\" -a {1} -F \"{2}\\TAGMESSAGE\" -- \"{3}\"", tagName.Trim(), (force ? "-f" : ""), WorkingDirGitDir(), revision));
             return RunGitCmd(string.Format("tag {0} \"{1}\" \"{2}\"", (force ? "-f" : ""), tagName.Trim(), revision));
-=======
-            return annotation
-                ? RunCmd(AppSettings.GitCommand,
-                                "tag \"" + tagName.Trim() + "\" -a " + (force ? "-f" : "") + " -F \"" + WorkingDirGitDir() +
-                                "\\TAGMESSAGE\" -- \"" + revision + "\"")
-                : RunGitCmd("tag " + (force ? "-f" : "") + " \"" + tagName.Trim() + "\" \"" + revision + "\"");
->>>>>>> 1273cddb
         }
 
         public string Branch(string branchName, string revision, bool checkout)
@@ -1562,11 +1343,7 @@
 
         public static void StartPageantWithKey(string sshKeyFile)
         {
-<<<<<<< HEAD
-            RunExternalCmdDetached(Settings.Pageant, "\"" + sshKeyFile + "\"", "");
-=======
-            StartExternalCommand(string.Empty, AppSettings.Pageant, "\"" + sshKeyFile + "\"");
->>>>>>> 1273cddb
+            RunExternalCmdDetached(AppSettings.Pageant, "\"" + sshKeyFile + "\"", "");
         }
 
         public string GetPuttyKeyFileForRemote(string remote)
@@ -1580,20 +1357,6 @@
             return GetPathSetting(string.Format("remote.{0}.puttykeyfile", remote));
         }
 
-<<<<<<< HEAD
-=======
-        public string Fetch(string remote, string branch)
-        {
-            remote = FixPath(remote);
-
-            Directory.SetCurrentDirectory(_workingdir);
-
-            RunRealCmd("cmd.exe", " /k \"\"" + AppSettings.GitCommand + "\" " + FetchCmd(remote, null, branch) + "\"");
-
-            return "Done";
-        }
-
->>>>>>> 1273cddb
         public static bool PathIsUrl(string path)
         {
             return path.Contains(AppSettings.PathSeparator.ToString()) || path.Contains(AppSettings.PathSeparatorWrong.ToString());
@@ -1611,27 +1374,7 @@
             return "fetch " + progressOption + GetFetchArgs(remote, remoteBranch, localBranch, fetchTags);
         }
 
-<<<<<<< HEAD
         public string PullCmd(string remote, string remoteBranch, string localBranch, bool rebase, bool? fetchTags = false)
-=======
-        public string FetchCmd(string remote, string remoteBranch, string localBranch)
-        {
-            return FetchCmd(remote, remoteBranch, localBranch, false);
-        }
-
-        public string Pull(string remote, string remoteBranch, string localBranch, bool rebase)
-        {
-            remote = FixPath(remote);
-
-            Directory.SetCurrentDirectory(_workingdir);
-
-            RunRealCmd("cmd.exe", " /k \"\"" + AppSettings.GitCommand + "\" " + PullCmd(remote, localBranch, remoteBranch, rebase) + "\"");
-
-            return "Done";
-        }
-
-        public string PullCmd(string remote, string remoteBranch, string localBranch, bool rebase, bool? fetchTags)
->>>>>>> 1273cddb
         {
             var pullArgs = "";
             if (GitCommandHelpers.VersionInUse.FetchCanAskForProgress)
@@ -1720,11 +1463,7 @@
                     return "";
 
                 var output = "";
-<<<<<<< HEAD
-                using (Process process = gitCommand.CmdStartProcess(Settings.GitCommand, amCommand))
-=======
-                using (Process process1 = gitCommand.CmdStartProcess(AppSettings.GitCommand, amCommand))
->>>>>>> 1273cddb
+                using (Process process = gitCommand.CmdStartProcess(AppSettings.GitCommand, amCommand))
                 {
                     foreach (var file in files)
                     {
@@ -1755,13 +1494,8 @@
             {
                 if (file.IsDeleted)
                     continue;
-<<<<<<< HEAD
                 if (process == null)
-                    process = gitCommand.CmdStartProcess(Settings.GitCommand, "update-index --add --stdin");
-=======
-                if (process1 == null)
-                    process1 = gitCommand.CmdStartProcess(AppSettings.GitCommand, "update-index --add --stdin");
->>>>>>> 1273cddb
+                    process = gitCommand.CmdStartProcess(AppSettings.GitCommand, "update-index --add --stdin");
 
                 //process1.StandardInput.WriteLine("\"" + FixPath(file.Name) + "\"");
                 byte[] bytearr = EncodingHelper.ConvertTo(SystemEncoding, "\"" + FixPath(file.Name) + "\"" + process.StandardInput.NewLine);
@@ -2259,16 +1993,12 @@
 
             var patchManager = new PatchManager();
             var arguments = String.Format("diff {0} -M -C {1} -- {2} {3}", extraDiffArguments, commitRange, fileName, oldFileName);
-<<<<<<< HEAD
             string patch;
             if (cacheResult)
-                patch = RunCacheableCmd(Settings.GitCommand, arguments, LosslessEncoding);
+                patch = RunCacheableCmd(AppSettings.GitCommand, arguments, LosslessEncoding);
             else
-                patch = RunCmd(Settings.GitCommand, arguments, LosslessEncoding);
+                patch = RunCmd(AppSettings.GitCommand, arguments, LosslessEncoding);
             patchManager.LoadPatch(patch, false, encoding);
-=======
-            patchManager.LoadPatch(this.RunCmd(AppSettings.GitCommand, arguments, LosslessEncoding, allowCache), false, encoding);
->>>>>>> 1273cddb
 
             foreach (Patch p in patchManager.Patches)
                 if (p.FileNameA.Equals(fileA) && p.FileNameB.Equals(fileB) ||
@@ -2299,11 +2029,7 @@
         public string GetDiffFilesText(string from, string to, bool noCache)
         {
             string cmd = "diff -M -C --name-status \"" + to + "\" \"" + from + "\"";
-<<<<<<< HEAD
-            return noCache ? RunGitCmd(cmd) : this.RunCacheableCmd(Settings.GitCommand, cmd, SystemEncoding);
-=======
-            return noCache ? RunGitCmd(cmd) : this.RunCachableCmd(AppSettings.GitCommand, cmd, SystemEncoding);
->>>>>>> 1273cddb
+            return noCache ? RunGitCmd(cmd) : this.RunCacheableCmd(AppSettings.GitCommand, cmd, SystemEncoding);
         }
 
         public List<GitItemStatus> GetDiffFilesWithSubmodulesStatus(string from, string to)
@@ -2316,11 +2042,7 @@
         public List<GitItemStatus> GetDiffFiles(string from, string to, bool noCache = false)
         {
             string cmd = "diff -M -C -z --name-status \"" + to + "\" \"" + from + "\"";
-<<<<<<< HEAD
-            string result = noCache ? RunGitCmd(cmd) : this.RunCacheableCmd(Settings.GitCommand, cmd, SystemEncoding);
-=======
-            string result = noCache ? RunGitCmd(cmd) : this.RunCachableCmd(AppSettings.GitCommand, cmd, SystemEncoding);
->>>>>>> 1273cddb
+            string result = noCache ? RunGitCmd(cmd) : this.RunCacheableCmd(AppSettings.GitCommand, cmd, SystemEncoding);
             return GitCommandHelpers.GetAllChangedFilesFromString(this, result, true);
         }
 
@@ -2345,12 +2067,7 @@
 
         public IEnumerable<GitItemStatus> GetUntrackedFiles()
         {
-<<<<<<< HEAD
             var status = RunGitCmd("ls-files -z --others --directory --no-empty-directory --exclude-standard");
-=======
-            var status = RunCmd(AppSettings.GitCommand,
-                                "ls-files -z --others --directory --no-empty-directory --exclude-standard");
->>>>>>> 1273cddb
 
             return status.Split(new char[] { '\0', '\n' }, StringSplitOptions.RemoveEmptyEntries)
                 .Select(statusString => statusString.Trim())
@@ -2896,11 +2613,7 @@
 
         public string[] GetFullTree(string id)
         {
-<<<<<<< HEAD
-            string tree = this.RunCacheableCmd(Settings.GitCommand, String.Format("ls-tree -z -r --name-only {0}", id), SystemEncoding);
-=======
-            string tree = this.RunCachableCmd(AppSettings.GitCommand, String.Format("ls-tree -z -r --name-only {0}", id), SystemEncoding);
->>>>>>> 1273cddb
+            string tree = this.RunCacheableCmd(AppSettings.GitCommand, String.Format("ls-tree -z -r --name-only {0}", id), SystemEncoding);
             return tree.Split(new char[] { '\0', '\n' });
         }
 
@@ -2909,11 +2622,7 @@
             string args = "-z";
             if (full)
                 args += " -r";
-<<<<<<< HEAD
-            var tree = this.RunCacheableCmd(Settings.GitCommand, "ls-tree " + args + " \"" + id + "\"", SystemEncoding);
-=======
-            var tree = this.RunCachableCmd(AppSettings.GitCommand, "ls-tree " + args + " \"" + id + "\"", SystemEncoding);
->>>>>>> 1273cddb
+            var tree = this.RunCacheableCmd(AppSettings.GitCommand, "ls-tree " + args + " \"" + id + "\"", SystemEncoding);
 
             return GitItem.CreateIGitItemsFromString(this, tree);
         }
@@ -2929,13 +2638,8 @@
             filename = FixPath(filename);
             string blameCommand = string.Format("blame --porcelain -M -w -l{0} \"{1}\" -- \"{2}\"", lines != null ? " -L " + lines : "", from, filename);
             var itemsStrings =
-<<<<<<< HEAD
                 RunCacheableCmd(
-                    Settings.GitCommand,
-=======
-                RunCachableCmd(
                     AppSettings.GitCommand,
->>>>>>> 1273cddb
                     blameCommand,
                     LosslessEncoding
                     )
@@ -3010,24 +2714,14 @@
 
         public string GetFileRevisionText(string file, string revision, Encoding encoding)
         {
-<<<<<<< HEAD
             return RunCacheableCmd(
-                    Settings.GitCommand,
-=======
-            return
-                this.RunCachableCmd(
                     AppSettings.GitCommand,
->>>>>>> 1273cddb
                     string.Format("show {0}:\"{1}\"", revision, file.Replace('\\', '/')), encoding);
         }
 
         public string GetFileText(string id, Encoding encoding)
         {
-<<<<<<< HEAD
-            return RunCacheableCmd(Settings.GitCommand, "cat-file blob \"" + id + "\"", encoding);
-=======
-            return RunCachableCmd(AppSettings.GitCommand, "cat-file blob \"" + id + "\"", encoding);
->>>>>>> 1273cddb
+            return RunCacheableCmd(AppSettings.GitCommand, "cat-file blob \"" + id + "\"", encoding);
         }
 
         public string GetFileBlobHash(string fileName, string revision)
@@ -3073,12 +2767,7 @@
 
                 GitCommandHelpers.SetEnvironmentVariable();
 
-<<<<<<< HEAD
-                Settings.GitLog.Log(Settings.GitCommand + " " + "cat-file blob " + blob);
-=======
                 AppSettings.GitLog.Log(AppSettings.GitCommand + " " + "cat-file blob " + blob);
-                //process used to execute external commands
->>>>>>> 1273cddb
 
                 //process used to execute external commands
                 var info = new ProcessStartInfo
@@ -3088,12 +2777,7 @@
                     RedirectStandardInput = false,
                     RedirectStandardOutput = true,
                     RedirectStandardError = false,
-<<<<<<< HEAD
-                    FileName = "\"" + Settings.GitCommand + "\"",
-=======
-                    CreateNoWindow = true,
                     FileName = "\"" + AppSettings.GitCommand + "\"",
->>>>>>> 1273cddb
                     Arguments = "cat-file blob " + blob,
                     WorkingDirectory = _workingdir
                 };
@@ -3123,11 +2807,7 @@
         public IEnumerable<string> GetPreviousCommitMessages(string revision, int count)
         {
             string sep = "d3fb081b9000598e658da93657bf822cc87b2bf6";
-<<<<<<< HEAD
             string output = RunGitCmd("log -n " + count + " " + revision + " --pretty=format:" + sep + "%e%n%s%n%n%b", LosslessEncoding);
-=======
-            string output = RunCmd(AppSettings.GitCommand, "log -n " + count + " " + revision + " --pretty=format:" + sep + "%e%n%s%n%n%b", LosslessEncoding);
->>>>>>> 1273cddb
             string[] messages = output.Split(new string[] { sep }, StringSplitOptions.RemoveEmptyEntries);
 
             if (messages.Length == 0)
@@ -3160,7 +2840,7 @@
 
             string args = string.Join(" ", extraDiffArguments, revision2.QuoteNE(), revision1.QuoteNE(), "--", filename, oldFileName);
             if (GitCommandHelpers.VersionInUse.GuiDiffToolExist)
-                RunExternalCmdDetached(Settings.GitCommand, "difftool --gui --no-prompt " + args);
+                RunExternalCmdDetached(AppSettings.GitCommand, "difftool --gui --no-prompt " + args);
             else
                 output = RunGitCmd("difftool --no-prompt " + args);
             return output;
@@ -3170,11 +2850,7 @@
         {
             string revparseCommand = string.Format("rev-parse \"{0}~0\"", revisionExpression);
             int exitCode = 0;
-<<<<<<< HEAD
             string[] resultStrings = RunGitCmd(revparseCommand, out exitCode).Split('\n');
-=======
-            string[] resultStrings = RunCmd(AppSettings.GitCommand, revparseCommand, out exitCode).Split('\n');
->>>>>>> 1273cddb
             return exitCode == 0 ? resultStrings[0] : "";
         }
 
@@ -3236,11 +2912,7 @@
             branchName = branchName.Replace("\"", "\\\"");
 
             int exitCode;
-<<<<<<< HEAD
             RunGitCmd(string.Format("check-ref-format --branch \"{0}\"", branchName), out exitCode);
-=======
-            RunCmd(AppSettings.GitCommand, string.Format("check-ref-format --branch \"{0}\"", branchName), out exitCode);
->>>>>>> 1273cddb
             return exitCode == 0;
         }
 
@@ -3497,11 +3169,7 @@
         {
             get
             {
-<<<<<<< HEAD
-                return Settings.AppVersion;
-=======
-                return AppSettings.GitExtensionsVersionInt.ToString();
->>>>>>> 1273cddb
+                return AppSettings.AppVersion;
             }
         }
 
