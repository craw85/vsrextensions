﻿using System;
using System.Collections.Generic;
using System.ComponentModel;
using System.Diagnostics;
using System.IO;
using System.Linq;
using System.Security.Permissions;
using System.Text;
using System.Text.RegularExpressions;
using System.Windows.Forms;
using GitCommands.Config;
using GitUIPluginInterfaces;
using JetBrains.Annotations;
using PatchApply;

namespace GitCommands
{
    public delegate void GitModuleChangedEventHandler(GitModule module);

    /// <summary>
    /// Class provide non-static methods for manipulation with git module.
    /// You can create several instances for submodules.
    /// </summary>
    [DebuggerDisplay("GitModule ( {_workingdir} )")]
    public sealed class GitModule : IGitModule
    {
        private static readonly Regex DefaultHeadPattern = new Regex("refs/remotes/[^/]+/HEAD", RegexOptions.Compiled);

        public GitModule(string workingdir)
        {
            WorkingDir = workingdir;
        }

        private string _workingdir;

        public string WorkingDir
        {
            get
            {
                return _workingdir;
            }
            private set
            {
                _superprojectInit = false;
                _workingdir = FindGitWorkingDir(value);
            }
        }

        private bool _superprojectInit;
        private GitModule _superprojectModule;
        private string _submoduleName;

        public string SubmoduleName
        {
            get
            {
                if (!_superprojectInit)
                {
                    string superprojectDir = FindGitSuperprojectPath(out _submoduleName);
                    _superprojectModule = superprojectDir == null ? null : new GitModule(superprojectDir);
                    _superprojectInit = true;
                }
                return _submoduleName;
            }
        }

        public GitModule SuperprojectModule
        {
            get
            {
                if (!_superprojectInit)
                {
                    string superprojectDir = FindGitSuperprojectPath(out _submoduleName);
                    _superprojectModule = superprojectDir == null ? null : new GitModule(superprojectDir);
                    _superprojectInit = true;
                }
                return _superprojectModule;
            }
        }

        public GitModule FindTopProjectModule()
        {
            GitModule module = SuperprojectModule;
            if (module == null)
                return null;
            do
            {
                if (module.SuperprojectModule == null)
                    return module;
                module = module.SuperprojectModule;
            } while (module != null);
            return module;
        }

        //encoding for files paths
        private static Encoding _SystemEncoding = null;
        public static Encoding SystemEncoding
        {
            get
            {
                if (_SystemEncoding == null)
                {
                    //check whether GitExtensions works with standard msysgit or msysgit-unicode

                    // invoke a git command that returns an invalid argument in its response, and
                    // check if a unicode-only character is reported back. If so assume msysgit-unicode

                    // git config --get with a malformed key (no section) returns:
                    // "error: key does not contain a section: <key>"
                    const string controlStr = "ą"; // "a caudata"
                    string arguments = string.Format("config --get {0}", controlStr);

                    int exitCode;

                    String s = new GitModule("").RunGitCmd(arguments, out exitCode, null, Encoding.UTF8);
                    if (s != null && s.IndexOf(controlStr) != -1)
                        _SystemEncoding = new UTF8Encoding(false);
                    else
                        _SystemEncoding = Encoding.Default;

                    Debug.WriteLine("System encoding: " + _SystemEncoding.EncodingName);
                }

                return _SystemEncoding;
            }
        }

        private Encoding GetEncoding(bool local, string settingName)
        {
            string lname = local ? "_local" + '_' + WorkingDir : "_global";
            lname = settingName + lname;
            Encoding result;
            if (Settings.GetEncoding(lname, out result))
                return result;

            string encodingName;
            ConfigFile cfg;
            if (local)
                cfg = GetLocalConfig();
            else
                cfg = GitCommandHelpers.GetGlobalConfig();

            encodingName = cfg.GetValue(settingName);

            if (string.IsNullOrEmpty(encodingName))
                result = null;
            else if (!Settings.availableEncodings.TryGetValue(encodingName, out result))
            {
                try
                {
                    result = Encoding.GetEncoding(encodingName);
                }
                catch (ArgumentException)
                {
                    Debug.WriteLine(string.Format("Unsupported encoding set in git config file: {0}\nPlease check the setting {1} in your {2} config file.", encodingName, settingName, (local ? "local" : "global")));
                    result = null;
                }
            }

            Settings.SetEncoding(lname, result);

            return result;
        }

        private void SetEncoding(bool local, string settingName, Encoding encoding)
        {
            string lname = local ? "_local" + '_' + WorkingDir : "_global";
            lname = settingName + lname;
            Settings.SetEncoding(lname, encoding);
            //storing to config file is handled by FormSettings
        }


        //Encoding that let us read all bytes without replacing any char
        //It is using to read output of commands, which may consist of:
        //1) commit header (message, author, ...) encoded in CommitEncoding, recoded to LogOutputEncoding or not dependent of 
        //   pretty parameter (pretty=raw - recoded, pretty=format - not recoded)
        //2) file content encoded in its original encoding
        //3) file path (file name is encoded in system default encoding),
        //   when core.quotepath is on, every non ASCII character is escaped 
        //   with \ followed by its code as a three digit octal number
        //4) branch, tag name, errors, warnings, hints encoded in system default encoding
        public static readonly Encoding LosslessEncoding = Encoding.GetEncoding("ISO-8859-1");//is any better?

        public Encoding GetFilesEncoding(bool local)
        {
            return GetEncoding(local, "i18n.filesEncoding");
        }
        public void SetFilesEncoding(bool local, Encoding encoding)
        {
            SetEncoding(local, "i18n.filesEncoding", encoding);
        }
        public Encoding FilesEncoding
        {
            get
            {
                Encoding result = GetFilesEncoding(true);
                if (result == null)
                    result = GetFilesEncoding(false);
                if (result == null)
                    result = new UTF8Encoding(false);
                return result;
            }
        }

        public Encoding GetCommitEncoding(bool local)
        {
            return GetEncoding(local, "i18n.commitEncoding");
        }
        public Encoding CommitEncoding
        {
            get
            {
                Encoding result = GetCommitEncoding(true);
                if (result == null)
                    result = GetCommitEncoding(false);
                if (result == null)
                    result = new UTF8Encoding(false);
                return result;
            }
        }


        public Encoding GetLogOutputEncoding(bool local)
        {
            return GetEncoding(local, "i18n.logoutputencoding");
        }
        /// <summary>
        /// Encoding for commit header (message, notes, author, commiter, emails)
        /// </summary>
        public Encoding LogOutputEncoding
        {
            get
            {
                Encoding result = GetLogOutputEncoding(true);
                if (result == null)
                    result = GetLogOutputEncoding(false);
                if (result == null)
                    result = CommitEncoding;
                return result;
            }
        }

        public Settings.PullAction LastPullAction
        {
            get { return Settings.GetEnum<Settings.PullAction>("LastPullAction_" + WorkingDir, Settings.PullAction.None); }
            set { Settings.SetEnum<Settings.PullAction>("LastPullAction_" + WorkingDir, value); }
        }

        public void LastPullActionToPullMerge()
        {
            if (LastPullAction == Settings.PullAction.FetchAll)
                Settings.PullMerge = Settings.PullAction.Fetch;
            else if (LastPullAction != Settings.PullAction.None)
                Settings.PullMerge = LastPullAction;
        }

        private static string FixPath(string path)
        {
            return GitCommandHelpers.FixPath(path);
        }

        public bool ValidWorkingDir()
        {
            return ValidWorkingDir(_workingdir);
        }

        public static bool ValidWorkingDir(string dir)
        {
            if (string.IsNullOrEmpty(dir))
                return false;

            if (Directory.Exists(dir + Settings.PathSeparator.ToString() + ".git") || File.Exists(dir + Settings.PathSeparator.ToString() + ".git"))
                return true;

            return Directory.Exists(dir + Settings.PathSeparator.ToString() + "info") &&
                   Directory.Exists(dir + Settings.PathSeparator.ToString() + "objects") &&
                   Directory.Exists(dir + Settings.PathSeparator.ToString() + "refs");
        }

        public string GetGitDirectory()
        {
            return GetGitDirectory(_workingdir);
        }

        public bool IsBareRepository()
        {
            return IsBareRepository(_workingdir);
        }

        public string WorkingDirGitDir()
        {
            return WorkingDirGitDir(_workingdir);
        }

        /// <summary>
        /// This is a faster function to get the names of all submodules then the 
        /// GetSubmodules() function. The command @git submodule is very slow.
        /// </summary>
        public IList<string> GetSubmodulesLocalPathes(bool recursive)
        {
            var configFile = GetSubmoduleConfigFile();
            var submodules = configFile.GetConfigSections().Select(configSection => configSection.GetPathValue("path").Trim()).ToList();
            if (recursive)
            {
                for (int i = 0; i < submodules.Count; i++)
                {
                    var submodule = GetSubmodule(submodules[i]);
                    var submoduleConfigFile = submodule.GetSubmoduleConfigFile();
                    var subsubmodules = submoduleConfigFile.GetConfigSections().Select(configSection => configSection.GetPathValue("path").Trim()).ToList();
                    for (int j = 0; j < subsubmodules.Count; j++)
                        subsubmodules[j] = submodules[i] + '/' + subsubmodules[j];
                    submodules.InsertRange(i + 1, subsubmodules);
                    i += subsubmodules.Count;
                }
            }
            return submodules;
        }

        public IList<string> GetSubmodulesLocalPathes()
        {
            return GetSubmodulesLocalPathes(true);
        }

        public string GetGlobalSetting(string setting)
        {
            var configFile = GitCommandHelpers.GetGlobalConfig();
            return configFile.GetValue(setting);
        }

        public string GetGlobalPathSetting(string setting)
        {
            var configFile = GitCommandHelpers.GetGlobalConfig();
            return configFile.GetPathValue(setting);
        }

        public void SetGlobalSetting(string setting, string value)
        {
            var configFile = GitCommandHelpers.GetGlobalConfig();
            configFile.SetValue(setting, value);
            configFile.Save();
        }

        public void SetGlobalPathSetting(string setting, string value)
        {
            var configFile = GitCommandHelpers.GetGlobalConfig();
            configFile.SetPathValue(setting, value);
            configFile.Save();
        }

        public static string FindGitWorkingDir(string startDir)
        {
            if (string.IsNullOrEmpty(startDir))
                return "";

            startDir = startDir.Trim();

            var pathSeparators = new[] { Settings.PathSeparator, Settings.PathSeparatorWrong };
            var len = startDir.Length;

            while (len > 0 && pathSeparators.Any(s => s == startDir[len - 1]))
                len--;

            startDir = startDir.Substring(0, len) + Settings.PathSeparator.ToString();

            var dir = startDir;

            while (dir.LastIndexOfAny(pathSeparators) > 0)
            {
                dir = dir.Substring(0, dir.LastIndexOfAny(pathSeparators));

                if (ValidWorkingDir(dir))
                    return dir + Settings.PathSeparator.ToString();
            }
            return startDir;
        }

        public string RunCmd(string cmd)
        {
            return RunCmd(cmd, "");
        }

        public void RunRealCmd(string cmd, string arguments)
        {
            try
            {
                CreateAndStartCommand(cmd, arguments, true);
            }
            catch (Exception ex)
            {
                Trace.WriteLine(ex.Message);
            }
        }

        public void RunGitRealCmd(string arguments)
        {
            RunRealCmd(Settings.GitCommand, arguments);
        }

        public Process RunRealCmdDetached(string cmd, string arguments)
        {
            try
            {
                return CreateAndStartCommand(cmd, arguments, false);
            }
            catch (Exception ex)
            {
                Trace.WriteLine(ex.Message);
            }

            return null;
        }

        private Process CreateAndStartCommand(string cmd, string arguments, bool waitForExit)
        {
            GitCommandHelpers.SetEnvironmentVariable();

            Settings.GitLog.Log(cmd + " " + arguments);
            //process used to execute external commands

            var info = new ProcessStartInfo
                           {
                               UseShellExecute = true,
                               ErrorDialog = false,
                               RedirectStandardOutput = false,
                               RedirectStandardInput = false,
                               CreateNoWindow = false,
                               FileName = cmd,
                               Arguments = arguments,
                               WorkingDirectory = _workingdir,
                               WindowStyle = ProcessWindowStyle.Normal,
                               LoadUserProfile = true
                           };

            if (waitForExit)
            {
                using (var process = Process.Start(info))
                {
                    process.WaitForExit();
                }

                return null;
            }
            else
            {
                return Process.Start(info);
            }
        }

        public void StartExternalCommand(string cmd, string arguments)
        {
            StartExternalCommand(_workingdir, cmd, arguments);
        }

        public static void StartExternalCommand(string workingdir, string cmd, string arguments)
        {
            try
            {
                GitCommandHelpers.SetEnvironmentVariable();

                var processInfo = new ProcessStartInfo
                                      {
                                          UseShellExecute = false,
                                          RedirectStandardOutput = false,
                                          FileName = cmd,
                                          WorkingDirectory = workingdir,
                                          Arguments = arguments,
                                          CreateNoWindow = true
                                      };

                using (var process = new Process { StartInfo = processInfo })
                {
                    process.Start();
                }
            }
            catch (Exception ex)
            {
                MessageBox.Show(ex.ToString());
            }
        }

        [PermissionSetAttribute(SecurityAction.Demand, Name = "FullTrust")]
        public string RunCachableCmd(string cmd, string arguments, Encoding encoding)
        {
            if (encoding == null)
                encoding = GitModule.SystemEncoding;

            byte[] cmdout, cmderr;
            if (GitCommandCache.TryGet(arguments, out cmdout, out cmderr))
                return EncodingHelper.DecodeString(cmdout, cmderr, ref encoding);

            RunCmdByte(cmd, arguments, out cmdout, out cmderr);

            GitCommandCache.Add(arguments, cmdout, cmderr);

            return EncodingHelper.DecodeString(cmdout, cmderr, ref encoding);
        }

        [PermissionSetAttribute(SecurityAction.Demand, Name = "FullTrust")]
        public string RunCachableCmd(string cmd, string arguments)
        {
            return RunCachableCmd(cmd, arguments, GitModule.SystemEncoding);
        }

        [PermissionSetAttribute(SecurityAction.Demand, Name = "FullTrust")]
        public string RunCmd(string cmd, string arguments)
        {
            return RunCmd(cmd, arguments, (byte[])null);
        }

        [PermissionSetAttribute(SecurityAction.Demand, Name = "FullTrust")]
        public string RunCmd(string cmd, string arguments, Encoding encoding)
        {
            return RunCmd(cmd, arguments, null, encoding);
        }

        [PermissionSetAttribute(SecurityAction.Demand, Name = "FullTrust")]
        public string RunCmd(string cmd, string arguments, byte[] stdInput, Encoding encoding)
        {
            int exitCode;
            return RunCmd(cmd, arguments, out exitCode, stdInput, encoding);
        }

        [PermissionSetAttribute(SecurityAction.Demand, Name = "FullTrust")]
        public string RunCmd(string cmd, string arguments, byte[] stdInput)
        {
            int exitCode;
            return RunCmd(cmd, arguments, out exitCode, stdInput);
        }

        [PermissionSetAttribute(SecurityAction.Demand, Name = "FullTrust")]
        public string RunCmd(string cmd, string arguments, out int exitCode)
        {
            return RunCmd(cmd, arguments, out exitCode, null);
        }

        [PermissionSetAttribute(SecurityAction.Demand, Name = "FullTrust")]
        public string RunCmd(string cmd, string arguments, out int exitCode, byte[] stdInput)
        {
            return RunCmd(cmd, arguments, out exitCode, stdInput, GitModule.SystemEncoding);
        }

        [PermissionSetAttribute(SecurityAction.Demand, Name = "FullTrust")]
        public string RunCmd(string cmd, string arguments, out int exitCode, byte[] stdInput, Encoding encoding)
        {
            byte[] output, error;
            exitCode = RunCmdByte(cmd, arguments, stdInput, out output, out error);
            return EncodingHelper.GetString(output, error, encoding);
        }

        private int RunCmdByte(string cmd, string arguments, out byte[] output, out byte[] error)
        {
            return RunCmdByte(cmd, arguments, null, out output, out error);
        }

        private int RunCmdByte(string cmd, string arguments, byte[] stdInput, out byte[] output, out byte[] error)
        {
            try
            {
                GitCommandHelpers.SetEnvironmentVariable();
                arguments = arguments.Replace("$QUOTE$", "\\\"");
                int exitCode = GitCommandHelpers.CreateAndStartProcess(arguments, cmd, _workingdir, out output, out error, stdInput);
                return exitCode;
            }
            catch (Win32Exception)
            {
                output = error = null;
                return 1;
            }
        }

        public string RunGitCmd(string arguments, out int exitCode, byte[] stdInput)
        {
            return RunGitCmd(arguments, out exitCode, stdInput, SystemEncoding);
        }

        public string RunGitCmd(string arguments, out int exitCode, byte[] stdInput, Encoding encoding)
        {
            return RunCmd(Settings.GitCommand, arguments, out exitCode, stdInput, encoding);
        }

        public string RunGitCmd(string arguments, out int exitCode)
        {
            return RunGitCmd(arguments, out exitCode, null);
        }

        public string RunGitCmd(string arguments, byte[] stdInput)
        {
            int exitCode;
            return RunGitCmd(arguments, out exitCode, stdInput);
        }

        public string RunGitCmd(string arguments, byte[] stdInput, Encoding encoding)
        {
            int exitCode;
            return RunGitCmd(arguments, out exitCode, stdInput, encoding);
        }

        public string RunGitCmd(string arguments)
        {
            return RunGitCmd(arguments, (byte[])null);
        }

        public string RunGitCmd(string arguments, Encoding encoding)
        {
            return RunGitCmd(arguments, null, encoding);
        }

        public string RunGit(string arguments)
        {
            return RunGitCmd(arguments);
        }

        public string RunGit(string arguments, out int exitCode)
        {
            return RunGitCmd(arguments, out exitCode);
        }


        [PermissionSetAttribute(SecurityAction.Demand, Name = "FullTrust")]
        private IEnumerable<string> RunCmdAsync(string cmd, string arguments, string stdInput, Encoding encoding)
        {
            GitCommandHelpers.SetEnvironmentVariable();
            arguments = arguments.Replace("$QUOTE$", "\\\"");
            return GitCommandHelpers.CreateAndStartProcessAsync(arguments, cmd, _workingdir, stdInput, encoding);
        }

        public IEnumerable<string> RunGitCmdAsync(string arguments)
        {
            return RunCmdAsync(Settings.GitCommand, arguments, null, GitModule.SystemEncoding);
        }

        public string RunBatchFile(string batchFile)
        {
            string tempFileName = Path.ChangeExtension(Path.GetTempFileName(), ".cmd");
            using (var writer = new StreamWriter(tempFileName))
            {
                writer.WriteLine("@prompt $G");
                writer.Write(batchFile);
            }
            string result = RunCmd("cmd.exe", "/C \"" + tempFileName + "\"");
            File.Delete(tempFileName);
            return result;
        }

        [PermissionSetAttribute(SecurityAction.Demand, Name = "FullTrust")]
        public void RunCmdAsync(string cmd, string arguments)
        {
            GitCommandHelpers.SetEnvironmentVariable();

            Settings.GitLog.Log(cmd + " " + arguments);
            //process used to execute external commands

            var info = new ProcessStartInfo
                           {
                               UseShellExecute = true,
                               ErrorDialog = true,
                               RedirectStandardOutput = false,
                               RedirectStandardInput = false,
                               RedirectStandardError = false,

                               LoadUserProfile = true,
                               CreateNoWindow = false,
                               FileName = cmd,
                               Arguments = arguments,
                               WorkingDirectory = _workingdir,
                               WindowStyle = ProcessWindowStyle.Hidden
                           };

            try
            {
                Process.Start(info);
            }
            catch (Win32Exception ex)
            {
                Trace.WriteLine(ex);
            }
        }

        public void EditNotes(string revision)
        {
            string editor = GetEffectivePathSetting("core.editor").ToLower();
            if (editor.Contains("gitextensions") || editor.Contains("notepad") ||
                editor.Contains("notepad++"))
            {
                RunGitCmd("notes edit " + revision);
            }
            else
            {
                RunRealCmd(Settings.GitCommand, "notes edit " + revision);
            }
        }

        public bool InTheMiddleOfConflictedMerge()
        {
            return !string.IsNullOrEmpty(RunGitCmd("ls-files -z --unmerged"));
        }

        public IList<GitItem> GetConflictedFiles()
        {
            var unmergedFiles = new List<GitItem>();

            var fileName = "";
            foreach (var file in GetUnmergedFileListing())
            {
                if (file.IndexOf('\t') <= 0)
                    continue;
                if (file.Substring(file.IndexOf('\t') + 1) == fileName)
                    continue;
                fileName = file.Substring(file.IndexOf('\t') + 1);
                unmergedFiles.Add(new GitItem(this) { FileName = fileName });
            }

            return unmergedFiles;
        }

        private IEnumerable<string> GetUnmergedFileListing()
        {
            return RunGitCmd("ls-files -z --unmerged").Split(new[] { '\0', '\n' }, StringSplitOptions.RemoveEmptyEntries);
        }

        public bool HandleConflictSelectBase(string fileName)
        {
            if (!HandleConflictsSaveSide(fileName, fileName, "1"))
                return false;

            RunGitCmd("add -- \"" + fileName + "\"");
            return true;
        }

        public bool HandleConflictSelectLocal(string fileName)
        {
            if (!HandleConflictsSaveSide(fileName, fileName, "2"))
                return false;

            RunGitCmd("add -- \"" + fileName + "\"");
            return true;
        }

        public bool HandleConflictSelectRemote(string fileName)
        {
            if (!HandleConflictsSaveSide(fileName, fileName, "3"))
                return false;

            RunGitCmd("add -- \"" + fileName + "\"");
            return true;
        }

        public bool HandleConflictsSaveSide(string fileName, string saveAs, string side)
        {
            Directory.SetCurrentDirectory(_workingdir);

            side = GetSide(side);

            fileName = FixPath(fileName);
            var unmerged = RunGitCmd("ls-files -z --unmerged \"" + fileName + "\"").Split(new char[] { '\0', '\n' }, StringSplitOptions.RemoveEmptyEntries);

            foreach (var file in unmerged)
            {
                string fileStage = null;
                int findSecondWhitespace = file.IndexOfAny(new[] { ' ', '\t' });
                if (findSecondWhitespace >= 0) fileStage = file.Substring(findSecondWhitespace).Trim();
                findSecondWhitespace = fileStage.IndexOfAny(new[] { ' ', '\t' });
                if (findSecondWhitespace >= 0) fileStage = fileStage.Substring(findSecondWhitespace).Trim();
                if (string.IsNullOrEmpty(fileStage))
                    continue;
                if (fileStage.Trim()[0] != side[0])
                    continue;


                var fileline = file.Split(new[] { ' ', '\t' });
                if (fileline.Length < 3)
                    continue;
                Directory.SetCurrentDirectory(_workingdir);
                SaveBlobAs(saveAs, fileline[1]);
                return true;
            }
            return false;
        }

        public void SaveBlobAs(string saveAs, string blob)
        {
            using (var ms = (MemoryStream)GetFileStream(blob)) //Ugly, has implementation info.
            {
                string autocrlf = GetEffectiveSetting("core.autocrlf").ToLower();
                bool convertcrlf = autocrlf == "true";

                byte[] buf = ms.ToArray();
                if (convertcrlf)
                {
                    if (!FileHelper.IsBinaryFile(this, saveAs) && !FileHelper.IsBinaryFileAccordingToContent(buf))
                    {
                        StreamReader reader = new StreamReader(ms, FilesEncoding);
                        String sfileout = reader.ReadToEnd();
                        sfileout = sfileout.Replace("\r\n", "\n").Replace("\r", "\n").Replace("\n", "\r\n");
                        buf = FilesEncoding.GetBytes(sfileout);
                    }
                }

                using (FileStream fileOut = File.Create(saveAs))
                {
                    fileOut.Write(buf, 0, buf.Length);
                }
            }
        }

        private static string GetSide(string side)
        {
            if (side.Equals("REMOTE", StringComparison.CurrentCultureIgnoreCase))
                side = "3";
            if (side.Equals("LOCAL", StringComparison.CurrentCultureIgnoreCase))
                side = "2";
            if (side.Equals("BASE", StringComparison.CurrentCultureIgnoreCase))
                side = "1";
            return side;
        }

        public string[] GetConflictedFiles(string filename)
        {
            Directory.SetCurrentDirectory(_workingdir);

            filename = FixPath(filename);

            string[] fileNames =
                {
                    filename + ".BASE",
                    filename + ".LOCAL",
                    filename + ".REMOTE"
                };

            var unmerged = RunGitCmd("ls-files -z --unmerged \"" + filename + "\"").Split(new char[] { '\0', '\n' }, StringSplitOptions.RemoveEmptyEntries);

            foreach (var file in unmerged)
            {
                string fileStage = null;
                int findSecondWhitespace = file.IndexOfAny(new[] { ' ', '\t' });
                if (findSecondWhitespace >= 0) fileStage = file.Substring(findSecondWhitespace).Trim();
                findSecondWhitespace = fileStage.IndexOfAny(new[] { ' ', '\t' });
                if (findSecondWhitespace >= 0) fileStage = fileStage.Substring(findSecondWhitespace).Trim();
                if (string.IsNullOrEmpty(fileStage))
                    continue;

                int stage;
                if (!Int32.TryParse(fileStage.Trim()[0].ToString(), out stage))
                    continue;

                var tempFile = RunGitCmd("checkout-index --temp --stage=" + stage + " -- " + "\"" + filename + "\"");
                tempFile = tempFile.Split('\t')[0];
                tempFile = Path.Combine(_workingdir, tempFile);

                var newFileName = Path.Combine(_workingdir, fileNames[stage - 1]);
                try
                {
                    fileNames[stage - 1] = newFileName;
                    var index = 1;
                    while (File.Exists(fileNames[stage - 1]) && index < 50)
                    {
                        fileNames[stage - 1] = newFileName + index.ToString();
                        index++;
                    }
                    File.Move(tempFile, fileNames[stage - 1]);
                }
                catch (Exception ex)
                {
                    Trace.WriteLine(ex);
                }
            }

            if (!File.Exists(fileNames[0])) fileNames[0] = null;
            if (!File.Exists(fileNames[1])) fileNames[1] = null;
            if (!File.Exists(fileNames[2])) fileNames[2] = null;

            return fileNames;
        }

        public string[] GetConflictedFileNames(string filename)
        {
            filename = FixPath(filename);

            var fileNames = new string[3];

            var unmerged = RunGitCmd("ls-files -z --unmerged \"" + filename + "\"").Split(new[] { '\0', '\n' }, StringSplitOptions.RemoveEmptyEntries);

            foreach (var file in unmerged)
            {
                int findSecondWhitespace = file.IndexOfAny(new[] { ' ', '\t' });
                string fileStage = findSecondWhitespace >= 0 ? file.Substring(findSecondWhitespace).Trim() : "";

                findSecondWhitespace = fileStage.IndexOfAny(new[] { ' ', '\t' });

                fileStage = findSecondWhitespace >= 0 ? fileStage.Substring(findSecondWhitespace).Trim() : "";

                int stage;
                if (Int32.TryParse(fileStage.Trim()[0].ToString(), out stage) && stage >= 1 && stage <= 3 && fileStage.Length > 2)
                {
                    fileNames[stage - 1] = fileStage.Substring(2);
                }
            }

            return fileNames;
        }

        public static string GetGitDirectory(string repositoryPath)
        {
            if (File.Exists(repositoryPath + ".git"))
            {
                var lines = File.ReadAllLines(repositoryPath + ".git");
                foreach (string line in lines)
                {
                    if (line.StartsWith("gitdir:"))
                    {
                        string path = line.Substring(7).Trim().Replace('/', '\\');
                        if (Path.IsPathRooted(path))
                            return path + Settings.PathSeparator.ToString();
                        else
                            return Path.GetFullPath(Path.Combine(repositoryPath, path + Settings.PathSeparator.ToString()));
                    }
                }
            }
            return repositoryPath + ".git" + Settings.PathSeparator.ToString();
        }

        public string GetMergeMessage()
        {
            var file = GetGitDirectory() + "MERGE_MSG";

            return
                File.Exists(file)
                    ? File.ReadAllText(file)
                    : "";
        }

        public void RunGitK()
        {
            if (Settings.RunningOnUnix())
            {
                RunRealCmdDetached("gitk", "");
            }
            else
            {
                StartExternalCommand("cmd.exe", "/c \"\"" + Settings.GitCommand.Replace("git.cmd", "gitk.cmd")
                                                              .Replace("bin\\git.exe", "cmd\\gitk.cmd")
                                                              .Replace("bin/git.exe", "cmd/gitk.cmd") + "\" --branches --tags --remotes\"");
            }
        }

        public void RunGui()
        {
            if (Settings.RunningOnUnix())
            {
                RunRealCmdDetached("git", "gui");
            }
            else
            {
                StartExternalCommand("cmd.exe", "/c \"\"" + Settings.GitCommand + "\" gui\"");
            }
        }

        public Process RunBash(string bashCommand = null)
        {
            if (Settings.RunningOnUnix())
            {
                string[] termEmuCmds =
                {
                    "gnome-terminal",
                    "konsole",
                    "Terminal",
                    "xterm"
                };

                string args = "";
                string cmd = termEmuCmds.FirstOrDefault(termEmuCmd => !string.IsNullOrEmpty(RunCmd("which", termEmuCmd)));

                if (string.IsNullOrEmpty(cmd))
                {
                    cmd = "bash";
                    args = "--login -i";
                }

                return RunRealCmdDetached(cmd, args);
            }
            else
            {
                string args;
                if (string.IsNullOrWhiteSpace(bashCommand))
                {
                    args = " --login -i\"";
                }
                else
                {
                    args = " --login -i -c \"" + bashCommand.Replace("\"", "\\\"") + "\"";
                }

                if (File.Exists(Settings.GitBinDir + "bash.exe"))
                    return RunRealCmdDetached("cmd.exe", "/c \"\"" + Settings.GitBinDir + "bash\"" + args);
                else
                    return RunRealCmdDetached("cmd.exe", "/c \"\"" + Settings.GitBinDir + "sh\"" + args);
            }
        }

        public string Init(bool bare, bool shared)
        {
            if (bare && shared)
                return RunGitCmd("init --bare --shared=all");
            if (bare)
                return RunGitCmd("init --bare");
            return RunGitCmd("init");
        }

        public bool IsMerge(string commit)
        {
            string output = RunGitCmd("log -n 1 --format=format:%P \"" + commit + "\"");
            string[] parents = output.Split(' ');
            if (parents.Length > 1) return true;
            return false;
        }

        public GitRevision[] GetParents(string commit)
        {
            string output = RunGitCmd("log -n 1 --format=format:%P \"" + commit + "\"");
            string[] Parents = output.Split(' ');
            var ParentsRevisions = new GitRevision[Parents.Length];
            for (int i = 0; i < Parents.Length; i++)
            {
                const string formatString =
                    /* Tree           */ "%T%n" +
                    /* Author Name    */ "%aN%n" +
                    /* Author Date    */ "%ai%n" +
                    /* Committer Name */ "%cN%n" +
                    /* Committer Date */ "%ci%n" +
                    /* Commit Message */ "%s";
                string cmd = "log -n 1 --format=format:" + formatString + " " + Parents[i];
                var RevInfo = RunGitCmd(cmd);
                string[] Infos = RevInfo.Split('\n');
                var Revision = new GitRevision(this, Parents[i])
                {
                    TreeGuid = Infos[0],
                    Author = Infos[1],
                    Committer = Infos[3],
                    Message = Infos[5]
                };
                DateTime Date;
                DateTime.TryParse(Infos[2], out Date);
                Revision.AuthorDate = Date;
                DateTime.TryParse(Infos[4], out Date);
                Revision.CommitDate = Date;
                ParentsRevisions[i] = Revision;
            }
            return ParentsRevisions;
        }

        public string CherryPick(string cherry, bool commit, string arguments)
        {
            return RunGitCmd(GitCommandHelpers.CherryPickCmd(cherry, commit, arguments));
        }

        public string ShowSha1(string sha1)
        {
            return ReEncodeShowString(RunCachableCmd(Settings.GitCommand, "show " + sha1, GitModule.LosslessEncoding));
        }

        public string UserCommitCount()
        {
            return RunGitCmd("shortlog -s -n");
        }

        public string DeleteBranch(string branchName, bool force, bool remoteBranch)
        {
            return RunGitCmd(GitCommandHelpers.DeleteBranchCmd(branchName, force, remoteBranch));
        }

        public string DeleteTag(string tagName)
        {
            return RunGitCmd(GitCommandHelpers.DeleteTagCmd(tagName));
        }

        public string GetCurrentCheckout()
        {
            return RunGitCmd("log -g -1 HEAD --pretty=format:%H");
        }

        public string GetSuperprojectCurrentCheckout()
        {
            if (SuperprojectModule == null)
                return "";

            var lines = SuperprojectModule.RunGitCmd("submodule status --cached " + _submoduleName).Split('\n');

            if (lines.Length == 0)
                return "";

            string submodule = lines[0];
            if (submodule.Length < 43)
                return "";

            var currentCommitGuid = submodule.Substring(1, 40).Trim();
            return currentCommitGuid;
        }

        public int CommitCount()
        {
            int count;
            var arguments = "/c \"\"" + Settings.GitCommand + "\" rev-list --all --abbrev-commit | wc -l\"";
            return
                int.TryParse(RunCmd("cmd.exe", arguments), out count)
                    ? count
                    : 0;
        }

        public bool IsMergeCommit(string commitId)
        {
            return ExistsMergeCommit(commitId + "~1", commitId);
        }

        public bool ExistsMergeCommit(string startRev, string endRev)
        {
            if (startRev.IsNullOrEmpty() || endRev.IsNullOrEmpty())
                return false;

            string revisions = RunGitCmd("rev-list --parents --no-walk " + startRev + ".." + endRev);
            string[] revisionsTab = revisions.Split('\n');
            Func<string, bool> ex = (string parents) =>
                {
                    string[] tab = parents.Split(' ');
                    return tab.Length > 2 && tab.All(parent => GitRevision.Sha1HashRegex.IsMatch(parent));
                };
            return revisionsTab.Any(ex);
        }

        public ConfigFile GetSubmoduleConfigFile()
        {
            return new ConfigFile(_workingdir + ".gitmodules", true);
        }

        public string GetCurrentSubmoduleLocalPath()
        {
            if (SuperprojectModule == null)
                return null;
            string submodulePath = WorkingDir.Substring(SuperprojectModule.WorkingDir.Length);
            submodulePath = submodulePath.Replace(Settings.PathSeparator, Settings.PathSeparatorWrong).TrimEnd(
                    Settings.PathSeparatorWrong);
            return submodulePath;
        }

        public string GetSubmoduleNameByPath(string localPath)
        {
            var configFile = GetSubmoduleConfigFile();
            var submodule = configFile.GetConfigSections().FirstOrDefault(configSection => configSection.GetPathValue("path").Trim() == localPath);
            if (submodule != null)
                return submodule.SubSection.Trim();
            return null;
        }

        public string GetSubmoduleLocalPath(string name)
        {
            var configFile = GetSubmoduleConfigFile();
            return configFile.GetPathValue(string.Format("submodule.{0}.path", name)).Trim();
        }

        public string GetSubmoduleRemotePath(string name)
        {
            var configFile = GetSubmoduleConfigFile();
            return configFile.GetPathValue(string.Format("submodule.{0}.url", name)).Trim();
        }

        public string GetSubmoduleFullPath(string localPath)
        {
            string dir = _workingdir + localPath + Settings.PathSeparator.ToString();
            return Path.GetFullPath(dir); // fix slashes
        }

        public GitModule GetSubmodule(string localPath)
        {
            return new GitModule(GetSubmoduleFullPath(localPath));
        }

        public IGitModule GetISubmodule(string submoduleName)
        {
            return GetSubmodule(submoduleName);
        }

        public IEnumerable<IGitSubmodule> GetSubmodules()
        {
            var submodules = RunGitCmdAsync("submodule status");

            string lastLine = null;

            foreach (var submodule in submodules)
            {
                if (submodule.Length < 43)
                    continue;

                if (submodule.Equals(lastLine))
                    continue;

                lastLine = submodule;

                yield return CreateGitSubmodule(this, submodule);
            }
        }

        public string FindGitSuperprojectPath(out string submoduleName)
        {
            submoduleName = null;
            if (String.IsNullOrEmpty(_workingdir))
                return null;

            string superprojectPath = null;

            string currentPath = Path.GetDirectoryName(_workingdir); // remove last slash
            if (!string.IsNullOrEmpty(currentPath))
            {
                string path = Path.GetDirectoryName(currentPath);
                if (!string.IsNullOrEmpty(path))
                {
                    for (int i = 0; i < 3; i++)
                    {
                        if (File.Exists(path + Settings.PathSeparator.ToString() + ".gitmodules") &&
                            ValidWorkingDir(path + Settings.PathSeparator.ToString()))
                        {
                            superprojectPath = path + Settings.PathSeparator.ToString();
                            break;
                        }
                        // Check upper directory
                        path = Path.GetDirectoryName(path);
                    }
                }
            }

            if (File.Exists(_workingdir + ".git") &&
                superprojectPath == null)
            {
                var lines = File.ReadAllLines(_workingdir + ".git");
                foreach (string line in lines)
                {
                    if (line.StartsWith("gitdir:"))
                    {
                        string gitpath = line.Substring(7).Trim();
                        int pos = gitpath.IndexOf("/.git/");
                        if (pos != -1)
                        {
                            gitpath = gitpath.Substring(0, pos + 1).Replace('/', '\\');
                            gitpath = Path.GetFullPath(_workingdir + gitpath);
                            if (File.Exists(gitpath + ".gitmodules") && ValidWorkingDir(gitpath))
                                superprojectPath = gitpath;
                        }
                    }
                }
            }

            if (!string.IsNullOrEmpty(superprojectPath))
            {
                var localPath = currentPath.Substring(superprojectPath.Length);
                var configFile = new ConfigFile(superprojectPath + ".gitmodules", true);
                foreach (ConfigSection configSection in configFile.GetConfigSections())
                {
                    if (configSection.GetPathValue("path") == FixPath(localPath))
                    {
                        submoduleName = configSection.SubSection;
                        return superprojectPath;
                    }
                }
            }

            return null;
        }

        internal static GitSubmodule CreateGitSubmodule(GitModule aModule, string submodule)
        {
            var gitSubmodule =
                new GitSubmodule(aModule)
                    {
                        Initialized = submodule[0] != '-',
                        UpToDate = submodule[0] != '+',
                        CurrentCommitGuid = submodule.Substring(1, 40).Trim()
                    };

            var localPath = submodule.Substring(42).Trim();
            if (localPath.Contains("("))
            {
                gitSubmodule.LocalPath = localPath.Substring(0, localPath.IndexOf("(")).TrimEnd();
                gitSubmodule.Branch = localPath.Substring(localPath.IndexOf("(")).Trim(new[] { '(', ')', ' ' });
            }
            else
                gitSubmodule.LocalPath = localPath;
            return gitSubmodule;
        }

        public string GetSubmoduleSummary(string submodule)
        {
            var arguments = string.Format("submodule summary {0}", submodule);
            return RunGitCmd(arguments);
        }

        public string Stash()
        {
            var arguments = GitCommandHelpers.StashSaveCmd(Settings.IncludeUntrackedFilesInAutoStash);
            return RunGitCmd(arguments);
        }

        public string StashApply()
        {
            return RunGitCmd("stash apply");
        }

        public string StashClear()
        {
            return RunGitCmd("stash clear");
        }

        public string ResetSoft(string commit)
        {
            return ResetSoft(commit, "");
        }

        public string ResetMixed(string commit)
        {
            return ResetMixed(commit, "");
        }

        public string ResetHard(string commit)
        {
            return ResetHard(commit, "");
        }

        public string ResetSoft(string commit, string file)
        {
            var args = "reset --soft";

            if (!string.IsNullOrEmpty(commit))
                args += " \"" + commit + "\"";

            if (!string.IsNullOrEmpty(file))
                args += " -- \"" + file + "\"";

            return RunGitCmd(args);
        }

        public string ResetMixed(string commit, string file)
        {
            var args = "reset --mixed";

            if (!string.IsNullOrEmpty(commit))
                args += " \"" + commit + "\"";

            if (!string.IsNullOrEmpty(file))
                args += " -- \"" + file + "\"";

            return RunGitCmd(args);
        }

        public string ResetHard(string commit, string file)
        {
            var args = "reset --hard";

            if (!string.IsNullOrEmpty(commit))
                args += " \"" + commit + "\"";

            if (!string.IsNullOrEmpty(file))
                args += " -- \"" + file + "\"";

            return RunGitCmd(args);
        }

        public string ResetFile(string file)
        {
            file = FixPath(file);
            return RunGitCmd("checkout-index --index --force -- \"" + file + "\"");
        }


        public string FormatPatch(string from, string to, string output, int start)
        {
            output = FixPath(output);

            var result = RunCmd(Settings.GitCommand,
                                "format-patch -M -C -B --start-number " + start + " \"" + from + "\"..\"" + to +
                                "\" -o \"" + output + "\"");

            return result;
        }

        public string FormatPatch(string from, string to, string output)
        {
            output = FixPath(output);

            var result = RunCmd(Settings.GitCommand,
                                "format-patch -M -C -B \"" + from + "\"..\"" + to + "\" -o \"" + output + "\"");

            return result;
        }


        public string Tag(string tagName, string revision, bool annotation, bool force)
        {
            return annotation
                ? RunCmd(Settings.GitCommand,
                                "tag \"" + tagName.Trim() + "\" -a " + (force ? "-f" : "") + " -F \"" + WorkingDirGitDir() +
                                "\\TAGMESSAGE\" -- \"" + revision + "\"")
                : RunGitCmd("tag " + (force ? "-f" : "") + " \"" + tagName.Trim() + "\" \"" + revision + "\"");
        }

        public string Branch(string branchName, string revision, bool checkout)
        {
            return RunGitCmd(GitCommandHelpers.BranchCmd(branchName, revision, checkout));
        }

        public string CheckoutFiles(IEnumerable<string> fileList, string revision, bool force)
        {
            string files = fileList.Select(s => s.Quote()).Join(" ");
            return RunGitCmd("checkout " + force.AsForce() + revision.Quote() + " -- " + files);
        }


        public string Push(string path)
        {
            return RunGitCmd("push \"" + FixPath(path).Trim() + "\"");
        }

        public bool StartPageantForRemote(string remote)
        {
            var sshKeyFile = GetPuttyKeyFileForRemote(remote);
            if (string.IsNullOrEmpty(sshKeyFile))
                return false;

            StartPageantWithKey(sshKeyFile);
            return true;
        }

        public static void StartPageantWithKey(string sshKeyFile)
        {
            StartExternalCommand(string.Empty, Settings.Pageant, "\"" + sshKeyFile + "\"");
        }

        public string GetPuttyKeyFileForRemote(string remote)
        {
            if (string.IsNullOrEmpty(remote) ||
                string.IsNullOrEmpty(Settings.Pageant) ||
                !Settings.AutoStartPageant ||
                !GitCommandHelpers.Plink())
                return "";

            return GetPathSetting(string.Format("remote.{0}.puttykeyfile", remote));
        }

        public string Fetch(string remote, string branch)
        {
            remote = FixPath(remote);

            Directory.SetCurrentDirectory(_workingdir);

            RunRealCmd("cmd.exe", " /k \"\"" + Settings.GitCommand + "\" " + FetchCmd(remote, null, branch) + "\"");

            return "Done";
        }

        public static bool PathIsUrl(string path)
        {
            return path.Contains(Settings.PathSeparator.ToString()) || path.Contains(Settings.PathSeparatorWrong.ToString());
        }

        public string FetchCmd(string remote, string remoteBranch, string localBranch, bool noTags)
        {
            var progressOption = "";
            if (GitCommandHelpers.VersionInUse.FetchCanAskForProgress)
                progressOption = "--progress ";

            if (string.IsNullOrEmpty(remote) && string.IsNullOrEmpty(remoteBranch) && string.IsNullOrEmpty(localBranch))
                return "fetch " + progressOption;

            return "fetch " + progressOption + GetFetchArgs(remote, remoteBranch, localBranch, noTags);
        }

        public string FetchCmd(string remote, string remoteBranch, string localBranch)
        {
            return FetchCmd(remote, remoteBranch, localBranch, false);
        }

        public string Pull(string remote, string remoteBranch, string localBranch, bool rebase)
        {
            remote = FixPath(remote);

            Directory.SetCurrentDirectory(_workingdir);

            RunRealCmd("cmd.exe", " /k \"\"" + Settings.GitCommand + "\" " + PullCmd(remote, localBranch, remoteBranch, rebase) + "\"");

            return "Done";
        }

        public string PullCmd(string remote, string remoteBranch, string localBranch, bool rebase, bool noTags)
        {
            var progressOption = "";
            if (GitCommandHelpers.VersionInUse.FetchCanAskForProgress)
                progressOption = "--progress ";

            if (rebase && !string.IsNullOrEmpty(remoteBranch))
                return "pull --rebase " + progressOption + remote + " refs/heads/" + remoteBranch;

            if (rebase)
                return "pull --rebase " + progressOption + remote;

            return "pull " + progressOption + GetFetchArgs(remote, remoteBranch, localBranch, noTags);
        }

        public string PullCmd(string remote, string remoteBranch, string localBranch, bool rebase)
        {
            return PullCmd(remote, remoteBranch, localBranch, rebase, false);
        }

        private string GetFetchArgs(string remote, string remoteBranch, string localBranch, bool noTags)
        {
            remote = FixPath(remote);

            //Remove spaces... 
            if (remoteBranch != null)
                remoteBranch = remoteBranch.Replace(" ", "");
            if (localBranch != null)
                localBranch = localBranch.Replace(" ", "");

            string remoteBranchArguments;

            if (string.IsNullOrEmpty(remoteBranch))
                remoteBranchArguments = "";
            else
                remoteBranchArguments = "+refs/heads/" + remoteBranch + "";

            string localBranchArguments;
            var remoteUrl = GetPathSetting(string.Format(SettingKeyString.RemoteUrl, remote));

            if (PathIsUrl(remote) && !string.IsNullOrEmpty(localBranch) && string.IsNullOrEmpty(remoteUrl))
                localBranchArguments = ":refs/heads/" + localBranch + "";
            else if (string.IsNullOrEmpty(localBranch) || PathIsUrl(remote) || string.IsNullOrEmpty(remoteUrl))
                localBranchArguments = "";
            else
                localBranchArguments = ":" + "refs/remotes/" + remote.Trim() + "/" + localBranch + "";

            string arguments = noTags ? " --no-tags" : "";

            return "\"" + remote.Trim() + "\" " + remoteBranchArguments + localBranchArguments + arguments;
        }

        public string ContinueRebase()
        {
            Directory.SetCurrentDirectory(_workingdir);

            var result = RunGitCmd(GitCommandHelpers.ContinueRebaseCmd());

            return result;
        }

        public string SkipRebase()
        {
            Directory.SetCurrentDirectory(_workingdir);

            var result = RunGitCmd(GitCommandHelpers.SkipRebaseCmd());

            return result;
        }

        public string GetRebaseDir()
        {
            string gitDirectory = GetGitDirectory();
            if (Directory.Exists(gitDirectory + "rebase-merge" + Settings.PathSeparator.ToString()))
                return gitDirectory + "rebase-merge" + Settings.PathSeparator.ToString();
            if (Directory.Exists(gitDirectory + "rebase-apply" + Settings.PathSeparator.ToString()))
                return gitDirectory + "rebase-apply" + Settings.PathSeparator.ToString();
            if (Directory.Exists(gitDirectory + "rebase" + Settings.PathSeparator.ToString()))
                return gitDirectory + "rebase" + Settings.PathSeparator.ToString();

            return "";
        }

        public string ApplyPatch(string dir, string amCommand)
        {
            var output = string.Empty;

            using (var gitCommand = new GitCommandsInstance(this))
            {

                var files = Directory.GetFiles(dir);

                if (files.Length > 0)
                    using (Process process1 = gitCommand.CmdStartProcess(Settings.GitCommand, amCommand))
                    {
                        foreach (var file in files)
                        {
                            using (FileStream fs = new FileStream(file, FileMode.Open))
                            {
                                fs.CopyTo(process1.StandardInput.BaseStream);
                            }
                        }
                        process1.StandardInput.Close();
                        process1.WaitForExit();

                        if (gitCommand.Output != null)
                            output = gitCommand.Output.ToString().Trim();
                    }
            }

            return output;
        }

        public string StageFiles(IList<GitItemStatus> files)
        {
            var gitCommand = new GitCommandsInstance(this);

            var output = "";

            Process process1 = null;
            foreach (var file in files)
            {
                if (file.IsDeleted)
                    continue;
                if (process1 == null)
                    process1 = gitCommand.CmdStartProcess(Settings.GitCommand, "update-index --add --stdin");

                //process1.StandardInput.WriteLine("\"" + FixPath(file.Name) + "\"");
                byte[] bytearr = EncodingHelper.ConvertTo(GitModule.SystemEncoding, "\"" + FixPath(file.Name) + "\"" + process1.StandardInput.NewLine);
                process1.StandardInput.BaseStream.Write(bytearr, 0, bytearr.Length);
            }
            if (process1 != null)
            {
                process1.StandardInput.Close();
                process1.WaitForExit();

                if (gitCommand.Output != null)
                    output = gitCommand.Output.ToString().Trim();
            }

            Process process2 = null;
            foreach (var file in files)
            {
                if (!file.IsDeleted)
                    continue;
                if (process2 == null)
                    process2 = gitCommand.CmdStartProcess(Settings.GitCommand, "update-index --remove --stdin");
                //process2.StandardInput.WriteLine("\"" + FixPath(file.Name) + "\"");
                byte[] bytearr = EncodingHelper.ConvertTo(GitModule.SystemEncoding, "\"" + FixPath(file.Name) + "\"" + process2.StandardInput.NewLine);
                process2.StandardInput.BaseStream.Write(bytearr, 0, bytearr.Length);
            }
            if (process2 != null)
            {
                process2.StandardInput.Close();
                process2.WaitForExit();

                if (gitCommand.Output != null)
                {
                    if (!string.IsNullOrEmpty(output))
                    {
                        output += Environment.NewLine;
                    }
                    output += gitCommand.Output.ToString().Trim();
                }
            }

            return output;
        }

        public string UnstageFiles(IList<GitItemStatus> files)
        {
            var gitCommand = new GitCommandsInstance(this);

            var output = "";

            Process process1 = null;
            foreach (var file in files)
            {
                if (file.IsNew)
                    continue;
                if (process1 == null)
                    process1 = gitCommand.CmdStartProcess(Settings.GitCommand, "update-index --info-only --index-info");

                process1.StandardInput.WriteLine("0 0000000000000000000000000000000000000000\t\"" + FixPath(file.Name) +
                                                 "\"");
            }
            if (process1 != null)
            {
                process1.StandardInput.Close();
                process1.WaitForExit();
            }

            if (gitCommand.Output != null)
                output = gitCommand.Output.ToString();

            Process process2 = null;
            foreach (var file in files)
            {
                if (!file.IsNew)
                    continue;
                if (process2 == null)
                    process2 = gitCommand.CmdStartProcess(Settings.GitCommand, "update-index --force-remove --stdin");
                //process2.StandardInput.WriteLine("\"" + FixPath(file.Name) + "\"");
                byte[] bytearr = EncodingHelper.ConvertTo(GitModule.SystemEncoding, "\"" + FixPath(file.Name) + "\"" + process2.StandardInput.NewLine);
                process2.StandardInput.BaseStream.Write(bytearr, 0, bytearr.Length);
            }
            if (process2 != null)
            {
                process2.StandardInput.Close();
                process2.WaitForExit();
            }

            if (gitCommand.Output != null)
                output += gitCommand.Output.ToString();

            return output;
        }

        public bool InTheMiddleOfBisect()
        {
            return File.Exists(WorkingDirGitDir() + Settings.PathSeparator.ToString() + "BISECT_START");
        }

        public bool InTheMiddleOfRebase()
        {
            return !File.Exists(GetRebaseDir() + "applying") &&
                   Directory.Exists(GetRebaseDir());
        }

        public bool InTheMiddleOfPatch()
        {
            return !File.Exists(GetRebaseDir() + "rebasing") &&
                   Directory.Exists(GetRebaseDir());
        }

        public string GetNextRebasePatch()
        {
            var file = GetRebaseDir() + "next";
            return File.Exists(file) ? File.ReadAllText(file).Trim() : "";
        }

        public IList<PatchFile> GetRebasePatchFiles()
        {
            var patchFiles = new List<PatchFile>();

            var nextFile = GetNextRebasePatch();

            int next;
            int.TryParse(nextFile, out next);


            var files = new string[0];
            if (Directory.Exists(GetRebaseDir()))
                files = Directory.GetFiles(GetRebaseDir());

            foreach (var fullFileName in files)
            {
                int n;
                var file = fullFileName.Substring(fullFileName.LastIndexOf(Settings.PathSeparator.ToString()) + 1);
                if (!int.TryParse(file, out n))
                    continue;

                var patchFile =
                    new PatchFile
                        {
                            Name = file,
                            FullName = fullFileName,
                            IsNext = n == next,
                            IsSkipped = n < next
                        };

                if (File.Exists(GetRebaseDir() + file))
                {
                    foreach (var line in File.ReadAllLines(GetRebaseDir() + file))
                    {
                        if (line.StartsWith("From: "))
                            if (line.IndexOf('<') > 0 && line.IndexOf('<') < line.Length)
                                patchFile.Author = line.Substring(6, line.IndexOf('<') - 6).Trim();
                            else
                                patchFile.Author = line.Substring(6).Trim();

                        if (line.StartsWith("Date: "))
                            if (line.IndexOf('+') > 0 && line.IndexOf('<') < line.Length)
                                patchFile.Date = line.Substring(6, line.IndexOf('+') - 6).Trim();
                            else
                                patchFile.Date = line.Substring(6).Trim();

                        if (line.StartsWith("Subject: ")) patchFile.Subject = line.Substring(9).Trim();

                        if (!string.IsNullOrEmpty(patchFile.Author) &&
                            !string.IsNullOrEmpty(patchFile.Date) &&
                            !string.IsNullOrEmpty(patchFile.Subject))
                            break;
                    }
                }

                patchFiles.Add(patchFile);
            }

            return patchFiles;
        }

        public string Rebase(string branch)
        {
            Directory.SetCurrentDirectory(_workingdir);

            return RunGitCmd(GitCommandHelpers.RebaseCmd(branch, false, false, false));
        }

        public string AbortRebase()
        {
            Directory.SetCurrentDirectory(_workingdir);

            return RunGitCmd(GitCommandHelpers.AbortRebaseCmd());
        }

        public string Resolved()
        {
            Directory.SetCurrentDirectory(_workingdir);

            return RunGitCmd(GitCommandHelpers.ResolvedCmd());
        }

        public string Skip()
        {
            Directory.SetCurrentDirectory(_workingdir);

            return RunGitCmd(GitCommandHelpers.SkipCmd());
        }

        public string Abort()
        {
            Directory.SetCurrentDirectory(_workingdir);

            return RunGitCmd(GitCommandHelpers.AbortCmd());
        }

        public string Commit(bool amend)
        {
            return Commit(amend, "");
        }

        public string Commit(bool amend, string author)
        {
            return RunGitCmd(CommitCmd(amend, author));
        }

        public string CommitCmd(bool amend)
        {
            return CommitCmd(amend, false, "", true);
        }

        public string CommitCmd(bool amend, string author)
        {
            return CommitCmd(amend, false, author, true);
        }

        public string CommitCmd(bool amend, bool signOff, string author, bool useExplicitCommitMessage)
        {
            string command = "commit";
            if (amend)
                command += " --amend";

            if (signOff)
                command += " --signoff";

            if (!string.IsNullOrEmpty(author))
                command += " --author=\"" + author + "\"";

            if (useExplicitCommitMessage)
            {
                var path = WorkingDirGitDir() + Settings.PathSeparator.ToString() + "COMMITMESSAGE\"";
                command += " -F \"" + path;
            }

            return command;
        }

        public string Patch(string patchFile)
        {
            Directory.SetCurrentDirectory(_workingdir);

            return RunGitCmd(GitCommandHelpers.PatchCmd(FixPath(patchFile)));
        }

        public string UpdateRemotes()
        {
            return RunGitCmd("remote update");
        }

        public string RemoveRemote(string name)
        {
            return RunGitCmd("remote rm \"" + name + "\"");
        }

        public string RenameRemote(string name, string newName)
        {
            return RunGitCmd("remote rename \"" + name + "\" \"" + newName + "\"");
        }

        public string Rename(string name, string newName)
        {
            return RunGitCmd("branch -m \"" + name + "\" \"" + newName + "\"");
        }

        public string AddRemote(string name, string path)
        {
            var location = FixPath(path);

            if (string.IsNullOrEmpty(name))
                return "Please enter a name.";

            return
                string.IsNullOrEmpty(location)
                    ? RunGitCmd(string.Format("remote add \"{0}\" \"\"", name))
                    : RunGitCmd(string.Format("remote add \"{0}\" \"{1}\"", name, location));
        }

        public string[] GetRemotes()
        {
            return GetRemotes(true);
        }

        public string[] GetRemotes(bool allowEmpty)
        {
            string remotes = RunGitCmd("remote show");
            return allowEmpty ? remotes.Split('\n') : remotes.Split(new char[] { '\n' }, StringSplitOptions.RemoveEmptyEntries);
        }

        public ConfigFile GetLocalConfig()
        {
            return new ConfigFile(WorkingDirGitDir() + Settings.PathSeparator.ToString() + "config", true);
        }

        public string GetSetting(string setting)
        {
            var configFile = GetLocalConfig();
            return configFile.GetValue(setting);
        }

        public string GetISetting(string setting)
        {
            return GetSetting(setting);
        }

        public string GetPathSetting(string setting)
        {
            var configFile = GetLocalConfig();
            return configFile.GetPathValue(setting);
        }

        public string GetEffectiveSetting(string setting)
        {
            var localConfig = GetLocalConfig();
            if (localConfig.HasValue(setting))
                return localConfig.GetValue(setting);

            return GitCommandHelpers.GetGlobalConfig().GetValue(setting);
        }

        public string GetEffectivePathSetting(string setting)
        {
            var localConfig = GetLocalConfig();
            if (localConfig.HasValue(setting))
                return localConfig.GetPathValue(setting);

            return GitCommandHelpers.GetGlobalConfig().GetPathValue(setting);
        }

        public void UnsetSetting(string setting)
        {
            var configFile = GetLocalConfig();
            configFile.RemoveSetting(setting);
            configFile.Save();
        }

        public void SetSetting(string setting, string value)
        {
            var configFile = GetLocalConfig();
            configFile.SetValue(setting, value);
            configFile.Save();
        }

        public void SetPathSetting(string setting, string value)
        {
            var configFile = GetLocalConfig();
            configFile.SetPathValue(setting, value);
            configFile.Save();
        }

        public IList<Patch> GetStashedItems(string stashName)
        {
            var patchManager = new PatchManager();
            patchManager.LoadPatch(RunGitCmd("stash show -p " + stashName, GitModule.LosslessEncoding), false, FilesEncoding);

            return patchManager.Patches;
        }

        public IList<GitStash> GetStashes()
        {
            var list = RunGitCmd("stash list").Split('\n');

            var stashes = new List<GitStash>();
            foreach (var stashString in list)
            {
                if (stashString.IndexOf(':') <= 0)
                    continue;

                var stash = new GitStash
                        {
                            Name = stashString.Substring(0, stashString.IndexOf(':')).Trim()
                        };

                if (stashString.IndexOf(':') + 1 < stashString.Length)
                    stash.Message = stashString.Substring(stashString.IndexOf(':') + 1).Trim();

                stashes.Add(stash);
            }

            return stashes;
        }

        public Patch GetSingleDiff(string @from, string to, string fileName, string oldFileName, string extraDiffArguments, Encoding encoding)
        {
            string fileA = null;
            string fileB = null;

            if (!string.IsNullOrEmpty(fileName))
            {
                fileB = fileName;
                fileName = string.Concat("\"", FixPath(fileName), "\"");
            }

            if (!string.IsNullOrEmpty(oldFileName))
            {
                fileA = oldFileName;
                oldFileName = string.Concat("\"", FixPath(oldFileName), "\"");
            }

            if (fileA.IsNullOrEmpty())
                fileA = fileB;
            else if (fileB.IsNullOrEmpty())
                fileB = fileA;

            from = FixPath(from);
            to = FixPath(to);
            string commitRange = string.Empty;
            if (!to.IsNullOrEmpty())
                commitRange = "\"" + to + "\"";
            if (!from.IsNullOrEmpty())
                commitRange = string.Join(" ", commitRange, "\"" + from + "\"");

            if (Settings.UsePatienceDiffAlgorithm)
                extraDiffArguments = string.Concat(extraDiffArguments, " --patience");

            var patchManager = new PatchManager();
            var arguments = string.Format("diff {0} -M -C {1} -- {2} {3}", extraDiffArguments, commitRange, fileName, oldFileName);
            patchManager.LoadPatch(this.RunCachableCmd(Settings.GitCommand, arguments, GitModule.LosslessEncoding), false, encoding);

            foreach (Patch p in patchManager.Patches)
                if (p.FileNameA.Equals(fileA) && p.FileNameB.Equals(fileB) ||
                    p.FileNameA.Equals(fileB) && p.FileNameB.Equals(fileA))
                    return p;

            return patchManager.Patches.Count > 0 ? patchManager.Patches[patchManager.Patches.Count - 1] : null;
        }

        public Patch GetSingleDiff(string @from, string to, string fileName, string extraDiffArguments, Encoding encoding)
        {
            return this.GetSingleDiff(from, to, fileName, null, extraDiffArguments, encoding);
        }

        public string GetStatusText(bool untracked)
        {
            string cmd = "status -s";
            if (untracked)
                cmd = cmd + " -u";
            return RunGitCmd(cmd);
        }

        public string GetDiffFilesText(string from, string to)
        {
            return GetDiffFilesText(from, to, false);
        }

        public string GetDiffFilesText(string from, string to, bool noCache)
        {
            string cmd = "diff -M -C --name-status \"" + to + "\" \"" + from + "\"";
            return noCache ? RunGitCmd(cmd) : this.RunCachableCmd(Settings.GitCommand, cmd, GitModule.SystemEncoding);
        }

        public IEnumerable<GitItemStatus> GetDiffFiles(string from, string to)
        {
            return GetDiffFiles(from, to, false);
        }

        public IEnumerable<GitItemStatus> GetDiffFiles(string from, string to, bool noCache)
        {
            string cmd = "diff -M -C -z --name-status \"" + to + "\" \"" + from + "\"";
            string result = noCache ? RunGitCmd(cmd) : this.RunCachableCmd(Settings.GitCommand, cmd, GitModule.SystemEncoding);
            return GitCommandHelpers.GetAllChangedFilesFromString(this, result, true);
        }

        public IEnumerable<GitItemStatus> GetStashDiffFiles(string stashName)
        {
            bool gitShowsUntrackedFiles = false;

            var resultCollection = GetDiffFiles(stashName, stashName + "^", true);

            if (!gitShowsUntrackedFiles)
            {
                string untrackedTreeHash = RunGitCmd("log " + stashName + "^3 --pretty=format:\"%T\" --max-count=1");
                if (GitRevision.Sha1HashRegex.IsMatch(untrackedTreeHash))
                {
                    resultCollection = resultCollection.Concat(GetTreeFiles(untrackedTreeHash, true));
                }
            }

            return resultCollection;
        }

        public IEnumerable<GitItemStatus> GetUntrackedFiles()
        {
            var status = RunCmd(Settings.GitCommand,
                                "ls-files -z --others --directory --no-empty-directory --exclude-standard");

            return status.Split(new char[] { '\0', '\n' }, StringSplitOptions.RemoveEmptyEntries)
                .Select(statusString => statusString.Trim())
                .Where(statusString => !string.IsNullOrEmpty(statusString))
                .Select(statusString => new GitItemStatus
            {
                IsNew = true,
                IsChanged = false,
                IsDeleted = false,
                IsTracked = false,
                Name = statusString
            });
        }

        public IEnumerable<GitItemStatus> GetTreeFiles(string treeGuid, bool full)
        {
            var tree = GetTree(treeGuid, full);

            var list = tree
                .Select(file => new GitItemStatus
                {
                    IsNew = true,
                    IsChanged = false,
                    IsDeleted = false,
                    IsStaged = false,
                    Name = file.Name,
                    TreeGuid = file.Guid
                });

            // Doesn't work with removed submodules
            var submodulesList = GetSubmodulesLocalPathes();
            foreach (var item in list)
            {
                if (submodulesList.Contains(item.Name))
                    item.IsSubmodule = true;
            }

            return list;
        }


        public IList<GitItemStatus> GetAllChangedFiles()
        {
            return GetAllChangedFiles(true, true);
        }

        public IList<GitItemStatus> GetAllChangedFiles(bool excludeIgnoredFiles, bool untrackedFiles)
        {
            var status = RunGitCmd(GitCommandHelpers.GetAllChangedFilesCmd(excludeIgnoredFiles, untrackedFiles));

            return GitCommandHelpers.GetAllChangedFilesFromString(this, status);
        }

        public IList<GitItemStatus> GetAllChangedFilesWithSubmodulesStatus(bool excludeIgnoredFiles, bool untrackedFiles)
        {
            var status = GetAllChangedFiles(excludeIgnoredFiles, untrackedFiles);
            GetSubmoduleStatus(status);
            return status;
        }

<<<<<<< HEAD
        public List<GitItemStatus> GetAllChangedFilesWithSubmodulesStatus()
        {
            return GetAllChangedFilesWithSubmodulesStatus(true, true);
        }

        private void GetSubmoduleStatus(IList<GitItemStatus> status)
        {
=======
>>>>>>> 9bd659c7
            foreach (var item in status)
                if (item.IsSubmodule)
                {
                    item.SubmoduleStatus = GitCommandHelpers.GetSubmoduleChanges(this, item.Name, item.OldName, item.IsStaged);
                    if (item.SubmoduleStatus.Commit != item.SubmoduleStatus.OldCommit)
                    {
                        var submodule = item.SubmoduleStatus.GetSubmodule(this);
                        item.SubmoduleStatus.CheckIsCommitNewer(submodule);
                    }
                }
        }

        public IList<GitItemStatus> GetTrackedChangedFiles()
        {
            var status = RunGitCmd(GitCommandHelpers.GetAllChangedFilesCmd(true, false));

            return GitCommandHelpers.GetAllChangedFilesFromString(this, status);
        }

        public IList<GitItemStatus> GetDeletedFiles()
        {
            var status = RunGitCmd("ls-files -z --deleted --exclude-standard");

            var statusStrings = status.Split(new char[] { '\0', '\n' }, StringSplitOptions.RemoveEmptyEntries);

            var gitItemStatusList = new List<GitItemStatus>();

            foreach (var statusString in statusStrings)
            {
                if (string.IsNullOrEmpty(statusString.Trim()))
                    continue;
                gitItemStatusList.Add(
                    new GitItemStatus
                        {
                            IsNew = false,
                            IsChanged = false,
                            IsDeleted = true,
                            IsTracked = true,
                            Name = statusString.Trim()
                        });
            }

            return gitItemStatusList;
        }

        public bool FileIsStaged(string filename)
        {
            var status = RunGitCmd("diff -z --cached --numstat -- \"" + filename + "\"");
            return !string.IsNullOrEmpty(status);
        }

        public IList<GitItemStatus> GetStagedFiles()
        {
            string status = RunGitCmd("diff -M -C -z --cached --name-status", GitModule.SystemEncoding);

            if (status.Length < 50 && status.Contains("fatal: No HEAD commit to compare"))
            {
                //This command is a little more expensive because it will return both staged and unstaged files
                string command = GitCommandHelpers.GetAllChangedFilesCmd(true, false);
                status = RunGitCmd(command, GitModule.SystemEncoding);
                IList<GitItemStatus> stagedFiles = GitCommandHelpers.GetAllChangedFilesFromString(this, status, false);
                return stagedFiles.Where(f => f.IsStaged).ToList<GitItemStatus>();
            }

            return GitCommandHelpers.GetAllChangedFilesFromString(this, status, true);
        }

        public IList<GitItemStatus> GetStagedFilesWithSubmodulesStatus()
        {
            var status = GetStagedFiles();
            GetSubmoduleStatus(status);
            return status;
        }

        public IList<GitItemStatus> GetUnstagedFiles()
        {
            return GetAllChangedFiles().Where(x => !x.IsStaged).ToArray();
        }

        public IList<GitItemStatus> GetUnstagedFilesWithSubmodulesStatus()
        {
            return GetAllChangedFilesWithSubmodulesStatus().Where(x => !x.IsStaged).ToArray();
        }

        public IList<GitItemStatus> GitStatus()
        {
            return GitStatus(UntrackedFilesMode.Default, 0);
        }

        public IList<GitItemStatus> GitStatus(UntrackedFilesMode untrackedFilesMode, IgnoreSubmodulesMode ignoreSubmodulesMode)
        {
            if (!GitCommandHelpers.VersionInUse.SupportGitStatusPorcelain)
                throw new Exception("The version of git you are using is not supported for this action. Please upgrade to git 1.7.3 or newer.");

            string command = GitCommandHelpers.GetAllChangedFilesCmd(true, untrackedFilesMode, ignoreSubmodulesMode);
            string status = RunGitCmd(command);
            return GitCommandHelpers.GetAllChangedFilesFromString(this, status);
        }

        public bool IsDirtyDir()
        {
            return GitStatus(UntrackedFilesMode.All, IgnoreSubmodulesMode.Default).Count > 0;
        }

        public string GetCurrentChanges(string fileName, string oldFileName, bool staged, string extraDiffArguments, Encoding encoding)
        {
            fileName = string.Concat("\"", FixPath(fileName), "\"");
            if (!string.IsNullOrEmpty(oldFileName))
                oldFileName = string.Concat("\"", FixPath(oldFileName), "\"");

            if (Settings.UsePatienceDiffAlgorithm)
                extraDiffArguments = string.Concat(extraDiffArguments, " --patience");

            var args = string.Concat("diff ", extraDiffArguments, " -- ", fileName);
            if (staged)
                args = string.Concat("diff -M -C --cached", extraDiffArguments, " -- ", fileName, " ", oldFileName);

            String result = RunGitCmd(args, GitModule.LosslessEncoding);
            var patchManager = new PatchManager();
            patchManager.LoadPatch(result, false, encoding);

            return patchManager.Patches.Count > 0 ? patchManager.Patches[patchManager.Patches.Count - 1].Text : string.Empty;
        }

        public string StageFile(string file)
        {
            return RunGitCmd("update-index --add" + " \"" + FixPath(file) + "\"");
        }

        public string StageFileToRemove(string file)
        {
            return RunGitCmd("update-index --remove" + " \"" + FixPath(file) + "\"");
        }


        public string UnstageFile(string file)
        {
            return RunGitCmd("rm" + " --cached \"" + FixPath(file) + "\"");
        }

        public string UnstageFileToRemove(string file)
        {
            return RunGitCmd("reset HEAD -- \"" + FixPath(file) + "\"");
        }


        public static bool IsBareRepository(string repositoryPath)
        {
            return !Directory.Exists(GetGitDirectory(repositoryPath));
        }


        /// <summary>
        /// Dirty but fast. This sometimes fails.
        /// </summary>
        public static string GetSelectedBranchFast(string repositoryPath)
        {
            if (string.IsNullOrEmpty(repositoryPath))
                return string.Empty;

            string head;
            string headFileName = Path.Combine(WorkingDirGitDir(repositoryPath), "HEAD");
            if (File.Exists(headFileName))
            {
                head = File.ReadAllText(headFileName, SystemEncoding);
                if (!head.Contains("ref:"))
                    return "(no branch)";
            }
            else
            {
                return string.Empty;
            }

            if (!string.IsNullOrEmpty(head))
            {
                return head.Replace("ref:", "").Replace("refs/heads/", string.Empty).Trim();
            }

            return string.Empty;
        }

        public string GetSelectedBranch(string repositoryPath)
        {
            string head = GetSelectedBranchFast(repositoryPath);

            if (string.IsNullOrEmpty(head))
            {
                int exitcode;
                head = RunGitCmd("symbolic-ref HEAD", out exitcode);
                if (exitcode == 1)
                    return "(no branch)";
            }

            return head;
        }

        public string GetSelectedBranch()
        {
            return GetSelectedBranch(_workingdir);
        }

        public string GetCurrentRemote()
        {
            string remote = GetSetting(string.Format("branch.{0}.remote", GetSelectedBranch()));
            if (String.IsNullOrEmpty(remote))
                return "origin";
            return remote;
        }

        public string GetRemoteBranch(string branch)
        {
            string remote = GetSetting(string.Format("branch.{0}.remote", branch));
            string merge = GetSetting(string.Format("branch.{0}.merge", branch));
            if (String.IsNullOrEmpty(remote) || String.IsNullOrEmpty(merge))
                return "";
            return remote + "/" + (merge.StartsWith("refs/heads/") ? merge.Substring(11) : merge);
        }

        public IList<GitHead> GetRemoteHeads(string remote, bool tags, bool branches)
        {
            remote = FixPath(remote);

            var tree = GetTreeFromRemoteHeads(remote, tags, branches);
            return GetHeads(tree);
        }

        private string GetTreeFromRemoteHeads(string remote, bool tags, bool branches)
        {
            if (tags && branches)
                return RunGitCmd("ls-remote --heads --tags \"" + remote + "\"");
            if (tags)
                return RunGitCmd("ls-remote --tags \"" + remote + "\"");
            if (branches)
                return RunGitCmd("ls-remote --heads \"" + remote + "\"");
            return "";
        }

        public IList<GitHead> GetHeads()
        {
            return GetHeads(true);
        }

        public IList<GitHead> GetHeads(bool tags)
        {
            return GetHeads(tags, true);
        }

        public IList<GitHead> GetHeads(bool tags, bool branches)
        {
            var tree = GetTree(tags, branches);
            return GetHeads(tree);
        }

        /// <summary>
        /// 
        /// </summary>
        /// <param name="orderByCommitDate">true: slower!</param>
        /// <returns></returns>
        public IList<GitHead> GetTagHeads(bool orderByCommitDate)
        {
            var list = GetHeads(true, false);

            if (orderByCommitDate)
            {
                var listSorted = list.OrderBy(head =>
                {
                    var r = new GitRevision(this, head.Guid);
                    return r.CommitDate;
                });

                return listSorted.ToList();
            }

            return list;
        }

        public ICollection<string> GetMergedBranches()
        {
            return RunGitCmd(GitCommandHelpers.MergedBranches()).Split(new[] { '\n' }, StringSplitOptions.RemoveEmptyEntries);
        }

        private string GetTree(bool tags, bool branches)
        {
            if (tags && branches)
                return RunGitCmd("show-ref --dereference", GitModule.SystemEncoding);

            if (tags)
                return RunGitCmd("show-ref --tags", GitModule.SystemEncoding);

            if (branches)
                return RunGitCmd("show-ref --dereference --heads", GitModule.SystemEncoding);
            return "";
        }

        private IList<GitHead> GetHeads(string tree)
        {
            var itemsStrings = tree.Split('\n');

            var heads = new List<GitHead>();
            var defaultHeads = new Dictionary<string, GitHead>(); // remote -> HEAD
            var remotes = GetRemotes(false);

            foreach (var itemsString in itemsStrings)
            {
                if (itemsString == null || itemsString.Length <= 42)
                    continue;

                var completeName = itemsString.Substring(41).Trim();
                var guid = itemsString.Substring(0, 40);
                var remoteName = GetRemoteName(completeName, remotes);
                var head = new GitHead(this, guid, completeName, remoteName);
                if (DefaultHeadPattern.IsMatch(completeName))
                    defaultHeads[remoteName] = head;
                else
                    heads.Add(head);
            }

            // do not show default head if remote has a branch on the same commit
            GitHead defaultHead;
            foreach (var head in heads.Where(head => defaultHeads.TryGetValue(head.Remote, out defaultHead) && head.Guid == defaultHead.Guid))
            {
                defaultHeads.Remove(head.Remote);
            }

            heads.AddRange(defaultHeads.Values);

            return heads;
        }

        public static string GetRemoteName(string completeName, IEnumerable<string> remotes)
        {
            string trimmedName = completeName.StartsWith("refs/remotes/") ? completeName.Substring(13) : completeName;

            foreach (string remote in remotes)
            {
                if (trimmedName.StartsWith(string.Concat(remote, "/")))
                    return remote;
            }

            return string.Empty;
        }

        public IList<string> GetFiles(IEnumerable<string> filePatterns)
        {
            var quotedPatterns = filePatterns
                .Where(pattern => !pattern.Contains("\""))
                .Select(pattern => pattern.Quote())
                .Join(" ");
            // filter duplicates out of the result because options -c and -m may return 
            // same files at times
            return RunGitCmd("ls-files -z -o -m -c " + quotedPatterns)
                .Split(new[] { '\0', '\n' }, StringSplitOptions.RemoveEmptyEntries)
                .Distinct()
                .ToList();
        }

        public IList<GitItem> GetFileChanges(string file)
        {
            file = FixPath(file);
            var tree = RunGitCmd("whatchanged --all -- \"" + file + "\"");

            var itemsStrings = tree.Split('\n');

            var items = new List<GitItem>();

            GitItem item = null;
            foreach (var itemsString in itemsStrings)
            {
                if (itemsString.StartsWith("commit "))
                {
                    item = new GitItem(this) { CommitGuid = itemsString.Substring(7).Trim() };

                    items.Add(item);
                }
                else if (item == null)
                {
                    continue;
                }
                else if (itemsString.StartsWith("Author: "))
                {
                    item.Author = itemsString.Substring(7).Trim();
                }
                else if (itemsString.StartsWith("Date:   "))
                {
                    item.Date = itemsString.Substring(7).Trim();
                }
                else if (!itemsString.StartsWith(":") && !string.IsNullOrEmpty(itemsString))
                {
                    item.Name += itemsString.Trim() + Environment.NewLine;
                }
                else
                {
                    if (itemsString.Length > 32)
                        item.Guid = itemsString.Substring(26, 7);
                }
            }

            return items;
        }

        public string[] GetFullTree(string id)
        {
            string tree = this.RunCachableCmd(Settings.GitCommand, string.Format("ls-tree -z -r --name-only {0}", id), GitModule.SystemEncoding);
            return tree.Split(new char[] { '\0', '\n' });
        }

        public IList<IGitItem> GetTree(string id, bool full)
        {
            string args = "-z";
            if (full)
                args += " -r";
            var tree = this.RunCachableCmd(Settings.GitCommand, "ls-tree " + args + " \"" + id + "\"", GitModule.SystemEncoding);

            return GitItem.CreateIGitItemsFromString(this, tree);
        }

        public GitBlame Blame(string filename, string from, Encoding encoding)
        {
            return Blame(filename, from, null, encoding);
        }

        public GitBlame Blame(string filename, string from, string lines, Encoding encoding)
        {
            from = FixPath(from);
            filename = FixPath(filename);
            string blameCommand = string.Format("blame --porcelain -M -w -l{0} \"{1}\" -- \"{2}\"", lines != null ? " -L " + lines : "", from, filename);
            var itemsStrings =
                RunCachableCmd(
                    Settings.GitCommand,
                    blameCommand,
                    GitModule.LosslessEncoding
                    )
                    .Split('\n');

            GitBlame blame = new GitBlame();

            GitBlameHeader blameHeader = null;
            GitBlameLine blameLine = null;

            for (int i = 0; i < itemsStrings.GetLength(0); i++)
            {
                try
                {
                    string line = itemsStrings[i];

                    //The contents of the actual line is output after the above header, prefixed by a TAB. This is to allow adding more header elements later.
                    if (line.StartsWith("\t"))
                    {
                        blameLine.LineText = line.Substring(1) //trim ONLY first tab
                                                 .Trim(new char[] { '\r' }); //trim \r, this is a workaround for a \r\n bug
                        blameLine.LineText = ReEncodeStringFromLossless(blameLine.LineText, encoding);
                    }
                    else if (line.StartsWith("author-mail"))
                        blameHeader.AuthorMail = ReEncodeStringFromLossless(line.Substring("author-mail".Length).Trim());
                    else if (line.StartsWith("author-time"))
                        blameHeader.AuthorTime = DateTimeUtils.ParseUnixTime(line.Substring("author-time".Length).Trim());
                    else if (line.StartsWith("author-tz"))
                        blameHeader.AuthorTimeZone = line.Substring("author-tz".Length).Trim();
                    else if (line.StartsWith("author"))
                    {
                        blameHeader = new GitBlameHeader();
                        blameHeader.CommitGuid = blameLine.CommitGuid;
                        blameHeader.Author = ReEncodeStringFromLossless(line.Substring("author".Length).Trim());
                        blame.Headers.Add(blameHeader);
                    }
                    else if (line.StartsWith("committer-mail"))
                        blameHeader.CommitterMail = line.Substring("committer-mail".Length).Trim();
                    else if (line.StartsWith("committer-time"))
                        blameHeader.CommitterTime = DateTimeUtils.ParseUnixTime(line.Substring("committer-time".Length).Trim());
                    else if (line.StartsWith("committer-tz"))
                        blameHeader.CommitterTimeZone = line.Substring("committer-tz".Length).Trim();
                    else if (line.StartsWith("committer"))
                        blameHeader.Committer = ReEncodeStringFromLossless(line.Substring("committer".Length).Trim());
                    else if (line.StartsWith("summary"))
                        blameHeader.Summary = ReEncodeStringFromLossless(line.Substring("summary".Length).Trim());
                    else if (line.StartsWith("filename"))
                        blameHeader.FileName = ReEncodeFileNameFromLossless(line.Substring("filename".Length).Trim());
                    else if (line.IndexOf(' ') == 40) //SHA1, create new line!
                    {
                        blameLine = new GitBlameLine();
                        blameLine.CommitGuid = line.Substring(0, 40);
                        blame.Lines.Add(blameLine);
                    }
                }
                catch
                {
                    //Catch all parser errors, and ignore them all!
                    //We should never get here...
                    Settings.GitLog.Log("Error parsing output from command: " + blameCommand + "\n\nPlease report a bug!");
                }
            }

            return blame;
        }

        public string GetFileRevisionText(string file, string revision, Encoding encoding)
        {
            return
                this.RunCachableCmd(
                    Settings.GitCommand,
                    string.Format("show {0}:\"{1}\"", revision, file.Replace('\\', '/')), encoding);
        }

        public string GetFileText(string id, Encoding encoding)
        {
            return RunCachableCmd(Settings.GitCommand, "cat-file blob \"" + id + "\"", encoding);
        }

        public string GetFileBlobHash(string fileName, string revision)
        {
            if (revision == GitRevision.UncommittedWorkingDirGuid) //working dir changes
            {
                return null;
            }
            else if (revision == GitRevision.IndexGuid) //index
            {
                string blob = RunGitCmd(string.Format("ls-files -s \"{0}\"", fileName));
                string[] s = blob.Split(new char[] { ' ', '\t' });
                if (s.Length >= 2)
                    return s[1];
                else
                    return string.Empty;

            }
            else
            {
                string blob = RunGitCmd(string.Format("ls-tree -r {0} \"{1}\"", revision, fileName));
                string[] s = blob.Split(new char[] { ' ', '\t' });
                if (s.Length >= 3)
                    return s[2];
                else
                    return string.Empty;
            }


        }

        public static void StreamCopy(Stream input, Stream output)
        {
            int read;
            var buffer = new byte[2048];
            do
            {
                read = input.Read(buffer, 0, buffer.Length);
                output.Write(buffer, 0, read);
            } while (read > 0);
        }

        public Stream GetFileStream(string blob)
        {
            try
            {
                var newStream = new MemoryStream();

                GitCommandHelpers.SetEnvironmentVariable();

                Settings.GitLog.Log(Settings.GitCommand + " " + "cat-file blob " + blob);
                //process used to execute external commands

                var info = new ProcessStartInfo()
                {
                    UseShellExecute = false,
                    ErrorDialog = false,
                    RedirectStandardOutput = true,
                    RedirectStandardInput = false,
                    RedirectStandardError = false,
                    CreateNoWindow = true,
                    FileName = "\"" + Settings.GitCommand + "\"",
                    Arguments = "cat-file blob " + blob,
                    WorkingDirectory = _workingdir,
                    WindowStyle = ProcessWindowStyle.Normal,
                    LoadUserProfile = true
                };

                using (var process = Process.Start(info))
                {
                    StreamCopy(process.StandardOutput.BaseStream, newStream);
                    newStream.Position = 0;

                    process.WaitForExit();
                    return newStream;
                }
            }
            catch (Win32Exception ex)
            {
                Trace.WriteLine(ex);
            }

            return null;
        }

        public string GetPreviousCommitMessage(int numberBack)
        {
            return GetPreviousCommitMessage("HEAD", numberBack);
        }

        public string GetPreviousCommitMessage(string revision, int numberBack)
        {
            string msg = RunCmd(Settings.GitCommand, "log -n 1 " + revision + "~" + numberBack + " --pretty=format:%e%n%s%n%n%b ", GitModule.LosslessEncoding);
            int idx = msg.IndexOf("\n");
            string encodingName = msg.Substring(0, idx);
            msg = msg.Substring(idx + 1, msg.Length - idx - 1);
            msg = ReEncodeCommitMessage(msg, encodingName);
            return msg;
        }


        public string MergeBranch(string branch)
        {
            return RunGitCmd(GitCommandHelpers.MergeBranchCmd(branch, true, false, false, null));
        }

        public string OpenWithDifftool(string filename)
        {
            return OpenWithDifftool(filename, string.Empty, null, null);
        }

        public string OpenWithDifftool(string filename, string revision1)
        {
            return OpenWithDifftool(filename, string.Empty, revision1, null);
        }

        public string OpenWithDifftool(string filename, string oldFileName, string revision1, string revision2)
        {
            return OpenWithDifftool(filename, oldFileName, revision1, revision2, string.Empty);
        }

        public string OpenWithDifftool(string filename, string oldFileName, string revision1, string revision2, string extraDiffArguments)
        {
            var output = "";
            if (!filename.IsNullOrEmpty())
                filename = filename.Quote();
            if (!oldFileName.IsNullOrEmpty())
                oldFileName = oldFileName.Quote();

            string args = string.Join(" ", extraDiffArguments, revision2.QuoteNE(), revision1.QuoteNE(), "--", filename, oldFileName);
            if (GitCommandHelpers.VersionInUse.GuiDiffToolExist)
                RunCmdAsync(Settings.GitCommand,
                            "difftool --gui --no-prompt " + args);
            else
                output = RunCmd(Settings.GitCommand,
                                "difftool --no-prompt " + args);
            return output;
        }

        public string RevParse(string revisionExpression)
        {
            string revparseCommand = string.Format("rev-parse \"{0}~0\"", revisionExpression);
            int exitCode = 0;
            string[] resultStrings = RunCmd(Settings.GitCommand, revparseCommand, out exitCode).Split('\n');
            return exitCode == 0 ? resultStrings[0] : "";
        }

        public string GetMergeBase(string a, string b)
        {
            return RunGitCmd("merge-base " + a + " " + b).TrimEnd();
        }

        public static string WorkingDirGitDir(string repositoryPath)
        {
            if (string.IsNullOrEmpty(repositoryPath))
                return repositoryPath;
            var candidatePath = GetGitDirectory(repositoryPath);
            return Directory.Exists(candidatePath) ? candidatePath : repositoryPath;
        }

        /// <summary>
        /// Uses check-ref-format to ensure that a branch name is well formed.
        /// </summary>
        /// <param name="branchName">Branch name to test.</param>
        /// <returns>true if <see cref="branchName"/> is valid reference name, otherwise false.</returns>
        public bool CheckBranchFormat([NotNull] string branchName)
        {
            if (branchName == null)
                throw new ArgumentNullException("branchName");

            if (branchName.IsNullOrWhiteSpace())
                return false;

            branchName = branchName.Replace("\"", "\\\"");

            int exitCode;
            RunCmd(Settings.GitCommand, string.Format("check-ref-format --branch \"{0}\"", branchName), out exitCode);
            return exitCode == 0;
        }

        public bool IsLockedIndex()
        {
            return IsLockedIndex(_workingdir);
        }

        public static bool IsLockedIndex(string repositoryPath)
        {
            var gitDir = WorkingDirGitDir(repositoryPath);
            var indexLockFile = Path.Combine(gitDir, "index.lock");

            if (File.Exists(indexLockFile))
            {
                return true;
            }

            return false;
        }

        public bool IsRunningGitProcess()
        {
            if (IsLockedIndex())
            {
                return true;
            }

            // Get processes by "ps" command.
            var cmd = Path.Combine(Settings.GitBinDir, "ps");
            var arguments = "x";
            if (Settings.RunningOnWindows())
            {
                // "x" option is unimplemented by msysgit and cygwin.
                arguments = "";
            }

            var output = RunCmd(cmd, arguments);
            var lines = output.Split('\n');
            var headers = lines[0].Split(new[] { ' ' }, StringSplitOptions.RemoveEmptyEntries);
            var commandIndex = Array.IndexOf(headers, "COMMAND");
            for (int i = 1; i < lines.Count(); i++)
            {
                var columns = lines[i].Split(new[] { ' ' }, StringSplitOptions.RemoveEmptyEntries);
                if (commandIndex < columns.Count())
                {
                    var command = columns[commandIndex];
                    if (command.EndsWith("/git"))
                    {
                        return true;
                    }
                }
            }

            return false;
        }

        public static string ReEncodeFileName(string diffStr, int headerLines)
        {
            StringReader r = new StringReader(diffStr);
            StringWriter w = new StringWriter();
            string line;
            while (headerLines > 0 && (line = r.ReadLine()) != null)
            {
                headerLines--;
                line = ReEncodeFileNameFromLossless(line);
                w.WriteLine(line);
            }
            w.Write(r.ReadToEnd());

            return w.ToString();
        }

        public static string UnquoteFileName(string fileName)
        {
            char[] chars = fileName.ToCharArray();
            IList<byte> blist = new List<byte>();
            int i = 0;
            StringBuilder sb = new StringBuilder();
            while (i < chars.Length)
            {
                char c = chars[i];
                if (c == '\\')
                {
                    //there should be 3 digits
                    if (chars.Length >= i + 3)
                    {
                        string octNumber = "" + chars[i + 1] + chars[i + 2] + chars[i + 3];

                        try
                        {
                            int code = System.Convert.ToInt32(octNumber, 8);
                            blist.Add((byte)code);
                            i += 4;
                        }
                        catch (Exception)
                        {
                        }
                    }
                }
                else
                {
                    if (blist.Count > 0)
                    {
                        sb.Append(GitModule.SystemEncoding.GetString(blist.ToArray()));
                        blist.Clear();
                    }

                    sb.Append(c);
                    i++;
                }
            }
            if (blist.Count > 0)
            {
                sb.Append(GitModule.SystemEncoding.GetString(blist.ToArray()));
                blist.Clear();
            }
            return sb.ToString();
        }

        public static string ReEncodeFileNameFromLossless(string fileName)
        {
            fileName = ReEncodeStringFromLossless(fileName, GitModule.SystemEncoding);
            return UnquoteFileName(fileName);
        }

        public static string ReEncodeString(string s, Encoding fromEncoding, Encoding toEncoding)
        {
            if (s == null || fromEncoding.HeaderName.Equals(toEncoding.HeaderName))
                return s;
            else
            {
                byte[] bytes = fromEncoding.GetBytes(s);
                s = toEncoding.GetString(bytes);
                return s;
            }
        }

        /// <summary>
        /// reencodes string from GitCommandHelpers.LosslessEncoding to toEncoding
        /// </summary>
        /// <param name="s"></param>
        /// <returns></returns>
        public static string ReEncodeStringFromLossless(string s, Encoding toEncoding)
        {
            if (toEncoding == null)
                return s;
            else
                return ReEncodeString(s, LosslessEncoding, toEncoding);

        }

        public string ReEncodeStringFromLossless(string s)
        {
            return ReEncodeStringFromLossless(s, LogOutputEncoding);
        }

        //there is a bug: git does not recode commit message when format is given
        //Lossless encoding is used, because LogOutputEncoding might not be lossless and not recoded
        //characters could be replaced by replacement character while reencoding to LogOutputEncoding
        public string ReEncodeCommitMessage(string s, string toEncodingName)
        {

            bool isABug = true;

            Encoding encoding;
            try
            {
                if (isABug)
                {
                    if (toEncodingName.IsNullOrEmpty())
                        encoding = Encoding.UTF8;
                    else if (toEncodingName.Equals(LosslessEncoding.HeaderName, StringComparison.InvariantCultureIgnoreCase))
                        encoding = null; //no recoding is needed
                    else
                        encoding = Encoding.GetEncoding(toEncodingName);
                }
                else//if bug will be fixed, git should recode commit message to LogOutputEncoding
                    encoding = LogOutputEncoding;

            }
            catch (Exception)
            {
                return "! Unsupported commit message encoding: " + toEncodingName + " !\n\n" + s;
            }
            return ReEncodeStringFromLossless(s, encoding);
        }

        /// <summary>
        /// header part of show result is encoded in logoutputencoding (including reencoded commit message)
        /// diff part is raw data in file's original encoding
        /// s should be encoded in LosslessEncoding
        /// </summary>
        /// <param name="s"></param>
        /// <returns></returns>
        public string ReEncodeShowString(string s)
        {
            if (s.IsNullOrEmpty())
                return s;

            int p = s.IndexOf("diff --git");
            string header;
            string diffHeader;
            string diffContent;
            string diff;
            if (p > 0)
            {
                header = s.Substring(0, p);
                diff = s.Substring(p);
            }
            else
            {
                header = string.Empty;
                diff = s;
            }

            p = diff.IndexOf("@@");
            if (p > 0)
            {
                diffHeader = diff.Substring(0, p);
                diffContent = diff.Substring(p);
            }
            else
            {
                diffHeader = string.Empty;
                diffContent = diff;
            }

            header = ReEncodeString(header, GitModule.LosslessEncoding, LogOutputEncoding);
            diffHeader = ReEncodeFileNameFromLossless(diffHeader);
            diffContent = ReEncodeString(diffContent, GitModule.LosslessEncoding, FilesEncoding);
            return header + diffHeader + diffContent;
        }

        #region IGitCommands

        public string GitWorkingDir
        {
            get
            {
                return WorkingDir;
            }
        }

        public bool IsValidGitWorkingDir(string workingDir)
        {
            return ValidWorkingDir(workingDir);
        }

        public string GitCommand
        {
            get
            {
                return Settings.GitCommand;
            }
        }

        public string GitVersion
        {
            get
            {
                return Settings.GitExtensionsVersionInt.ToString();
            }
        }

        public string GravatarCacheDir
        {
            get
            {
                return Settings.GravatarCachePath;
            }
        }

        #endregion
    }
}<|MERGE_RESOLUTION|>--- conflicted
+++ resolved
@@ -2172,16 +2172,13 @@
             return status;
         }
 
-<<<<<<< HEAD
-        public List<GitItemStatus> GetAllChangedFilesWithSubmodulesStatus()
+        public IList<GitItemStatus> GetAllChangedFilesWithSubmodulesStatus()
         {
             return GetAllChangedFilesWithSubmodulesStatus(true, true);
         }
 
         private void GetSubmoduleStatus(IList<GitItemStatus> status)
         {
-=======
->>>>>>> 9bd659c7
             foreach (var item in status)
                 if (item.IsSubmodule)
                 {
