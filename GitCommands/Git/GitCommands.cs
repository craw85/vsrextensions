--- conflicted
+++ resolved
@@ -199,7 +199,7 @@
                 process.StartInfo.RedirectStandardInput = true;
                 process.StartInfo.RedirectStandardError = true;
                 process.StartInfo.StandardErrorEncoding = EndcodingRouter(arguments);
-                process.StartInfo.StandardOutputEncoding = EndcodingRouter(arguments);
+                process.StartInfo.StandardOutputEncoding = process.StartInfo.StandardErrorEncoding;
 
 
                 process.StartInfo.CreateNoWindow = true;
@@ -259,7 +259,7 @@
             Process.StartInfo.RedirectStandardInput = true;
             Process.StartInfo.RedirectStandardError = true;
             Process.StartInfo.StandardErrorEncoding = EndcodingRouter(arguments);
-            Process.StartInfo.StandardOutputEncoding = EndcodingRouter(arguments);
+            Process.StartInfo.StandardOutputEncoding = Process.StartInfo.StandardErrorEncoding;
 
             Process.StartInfo.CreateNoWindow = (!ssh && !Settings.ShowGitCommandLine);
             Process.StartInfo.FileName = "\"" + cmd + "\"";
@@ -279,10 +279,6 @@
 
             Process.Exited += new EventHandler(process_Exited);
             Process.Start();
-<<<<<<< HEAD
-
-=======
->>>>>>> 639da628
 
             if (!StreamOutput)
             {
@@ -378,7 +374,7 @@
                 process.StartInfo.RedirectStandardInput = true;
                 process.StartInfo.RedirectStandardError = true;
                 process.StartInfo.StandardErrorEncoding = EndcodingRouter(arguments);
-                process.StartInfo.StandardOutputEncoding = EndcodingRouter(arguments);
+                process.StartInfo.StandardOutputEncoding = process.StartInfo.StandardErrorEncoding;
 
                 process.StartInfo.CreateNoWindow = true;
                 process.StartInfo.FileName = "\"" + cmd + "\"";
@@ -1901,184 +1897,8 @@
                 return RunCmd(Settings.GitCommand, "diff" + extraDiffArguments + " -- \"" + name + "\"");
         }
 
-<<<<<<< HEAD
-        static public List<GitRevision> GitRevisionGraph()
-        {
-            return GetRevisionGraph(RunCmd(Settings.GitCommand, "log -" + Settings.MaxCommits.ToString() + " --graph --all --pretty=format:\"Commit %H %nTree:   %T%nAuthor: %aN %nDate:   %cd%nParents:%P %n%s\""));
-        }
-
-        static public List<GitRevision> GetRevisionGraph(string tree)
-        {
-            List<GitHead> heads = GetHeads(true);
-
-            string[] itemsStrings = tree.Split('\n');
-
-            List<GitRevision> revisions = new List<GitRevision>();
-
-            char[] graphChars = new char[] { '*', '|', '*', '\\', '/' };
-
-            for (int n = 0; n < itemsStrings.Length; )
-            {
-                GitRevision revision = new GitRevision();
-
-                string line;
-
-                line = itemsStrings[n];
-                int graphIndex = 0;
-                if (line.IndexOf("Commit ") > 0)
-                {
-                    graphIndex = line.IndexOf("Commit ");
-                    if (line.LastIndexOfAny(graphChars) >= 0)
-                        revision.GraphLines.Add(line.Substring(0, graphIndex));
-                    revision.Name = revision.Guid = line.Substring(line.LastIndexOf("Commit ") + 7).Trim();
-                    n++;
-                    if (itemsStrings.Length == n) break;
-                }
-                line = itemsStrings[n];
-
-                if (line.IndexOf("Tree:   ") > 0)
-                {
-                    revision.TreeGuid = line.Substring(line.LastIndexOf("Tree:   ") + 8).Trim();
-                    if (line.LastIndexOfAny(graphChars) >= 0)
-                        revision.GraphLines.Add(line.Substring(0, graphIndex));
-                    n++;
-                }
-                line = itemsStrings[n];
-
-                if (line.IndexOf("Merge: ") > 0)
-                {
-                    //ignore
-                    if (line.LastIndexOfAny(graphChars) >= 0)
-                        revision.GraphLines.Add(line.Substring(0, graphIndex));
-                    n++;
-                }
-                line = itemsStrings[n];
-
-                if (line.IndexOf("Author: ") > 0)
-                {
-                    revision.Author = line.Substring(line.LastIndexOf("Author: ") + 8).Trim();
-                    if (line.LastIndexOfAny(graphChars) >= 0)
-                        revision.GraphLines.Add(line.Substring(0, graphIndex));
-                    n++;
-                    if (itemsStrings.Length == n) break;
-                }
-                line = itemsStrings[n];
-
-                if (line.IndexOf("Date:   ") > 0)
-                {
-                    revision.CommitDate = line.Substring(line.LastIndexOf("Date:   ") + 8).Trim();
-                    if (line.LastIndexOfAny(graphChars) >= 0)
-                        revision.GraphLines.Add(line.Substring(0, graphIndex));
-                    n++;
-                    if (itemsStrings.Length == n) break;
-                }
-                line = itemsStrings[n];
-
-                if (line.IndexOf("Parents:") > 0)
-                {
-                    List<string> parentGuids = new List<string>();
-                    foreach (string s in line.Substring(line.LastIndexOf("Parents:") + 8).Split(' '))
-                    {
-                        parentGuids.Add(s.Trim());
-                    }
-
-                    revision.ParentGuids = parentGuids;
-                    if (line.LastIndexOfAny(graphChars) >= 0)
-                        revision.GraphLines.Add(line.Substring(0, graphIndex));
-                    n++;
-                    if (itemsStrings.Length == n) break;
-                }
-                line = itemsStrings[n];
-
-                List<GitHead> foundHeads = new List<GitHead>();
-
-                foreach (GitHead h in heads)
-                {
-                    if (h.Guid == revision.Guid)
-                    {
-                        foundHeads.Add(h);
-                    }
-                }
-
-                foreach (var head in foundHeads)
-                {
-                    revision.Heads.Add(head);
-                }
-
-                while (!(line.Length == line.LastIndexOf("Commit ") + 7 + 40) || (line.LastIndexOf("Commit ") < 0))
-                {
-                    if (line.Length > graphIndex)
-                        revision.Message += line.Substring(graphIndex).Trim() + Environment.NewLine;
-                    if (line.LastIndexOfAny(graphChars) >= 0)
-                        revision.GraphLines.Add(line.Substring(0, graphIndex));
-                    n++;
-                    if (itemsStrings.Length == n)
-                    {
-                        break;
-                    }
-                    line = itemsStrings[n];
-                }
-                if (itemsStrings.Length == n) break;
-                //n--;
-
-                revisions.Add(revision);
-            }
-
-            return revisions;
-        }
-
-
-        static public List<GitRevision> GitRevisions()
-        {
-            return GitRevisions("");
-        }
-
-        static public List<GitRevision> GitRevisions(string filter)
-        {
-            filter = FixPath(filter);
-            string tree;
-            if (string.IsNullOrEmpty(filter))
-                tree = RunCmd(Settings.GitCommand, "rev-list --all --header --date-order");
-            else
-                tree = RunCmd(Settings.GitCommand, "rev-list --header --topo-order \"" + filter + "\"");
-
-            string[] itemsStrings = tree.Split('\n');
-
-            List<GitRevision> revisions = new List<GitRevision>();
-
-            for (int n = 0; n < itemsStrings.Length - 6; )
-            {
-                GitRevision revision = new GitRevision();
-                revision.Guid = itemsStrings[n++].Trim('\0');
-                revision.Name = revision.TreeGuid = itemsStrings[n++].Substring(4).Trim();
-                while (itemsStrings[n].Contains("parent"))
-                {
-                    //Add parent
-                    revision.ParentGuids.Add(itemsStrings[n++].Substring(6).Trim());
-                }
-                if (revision.ParentGuids.Count == 0)
-                {
-                    revision.ParentGuids.Add("0000000000000000000000000000000000000000");
-                }
-                revision.Author = itemsStrings[n++].Substring(6).Trim();
-                revision.Committer = itemsStrings[n++].Substring(9).Trim();
-                n++;
-
-                while (itemsStrings.Length > n + 1 &&
-                    itemsStrings[n].Length > 0 &&
-                    itemsStrings[n][0] == ' ')
-                {
-                    revision.Message += itemsStrings[n++].Trim() + Environment.NewLine;
-                }
-
-                revisions.Add(revision);
-            }
-
-            return revisions;
-        }
-
-=======
->>>>>>> 639da628
+
+
         static public string StageFiles(IList<GitItemStatus> files)
         {
             GitCommands gitCommand = new GitCommands();
