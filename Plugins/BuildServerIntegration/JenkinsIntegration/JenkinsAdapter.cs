--- conflicted
+++ resolved
@@ -196,14 +196,9 @@
             // Similar for 'sinceDate', not supported in Jenkins API
             try
             {
-<<<<<<< HEAD
-                IList<JoinableTask<ResponseInfo>> allBuildInfos = new List<JoinableTask<ResponseInfo>>();
-                IList<JoinableTask<ResponseInfo>> latestBuildInfos = new List<JoinableTask<ResponseInfo>>();
-=======
-                var allBuildInfos = new List<Task<ResponseInfo>>();
-                var latestBuildInfos = new List<Task<ResponseInfo>>();
-
->>>>>>> 2cdaf3fb
+                var allBuildInfos = new List<JoinableTask<ResponseInfo>>();
+                var latestBuildInfos = new List<JoinableTask<ResponseInfo>>();
+
                 foreach (var projectUrl in _projectsUrls)
                 {
                     if (_lastBuildCache[projectUrl].Timestamp <= 0)
