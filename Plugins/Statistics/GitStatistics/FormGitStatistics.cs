using System;
using System.Collections.Generic;
using System.Drawing;
using System.IO;
using System.Text;
using System.Threading;
using System.Windows.Forms;
using GitCommands;
using GitCommands.Statistics;
using GitStatistics.PieChart;
<<<<<<< HEAD
using System.Threading;
using System.Collections.Generic;
using GitUIPluginInterfaces;
=======
>>>>>>> 400a3a2a

namespace GitStatistics
{
    public partial class FormGitStatistics : Form
    {
        private readonly string _codeFilePattern;

        protected Color[] DecentColors =
            new[]
                {
                    Color.Red,
                    Color.Yellow,
                    Color.DodgerBlue,
                    Color.LightGreen,
                    Color.Coral,
                    Color.Goldenrod,
                    Color.YellowGreen,
                    Color.MediumPurple,
                    Color.LightGray,
                    Color.Brown,
                    Color.Pink,
                    Color.DarkBlue,
                    Color.Purple
                };

        public string DirectoriesToIgnore;
        public DirectoryInfo WorkingDir;
        private SynchronizationContext syncContext;
        private LineCounter lineCounter;
        private AsyncLoader loadThread = new AsyncLoader();
        private readonly IGitModule Module;

        public FormGitStatistics(IGitModule aModule, string codeFilePattern)
        {
            Module = aModule;
            _codeFilePattern = codeFilePattern;
            InitializeComponent();

            TotalLinesOfCode.Font = new Font(SystemFonts.MessageBoxFont.FontFamily, 9.75F, FontStyle.Bold, GraphicsUnit.Point);
            TotalLinesOfCode2.Font = TotalLinesOfCode.Font;
            TotalLinesOfTestCode.Font = TotalLinesOfCode.Font;
            TotalCommits.Font = TotalLinesOfCode.Font;
            LoadingLabel.Font = TotalLinesOfCode.Font;

            syncContext = SynchronizationContext.Current;
        }

        private void FormGitStatisticsSizeChanged(object sender, EventArgs e)
        {
            SetPieStyle(CommitCountPie);
            SetPieStyle(LinesOfCodeExtensionPie);
            SetPieStyle(LinesOfCodePie);
            SetPieStyle(TestCodePie);
        }

        public void Initialize()
        {
            InitializeCommitCount();
            InitializeLinesOfCode();
        }

        private void InitializeCommitCount()
        {
            Action<FormGitStatistics> a = sender =>
            {
                var allCommitsByUser = CommitCounter.GroupAllCommitsByContributor(Module);
                syncContext.Post(o =>
                {
                    if (this.IsDisposed)
                        return;
                    var totalCommits = allCommitsByUser.Item2;
                    var commitsPerUser = allCommitsByUser.Item1;

                    TotalCommits.Text = totalCommits + " Commits";

                    var builder = new StringBuilder();

                    var commitCountValues = new Decimal[commitsPerUser.Count];
                    var commitCountLabels = new string[commitsPerUser.Count];
                    var n = 0;
                    foreach (var keyValuePair in commitsPerUser)
                    {
                        var user = keyValuePair.Key;
                        var commits = keyValuePair.Value;

                        builder.AppendLine(commits + " " + user);

                        commitCountValues[n] = commits;
                        commitCountLabels[n] = commits + " Commits by " + user;
                        n++;
                    }
                    CommitCountPie.SetValues(commitCountValues);
                    CommitCountPie.ToolTips = commitCountLabels;

                    CommitStatistics.Text = builder.ToString();

                }, null);
            };
            a.BeginInvoke(null, null, this);
        }

        private void SetPieStyle(PieChartControl pie)
        {
            pie.SetLeftMargin(10);
            pie.SetRightMargin(10);
            pie.SetTopMargin(10);
            pie.SetBottomMargin(10);
            pie.SetFitChart(false);
            pie.SetEdgeColorType(EdgeColorType.DarkerThanSurface);
            pie.InitialAngle = -30;
            pie.SetSliceRelativeHeight(0.20f);
            pie.SetColors(DecentColors);
            pie.SetShadowStyle(ShadowStyle.GradualShadow);
            pie.Dock = DockStyle.None;
            pie.Height = pie.Parent.Height;
            pie.Width = pie.Parent.Width;
            if (pie.Width > pie.Height)
                pie.Width = pie.Height;
            else
                pie.Height = pie.Width;
        }

        bool initializeLinesOfCodeDone;
        private void InitializeLinesOfCode()
        {
            if (initializeLinesOfCodeDone)
                return;
            
            initializeLinesOfCodeDone = true;

            lineCounter = new LineCounter(WorkingDir);
            lineCounter.LinesOfCodeUpdated += lineCounter_LinesOfCodeUpdated;

            loadThread.Load(LoadLinesOfCode, () => { });
        }
        
        public void LoadLinesOfCode()
        {
            lineCounter.FindAndAnalyzeCodeFiles(_codeFilePattern, DirectoriesToIgnore);
        }

        void lineCounter_LinesOfCodeUpdated(object sender, EventArgs e)
        {
            LineCounter lineCounter = (LineCounter)sender;

            //Must do this synchronously becuase lineCounter.LinesOfCodePerExtension might change while we are iterating over it otherwise.
            var extensionValues = new Decimal[lineCounter.LinesOfCodePerExtension.Count];
            var extensionLabels = new string[lineCounter.LinesOfCodePerExtension.Count];

            List<KeyValuePair<string, int>> LinesOfCodePerExtension = new List<KeyValuePair<string, int>>(lineCounter.LinesOfCodePerExtension);
            LinesOfCodePerExtension.Sort(
                delegate(KeyValuePair<string, int> first, KeyValuePair<string, int> next)
                {
                    return -first.Value.CompareTo(next.Value);
                }
            );

            var n = 0;
            string linesOfCodePerLanguageText = "";
            foreach (var keyValuePair in LinesOfCodePerExtension)
            {
                string percent = ((double)keyValuePair.Value / lineCounter.NumberCodeLines).ToString("P1");
                linesOfCodePerLanguageText += keyValuePair.Value + " Lines of code in " + keyValuePair.Key + " files (" + percent + ")" + Environment.NewLine;
                extensionValues[n] = keyValuePair.Value;
                extensionLabels[n] = keyValuePair.Value + " Lines of code in " + keyValuePair.Key + " files (" + percent + ")";
                n++;
            }

            //Sync rest to UI thread
            syncContext.Post(o =>
            {
                TotalLinesOfTestCode.Text = lineCounter.NumberTestCodeLines + " Lines of test code";

                TestCodePie.SetValues(new Decimal[]
                                      {
                                          lineCounter.NumberTestCodeLines,
                                          lineCounter.NumberCodeLines - lineCounter.NumberTestCodeLines
                                      });
 
                string percent_t = ((double)lineCounter.NumberTestCodeLines / lineCounter.NumberCodeLines).ToString("P1");
                string percent_p = ((double)(lineCounter.NumberCodeLines - lineCounter.NumberTestCodeLines) / lineCounter.NumberCodeLines).ToString("P1");
                TestCodePie.ToolTips =
                    new[]
                    {
                        lineCounter.NumberTestCodeLines + " Lines of testcode (" + percent_t + ")",
                        lineCounter.NumberCodeLines - lineCounter.NumberTestCodeLines +
                        " Lines of production code (" + percent_p + ")"
                    };

                TestCodeText.Text = lineCounter.NumberTestCodeLines + " Lines of testcode (" + percent_t + ")" + Environment.NewLine +
                                    (lineCounter.NumberCodeLines - lineCounter.NumberTestCodeLines) +
                                    " Lines of production code (" + percent_p + ")";


                string percent_blank = ((double)lineCounter.NumberBlankLines / lineCounter.NumberLines).ToString("P1");
                string percent_comments = ((double)lineCounter.NumberCommentsLines / lineCounter.NumberLines).ToString("P1");
                string percent_code = ((double)lineCounter.NumberCodeLines / lineCounter.NumberLines).ToString("P1");
                string percent_designer = ((double)lineCounter.NumberLinesInDesignerFiles / lineCounter.NumberLines).ToString("P1");
                LinesOfCodePie.SetValues(new Decimal[]
                                         {
                                             lineCounter.NumberBlankLines,
                                             lineCounter.NumberCommentsLines,
                                             lineCounter.NumberLines,
                                             lineCounter.NumberLinesInDesignerFiles
                                         });
                LinesOfCodePie.ToolTips =
                    new[]
                    {
                        lineCounter.NumberBlankLines + " Blank lines (" + percent_blank + ")",
                        lineCounter.NumberCommentsLines + " Comment lines (" + percent_comments + ")",
                        lineCounter.NumberCodeLines + " Lines of code (" + percent_code + ")",
                        lineCounter.NumberLinesInDesignerFiles + " Lines in designer files (" + percent_designer + ")"
                    };

                LinesOfCodePerTypeText.Text = LinesOfCodePie.ToolTips[0] + Environment.NewLine;
                LinesOfCodePerTypeText.Text += LinesOfCodePie.ToolTips[1] + Environment.NewLine;
                LinesOfCodePerTypeText.Text += LinesOfCodePie.ToolTips[2] + Environment.NewLine;
                LinesOfCodePerTypeText.Text += LinesOfCodePie.ToolTips[3] + Environment.NewLine;

                LinesOfCodePerLanguageText.Text = linesOfCodePerLanguageText;

                LinesOfCodeExtensionPie.SetValues(extensionValues);
                LinesOfCodeExtensionPie.ToolTips = extensionLabels;

                TotalLinesOfCode2.Text = TotalLinesOfCode.Text = lineCounter.NumberCodeLines + " Lines of code";
            }, null);
        }

        private void FormGitStatisticsShown(object sender, EventArgs e)
        {
            Initialize();

            Tabs.Visible = true;
            LoadingLabel.Visible = false;


            FormGitStatisticsSizeChanged(null, null);
            SizeChanged += FormGitStatisticsSizeChanged;
        }


        private void TabsSelectedIndexChanged(object sender, EventArgs e)
        {
            FormGitStatisticsSizeChanged(null, null);
        }

        private void FormGitStatistics_FormClosing(object sender, FormClosingEventArgs e)
        {
            lineCounter.LinesOfCodeUpdated -= lineCounter_LinesOfCodeUpdated;
            loadThread.Cancel();
        }
    }
}<|MERGE_RESOLUTION|>--- conflicted
+++ resolved
@@ -1,269 +1,264 @@
-using System;
-using System.Collections.Generic;
-using System.Drawing;
-using System.IO;
-using System.Text;
-using System.Threading;
-using System.Windows.Forms;
-using GitCommands;
-using GitCommands.Statistics;
-using GitStatistics.PieChart;
-<<<<<<< HEAD
-using System.Threading;
-using System.Collections.Generic;
-using GitUIPluginInterfaces;
-=======
->>>>>>> 400a3a2a
-
-namespace GitStatistics
-{
-    public partial class FormGitStatistics : Form
-    {
-        private readonly string _codeFilePattern;
-
-        protected Color[] DecentColors =
-            new[]
-                {
-                    Color.Red,
-                    Color.Yellow,
-                    Color.DodgerBlue,
-                    Color.LightGreen,
-                    Color.Coral,
-                    Color.Goldenrod,
-                    Color.YellowGreen,
-                    Color.MediumPurple,
-                    Color.LightGray,
-                    Color.Brown,
-                    Color.Pink,
-                    Color.DarkBlue,
-                    Color.Purple
-                };
-
-        public string DirectoriesToIgnore;
-        public DirectoryInfo WorkingDir;
-        private SynchronizationContext syncContext;
-        private LineCounter lineCounter;
-        private AsyncLoader loadThread = new AsyncLoader();
-        private readonly IGitModule Module;
-
-        public FormGitStatistics(IGitModule aModule, string codeFilePattern)
-        {
-            Module = aModule;
-            _codeFilePattern = codeFilePattern;
-            InitializeComponent();
-
-            TotalLinesOfCode.Font = new Font(SystemFonts.MessageBoxFont.FontFamily, 9.75F, FontStyle.Bold, GraphicsUnit.Point);
-            TotalLinesOfCode2.Font = TotalLinesOfCode.Font;
-            TotalLinesOfTestCode.Font = TotalLinesOfCode.Font;
-            TotalCommits.Font = TotalLinesOfCode.Font;
-            LoadingLabel.Font = TotalLinesOfCode.Font;
-
-            syncContext = SynchronizationContext.Current;
-        }
-
-        private void FormGitStatisticsSizeChanged(object sender, EventArgs e)
-        {
-            SetPieStyle(CommitCountPie);
-            SetPieStyle(LinesOfCodeExtensionPie);
-            SetPieStyle(LinesOfCodePie);
-            SetPieStyle(TestCodePie);
-        }
-
-        public void Initialize()
-        {
-            InitializeCommitCount();
-            InitializeLinesOfCode();
-        }
-
-        private void InitializeCommitCount()
-        {
-            Action<FormGitStatistics> a = sender =>
-            {
-                var allCommitsByUser = CommitCounter.GroupAllCommitsByContributor(Module);
-                syncContext.Post(o =>
-                {
-                    if (this.IsDisposed)
-                        return;
-                    var totalCommits = allCommitsByUser.Item2;
-                    var commitsPerUser = allCommitsByUser.Item1;
-
-                    TotalCommits.Text = totalCommits + " Commits";
-
-                    var builder = new StringBuilder();
-
-                    var commitCountValues = new Decimal[commitsPerUser.Count];
-                    var commitCountLabels = new string[commitsPerUser.Count];
-                    var n = 0;
-                    foreach (var keyValuePair in commitsPerUser)
-                    {
-                        var user = keyValuePair.Key;
-                        var commits = keyValuePair.Value;
-
-                        builder.AppendLine(commits + " " + user);
-
-                        commitCountValues[n] = commits;
-                        commitCountLabels[n] = commits + " Commits by " + user;
-                        n++;
-                    }
-                    CommitCountPie.SetValues(commitCountValues);
-                    CommitCountPie.ToolTips = commitCountLabels;
-
-                    CommitStatistics.Text = builder.ToString();
-
-                }, null);
-            };
-            a.BeginInvoke(null, null, this);
-        }
-
-        private void SetPieStyle(PieChartControl pie)
-        {
-            pie.SetLeftMargin(10);
-            pie.SetRightMargin(10);
-            pie.SetTopMargin(10);
-            pie.SetBottomMargin(10);
-            pie.SetFitChart(false);
-            pie.SetEdgeColorType(EdgeColorType.DarkerThanSurface);
-            pie.InitialAngle = -30;
-            pie.SetSliceRelativeHeight(0.20f);
-            pie.SetColors(DecentColors);
-            pie.SetShadowStyle(ShadowStyle.GradualShadow);
-            pie.Dock = DockStyle.None;
-            pie.Height = pie.Parent.Height;
-            pie.Width = pie.Parent.Width;
-            if (pie.Width > pie.Height)
-                pie.Width = pie.Height;
-            else
-                pie.Height = pie.Width;
-        }
-
-        bool initializeLinesOfCodeDone;
-        private void InitializeLinesOfCode()
-        {
-            if (initializeLinesOfCodeDone)
-                return;
-            
-            initializeLinesOfCodeDone = true;
-
-            lineCounter = new LineCounter(WorkingDir);
-            lineCounter.LinesOfCodeUpdated += lineCounter_LinesOfCodeUpdated;
-
-            loadThread.Load(LoadLinesOfCode, () => { });
-        }
-        
-        public void LoadLinesOfCode()
-        {
-            lineCounter.FindAndAnalyzeCodeFiles(_codeFilePattern, DirectoriesToIgnore);
-        }
-
-        void lineCounter_LinesOfCodeUpdated(object sender, EventArgs e)
-        {
-            LineCounter lineCounter = (LineCounter)sender;
-
-            //Must do this synchronously becuase lineCounter.LinesOfCodePerExtension might change while we are iterating over it otherwise.
-            var extensionValues = new Decimal[lineCounter.LinesOfCodePerExtension.Count];
-            var extensionLabels = new string[lineCounter.LinesOfCodePerExtension.Count];
-
-            List<KeyValuePair<string, int>> LinesOfCodePerExtension = new List<KeyValuePair<string, int>>(lineCounter.LinesOfCodePerExtension);
-            LinesOfCodePerExtension.Sort(
-                delegate(KeyValuePair<string, int> first, KeyValuePair<string, int> next)
-                {
-                    return -first.Value.CompareTo(next.Value);
-                }
-            );
-
-            var n = 0;
-            string linesOfCodePerLanguageText = "";
-            foreach (var keyValuePair in LinesOfCodePerExtension)
-            {
-                string percent = ((double)keyValuePair.Value / lineCounter.NumberCodeLines).ToString("P1");
-                linesOfCodePerLanguageText += keyValuePair.Value + " Lines of code in " + keyValuePair.Key + " files (" + percent + ")" + Environment.NewLine;
-                extensionValues[n] = keyValuePair.Value;
-                extensionLabels[n] = keyValuePair.Value + " Lines of code in " + keyValuePair.Key + " files (" + percent + ")";
-                n++;
-            }
-
-            //Sync rest to UI thread
-            syncContext.Post(o =>
-            {
-                TotalLinesOfTestCode.Text = lineCounter.NumberTestCodeLines + " Lines of test code";
-
-                TestCodePie.SetValues(new Decimal[]
-                                      {
-                                          lineCounter.NumberTestCodeLines,
-                                          lineCounter.NumberCodeLines - lineCounter.NumberTestCodeLines
-                                      });
- 
-                string percent_t = ((double)lineCounter.NumberTestCodeLines / lineCounter.NumberCodeLines).ToString("P1");
-                string percent_p = ((double)(lineCounter.NumberCodeLines - lineCounter.NumberTestCodeLines) / lineCounter.NumberCodeLines).ToString("P1");
-                TestCodePie.ToolTips =
-                    new[]
-                    {
-                        lineCounter.NumberTestCodeLines + " Lines of testcode (" + percent_t + ")",
-                        lineCounter.NumberCodeLines - lineCounter.NumberTestCodeLines +
-                        " Lines of production code (" + percent_p + ")"
-                    };
-
-                TestCodeText.Text = lineCounter.NumberTestCodeLines + " Lines of testcode (" + percent_t + ")" + Environment.NewLine +
-                                    (lineCounter.NumberCodeLines - lineCounter.NumberTestCodeLines) +
-                                    " Lines of production code (" + percent_p + ")";
-
-
-                string percent_blank = ((double)lineCounter.NumberBlankLines / lineCounter.NumberLines).ToString("P1");
-                string percent_comments = ((double)lineCounter.NumberCommentsLines / lineCounter.NumberLines).ToString("P1");
-                string percent_code = ((double)lineCounter.NumberCodeLines / lineCounter.NumberLines).ToString("P1");
-                string percent_designer = ((double)lineCounter.NumberLinesInDesignerFiles / lineCounter.NumberLines).ToString("P1");
-                LinesOfCodePie.SetValues(new Decimal[]
-                                         {
-                                             lineCounter.NumberBlankLines,
-                                             lineCounter.NumberCommentsLines,
-                                             lineCounter.NumberLines,
-                                             lineCounter.NumberLinesInDesignerFiles
-                                         });
-                LinesOfCodePie.ToolTips =
-                    new[]
-                    {
-                        lineCounter.NumberBlankLines + " Blank lines (" + percent_blank + ")",
-                        lineCounter.NumberCommentsLines + " Comment lines (" + percent_comments + ")",
-                        lineCounter.NumberCodeLines + " Lines of code (" + percent_code + ")",
-                        lineCounter.NumberLinesInDesignerFiles + " Lines in designer files (" + percent_designer + ")"
-                    };
-
-                LinesOfCodePerTypeText.Text = LinesOfCodePie.ToolTips[0] + Environment.NewLine;
-                LinesOfCodePerTypeText.Text += LinesOfCodePie.ToolTips[1] + Environment.NewLine;
-                LinesOfCodePerTypeText.Text += LinesOfCodePie.ToolTips[2] + Environment.NewLine;
-                LinesOfCodePerTypeText.Text += LinesOfCodePie.ToolTips[3] + Environment.NewLine;
-
-                LinesOfCodePerLanguageText.Text = linesOfCodePerLanguageText;
-
-                LinesOfCodeExtensionPie.SetValues(extensionValues);
-                LinesOfCodeExtensionPie.ToolTips = extensionLabels;
-
-                TotalLinesOfCode2.Text = TotalLinesOfCode.Text = lineCounter.NumberCodeLines + " Lines of code";
-            }, null);
-        }
-
-        private void FormGitStatisticsShown(object sender, EventArgs e)
-        {
-            Initialize();
-
-            Tabs.Visible = true;
-            LoadingLabel.Visible = false;
-
-
-            FormGitStatisticsSizeChanged(null, null);
-            SizeChanged += FormGitStatisticsSizeChanged;
-        }
-
-
-        private void TabsSelectedIndexChanged(object sender, EventArgs e)
-        {
-            FormGitStatisticsSizeChanged(null, null);
-        }
-
-        private void FormGitStatistics_FormClosing(object sender, FormClosingEventArgs e)
-        {
-            lineCounter.LinesOfCodeUpdated -= lineCounter_LinesOfCodeUpdated;
-            loadThread.Cancel();
-        }
-    }
+using System;
+using System.Collections.Generic;
+using System.Drawing;
+using System.IO;
+using System.Text;
+using System.Threading;
+using System.Windows.Forms;
+using GitCommands;
+using GitCommands.Statistics;
+using GitStatistics.PieChart;
+using GitUIPluginInterfaces;
+
+namespace GitStatistics
+{
+    public partial class FormGitStatistics : Form
+    {
+        private readonly string _codeFilePattern;
+
+        protected Color[] DecentColors =
+            new[]
+                {
+                    Color.Red,
+                    Color.Yellow,
+                    Color.DodgerBlue,
+                    Color.LightGreen,
+                    Color.Coral,
+                    Color.Goldenrod,
+                    Color.YellowGreen,
+                    Color.MediumPurple,
+                    Color.LightGray,
+                    Color.Brown,
+                    Color.Pink,
+                    Color.DarkBlue,
+                    Color.Purple
+                };
+
+        public string DirectoriesToIgnore;
+        public DirectoryInfo WorkingDir;
+        private SynchronizationContext syncContext;
+        private LineCounter lineCounter;
+        private AsyncLoader loadThread = new AsyncLoader();
+        private readonly IGitModule Module;
+
+        public FormGitStatistics(IGitModule aModule, string codeFilePattern)
+        {
+            Module = aModule;
+            _codeFilePattern = codeFilePattern;
+            InitializeComponent();
+
+            TotalLinesOfCode.Font = new Font(SystemFonts.MessageBoxFont.FontFamily, 9.75F, FontStyle.Bold, GraphicsUnit.Point);
+            TotalLinesOfCode2.Font = TotalLinesOfCode.Font;
+            TotalLinesOfTestCode.Font = TotalLinesOfCode.Font;
+            TotalCommits.Font = TotalLinesOfCode.Font;
+            LoadingLabel.Font = TotalLinesOfCode.Font;
+
+            syncContext = SynchronizationContext.Current;
+        }
+
+        private void FormGitStatisticsSizeChanged(object sender, EventArgs e)
+        {
+            SetPieStyle(CommitCountPie);
+            SetPieStyle(LinesOfCodeExtensionPie);
+            SetPieStyle(LinesOfCodePie);
+            SetPieStyle(TestCodePie);
+        }
+
+        public void Initialize()
+        {
+            InitializeCommitCount();
+            InitializeLinesOfCode();
+        }
+
+        private void InitializeCommitCount()
+        {
+            Action<FormGitStatistics> a = sender =>
+            {
+                var allCommitsByUser = CommitCounter.GroupAllCommitsByContributor(Module);
+                syncContext.Post(o =>
+                {
+                    if (this.IsDisposed)
+                        return;
+                    var totalCommits = allCommitsByUser.Item2;
+                    var commitsPerUser = allCommitsByUser.Item1;
+
+                    TotalCommits.Text = totalCommits + " Commits";
+
+                    var builder = new StringBuilder();
+
+                    var commitCountValues = new Decimal[commitsPerUser.Count];
+                    var commitCountLabels = new string[commitsPerUser.Count];
+                    var n = 0;
+                    foreach (var keyValuePair in commitsPerUser)
+                    {
+                        var user = keyValuePair.Key;
+                        var commits = keyValuePair.Value;
+
+                        builder.AppendLine(commits + " " + user);
+
+                        commitCountValues[n] = commits;
+                        commitCountLabels[n] = commits + " Commits by " + user;
+                        n++;
+                    }
+                    CommitCountPie.SetValues(commitCountValues);
+                    CommitCountPie.ToolTips = commitCountLabels;
+
+                    CommitStatistics.Text = builder.ToString();
+
+                }, null);
+            };
+            a.BeginInvoke(null, null, this);
+        }
+
+        private void SetPieStyle(PieChartControl pie)
+        {
+            pie.SetLeftMargin(10);
+            pie.SetRightMargin(10);
+            pie.SetTopMargin(10);
+            pie.SetBottomMargin(10);
+            pie.SetFitChart(false);
+            pie.SetEdgeColorType(EdgeColorType.DarkerThanSurface);
+            pie.InitialAngle = -30;
+            pie.SetSliceRelativeHeight(0.20f);
+            pie.SetColors(DecentColors);
+            pie.SetShadowStyle(ShadowStyle.GradualShadow);
+            pie.Dock = DockStyle.None;
+            pie.Height = pie.Parent.Height;
+            pie.Width = pie.Parent.Width;
+            if (pie.Width > pie.Height)
+                pie.Width = pie.Height;
+            else
+                pie.Height = pie.Width;
+        }
+
+        bool initializeLinesOfCodeDone;
+        private void InitializeLinesOfCode()
+        {
+            if (initializeLinesOfCodeDone)
+                return;
+            
+            initializeLinesOfCodeDone = true;
+
+            lineCounter = new LineCounter(WorkingDir);
+            lineCounter.LinesOfCodeUpdated += lineCounter_LinesOfCodeUpdated;
+
+            loadThread.Load(LoadLinesOfCode, () => { });
+        }
+        
+        public void LoadLinesOfCode()
+        {
+            lineCounter.FindAndAnalyzeCodeFiles(_codeFilePattern, DirectoriesToIgnore);
+        }
+
+        void lineCounter_LinesOfCodeUpdated(object sender, EventArgs e)
+        {
+            LineCounter lineCounter = (LineCounter)sender;
+
+            //Must do this synchronously becuase lineCounter.LinesOfCodePerExtension might change while we are iterating over it otherwise.
+            var extensionValues = new Decimal[lineCounter.LinesOfCodePerExtension.Count];
+            var extensionLabels = new string[lineCounter.LinesOfCodePerExtension.Count];
+
+            List<KeyValuePair<string, int>> LinesOfCodePerExtension = new List<KeyValuePair<string, int>>(lineCounter.LinesOfCodePerExtension);
+            LinesOfCodePerExtension.Sort(
+                delegate(KeyValuePair<string, int> first, KeyValuePair<string, int> next)
+                {
+                    return -first.Value.CompareTo(next.Value);
+                }
+            );
+
+            var n = 0;
+            string linesOfCodePerLanguageText = "";
+            foreach (var keyValuePair in LinesOfCodePerExtension)
+            {
+                string percent = ((double)keyValuePair.Value / lineCounter.NumberCodeLines).ToString("P1");
+                linesOfCodePerLanguageText += keyValuePair.Value + " Lines of code in " + keyValuePair.Key + " files (" + percent + ")" + Environment.NewLine;
+                extensionValues[n] = keyValuePair.Value;
+                extensionLabels[n] = keyValuePair.Value + " Lines of code in " + keyValuePair.Key + " files (" + percent + ")";
+                n++;
+            }
+
+            //Sync rest to UI thread
+            syncContext.Post(o =>
+            {
+                TotalLinesOfTestCode.Text = lineCounter.NumberTestCodeLines + " Lines of test code";
+
+                TestCodePie.SetValues(new Decimal[]
+                                      {
+                                          lineCounter.NumberTestCodeLines,
+                                          lineCounter.NumberCodeLines - lineCounter.NumberTestCodeLines
+                                      });
+ 
+                string percent_t = ((double)lineCounter.NumberTestCodeLines / lineCounter.NumberCodeLines).ToString("P1");
+                string percent_p = ((double)(lineCounter.NumberCodeLines - lineCounter.NumberTestCodeLines) / lineCounter.NumberCodeLines).ToString("P1");
+                TestCodePie.ToolTips =
+                    new[]
+                    {
+                        lineCounter.NumberTestCodeLines + " Lines of testcode (" + percent_t + ")",
+                        lineCounter.NumberCodeLines - lineCounter.NumberTestCodeLines +
+                        " Lines of production code (" + percent_p + ")"
+                    };
+
+                TestCodeText.Text = lineCounter.NumberTestCodeLines + " Lines of testcode (" + percent_t + ")" + Environment.NewLine +
+                                    (lineCounter.NumberCodeLines - lineCounter.NumberTestCodeLines) +
+                                    " Lines of production code (" + percent_p + ")";
+
+
+                string percent_blank = ((double)lineCounter.NumberBlankLines / lineCounter.NumberLines).ToString("P1");
+                string percent_comments = ((double)lineCounter.NumberCommentsLines / lineCounter.NumberLines).ToString("P1");
+                string percent_code = ((double)lineCounter.NumberCodeLines / lineCounter.NumberLines).ToString("P1");
+                string percent_designer = ((double)lineCounter.NumberLinesInDesignerFiles / lineCounter.NumberLines).ToString("P1");
+                LinesOfCodePie.SetValues(new Decimal[]
+                                         {
+                                             lineCounter.NumberBlankLines,
+                                             lineCounter.NumberCommentsLines,
+                                             lineCounter.NumberLines,
+                                             lineCounter.NumberLinesInDesignerFiles
+                                         });
+                LinesOfCodePie.ToolTips =
+                    new[]
+                    {
+                        lineCounter.NumberBlankLines + " Blank lines (" + percent_blank + ")",
+                        lineCounter.NumberCommentsLines + " Comment lines (" + percent_comments + ")",
+                        lineCounter.NumberCodeLines + " Lines of code (" + percent_code + ")",
+                        lineCounter.NumberLinesInDesignerFiles + " Lines in designer files (" + percent_designer + ")"
+                    };
+
+                LinesOfCodePerTypeText.Text = LinesOfCodePie.ToolTips[0] + Environment.NewLine;
+                LinesOfCodePerTypeText.Text += LinesOfCodePie.ToolTips[1] + Environment.NewLine;
+                LinesOfCodePerTypeText.Text += LinesOfCodePie.ToolTips[2] + Environment.NewLine;
+                LinesOfCodePerTypeText.Text += LinesOfCodePie.ToolTips[3] + Environment.NewLine;
+
+                LinesOfCodePerLanguageText.Text = linesOfCodePerLanguageText;
+
+                LinesOfCodeExtensionPie.SetValues(extensionValues);
+                LinesOfCodeExtensionPie.ToolTips = extensionLabels;
+
+                TotalLinesOfCode2.Text = TotalLinesOfCode.Text = lineCounter.NumberCodeLines + " Lines of code";
+            }, null);
+        }
+
+        private void FormGitStatisticsShown(object sender, EventArgs e)
+        {
+            Initialize();
+
+            Tabs.Visible = true;
+            LoadingLabel.Visible = false;
+
+
+            FormGitStatisticsSizeChanged(null, null);
+            SizeChanged += FormGitStatisticsSizeChanged;
+        }
+
+
+        private void TabsSelectedIndexChanged(object sender, EventArgs e)
+        {
+            FormGitStatisticsSizeChanged(null, null);
+        }
+
+        private void FormGitStatistics_FormClosing(object sender, FormClosingEventArgs e)
+        {
+            lineCounter.LinesOfCodeUpdated -= lineCounter_LinesOfCodeUpdated;
+            loadThread.Cancel();
+        }
+    }
 }