--- conflicted
+++ resolved
@@ -1,102 +1,3 @@
-<<<<<<< HEAD
-﻿<?xml version="1.0" encoding="utf-8"?>
-<Project DefaultTargets="Build" ToolsVersion="4.0" xmlns="http://schemas.microsoft.com/developer/msbuild/2003">
-  <PropertyGroup>
-    <Configuration Condition=" '$(Configuration)' == '' ">Debug</Configuration>
-    <Platform Condition=" '$(Platform)' == '' ">AnyCPU</Platform>
-    <ProductVersion>9.0.21022</ProductVersion>
-    <SchemaVersion>2.0</SchemaVersion>
-    <ProjectGuid>{AC8FDEDF-6390-4F87-BBC3-1A974810B589}</ProjectGuid>
-    <OutputType>Library</OutputType>
-    <RootNamespace>GitExtensionsTest</RootNamespace>
-    <AssemblyName>GitExtensionsTest</AssemblyName>
-    <SolutionDir Condition="$(SolutionDir) == '' Or $(SolutionDir) == '*Undefined*'">..\</SolutionDir>
-    <RestorePackages>true</RestorePackages>
-  </PropertyGroup>
-  <PropertyGroup Condition=" '$(Configuration)|$(Platform)' == 'Debug|AnyCPU' ">
-    <DebugSymbols>True</DebugSymbols>
-    <DebugType>full</DebugType>
-    <Optimize>False</Optimize>
-    <OutputPath>bin\Debug\</OutputPath>
-    <DefineConstants>DEBUG;TRACE;NUNIT</DefineConstants>
-    <ErrorReport>prompt</ErrorReport>
-    <WarningLevel>4</WarningLevel>
-    <ConsolePause>False</ConsolePause>
-    <CodeAnalysisRuleSet>..\FxCopRules.ruleset</CodeAnalysisRuleSet>
-    <RunCodeAnalysis>true</RunCodeAnalysis>
-  </PropertyGroup>
-  <PropertyGroup Condition=" '$(Configuration)|$(Platform)' == 'Release|AnyCPU' ">
-    <DebugType>pdbonly</DebugType>
-    <Optimize>True</Optimize>
-    <OutputPath>bin\Release\</OutputPath>
-    <DefineConstants>TRACE;NUNIT</DefineConstants>
-    <ErrorReport>prompt</ErrorReport>
-    <WarningLevel>4</WarningLevel>
-    <ConsolePause>False</ConsolePause>
-    <RunCodeAnalysis>true</RunCodeAnalysis>
-    <CodeAnalysisRuleSet>..\FxCopRules.ruleset</CodeAnalysisRuleSet>
-  </PropertyGroup>
-  <ItemGroup>
-    <Reference Include="nunit.framework, Version=2.6.2.12296, Culture=neutral, PublicKeyToken=96d09a1eb7f44a77, processorArchitecture=MSIL">
-      <SpecificVersion>False</SpecificVersion>
-      <HintPath>..\packages\NUnit.2.6.2\lib\nunit.framework.dll</HintPath>
-    </Reference>
-    <Reference Include="nunit.mocks, Version=2.6.2.12296, Culture=neutral, PublicKeyToken=96d09a1eb7f44a77, processorArchitecture=MSIL">
-      <SpecificVersion>False</SpecificVersion>
-      <HintPath>..\packages\NUnit.Mocks.2.6.2\lib\nunit.mocks.dll</HintPath>
-    </Reference>
-    <Reference Include="System" />
-    <Reference Include="System.Drawing" />
-    <Reference Include="System.Core" />
-    <Reference Include="System.Windows.Forms" />
-  </ItemGroup>
-  <ItemGroup>
-    <Compile Include="GitCommands\CommitInformationTest.cs" />
-    <Compile Include="GitCommands\Config\ConfigFileTest.cs" />
-    <Compile Include="GitCommands\Git\GitCommandHelpersTest.cs" />
-    <Compile Include="GitCommands\Git\EncodingHelperTest.cs" />
-    <Compile Include="GitCommands\Helpers\FileInfoExtensions.cs" />
-    <Compile Include="GitCommands\Helpers\FileInfoExtensionsTest.cs" />
-    <Compile Include="GitCommands\Patch\PatchManagerTest.cs" />
-    <Compile Include="GitCommands\Patch\PatchTest.cs" />
-    <Compile Include="Properties\AssemblyInfo.cs" />
-    <Compile Include="GitCommands\Git\GitBlameTest.cs" />
-    <Compile Include="GitCommands\Git\GitBlameHeaderTest.cs" />
-    <Compile Include="GitCommands\Git\GitCheckoutBranchCmdTest.cs" />
-    <Compile Include="GitCommands\Git\GitCommandCacheTest.cs" />
-    <Compile Include="Translation\TranslationTest.cs" />
-  </ItemGroup>
-  <ItemGroup>
-    <ProjectReference Include="..\GitCommands\GitCommands.csproj">
-      <Project>{BD6AA2A2-997D-4AFF-ACC7-B64F6E51D181}</Project>
-      <Name>GitCommands</Name>
-    </ProjectReference>
-    <ProjectReference Include="..\GitUI\GitUI.csproj">
-      <Project>{CF5B22E7-230F-4E50-BE88-C4F7023CED2C}</Project>
-      <Name>GitUI</Name>
-    </ProjectReference>
-    <ProjectReference Include="..\Plugins\GitUIPluginInterfaces\GitUIPluginInterfaces.csproj">
-      <Project>{27559302-F35E-4B62-A6EC-11FF21A5FA6F}</Project>
-      <Name>GitUIPluginInterfaces</Name>
-    </ProjectReference>
-    <ProjectReference Include="..\ResourceManager\ResourceManager.csproj">
-      <Project>{D3440FD7-AFC5-4351-8741-6CDBF15CE944}</Project>
-      <Name>ResourceManager</Name>
-    </ProjectReference>
-  </ItemGroup>
-  <ItemGroup />
-  <ItemGroup>
-    <None Include="GitCommands\Patch\testdata\big.patch">
-      <CopyToOutputDirectory>Always</CopyToOutputDirectory>
-    </None>
-    <None Include="GitCommands\Patch\testdata\bigBin.patch">
-      <CopyToOutputDirectory>Always</CopyToOutputDirectory>
-    </None>
-    <None Include="packages.config" />
-  </ItemGroup>
-  <Import Project="$(MSBuildBinPath)\Microsoft.CSharp.targets" />
-  <Import Project="$(SolutionDir)\.nuget\NuGet.targets" />
-=======
 ﻿<?xml version="1.0" encoding="utf-8"?>
 <Project DefaultTargets="Build" ToolsVersion="4.0" xmlns="http://schemas.microsoft.com/developer/msbuild/2003">
   <PropertyGroup>
@@ -188,15 +89,18 @@
       <Name>ResourceManager</Name>
     </ProjectReference>
   </ItemGroup>
+  <ItemGroup />
   <ItemGroup>
-    <Folder Include="GitCommands\Patch\testdata\" />
-  </ItemGroup>
-  <ItemGroup>
+    <None Include="GitCommands\Patch\testdata\big.patch">
+      <CopyToOutputDirectory>Always</CopyToOutputDirectory>
+    </None>
+    <None Include="GitCommands\Patch\testdata\bigBin.patch">
+      <CopyToOutputDirectory>Always</CopyToOutputDirectory>
+    </None>
     <None Include="packages.config" />
   </ItemGroup>
   <Import Project="$(MSBuildBinPath)\Microsoft.CSharp.targets" />
   <Import Project="$(SolutionDir)\.nuget\NuGet.targets" />
->>>>>>> 1bb608ff
   <!-- To modify your build process, add your task inside one of the targets below and uncomment it. 
        Other similar extension points exist, see Microsoft.Common.targets.
   <Target Name="BeforeBuild">
