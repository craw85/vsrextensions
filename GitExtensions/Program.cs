--- conflicted
+++ resolved
@@ -150,32 +150,8 @@
         {
             switch (args[1])
             {
-<<<<<<< HEAD
-                case "mergeconflicts":
-                case "mergetool":
-                    RunMergeToolOrConflictCommand(arguments);
-                    return;
-                case "gitbash":
-                    Settings.Module.RunBash();
-                    return;
-                case "gitignore":
-                    GitUICommands.Instance.StartEditGitIgnoreDialog();
-                    return;
-                case "remotes":
-                    GitUICommands.Instance.StartRemotesDialog();
-                    return;
-                case "blame":
-                    RunBlameCommand(args);
-                    return;
-                case "browse":
-                    GitUICommands.Instance.StartBrowseDialog(GetParameterOrEmptyStringAsDefault(args, "-filter"));
-                    return;
-                case "cleanup":
-                    using (var frm = new FormCleanupRepository()) frm.ShowDialog();
-=======
                 case "about":
                     Application.Run(new AboutBox());
->>>>>>> f59e680d
                     return;
                 case "add":
                 case "addfiles":
@@ -457,12 +433,7 @@
                 string arg = args[i];
                 if (arg.StartsWith(paramName + "="))
                 {
-<<<<<<< HEAD
-                    return args[2].Replace(paramName + "=", "");
-
-=======
                     return arg.Replace(paramName + "=", "");
->>>>>>> f59e680d
                 }
             }
 
